--- conflicted
+++ resolved
@@ -51,16 +51,11 @@
 #include <QStackedWidget>
 #include <QVBoxLayout>
 
-<<<<<<< HEAD
-// #include <assert.h>
 #include <QFontDatabase>
 #include <QImageReader>
 #include <KConfigGroup>
 #include <QFileDialog>
 using namespace KContacts;
-=======
-using namespace KABC;
->>>>>>> b8c24154
 using namespace KIO;
 using namespace KMail;
 using namespace MessageViewer;
