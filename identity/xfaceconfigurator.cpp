/*
    This file is part of KMail.

    Copyright (c) 2004 Jakob Schr�er <js@camaya.net>

    This library is free software; you can redistribute it and/or
    modify it under the terms of the GNU Library General Public
    License as published by the Free Software Foundation; either
    version 2 of the License, or (at your option) any later version.

    This library is distributed in the hope that it will be useful,
    but WITHOUT ANY WARRANTY; without even the implied warranty of
    MERCHANTABILITY or FITNESS FOR A PARTICULAR PURPOSE.  See the GNU
    Library General Public License for more details.

    You should have received a copy of the GNU Library General Public License
    along with this library; see the file COPYING.LIB.  If not, write to
    the Free Software Foundation, Inc., 51 Franklin Street, Fifth Floor,
    Boston, MA 02110-1301, USA.

    In addition, as a special exception, the copyright holders give
    permission to link the code of this program with any edition of
    the Qt library by Trolltech AS, Norway (or with modified versions
    of Qt that use the same license as Qt), and distribute linked
    combinations including the two.  You must obey the GNU General
    Public License in all respects for all of the code used other than
    Qt.  If you modify this file, you may extend this exception to
    your version of the file, but you are not obligated to do so.  If
    you do not wish to do so, delete this exception statement from
    your version.
*/

#include "xfaceconfigurator.h"

#include <Akonadi/Contact/ContactSearchJob>
#include <kcombobox.h>
#include <QDialog>
#include <kio/netaccess.h>
#include <KLocalizedString>
#include <kmessagebox.h>
#include <KIdentityManagement/kidentitymanagement/identity.h>
#include <KIdentityManagement/kidentitymanagement/identitymanager.h>
#include "pimcommon/texteditor/plaintexteditor/plaintexteditor.h"
#include "pimcommon/texteditor/plaintexteditor/plaintexteditorwidget.h"
#include <messageviewer/header/kxface.h>

#include <QCheckBox>
#include <QHBoxLayout>
#include <QLabel>
#include <QPushButton>
#include <QStackedWidget>
#include <QVBoxLayout>

#include <QFontDatabase>
#include <QImageReader>
#include <KConfigGroup>
#include <QFileDialog>
using namespace KContacts;
using namespace KIO;
using namespace KMail;
using namespace MessageViewer;

namespace KMail
{

XFaceConfigurator::XFaceConfigurator(QWidget *parent)
    : QWidget(parent)
{
    QVBoxLayout *vlay = new QVBoxLayout(this);
    vlay->setObjectName(QStringLiteral("main layout"));
    vlay->setMargin(0);
    QHBoxLayout *hlay = new QHBoxLayout();
    vlay->addLayout(hlay);

    // "enable X-Face" checkbox:
    mEnableCheck = new QCheckBox(i18n("&Send picture with every message"), this);
    mEnableCheck->setWhatsThis(
        i18n("Check this box if you want KMail to add a so-called X-Face header to messages "
             "written with this identity. An X-Face is a small (48x48 pixels) black and "
             "white image that some mail clients are able to display."));
    hlay->addWidget(mEnableCheck, Qt::AlignLeft | Qt::AlignVCenter);

    mXFaceLabel = new QLabel(this);
    mXFaceLabel->setWhatsThis(
        i18n("This is a preview of the picture selected/entered below."));
    mXFaceLabel->setFixedSize(48, 48);
    mXFaceLabel->setFrameShape(QFrame::Box);
    hlay->addWidget(mXFaceLabel);

    //     label1 = new QLabel( "X-Face:", this );
    //     vlay->addWidget( label1 );

    // "obtain X-Face from" combo and label:
    hlay = new QHBoxLayout(); // inherits spacing
    vlay->addLayout(hlay);
    KComboBox *sourceCombo = new KComboBox(this);
    sourceCombo->setEditable(false);
    sourceCombo->setWhatsThis(
        i18n("Click on the widgets below to obtain help on the input methods."));
    sourceCombo->setEnabled(false);   // since !mEnableCheck->isChecked()
    sourceCombo->addItems(QStringList()
                          << i18nc("continuation of \"obtain picture from\"",
                                   "External Source")
                          << i18nc("continuation of \"obtain picture from\"",
                                   "Input Field Below"));
    QLabel *label = new QLabel(i18n("Obtain pic&ture from:"), this);
    label->setBuddy(sourceCombo);
    label->setEnabled(false);   // since !mEnableCheck->isChecked()
    hlay->addWidget(label);
    hlay->addWidget(sourceCombo, 1);

    // widget stack that is controlled by the source combo:
    QStackedWidget *widgetStack = new QStackedWidget(this);
    widgetStack->setEnabled(false);   // since !mEnableCheck->isChecked()
    vlay->addWidget(widgetStack, 1);
    connect(sourceCombo, static_cast<void (KComboBox::*)(int)>(&KComboBox::highlighted), widgetStack, &QStackedWidget::setCurrentIndex);
    connect(sourceCombo, static_cast<void (KComboBox::*)(int)>(&KComboBox::activated), widgetStack, &QStackedWidget::setCurrentIndex);
    connect(mEnableCheck, &QCheckBox::toggled, sourceCombo, &KComboBox::setEnabled);
    connect(mEnableCheck, &QCheckBox::toggled, widgetStack, &QStackedWidget::setEnabled);
    connect(mEnableCheck, &QCheckBox::toggled, label, &QLabel::setEnabled);
    // The focus might be still in the widget that is disabled
    connect(mEnableCheck, SIGNAL(clicked()),
            mEnableCheck, SLOT(setFocus()));

    int pageno = 0;
    // page 0: create X-Face from image file or address book entry
    QWidget *page = new QWidget(widgetStack);
    widgetStack->insertWidget(pageno, page);   // force sequential numbers (play safe)
    QVBoxLayout *page_vlay = new QVBoxLayout(page);
    page_vlay->setMargin(0);
    hlay = new QHBoxLayout(); // inherits spacing ??? FIXME really?
    page_vlay->addLayout(hlay);
    QPushButton *mFromFileBtn = new QPushButton(i18n("Select File..."), page);
    mFromFileBtn->setWhatsThis(
        i18n("Use this to select an image file to create the picture from. "
             "The image should be of high contrast and nearly quadratic shape. "
             "A light background helps improve the result."));
    mFromFileBtn->setAutoDefault(false);
    page_vlay->addWidget(mFromFileBtn, 1);
    connect(mFromFileBtn, &QPushButton::released, this, &XFaceConfigurator::slotSelectFile);
    QPushButton *mFromAddrbkBtn = new QPushButton(i18n("Set From Address Book"), page);
    mFromAddrbkBtn->setWhatsThis(
        i18n("You can use a scaled-down version of the picture "
             "you have set in your address book entry."));
    mFromAddrbkBtn->setAutoDefault(false);
    page_vlay->addWidget(mFromAddrbkBtn, 1);
    connect(mFromAddrbkBtn, &QPushButton::released, this, &XFaceConfigurator::slotSelectFromAddressbook);
    QLabel *label1 = new QLabel(i18n("<qt>KMail can send a small (48x48 pixels), low-quality, "
                                     "monochrome picture with every message. "
                                     "For example, this could be a picture of you or a glyph. "
                                     "It is shown in the recipient's mail client (if supported).</qt>"), page);
    label1->setAlignment(Qt::AlignVCenter);
    label1->setWordWrap(true);
    page_vlay->addWidget(label1);
    page_vlay->addStretch();
    widgetStack->setCurrentIndex(0);   // since sourceCombo->currentItem() == 0

    // page 1: input field for direct entering
    ++pageno;
    page = new QWidget(widgetStack);
    widgetStack->insertWidget(pageno, page);
    page_vlay = new QVBoxLayout(page);
    page_vlay->setMargin(0);
    mTextEdit = new PimCommon::PlainTextEditorWidget(page);
    page_vlay->addWidget(mTextEdit);
    mTextEdit->editor()->setWhatsThis(i18n("Use this field to enter an arbitrary X-Face string."));
    mTextEdit->editor()->setFont(QFontDatabase::systemFont(QFontDatabase::FixedFont));
    mTextEdit->editor()->setWordWrapMode(QTextOption::WrapAnywhere);
    mTextEdit->editor()->setSearchSupport(false);
    QLabel *label2 = new QLabel(i18n("Examples are available at <a "
                                     "href=\"http://ace.home.xs4all.nl/X-Faces/\">"
                                     "http://ace.home.xs4all.nl/X-Faces/</a>."), page);
    label2->setOpenExternalLinks(true);
    label2->setTextInteractionFlags(Qt::TextBrowserInteraction);

    page_vlay->addWidget(label2);

    connect(mTextEdit->editor(), &PimCommon::PlainTextEditor::textChanged, this, &XFaceConfigurator::slotUpdateXFace);
}

XFaceConfigurator::~XFaceConfigurator()
{

}

bool XFaceConfigurator::isXFaceEnabled() const
{
    return mEnableCheck->isChecked();
}

void XFaceConfigurator::setXFaceEnabled(bool enable)
{
    mEnableCheck->setChecked(enable);
}

QString XFaceConfigurator::xface() const
{
    return mTextEdit->editor()->toPlainText();
}

void XFaceConfigurator::setXFace(const QString &text)
{
    mTextEdit->editor()->setPlainText(text);
}

void XFaceConfigurator::setXfaceFromFile(const QUrl &url)
{
    QString tmpFile;
    if (KIO::NetAccess::download(url, tmpFile, this)) {
        KXFace xf;
        mTextEdit->editor()->setPlainText(xf.fromImage(QImage(tmpFile)));
        KIO::NetAccess::removeTempFile(tmpFile);
    } else {
        KMessageBox::error(this, KIO::NetAccess::lastErrorString());
    }
}

void XFaceConfigurator::slotSelectFile()
{
    const QList<QByteArray> mimeTypes = QImageReader::supportedImageFormats();
    QString filter;
    Q_FOREACH (const QByteArray &mime, mimeTypes) {
        filter += QString::fromLatin1(mime);
    }
    const QUrl url = QFileDialog::getOpenFileUrl(this, QString() , QString(), filter);
    if (!url.isEmpty()) {
        setXfaceFromFile(url);
    }
}

void XFaceConfigurator::slotSelectFromAddressbook()
{
    using namespace KIdentityManagement;

    IdentityManager manager(true);
    const Identity defaultIdentity = manager.defaultIdentity();
    const QString email = defaultIdentity.primaryEmailAddress().toLower();

    Akonadi::ContactSearchJob *job = new Akonadi::ContactSearchJob(this);
    job->setLimit(1);
    job->setQuery(Akonadi::ContactSearchJob::Email, email, Akonadi::ContactSearchJob::ExactMatch);
    connect(job, &Akonadi::ContactSearchJob::result, this, &XFaceConfigurator::slotDelayedSelectFromAddressbook);
}

void XFaceConfigurator::slotDelayedSelectFromAddressbook(KJob *job)
{
    const Akonadi::ContactSearchJob *searchJob = qobject_cast<Akonadi::ContactSearchJob *>(job);

    if (searchJob->contacts().isEmpty()) {
        KMessageBox::information(this, i18n("You do not have your own contact defined in the address book."), i18n("No Picture"));
        return;
    }

<<<<<<< HEAD
    const Addressee contact = searchJob->contacts().first();
    if (contact.photo().isIntern()) {
=======
    const Addressee contact = searchJob->contacts().at(0);
    if ( contact.photo().isIntern() )
    {
>>>>>>> 6c235be0
        const QImage photo = contact.photo().data();
        if (!photo.isNull()) {
            KXFace xf;
            mTextEdit->editor()->setPlainText(xf.fromImage(photo));
        } else {
            KMessageBox::information(this, i18n("No picture set for your address book entry."), i18n("No Picture"));
        }

    } else {
        const QUrl url = contact.photo().url();
        if (!url.isEmpty()) {
            setXfaceFromFile(url);
        } else {
            KMessageBox::information(this, i18n("No picture set for your address book entry."), i18n("No Picture"));
        }
    }
}

void XFaceConfigurator::slotUpdateXFace()
{
    QString str = mTextEdit->editor()->toPlainText();

    if (!str.isEmpty()) {
        if (str.startsWith(QLatin1String("x-face:"), Qt::CaseInsensitive)) {
            str = str.remove(QLatin1String("x-face:"), Qt::CaseInsensitive);
            mTextEdit->editor()->setPlainText(str);
        }
        KXFace xf;
        const QPixmap p = QPixmap::fromImage(xf.toImage(str));
        mXFaceLabel->setPixmap(p);
    } else {
        mXFaceLabel->clear();
    }
}

} // namespace KMail
<|MERGE_RESOLUTION|>--- conflicted
+++ resolved
@@ -251,14 +251,8 @@
         return;
     }
 
-<<<<<<< HEAD
-    const Addressee contact = searchJob->contacts().first();
+    const Addressee contact = searchJob->contacts().at(0);
     if (contact.photo().isIntern()) {
-=======
-    const Addressee contact = searchJob->contacts().at(0);
-    if ( contact.photo().isIntern() )
-    {
->>>>>>> 6c235be0
         const QImage photo = contact.photo().data();
         if (!photo.isNull()) {
             KXFace xf;
