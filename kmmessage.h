--- conflicted
+++ resolved
@@ -550,10 +550,6 @@
   /** Return the first DwBodyPart matching a given Content-Type
       or zero, if no found. */
   DwBodyPart * findDwBodyPart( int type, int subtype ) const;
-
-  /** Return the first DwBodyPart matching a given Content-Type
-      or zero, if no found. */
-  DwBodyPart * findDwBodyPart( const QCString& type, const QCString&  subtype ) const;
 
   /** Return the first DwBodyPart matching a given partSpecifier
       or zero, if no found. */
@@ -842,12 +838,6 @@
   bool isBeingParsed() const { return mIsParsed; }
   void setIsBeingParsed( bool t ) { mIsParsed = t; }
 
-  /* This is set in kmreaderwin if a message is being parsed to avoid
-     other parts of kmail (e.g. kmheaders) destroying the message. 
-     Parsing can take longer and can be async (in case of gpg mails) */
-  bool isBeingParsed() const { return mIsParsed; }
-  void setIsBeingParsed( bool t ) { mIsParsed = t; }
-
 private:
 
   /** Initialization shared by the ctors. */
@@ -862,11 +852,7 @@
   bool mDecodeHTML :1;
   bool mReadyToShow :1;
   bool mComplete :1;
-<<<<<<< HEAD
   bool mIsParsed :1;
-=======
-  bool mIsParsed : 1;
->>>>>>> 75290dc2
   static const KMail::HeaderStrategy * sHeaderStrategy;
   static QString sForwardStr;
   const QTextCodec * mOverrideCodec;
