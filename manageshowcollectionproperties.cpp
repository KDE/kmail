/*
  Copyright (c) 2014 Montel Laurent <montel@kde.org>

  This program is free software; you can redistribute it and/or modify it
  under the terms of the GNU General Public License, version 2, as
  published by the Free Software Foundation.

  This program is distributed in the hope that it will be useful, but
  WITHOUT ANY WARRANTY; without even the implied warranty of
  MERCHANTABILITY or FITNESS FOR A PARTICULAR PURPOSE.  See the GNU
  General Public License for more details.

  You should have received a copy of the GNU General Public License along
  with this program; if not, write to the Free Software Foundation, Inc.,
  51 Franklin Street, Fifth Floor, Boston, MA  02110-1301  USA
*/

#include "manageshowcollectionproperties.h"
#include "kmmainwidget.h"
#include <KLocalizedString>
#include <KMessageBox>
#include <AkonadiCore/CollectionAttributesSynchronizationJob>
#include <Solid/Networking>

#include <AkonadiCore/CollectionFetchJob>
#include <AkonadiWidgets/CollectionPropertiesDialog>
#include <AkonadiCore/CollectionFetchScope>
#include <AkonadiCore/AgentInstance>
#include <AkonadiCore/AgentManager>

Q_DECLARE_METATYPE(KPIM::ProgressItem *)
Q_DECLARE_METATYPE(Akonadi::Job *)
Q_DECLARE_METATYPE(QPointer<KPIM::ProgressItem>)

ManageShowCollectionProperties::ManageShowCollectionProperties(KMMainWidget *mainWidget, QObject *parent)
    : QObject(parent),
      mMainWidget(mainWidget)
{

}

ManageShowCollectionProperties::~ManageShowCollectionProperties()
{

}

void ManageShowCollectionProperties::slotCollectionProperties()
{
    showCollectionProperties(QString());
}

void ManageShowCollectionProperties::slotShowExpiryProperties()
{
    showCollectionProperties(QLatin1String("MailCommon::CollectionExpiryPage"));
}

void ManageShowCollectionProperties::slotFolderMailingListProperties()
{
    showCollectionProperties(QLatin1String("KMail::CollectionMailingListPage"));
}

void ManageShowCollectionProperties::slotShowFolderShortcutDialog()
{
    showCollectionProperties(QLatin1String("KMail::CollectionShortcutPage"));
}

void ManageShowCollectionProperties::showCollectionProperties(const QString &pageToShow)
{
    if (!mMainWidget->currentFolder()) {
        return;
<<<<<<< HEAD
    }

    if (Solid::Networking::status() == Solid::Networking::Unconnected) {

=======
    if (mHashDialogBox.contains(mMainWidget->currentFolder()->collection().id())) {
        if (mHashDialogBox.value(mMainWidget->currentFolder()->collection().id())) {
            mHashDialogBox.value(mMainWidget->currentFolder()->collection().id())->activateWindow();
            mHashDialogBox.value(mMainWidget->currentFolder()->collection().id())->raise();
            return;
        }
    }
    if ( Solid::Networking::status() == Solid::Networking::Unconnected ) {
>>>>>>> afbcdd62
        KMessageBox::information(
            mMainWidget,
            i18n("Network is unconnected. Folder information cannot be updated."));
        showCollectionPropertiesContinued(pageToShow, QPointer<KPIM::ProgressItem>());
    } else {
        const Akonadi::AgentInstance agentInstance = Akonadi::AgentManager::self()->instance(mMainWidget->currentFolder()->collection().resource());
        bool isOnline = agentInstance.isOnline();
        if (!isOnline) {
            showCollectionPropertiesContinued(pageToShow, QPointer<KPIM::ProgressItem>());
        } else {
            QPointer<KPIM::ProgressItem> progressItem(KPIM::ProgressManager::createProgressItem(i18n("Retrieving folder properties")));
            progressItem->setUsesBusyIndicator(true);
            progressItem->setCryptoStatus(KPIM::ProgressItem::Unknown);

            Akonadi::CollectionAttributesSynchronizationJob *sync
                = new Akonadi::CollectionAttributesSynchronizationJob(mMainWidget->currentFolder()->collection());
            sync->setProperty("collectionId", mMainWidget->currentFolder()->collection().id());
            sync->setProperty("pageToShow", pageToShow);          // note for dialog later
            sync->setProperty("progressItem", QVariant::fromValue(progressItem));
            connect(sync, SIGNAL(result(KJob*)),
                    this, SLOT(slotCollectionPropertiesContinued(KJob*)));
            connect(progressItem, SIGNAL(progressItemCanceled(KPIM::ProgressItem*)),
                    sync, SLOT(kill()));
            connect(progressItem, SIGNAL(progressItemCanceled(KPIM::ProgressItem*)),
                    KPIM::ProgressManager::instance(), SLOT(slotStandardCancelHandler(KPIM::ProgressItem*)));
            sync->start();
        }
    }
}

void ManageShowCollectionProperties::slotCollectionPropertiesContinued(KJob *job)
{
    QString pageToShow;
    QPointer<KPIM::ProgressItem> progressItem;

    if (job) {
        Akonadi::CollectionAttributesSynchronizationJob *sync
            = dynamic_cast<Akonadi::CollectionAttributesSynchronizationJob *>(job);
        Q_ASSERT(sync);
        if (sync->property("collectionId") != mMainWidget->currentFolder()->collection().id()) {
            return;
        }
        pageToShow = sync->property("pageToShow").toString();
        progressItem = sync->property("progressItem").value< QPointer<KPIM::ProgressItem> >();
        if (progressItem) {
            disconnect(progressItem, SIGNAL(progressItemCanceled(KPIM::ProgressItem*)),
                       sync, SLOT(kill()));
        } else {
            // progressItem does not exist anymore, operation has been canceled
            return;
        }
    }

    showCollectionPropertiesContinued(pageToShow, progressItem);
}

void ManageShowCollectionProperties::showCollectionPropertiesContinued(const QString &pageToShow, QPointer<KPIM::ProgressItem> progressItem)
{
    if (!progressItem) {
        progressItem = KPIM::ProgressManager::createProgressItem(i18n("Retrieving folder properties"));
        progressItem->setUsesBusyIndicator(true);
        progressItem->setCryptoStatus(KPIM::ProgressItem::Unknown);
        connect(progressItem, SIGNAL(progressItemCanceled(KPIM::ProgressItem*)),
                KPIM::ProgressManager::instance(), SLOT(slotStandardCancelHandler(KPIM::ProgressItem*)));
    }

    Akonadi::CollectionFetchJob *fetch = new Akonadi::CollectionFetchJob(mMainWidget->currentFolder()->collection(),
            Akonadi::CollectionFetchJob::Base);
    connect(progressItem, SIGNAL(progressItemCanceled(KPIM::ProgressItem*)), fetch, SLOT(kill()));
    fetch->fetchScope().setIncludeStatistics(true);
    fetch->setProperty("pageToShow", pageToShow);
    fetch->setProperty("progressItem", QVariant::fromValue(progressItem));
    connect(fetch, SIGNAL(result(KJob*)),
            this, SLOT(slotCollectionPropertiesFinished(KJob*)));
    connect(progressItem, SIGNAL(progressItemCanceled(KPIM::ProgressItem*)),
            fetch, SLOT(kill()));
}

void ManageShowCollectionProperties::slotCollectionPropertiesFinished(KJob *job)
{
    if (!job) {
        return;
    }

    QPointer<KPIM::ProgressItem> progressItem = job->property("progressItem").value< QPointer<KPIM::ProgressItem> >();
    // progressItem does not exist anymore, operation has been canceled
    if (!progressItem) {
        return;
    }

    progressItem->setComplete();
    progressItem->setStatus(i18n("Done"));

    Akonadi::CollectionFetchJob *fetch = dynamic_cast<Akonadi::CollectionFetchJob *>(job);
    Q_ASSERT(fetch);
    if (fetch->collections().isEmpty()) {
        qWarning() << "no collection";
        return;
    }

    const Akonadi::Collection collection = fetch->collections().first();

<<<<<<< HEAD
    const QStringList pages = QStringList() << QLatin1String("MailCommon::CollectionGeneralPage")
                              << QLatin1String("KMail::CollectionViewPage")
                              << QLatin1String("Akonadi::CachePolicyPage")
                              << QLatin1String("KMail::CollectionTemplatesPage")
                              << QLatin1String("MailCommon::CollectionExpiryPage")
                              << QLatin1String("PimCommon::CollectionAclPage")
                              << QLatin1String("KMail::CollectionMailingListPage")
                              << QLatin1String("KMail::CollectionQuotaPage")
                              << QLatin1String("KMail::CollectionShortcutPage")
                              << QLatin1String("KMail::CollectionMaintenancePage");

    Akonadi::CollectionPropertiesDialog *dlg = new Akonadi::CollectionPropertiesDialog(collection, pages, mMainWidget);
    dlg->setWindowTitle(i18nc("@title:window", "Properties of Folder %1", collection.name()));

    const QString pageToShow = fetch->property("pageToShow").toString();
    if (!pageToShow.isEmpty()) {                          // show a specific page
        dlg->setCurrentPage(pageToShow);
=======
    const QStringList pages = QStringList() << QLatin1String( "MailCommon::CollectionGeneralPage" )
                                            << QLatin1String( "KMail::CollectionViewPage" )
                                            << QLatin1String( "Akonadi::CachePolicyPage" )
                                            << QLatin1String( "KMail::CollectionTemplatesPage" )
                                            << QLatin1String( "MailCommon::CollectionExpiryPage" )
                                            << QLatin1String( "PimCommon::CollectionAclPage" )
                                            << QLatin1String( "KMail::CollectionMailingListPage" )
                                            << QLatin1String( "KMail::CollectionQuotaPage" )
                                            << QLatin1String( "KMail::CollectionShortcutPage" )
                                            << QLatin1String( "KMail::CollectionMaintenancePage" );

    QPointer<Akonadi::CollectionPropertiesDialog> dlg = new Akonadi::CollectionPropertiesDialog( collection, pages, mMainWidget );
    dlg->setCaption( i18nc( "@title:window", "Properties of Folder %1", collection.name() ) );


    const QString pageToShow = fetch->property( "pageToShow" ).toString();
    if ( !pageToShow.isEmpty() ) {                        // show a specific page
        dlg->setCurrentPage( pageToShow );
>>>>>>> afbcdd62
    }
    dlg->show();
    mHashDialogBox.insert(collection.id(), dlg);
}<|MERGE_RESOLUTION|>--- conflicted
+++ resolved
@@ -68,12 +68,8 @@
 {
     if (!mMainWidget->currentFolder()) {
         return;
-<<<<<<< HEAD
-    }
-
-    if (Solid::Networking::status() == Solid::Networking::Unconnected) {
-
-=======
+    }
+
     if (mHashDialogBox.contains(mMainWidget->currentFolder()->collection().id())) {
         if (mHashDialogBox.value(mMainWidget->currentFolder()->collection().id())) {
             mHashDialogBox.value(mMainWidget->currentFolder()->collection().id())->activateWindow();
@@ -82,7 +78,6 @@
         }
     }
     if ( Solid::Networking::status() == Solid::Networking::Unconnected ) {
->>>>>>> afbcdd62
         KMessageBox::information(
             mMainWidget,
             i18n("Network is unconnected. Folder information cannot be updated."));
@@ -185,25 +180,6 @@
 
     const Akonadi::Collection collection = fetch->collections().first();
 
-<<<<<<< HEAD
-    const QStringList pages = QStringList() << QLatin1String("MailCommon::CollectionGeneralPage")
-                              << QLatin1String("KMail::CollectionViewPage")
-                              << QLatin1String("Akonadi::CachePolicyPage")
-                              << QLatin1String("KMail::CollectionTemplatesPage")
-                              << QLatin1String("MailCommon::CollectionExpiryPage")
-                              << QLatin1String("PimCommon::CollectionAclPage")
-                              << QLatin1String("KMail::CollectionMailingListPage")
-                              << QLatin1String("KMail::CollectionQuotaPage")
-                              << QLatin1String("KMail::CollectionShortcutPage")
-                              << QLatin1String("KMail::CollectionMaintenancePage");
-
-    Akonadi::CollectionPropertiesDialog *dlg = new Akonadi::CollectionPropertiesDialog(collection, pages, mMainWidget);
-    dlg->setWindowTitle(i18nc("@title:window", "Properties of Folder %1", collection.name()));
-
-    const QString pageToShow = fetch->property("pageToShow").toString();
-    if (!pageToShow.isEmpty()) {                          // show a specific page
-        dlg->setCurrentPage(pageToShow);
-=======
     const QStringList pages = QStringList() << QLatin1String( "MailCommon::CollectionGeneralPage" )
                                             << QLatin1String( "KMail::CollectionViewPage" )
                                             << QLatin1String( "Akonadi::CachePolicyPage" )
@@ -216,13 +192,12 @@
                                             << QLatin1String( "KMail::CollectionMaintenancePage" );
 
     QPointer<Akonadi::CollectionPropertiesDialog> dlg = new Akonadi::CollectionPropertiesDialog( collection, pages, mMainWidget );
-    dlg->setCaption( i18nc( "@title:window", "Properties of Folder %1", collection.name() ) );
+    dlg->setWindowTitle( i18nc( "@title:window", "Properties of Folder %1", collection.name() ) );
 
 
     const QString pageToShow = fetch->property( "pageToShow" ).toString();
     if ( !pageToShow.isEmpty() ) {                        // show a specific page
         dlg->setCurrentPage( pageToShow );
->>>>>>> afbcdd62
     }
     dlg->show();
     mHashDialogBox.insert(collection.id(), dlg);
