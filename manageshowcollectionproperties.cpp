/*
  Copyright (c) 2014 Montel Laurent <montel@kde.org>

  This program is free software; you can redistribute it and/or modify it
  under the terms of the GNU General Public License, version 2, as
  published by the Free Software Foundation.

  This program is distributed in the hope that it will be useful, but
  WITHOUT ANY WARRANTY; without even the implied warranty of
  MERCHANTABILITY or FITNESS FOR A PARTICULAR PURPOSE.  See the GNU
  General Public License for more details.

  You should have received a copy of the GNU General Public License along
  with this program; if not, write to the Free Software Foundation, Inc.,
  51 Franklin Street, Fifth Floor, Boston, MA  02110-1301  USA
*/

#include "manageshowcollectionproperties.h"
#include "kmmainwidget.h"
#include <KLocalizedString>
#include <KMessageBox>
#include <AkonadiCore/CollectionAttributesSynchronizationJob>
#include <Solid/Networking>

#include <AkonadiCore/CollectionFetchJob>
#include <AkonadiWidgets/CollectionPropertiesDialog>
#include <AkonadiCore/CollectionFetchScope>
#include <AkonadiCore/AgentInstance>
#include <AkonadiCore/AgentManager>

Q_DECLARE_METATYPE(KPIM::ProgressItem *)
Q_DECLARE_METATYPE(Akonadi::Job *)
Q_DECLARE_METATYPE(QPointer<KPIM::ProgressItem>)

ManageShowCollectionProperties::ManageShowCollectionProperties(KMMainWidget *mainWidget, QObject *parent)
    : QObject(parent),
      mMainWidget(mainWidget)
{
    mPages = QStringList() << QLatin1String( "MailCommon::CollectionGeneralPage" )
                                            << QLatin1String( "KMail::CollectionViewPage" )
                                            << QLatin1String( "Akonadi::CachePolicyPage" )
                                            << QLatin1String( "KMail::CollectionTemplatesPage" )
                                            << QLatin1String( "MailCommon::CollectionExpiryPage" )
                                            << QLatin1String( "PimCommon::CollectionAclPage" )
                                            << QLatin1String( "KMail::CollectionMailingListPage" )
                                            << QLatin1String( "KMail::CollectionQuotaPage" )
                                            << QLatin1String( "KMail::CollectionShortcutPage" )
                                            << QLatin1String( "KMail::CollectionMaintenancePage" );

}

ManageShowCollectionProperties::~ManageShowCollectionProperties()
{

}

void ManageShowCollectionProperties::slotCollectionProperties()
{
    showCollectionProperties(QString());
}

void ManageShowCollectionProperties::slotShowExpiryProperties()
{
    showCollectionProperties(QLatin1String("MailCommon::CollectionExpiryPage"));
}

void ManageShowCollectionProperties::slotFolderMailingListProperties()
{
    showCollectionProperties(QLatin1String("KMail::CollectionMailingListPage"));
}

void ManageShowCollectionProperties::slotShowFolderShortcutDialog()
{
    showCollectionProperties(QLatin1String("KMail::CollectionShortcutPage"));
}

void ManageShowCollectionProperties::showCollectionProperties(const QString &pageToShow)
{
    if (!mMainWidget->currentFolder()) {
        return;
<<<<<<< HEAD
    }

    if (mHashDialogBox.contains(mMainWidget->currentFolder()->collection().id())) {
        if (mHashDialogBox.value(mMainWidget->currentFolder()->collection().id())) {
            mHashDialogBox.value(mMainWidget->currentFolder()->collection().id())->activateWindow();
            mHashDialogBox.value(mMainWidget->currentFolder()->collection().id())->raise();
=======
    Akonadi::Collection::Id id = mMainWidget->currentFolder()->collection().id();
    if (mHashDialogBox.contains(id)) {
        QPointer<Akonadi::CollectionPropertiesDialog> dlg = mHashDialogBox.value(id);
        if (dlg) {
            dlg->activateWindow();
            dlg->raise();
>>>>>>> 1ef9d757
            return;
        }
    }
    if (Solid::Networking::status() == Solid::Networking::Unconnected) {
        KMessageBox::information(
            mMainWidget,
            i18n("Network is unconnected. Folder information cannot be updated."));
        showCollectionPropertiesContinued(pageToShow, QPointer<KPIM::ProgressItem>());
    } else {
        const Akonadi::AgentInstance agentInstance = Akonadi::AgentManager::self()->instance(mMainWidget->currentFolder()->collection().resource());
        bool isOnline = agentInstance.isOnline();
        if (!isOnline) {
            showCollectionPropertiesContinued(pageToShow, QPointer<KPIM::ProgressItem>());
        } else {
            QPointer<KPIM::ProgressItem> progressItem(KPIM::ProgressManager::createProgressItem(i18n("Retrieving folder properties")));
            progressItem->setUsesBusyIndicator(true);
            progressItem->setCryptoStatus(KPIM::ProgressItem::Unknown);

            Akonadi::CollectionAttributesSynchronizationJob *sync
<<<<<<< HEAD
                = new Akonadi::CollectionAttributesSynchronizationJob(mMainWidget->currentFolder()->collection());
            sync->setProperty("collectionId", mMainWidget->currentFolder()->collection().id());
            sync->setProperty("pageToShow", pageToShow);          // note for dialog later
            sync->setProperty("progressItem", QVariant::fromValue(progressItem));
            connect(sync, SIGNAL(result(KJob*)),
                    this, SLOT(slotCollectionPropertiesContinued(KJob*)));
            connect(progressItem, SIGNAL(progressItemCanceled(KPIM::ProgressItem*)),
                    sync, SLOT(kill()));
            connect(progressItem, SIGNAL(progressItemCanceled(KPIM::ProgressItem*)),
                    KPIM::ProgressManager::instance(), SLOT(slotStandardCancelHandler(KPIM::ProgressItem*)));
=======
                    = new Akonadi::CollectionAttributesSynchronizationJob( mMainWidget->currentFolder()->collection() );
            sync->setProperty( "collectionId", id );
            sync->setProperty( "pageToShow", pageToShow );        // note for dialog later
            sync->setProperty( "progressItem", QVariant::fromValue( progressItem ) );
            connect( sync, SIGNAL(result(KJob*)),
                     this, SLOT(slotCollectionPropertiesContinued(KJob*)) );
            connect( progressItem, SIGNAL(progressItemCanceled(KPIM::ProgressItem*)),
                     sync, SLOT(kill()) );
            connect( progressItem, SIGNAL(progressItemCanceled(KPIM::ProgressItem*)),
                     KPIM::ProgressManager::instance(), SLOT(slotStandardCancelHandler(KPIM::ProgressItem*)) );
>>>>>>> 1ef9d757
            sync->start();
        }
    }
}

void ManageShowCollectionProperties::slotCollectionPropertiesContinued(KJob *job)
{
    QString pageToShow;
    QPointer<KPIM::ProgressItem> progressItem;

    if (job) {
        Akonadi::CollectionAttributesSynchronizationJob *sync
            = dynamic_cast<Akonadi::CollectionAttributesSynchronizationJob *>(job);
        Q_ASSERT(sync);
        if (sync->property("collectionId") != mMainWidget->currentFolder()->collection().id()) {
            return;
        }
        pageToShow = sync->property("pageToShow").toString();
        progressItem = sync->property("progressItem").value< QPointer<KPIM::ProgressItem> >();
        if (progressItem) {
            disconnect(progressItem, SIGNAL(progressItemCanceled(KPIM::ProgressItem*)),
                       sync, SLOT(kill()));
        } else {
            // progressItem does not exist anymore, operation has been canceled
            return;
        }
    }

    showCollectionPropertiesContinued(pageToShow, progressItem);
}

void ManageShowCollectionProperties::showCollectionPropertiesContinued(const QString &pageToShow, QPointer<KPIM::ProgressItem> progressItem)
{
    if (!progressItem) {
        progressItem = KPIM::ProgressManager::createProgressItem(i18n("Retrieving folder properties"));
        progressItem->setUsesBusyIndicator(true);
        progressItem->setCryptoStatus(KPIM::ProgressItem::Unknown);
        connect(progressItem, SIGNAL(progressItemCanceled(KPIM::ProgressItem*)),
                KPIM::ProgressManager::instance(), SLOT(slotStandardCancelHandler(KPIM::ProgressItem*)));
    }

    Akonadi::CollectionFetchJob *fetch = new Akonadi::CollectionFetchJob(mMainWidget->currentFolder()->collection(),
            Akonadi::CollectionFetchJob::Base);
    connect(progressItem, SIGNAL(progressItemCanceled(KPIM::ProgressItem*)), fetch, SLOT(kill()));
    fetch->fetchScope().setIncludeStatistics(true);
    fetch->setProperty("pageToShow", pageToShow);
    fetch->setProperty("progressItem", QVariant::fromValue(progressItem));
    connect(fetch, SIGNAL(result(KJob*)),
            this, SLOT(slotCollectionPropertiesFinished(KJob*)));
    connect(progressItem, SIGNAL(progressItemCanceled(KPIM::ProgressItem*)),
            fetch, SLOT(kill()));
}

void ManageShowCollectionProperties::slotCollectionPropertiesFinished(KJob *job)
{
    if (!job) {
        return;
    }

    QPointer<KPIM::ProgressItem> progressItem = job->property("progressItem").value< QPointer<KPIM::ProgressItem> >();
    // progressItem does not exist anymore, operation has been canceled
    if (!progressItem) {
        return;
    }

    progressItem->setComplete();
    progressItem->setStatus(i18n("Done"));

    Akonadi::CollectionFetchJob *fetch = dynamic_cast<Akonadi::CollectionFetchJob *>(job);
    Q_ASSERT(fetch);
    if (fetch->collections().isEmpty()) {
        qWarning() << "no collection";
        return;
    }

    const Akonadi::Collection collection = fetch->collections().first();

<<<<<<< HEAD
    const QStringList pages = QStringList() << QLatin1String("MailCommon::CollectionGeneralPage")
                              << QLatin1String("KMail::CollectionViewPage")
                              << QLatin1String("Akonadi::CachePolicyPage")
                              << QLatin1String("KMail::CollectionTemplatesPage")
                              << QLatin1String("MailCommon::CollectionExpiryPage")
                              << QLatin1String("PimCommon::CollectionAclPage")
                              << QLatin1String("KMail::CollectionMailingListPage")
                              << QLatin1String("KMail::CollectionQuotaPage")
                              << QLatin1String("KMail::CollectionShortcutPage")
                              << QLatin1String("KMail::CollectionMaintenancePage");

    QPointer<Akonadi::CollectionPropertiesDialog> dlg = new Akonadi::CollectionPropertiesDialog(collection, pages, mMainWidget);
    dlg->setWindowTitle(i18nc("@title:window", "Properties of Folder %1", collection.name()));

    const QString pageToShow = fetch->property("pageToShow").toString();
    if (!pageToShow.isEmpty()) {                          // show a specific page
        dlg->setCurrentPage(pageToShow);
=======
    QPointer<Akonadi::CollectionPropertiesDialog> dlg = new Akonadi::CollectionPropertiesDialog( collection, mPages, mMainWidget );
    dlg->setCaption( i18nc( "@title:window", "Properties of Folder %1", collection.name() ) );


    const QString pageToShow = fetch->property( "pageToShow" ).toString();
    if ( !pageToShow.isEmpty() ) {                        // show a specific page
        dlg->setCurrentPage( pageToShow );
>>>>>>> 1ef9d757
    }
    dlg->show();
    mHashDialogBox.insert(collection.id(), dlg);
}<|MERGE_RESOLUTION|>--- conflicted
+++ resolved
@@ -36,16 +36,16 @@
     : QObject(parent),
       mMainWidget(mainWidget)
 {
-    mPages = QStringList() << QLatin1String( "MailCommon::CollectionGeneralPage" )
-                                            << QLatin1String( "KMail::CollectionViewPage" )
-                                            << QLatin1String( "Akonadi::CachePolicyPage" )
-                                            << QLatin1String( "KMail::CollectionTemplatesPage" )
-                                            << QLatin1String( "MailCommon::CollectionExpiryPage" )
-                                            << QLatin1String( "PimCommon::CollectionAclPage" )
-                                            << QLatin1String( "KMail::CollectionMailingListPage" )
-                                            << QLatin1String( "KMail::CollectionQuotaPage" )
-                                            << QLatin1String( "KMail::CollectionShortcutPage" )
-                                            << QLatin1String( "KMail::CollectionMaintenancePage" );
+    mPages = QStringList() << QLatin1String("MailCommon::CollectionGeneralPage")
+             << QLatin1String("KMail::CollectionViewPage")
+             << QLatin1String("Akonadi::CachePolicyPage")
+             << QLatin1String("KMail::CollectionTemplatesPage")
+             << QLatin1String("MailCommon::CollectionExpiryPage")
+             << QLatin1String("PimCommon::CollectionAclPage")
+             << QLatin1String("KMail::CollectionMailingListPage")
+             << QLatin1String("KMail::CollectionQuotaPage")
+             << QLatin1String("KMail::CollectionShortcutPage")
+             << QLatin1String("KMail::CollectionMaintenancePage");
 
 }
 
@@ -78,21 +78,13 @@
 {
     if (!mMainWidget->currentFolder()) {
         return;
-<<<<<<< HEAD
-    }
-
-    if (mHashDialogBox.contains(mMainWidget->currentFolder()->collection().id())) {
-        if (mHashDialogBox.value(mMainWidget->currentFolder()->collection().id())) {
-            mHashDialogBox.value(mMainWidget->currentFolder()->collection().id())->activateWindow();
-            mHashDialogBox.value(mMainWidget->currentFolder()->collection().id())->raise();
-=======
+    }
     Akonadi::Collection::Id id = mMainWidget->currentFolder()->collection().id();
     if (mHashDialogBox.contains(id)) {
         QPointer<Akonadi::CollectionPropertiesDialog> dlg = mHashDialogBox.value(id);
         if (dlg) {
             dlg->activateWindow();
             dlg->raise();
->>>>>>> 1ef9d757
             return;
         }
     }
@@ -112,9 +104,8 @@
             progressItem->setCryptoStatus(KPIM::ProgressItem::Unknown);
 
             Akonadi::CollectionAttributesSynchronizationJob *sync
-<<<<<<< HEAD
                 = new Akonadi::CollectionAttributesSynchronizationJob(mMainWidget->currentFolder()->collection());
-            sync->setProperty("collectionId", mMainWidget->currentFolder()->collection().id());
+            sync->setProperty("collectionId", id);
             sync->setProperty("pageToShow", pageToShow);          // note for dialog later
             sync->setProperty("progressItem", QVariant::fromValue(progressItem));
             connect(sync, SIGNAL(result(KJob*)),
@@ -123,18 +114,6 @@
                     sync, SLOT(kill()));
             connect(progressItem, SIGNAL(progressItemCanceled(KPIM::ProgressItem*)),
                     KPIM::ProgressManager::instance(), SLOT(slotStandardCancelHandler(KPIM::ProgressItem*)));
-=======
-                    = new Akonadi::CollectionAttributesSynchronizationJob( mMainWidget->currentFolder()->collection() );
-            sync->setProperty( "collectionId", id );
-            sync->setProperty( "pageToShow", pageToShow );        // note for dialog later
-            sync->setProperty( "progressItem", QVariant::fromValue( progressItem ) );
-            connect( sync, SIGNAL(result(KJob*)),
-                     this, SLOT(slotCollectionPropertiesContinued(KJob*)) );
-            connect( progressItem, SIGNAL(progressItemCanceled(KPIM::ProgressItem*)),
-                     sync, SLOT(kill()) );
-            connect( progressItem, SIGNAL(progressItemCanceled(KPIM::ProgressItem*)),
-                     KPIM::ProgressManager::instance(), SLOT(slotStandardCancelHandler(KPIM::ProgressItem*)) );
->>>>>>> 1ef9d757
             sync->start();
         }
     }
@@ -212,33 +191,12 @@
 
     const Akonadi::Collection collection = fetch->collections().first();
 
-<<<<<<< HEAD
-    const QStringList pages = QStringList() << QLatin1String("MailCommon::CollectionGeneralPage")
-                              << QLatin1String("KMail::CollectionViewPage")
-                              << QLatin1String("Akonadi::CachePolicyPage")
-                              << QLatin1String("KMail::CollectionTemplatesPage")
-                              << QLatin1String("MailCommon::CollectionExpiryPage")
-                              << QLatin1String("PimCommon::CollectionAclPage")
-                              << QLatin1String("KMail::CollectionMailingListPage")
-                              << QLatin1String("KMail::CollectionQuotaPage")
-                              << QLatin1String("KMail::CollectionShortcutPage")
-                              << QLatin1String("KMail::CollectionMaintenancePage");
-
-    QPointer<Akonadi::CollectionPropertiesDialog> dlg = new Akonadi::CollectionPropertiesDialog(collection, pages, mMainWidget);
+    QPointer<Akonadi::CollectionPropertiesDialog> dlg = new Akonadi::CollectionPropertiesDialog(collection, mPages, mMainWidget);
     dlg->setWindowTitle(i18nc("@title:window", "Properties of Folder %1", collection.name()));
 
     const QString pageToShow = fetch->property("pageToShow").toString();
     if (!pageToShow.isEmpty()) {                          // show a specific page
         dlg->setCurrentPage(pageToShow);
-=======
-    QPointer<Akonadi::CollectionPropertiesDialog> dlg = new Akonadi::CollectionPropertiesDialog( collection, mPages, mMainWidget );
-    dlg->setCaption( i18nc( "@title:window", "Properties of Folder %1", collection.name() ) );
-
-
-    const QString pageToShow = fetch->property( "pageToShow" ).toString();
-    if ( !pageToShow.isEmpty() ) {                        // show a specific page
-        dlg->setCurrentPage( pageToShow );
->>>>>>> 1ef9d757
     }
     dlg->show();
     mHashDialogBox.insert(collection.id(), dlg);
