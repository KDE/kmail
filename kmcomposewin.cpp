/*
 * This file is part of KMail.
 * Copyright (c) 2009 Constantin Berzan <exit3219@gmail.com>
 *
 * Based on KMail code by:
 * Copyright (c) 1997 Markus Wuebben <markus.wuebben@kde.org>
 *
 * This program is free software; you can redistribute it and/or modify
 * it under the terms of the GNU General Public License as published by
 * the Free Software Foundation; either version 2 of the License, or
 * (at your option) any later version.
 *
 * This program is distributed in the hope that it will be useful,
 * but WITHOUT ANY WARRANTY; without even the implied warranty of
 * MERCHANTABILITY or FITNESS FOR A PARTICULAR PURPOSE.  See the
 * GNU General Public License for more details.
 *
 * You should have received a copy of the GNU General Public License along
 * with this program; if not, write to the Free Software Foundation, Inc.,
 * 51 Franklin Street, Fifth Floor, Boston, MA 02110-1301, USA.
 */
#include "kmcomposewin.h"

// KMail includes
#include "addressvalidationjob.h"
#include "attachmentcontroller.h"
#include "messagecomposer/attachmentmodel.h"
#include "attachmentview.h"
#include "codecaction.h"
#include <messagecomposer/emailaddressresolvejob.h>
#include "kleo_util.h"
#include "kmcommands.h"
#include "kmcomposereditor.h"
#include "kmkernel.h"
#include "globalsettings.h"
#include "kmmainwin.h"
#include "kmmainwidget.h"
#include "kmreadermainwin.h"
//#include "mailcomposeradaptor.h" // TODO port all D-Bus stuff...
#include "objecttreeparser.h"
#include "messageviewer/stl_util.h"
#include "messageviewer/util.h"
#include "messagecore/stringutil.h"
#include "messagecore/attachmentcollector.h"
#include "util.h"
#include "snippetwidget.h"
#include <messagecomposer/keyresolver.h>
#include "templatesconfiguration_kfg.h"
#include "foldercollectionmonitor.h"

// KDEPIM includes
#include <libkpgp/kpgpblock.h>
#include <libkleo/ui/progressdialog.h>
#include <libkleo/ui/keyselectiondialog.h>
#include "kleo/cryptobackendfactory.h"
#include "kleo/exportjob.h"
#include "kleo/specialjob.h"
#include <messageviewer/objecttreeemptysource.h>
#include <messageviewer/kcursorsaver.h>
#include <messageviewer/objecttreeparser.h>
#include <messageviewer/nodehelper.h>
#include "messageviewer/chiasmuskeyselector.h"
#include <messageviewer/globalsettings.h>
#include <messagecomposer/composer.h>
#include <messagecomposer/globalpart.h>
#include <messagecomposer/infopart.h>
#include <messagecomposer/textpart.h>
#include <messagecomposer/messagehelper.h>
#include <messagecomposersettings.h>
#include <messagecomposer/messagehelper.h>
#include <messagecomposer/signaturecontroller.h>
#include <messagecomposer/inserttextfilejob.h>
#include <messagecomposer/composerlineedit.h>
#include <messagecomposer/recipientseditor.h>
#include <messagecore/attachmentpart.h>
#include "messagecore/globalsettings.h"
#include <templateparser/templateparser.h>
#include <templatesconfiguration.h>
#include "messagecore/nodehelper.h"
#include "messagecore/messagestatus.h"
#include "messagecore/messagehelpers.h"

// LIBKDEPIM includes
#include <libkdepim/recentaddresses.h>
#include <libkdepim/kdescendantsproxymodel_p.h>

// KDEPIMLIBS includes
#include <akonadi/collectioncombobox.h>
#include <akonadi/changerecorder.h>
#include <akonadi/itemcreatejob.h>
#include <akonadi/entitymimetypefiltermodel.h>
#include <akonadi/itemfetchjob.h>
#include <kpimutils/email.h>
#include <kpimidentities/identitymanager.h>
#include <kpimidentities/identitycombo.h>
#include <kpimidentities/identity.h>
#include <mailtransport/transportcombobox.h>
#include <mailtransport/transportmanager.h>
#include <mailtransport/transport.h>
#include <mailtransport/messagequeuejob.h>
#include <mailtransport/sentbehaviourattribute.h>
#include <kmime/kmime_codecs.h>
#include <kmime/kmime_message.h>

// KDELIBS includes
#include <kactioncollection.h>
#include <kactionmenu.h>
#include <kapplication.h>
#include <kcharsets.h>
#include <kdebug.h>
#include <kedittoolbar.h>
#include <kencodingfiledialog.h>
#include <kinputdialog.h>
#include <kmenu.h>
#include <kmimetypetrader.h>
#include <kmessagebox.h>
#include <kpushbutton.h>
#include <krecentfilesaction.h>
#include <krun.h>
#include <ksavefile.h>
#include <kshortcutsdialog.h>
#include <kstandarddirs.h>
#include <kstandardshortcut.h>
#include <kstatusbar.h>
#include <ktempdir.h>
#include <ktoggleaction.h>
#include <ktoolbar.h>
#include <ktoolinvocation.h>
#include <kwindowsystem.h>
#include <kzip.h>
#include <sonnet/dictionarycombobox.h>
#include <kencodingprober.h>
#include <kio/jobuidelegate.h>
#include <kio/scheduler.h>

// Qt includes
#include <QClipboard>
#include <QEvent>
#include <QSplitter>
#include <QUuid>
#include <QDir>

// System includes
#include <stdlib.h>
#include <unistd.h>
#include <fcntl.h>
#include <memory>
#include <boost/shared_ptr.hpp>

// MOC
#include "kmcomposewin.moc"

using Sonnet::DictionaryComboBox;
using MailTransport::TransportManager;
using MailTransport::Transport;
using KPIM::RecentAddresses;

KMail::Composer *KMail::makeComposer( const KMime::Message::Ptr &msg, Composer::TemplateContext context,
                                      uint identity, const QString & textSelection,
                                      const QString & customTemplate ) {
  return KMComposeWin::create( msg, context, identity, textSelection, customTemplate );
}

KMail::Composer *KMComposeWin::create( const KMime::Message::Ptr &msg, Composer::TemplateContext context,
                                       uint identity, const QString & textSelection,
                                       const QString & customTemplate ) {
  return new KMComposeWin( msg, context, identity, textSelection, customTemplate );
}

int KMComposeWin::s_composerNumber = 0;

//-----------------------------------------------------------------------------
KMComposeWin::KMComposeWin( const KMime::Message::Ptr &aMsg, Composer::TemplateContext context, uint id,
                            const QString & textSelection, const QString & customTemplate )
  : KMail::Composer( "kmail-composer#" ),
    mDone( false ),
    mSignatureController( new Message::SignatureController( this ) ),
    //mAtmModified( false ),
    mTextSelection( textSelection ),
    mCustomTemplate( customTemplate ),
    mSigningAndEncryptionExplicitlyDisabled( false ),
    mFolder( Akonadi::Collection( -1 ) ),
    mForceDisableHtml( false ),
    mId( id ),
    mContext( context ),
    mNeverEncrypt( false ),
    mSignAction( 0 ), mEncryptAction( 0 ), mRequestMDNAction( 0 ),
    mUrgentAction( 0 ), mAllFieldsAction( 0 ), mFromAction( 0 ),
    mReplyToAction( 0 ), mSubjectAction( 0 ),
    mIdentityAction( 0 ), mTransportAction( 0 ), mFccAction( 0 ),
    mWordWrapAction( 0 ), mFixedFontAction( 0 ), mAutoSpellCheckingAction( 0 ),
    mDictionaryAction( 0 ), mSnippetAction( 0 ),
    //mEncodingAction( 0 ),
    mCodecAction( 0 ),
    mCryptoModuleAction( 0 ),
    mEncryptChiasmusAction( 0 ),
    mEncryptWithChiasmus( false ),
    mDummyComposer( 0 ),
    mPendingQueueJobs( 0 ),
    mPendingCreateItemJobs( 0 ),
    mLabelWidth( 0 ),
    mAutoSaveTimer( 0 ), mAutoSaveErrorShown( false ),
    mSignatureStateIndicator( 0 ), mEncryptionStateIndicator( 0 ),
    mPreventFccOverwrite( false ),
    mIgnoreStickyFields( false )
{
  //(void) new MailcomposerAdaptor( this );
  mdbusObjectPath = "/Composer_" + QString::number( ++s_composerNumber );
  //QDBusConnection::sessionBus().registerObject( mdbusObjectPath, this );

  connect( mSignatureController, SIGNAL(enableHtml()), SLOT(enableHtml()) );

  if ( kmkernel->xmlGuiInstance().isValid() ) {
    setComponentData( kmkernel->xmlGuiInstance() );
  }
  mMainWidget = new QWidget( this );
  // splitter between the headers area and the actual editor
  mHeadersToEditorSplitter = new QSplitter( Qt::Vertical, mMainWidget );
  mHeadersToEditorSplitter->setObjectName( "mHeadersToEditorSplitter" );
  mHeadersToEditorSplitter->setChildrenCollapsible( false );
  mHeadersArea = new QWidget( mHeadersToEditorSplitter );
  mHeadersArea->setSizePolicy( mHeadersToEditorSplitter->sizePolicy().horizontalPolicy(),
                               QSizePolicy::Expanding );
  mHeadersToEditorSplitter->addWidget( mHeadersArea );
  QList<int> defaultSizes;
  defaultSizes << 0;
  mHeadersToEditorSplitter->setSizes( defaultSizes );
  QVBoxLayout *v = new QVBoxLayout( mMainWidget );
  v->setMargin(0);
  v->addWidget( mHeadersToEditorSplitter );
  mIdentity = new KPIMIdentities::IdentityCombo( kmkernel->identityManager(),
                                                 mHeadersArea );
  mIdentity->setToolTip( i18n( "Select an identity for this message" ) );
  mSignatureController->setIdentityCombo( mIdentity );
  mSignatureController->suspend(); // we have to do identity change tracking ourselves due to the template code

  mDictionaryCombo = new DictionaryComboBox( mHeadersArea );
  mDictionaryCombo->setToolTip( i18n( "Select the dictionary to use when spell-checking this message" ) );

  mFcc = new Akonadi::CollectionComboBox( mHeadersArea );
  mFcc->setMimeTypeFilter( QStringList()<<FolderCollectionMonitor::mimetype() );
  mFcc->setAccessRightsFilter( Akonadi::Collection::CanCreateItem );
  mFcc->setToolTip( i18n( "Select the sent-mail folder where a copy of this message will be saved" ) );
#if 0 //Port to akonadi
  mFcc->showOutboxFolder( false );
#else
  kDebug() << "AKONADI PORT: Disabled code in  " << Q_FUNC_INFO;
#endif
  mTransport = new MailTransport::TransportComboBox( mHeadersArea );
  mTransport->setToolTip( i18n( "Select the outgoing account to use for sending this message" ) );
  mEdtFrom = new MessageComposer::ComposerLineEdit( false, mHeadersArea );
  mEdtFrom->setObjectName( "fromLine" );
  mEdtFrom->setRecentAddressConfig( KMKernel::config().data() );
  mEdtFrom->setToolTip( i18n( "Set the \"From:\" email address for this message" ) );
  mEdtReplyTo = new MessageComposer::ComposerLineEdit( true, mHeadersArea );
  mEdtReplyTo->setObjectName( "replyToLine" );
  mEdtReplyTo->setRecentAddressConfig( KMKernel::config().data() );
  mEdtReplyTo->setToolTip( i18n( "Set the \"Reply-To:\" email address for this message" ) );
  connect( mEdtReplyTo, SIGNAL(completionModeChanged(KGlobalSettings::Completion)),
          SLOT(slotCompletionModeChanged(KGlobalSettings::Completion)) );

  mRecipientsEditor = new MessageComposer::RecipientsEditor( mHeadersArea );
  mRecipientsEditor->setRecentAddressConfig( KMKernel::config().data() );
  connect( mRecipientsEditor,
           SIGNAL( completionModeChanged( KGlobalSettings::Completion ) ),
           SLOT( slotCompletionModeChanged( KGlobalSettings::Completion ) ) );
  connect( mRecipientsEditor, SIGNAL(sizeHintChanged()), SLOT(recipientEditorSizeHintChanged()) );

  mEdtSubject = new MessageComposer::ComposerLineEdit( false, mHeadersArea );
  mEdtSubject->setObjectName( "subjectLine" );
  mEdtSubject->setRecentAddressConfig( KMKernel::config().data() );
  mEdtSubject->setToolTip( i18n( "Set a subject for this message" ) );
  mLblIdentity = new QLabel( i18n("&Identity:"), mHeadersArea );
  mDictionaryLabel = new QLabel( i18n("&Dictionary:"), mHeadersArea );
  mLblFcc = new QLabel( i18n("&Sent-Mail folder:"), mHeadersArea );
  mLblTransport = new QLabel( i18n("&Mail transport:"), mHeadersArea );
  mLblFrom = new QLabel( i18nc("sender address field", "&From:"), mHeadersArea );
  mLblReplyTo = new QLabel( i18n("&Reply to:"), mHeadersArea );
  mLblSubject = new QLabel( i18nc("@label:textbox Subject of email.", "S&ubject:"), mHeadersArea );
  QString sticky = i18nc("@option:check Sticky identity.", "Sticky");
  mBtnIdentity = new QCheckBox( sticky, mHeadersArea );
  mBtnIdentity->setToolTip( i18n( "Use the selected value as your identity for future messages" ) );
  mBtnFcc = new QCheckBox( sticky, mHeadersArea );
  mBtnFcc->setToolTip( i18n( "Use the selected value as your sent-mail folder for future messages" ) );
  mBtnTransport = new QCheckBox( sticky, mHeadersArea );
  mBtnTransport->setToolTip( i18n( "Use the selected value as your outgoing account for future messages" ) );
  mBtnDictionary = new QCheckBox( sticky, mHeadersArea );
  mBtnDictionary->setToolTip( i18n( "Use the selected value as your dictionary for future messages" ) );

  mShowHeaders = GlobalSettings::self()->headers();
  mDone = false;
  mGrid = 0;
  //mAtmListView = 0;
  //mAtmModified = false;
  mFixedFontAction = 0;
  // the attachment view is separated from the editor by a splitter
  mSplitter = new QSplitter( Qt::Vertical, mMainWidget );
  mSplitter->setObjectName( "mSplitter" );
  mSplitter->setChildrenCollapsible( false );
  mSnippetSplitter = new QSplitter( Qt::Horizontal, mSplitter );
  mSnippetSplitter->setObjectName( "mSnippetSplitter" );
  mSnippetSplitter->setChildrenCollapsible( false );
  mSplitter->addWidget( mSnippetSplitter );

  QWidget *editorAndCryptoStateIndicators = new QWidget( mSplitter );
  QVBoxLayout *vbox = new QVBoxLayout( editorAndCryptoStateIndicators );
  vbox->setMargin(0);
  QHBoxLayout *hbox = new QHBoxLayout();
  {
    hbox->setMargin(0);
    mSignatureStateIndicator = new QLabel( editorAndCryptoStateIndicators );
    mSignatureStateIndicator->setAlignment( Qt::AlignHCenter );
    hbox->addWidget( mSignatureStateIndicator );

    KConfigGroup reader( KMKernel::config(), "Reader" );

    // Get the colors for the label
    QPalette p( mSignatureStateIndicator->palette() );
    KColorScheme scheme( QPalette::Active, KColorScheme::View );
    QColor defaultSignedColor =  // pgp signed
        scheme.background( KColorScheme::PositiveBackground ).color();
    QColor defaultEncryptedColor( 0x00, 0x80, 0xFF ); // light blue // pgp encrypted
    QColor signedColor = defaultSignedColor;
    QColor encryptedColor = defaultEncryptedColor;
    if ( !MessageCore::GlobalSettings::self()->useDefaultColors() ) {
      signedColor = reader.readEntry( "PGPMessageOkKeyOk", defaultSignedColor );
      encryptedColor = reader.readEntry( "PGPMessageEncr", defaultEncryptedColor );
    }

    p.setColor( QPalette::Window, signedColor );
    mSignatureStateIndicator->setPalette( p );
    mSignatureStateIndicator->setAutoFillBackground( true );

    mEncryptionStateIndicator = new QLabel( editorAndCryptoStateIndicators );
    mEncryptionStateIndicator->setAlignment( Qt::AlignHCenter );
    hbox->addWidget( mEncryptionStateIndicator );
    p.setColor( QPalette::Window, encryptedColor);
    mEncryptionStateIndicator->setPalette( p );
    mEncryptionStateIndicator->setAutoFillBackground( true );
  }

  mEditor = new KMComposerEditor( this, editorAndCryptoStateIndicators );
  connect( mEditor, SIGNAL(textChanged()),
           this, SLOT(slotEditorTextChanged()) );
  vbox->addLayout( hbox );
  vbox->addWidget( mEditor );
  mSnippetSplitter->insertWidget( 0, editorAndCryptoStateIndicators );
  mSnippetSplitter->setOpaqueResize( true );
  mSignatureController->setEditor( mEditor );

  mHeadersToEditorSplitter->addWidget( mSplitter );
  mEditor->setAcceptDrops( true );
  connect( mDictionaryCombo, SIGNAL( dictionaryChanged( const QString & ) ),
           mEditor, SLOT( setSpellCheckingLanguage( const QString & ) ) );
  connect( mEditor, SIGNAL( languageChanged(const QString &) ),
           this, SLOT( slotLanguageChanged(const QString&) ) );
  connect( mEditor, SIGNAL( spellCheckStatus(const QString &)),
           this, SLOT( slotSpellCheckingStatus(const QString &) ) );

  mSnippetWidget = new SnippetWidget( mEditor, actionCollection(), mSnippetSplitter );
  mSnippetWidget->setVisible( GlobalSettings::self()->showSnippetManager() );
  mSnippetSplitter->addWidget( mSnippetWidget );
  mSnippetSplitter->setCollapsible( 0, false );

  mSplitter->setOpaqueResize( true );

  mBtnIdentity->setWhatsThis( GlobalSettings::self()->stickyIdentityItem()->whatsThis() );
  mBtnFcc->setWhatsThis( GlobalSettings::self()->stickyFccItem()->whatsThis() );
  mBtnTransport->setWhatsThis( GlobalSettings::self()->stickyTransportItem()->whatsThis() );
  mBtnDictionary->setWhatsThis( GlobalSettings::self()->stickyDictionaryItem()->whatsThis() );

  setCaption( i18n("Composer") );
  setMinimumSize( 200, 200 );

  mBtnIdentity->setFocusPolicy( Qt::NoFocus );
  mBtnFcc->setFocusPolicy( Qt::NoFocus );
  mBtnTransport->setFocusPolicy( Qt::NoFocus );
  mBtnDictionary->setFocusPolicy( Qt::NoFocus );

  mAttachmentModel = new Message::AttachmentModel( this );
  mAttachmentView = new KMail::AttachmentView( mAttachmentModel, mSplitter );
  mAttachmentView->hideIfEmpty();
  mAttachmentController = new KMail::AttachmentController( mAttachmentModel, mAttachmentView, this );

  readConfig();
  setupStatusBar();
  setupActions();
  setupEditor();
  rethinkFields();
  slotUpdateSignatureAndEncrypionStateIndicators();

  applyMainWindowSettings( KMKernel::config()->group( "Composer") );

  connect( mEdtSubject, SIGNAL(textChanged(const QString&)),
           SLOT(slotUpdWinTitle(const QString&)) );
  connect( mIdentity, SIGNAL(identityChanged(uint)),
           SLOT(slotIdentityChanged(uint)) );
  connect( kmkernel->identityManager(), SIGNAL(changed(uint)),
           SLOT(slotIdentityChanged(uint)) );

  connect( mEdtFrom, SIGNAL(completionModeChanged(KGlobalSettings::Completion)),
           SLOT(slotCompletionModeChanged(KGlobalSettings::Completion)) );
  connect( kmkernel->monitor(), SIGNAL(collectionRemoved(const Akonadi::Collection&)),
           SLOT(slotFolderRemoved(const Akonadi::Collection&)) );
  connect( kmkernel, SIGNAL( configChanged() ),
           this, SLOT( slotConfigChanged() ) );

  mMainWidget->resize( 480, 510 );
  setCentralWidget( mMainWidget );

  if ( GlobalSettings::self()->useHtmlMarkup() )
    enableHtml();

  if ( GlobalSettings::self()->useExternalEditor() ) {
    mEditor->setUseExternalEditor( true );
    mEditor->setExternalEditorPath( GlobalSettings::self()->externalEditor() );
  }

  initAutoSave();

  if ( aMsg ) {
    setMsg( aMsg );
  }

  mRecipientsEditor->setFocus();
  mEditor->updateActionStates(); // set toolbar buttons to correct values

  mDone = true;

  mDummyComposer = new Message::Composer( this );
  mDummyComposer->globalPart()->setParentWidgetForGui( this );
}

//-----------------------------------------------------------------------------
KMComposeWin::~KMComposeWin()
{
  writeConfig();

  // When we have a collection set, store the message back to that collection.
  // Note that when we save the message or sent it, mFolder is set back to 0.
  // So this for example kicks in when opening a draft and then closing the window.
  if ( mFolder.isValid() && mMsg ) {
    Akonadi::Item item;
    item.setPayload( mMsg );
    item.setMimeType( "message/rfc822" );
    MessageStatus status;
    status.setRead();
    item.setFlags( status.getStatusFlags() );
    new Akonadi::ItemCreateJob( item, mFolder );
    // FIXME: listen to the result signal. The whole thing needs to be moved
    //        out of the destructor for this
  }

  //deleteAll( mComposedMessages );

  foreach ( KTempDir *const dir, mTempDirs ) {
    delete dir;
  }
}


QString KMComposeWin::dbusObjectPath() const
{
  return mdbusObjectPath;
}

void KMComposeWin::slotEditorTextChanged()
{
  const bool textIsNotEmpty = !mEditor->document()->isEmpty();
  mFindText->setEnabled( textIsNotEmpty );
  mFindNextText->setEnabled( textIsNotEmpty );
  mReplaceText->setEnabled( textIsNotEmpty );
  mSelectAll->setEnabled( textIsNotEmpty );
}

//-----------------------------------------------------------------------------
void KMComposeWin::send( int how )
{
  switch ( how ) {
  case 1:
    slotSendNow();
    break;
  default:
  case 0:
    // TODO: find out, what the default send method is and send it this way
  case 2:
    slotSendLater();
    break;
  }
}

//-----------------------------------------------------------------------------
void KMComposeWin::addAttachmentsAndSend( const KUrl::List &urls, const QString &comment, int how )
{
  kDebug() << "addAttachment and sending!";
  for( int i =0; i < urls.count(); ++i ) {
    addAttachment( urls[i], comment );
  }

  send( how );
}

//-----------------------------------------------------------------------------
void KMComposeWin::addAttachment( const KUrl &url, const QString &comment )
{
  Q_UNUSED( comment );
  kDebug() << "adding attachment with url:" << url;
  mAttachmentController->addAttachment( url );
}

//-----------------------------------------------------------------------------
void KMComposeWin::addAttachment( const QString &name,
                                  KMime::Headers::contentEncoding cte,
                                  const QByteArray &data,
                                  const QByteArray& mimeType,
                                  const QByteArray &paramAttr,
                                  const QString &paramValue,
                                  const QByteArray &contDisp )
{

  KPIM::AttachmentPart::Ptr attachment = KPIM::AttachmentPart::Ptr( new KPIM::AttachmentPart() );
  if( !data.isEmpty() ) {
    attachment->setName( name );
    attachment->setData( data );
    attachment->setEncoding(cte);
    attachment->setMimeType( mimeType );
    // TODO what about the other fields?

    mAttachmentController->addAttachment( attachment);
  }
}

//-----------------------------------------------------------------------------
void KMComposeWin::readConfig( bool reload /* = false */ )
{
  mBtnIdentity->setChecked( GlobalSettings::self()->stickyIdentity() );
  if (mBtnIdentity->isChecked()) {
    mId = ( GlobalSettings::self()->previousIdentity() != 0 ) ?
      GlobalSettings::self()->previousIdentity() : mId;
  }
  mBtnFcc->setChecked( GlobalSettings::self()->stickyFcc() );
  mBtnTransport->setChecked( GlobalSettings::self()->stickyTransport() );
  QString currentTransport = GlobalSettings::self()->currentTransport();
  mBtnDictionary->setChecked( GlobalSettings::self()->stickyDictionary() );

  mEdtFrom->setCompletionMode( (KGlobalSettings::Completion)GlobalSettings::self()->completionMode() );
  mRecipientsEditor->setCompletionMode( (KGlobalSettings::Completion)GlobalSettings::self()->completionMode() );
  mEdtReplyTo->setCompletionMode( (KGlobalSettings::Completion)GlobalSettings::self()->completionMode() );

  if ( MessageCore::GlobalSettings::self()->useDefaultFonts() ) {
    mBodyFont = KGlobalSettings::generalFont();
    mFixedFont = KGlobalSettings::fixedFont();
  } else {
    mBodyFont = GlobalSettings::self()->composerFont();
    mFixedFont = MessageViewer::GlobalSettings::self()->fixedFont();
  }

  slotUpdateFont();
  mEdtFrom->setFont( mBodyFont );
  mEdtReplyTo->setFont( mBodyFont );
  mEdtSubject->setFont( mBodyFont );
  mRecipientsEditor->setEditFont( mBodyFont );

  if ( !reload ) {
    QSize siz = GlobalSettings::self()->composerSize();
    if ( siz.width() < 200 ) {
      siz.setWidth( 200 );
    }
    if ( siz.height() < 200 ) {
      siz.setHeight( 200 );
    }
    resize( siz );

    if ( !GlobalSettings::self()->snippetSplitterPosition().isEmpty() ) {
      mSnippetSplitter->setSizes( GlobalSettings::self()->snippetSplitterPosition() );
    } else {
      QList<int> defaults;
      defaults << (int)(width() * 0.8) << (int)(width() * 0.2);
      mSnippetSplitter->setSizes( defaults );
    }
  }

  mIdentity->setCurrentIdentity( mId );

  kDebug() << mIdentity->currentIdentityName();
  const KPIMIdentities::Identity & ident =
    kmkernel->identityManager()->identityForUoid( mIdentity->currentIdentity() );

  if ( mBtnTransport->isChecked() && !currentTransport.isEmpty() ) {
    Transport *transport =
        TransportManager::self()->transportByName( currentTransport );
    if ( transport )
      mTransport->setCurrentTransport( transport->id() );
  }

  if ( mBtnDictionary->isChecked() ) {
    mDictionaryCombo->setCurrentByDictionaryName( GlobalSettings::self()->previousDictionary() );
  } else {
    mDictionaryCombo->setCurrentByDictionaryName( ident.dictionary() );
  }

  QString fccName = "";
  if ( mBtnFcc->isChecked() ) {
    fccName = GlobalSettings::self()->previousFcc();
  } else if ( !ident.fcc().isEmpty() ) {
    fccName = ident.fcc();
  }
  setFcc( fccName );
}

//-----------------------------------------------------------------------------
void KMComposeWin::writeConfig( void )
{
  GlobalSettings::self()->setHeaders( mShowHeaders );
  GlobalSettings::self()->setStickyFcc( mBtnFcc->isChecked() );
  if ( !mIgnoreStickyFields ) {
    GlobalSettings::self()->setCurrentTransport( mTransport->currentText() );
    GlobalSettings::self()->setStickyTransport( mBtnTransport->isChecked() );
    GlobalSettings::self()->setStickyDictionary( mBtnDictionary->isChecked() );
    GlobalSettings::self()->setStickyIdentity( mBtnIdentity->isChecked() );
    GlobalSettings::self()->setPreviousIdentity( mIdentity->currentIdentity() );
  }
  GlobalSettings::self()->setPreviousFcc( QString::number(mFcc->currentCollection().id()) );
  GlobalSettings::self()->setPreviousDictionary( mDictionaryCombo->currentDictionaryName() );
  GlobalSettings::self()->setAutoSpellChecking(
                                               mAutoSpellCheckingAction->isChecked() );
  MessageViewer::GlobalSettings::self()->setUseFixedFont( mFixedFontAction->isChecked() );
  if ( !mForceDisableHtml )
    GlobalSettings::self()->setUseHtmlMarkup( mEditor->textMode() == KMeditor::Rich );
  GlobalSettings::self()->setComposerSize( size() );
  GlobalSettings::self()->setShowSnippetManager( mSnippetAction->isChecked() );

  saveMainWindowSettings( KMKernel::config()->group( "Composer" ) );
  if ( mSnippetAction->isChecked() )
    GlobalSettings::setSnippetSplitterPosition( mSnippetSplitter->sizes() );

  // make sure config changes are written to disk, cf. bug 127538
  KMKernel::self()->slotSyncConfig();
}

Message::Composer* KMComposeWin::createSimpleComposer()
{
  Message::Composer* composer = new Message::Composer;
  fillGlobalPart( composer->globalPart() );
  mEditor->fillComposerTextPart( composer->textPart() );
  fillInfoPart( composer->infoPart(), UseUnExpandedRecipients );
  composer->addAttachmentParts( mAttachmentModel->attachments() );
  return composer;
}

//-----------------------------------------------------------------------------
void KMComposeWin::autoSaveMessage()
{
  kDebug() << "Autosaving message";

  if ( mAutoSaveTimer ) {
    mAutoSaveTimer->stop();
  }

  if( !mComposers.isEmpty() ) {
    // This may happen if e.g. the autosave timer calls applyChanges.
    kDebug() << "Called while composer active; ignoring.";
    return;
  }

  Message::Composer * const composer = createSimpleComposer();
  mComposers.append( composer );
  connect( composer, SIGNAL(result(KJob*)), this, SLOT(slotAutoSaveComposeResult(KJob*)) );
  composer->start();
}

void KMComposeWin::setAutoSaveFileName( const QString &fileName )
{
  mAutoSaveUUID = fileName;

  // Set it to modified, otherwise the user can close the window without being asked, he would
  // loose the message he just recovered!
  setModified( true );
}

void KMComposeWin::writeAutoSaveToDisk( KMime::Message::Ptr message )
{
  const QString filename = KMKernel::localDataPath() + "autosave/" +
    mAutoSaveUUID;
  KSaveFile file( filename );
  QString errorMessage;
  kDebug() << "Writing message to disk as" << filename;

  if( file.open() ) {
    file.setPermissions( QFile::ReadUser | QFile::WriteUser );

    if( file.write( message->encodedContent() ) !=
        static_cast<qint64>( message->encodedContent().size() ) ) {
      errorMessage = i18n( "Could not write all data to file." );
    }
    else {
      if( !file.finalize() ) {
        errorMessage = i18n( "Could not finalize the file." );
      }
    }
  }
  else {
    errorMessage = i18n( "Could not open file." );
  }

  if ( !errorMessage.isEmpty() ) {
    kWarning() << "Auto saving failed:" << errorMessage << file.errorString();
    if ( !mAutoSaveErrorShown ) {
      KMessageBox::sorry( this, i18n( "Autosaving the message as %1 failed.\n"
                                      "%2\n"
                                      "Reason: %3",
                                      filename,
                                      errorMessage,
                                      file.errorString() ),
                          i18n( "Autosaving Message Failed" ) );

      // Error dialog shown, hide the errors the next time
      mAutoSaveErrorShown = true;
    }
  }
  else {
    // No error occurred, the next error should be shown again
    mAutoSaveErrorShown = false;
  }
}


//-----------------------------------------------------------------------------
void KMComposeWin::slotView( void )
{
  if ( !mDone ) {
    return; // otherwise called from rethinkFields during the construction
            // which is not the intended behavior
  }
  int id;

  //This sucks awfully, but no, I cannot get an activated(int id) from
  // actionContainer()
  KToggleAction *act = ::qobject_cast<KToggleAction *>( sender() );
  if ( !act ) {
    return;
  }

  if ( act == mAllFieldsAction ) {
    id = 0;
  } else if ( act == mIdentityAction ) {
    id = HDR_IDENTITY;
  } else if ( act == mTransportAction ) {
    id = HDR_TRANSPORT;
  } else if ( act == mFromAction ) {
    id = HDR_FROM;
  } else if ( act == mReplyToAction ) {
    id = HDR_REPLY_TO;
  } else if ( act == mSubjectAction ) {
    id = HDR_SUBJECT;
  } else if ( act == mFccAction ) {
    id = HDR_FCC;
  } else if ( act == mDictionaryAction ) {
    id = HDR_DICTIONARY;
  } else {
    id = 0;
    kDebug() <<"Something is wrong (Oh, yeah?)";
    return;
  }

  // sanders There's a bug here this logic doesn't work if no
  // fields are shown and then show all fields is selected.
  // Instead of all fields being shown none are.
  if ( !act->isChecked() ) {
    // hide header
    if ( id > 0 ) {
      mShowHeaders = mShowHeaders & ~id;
    } else {
      mShowHeaders = abs( mShowHeaders );
    }
  } else {
    // show header
    if ( id > 0 ) {
      mShowHeaders |= id;
    } else {
      mShowHeaders = -abs( mShowHeaders );
    }
  }
  rethinkFields( true );
}

int KMComposeWin::calcColumnWidth( int which, long allShowing, int width ) const
{
  if ( ( allShowing & which ) == 0 ) {
    return width;
  }

  QLabel *w;
  if ( which == HDR_IDENTITY ) {
    w = mLblIdentity;
  } else if ( which == HDR_DICTIONARY ) {
    w = mDictionaryLabel;
  } else if ( which == HDR_FCC ) {
    w = mLblFcc;
  } else if ( which == HDR_TRANSPORT ) {
    w = mLblTransport;
  } else if ( which == HDR_FROM ) {
    w = mLblFrom;
  } else if ( which == HDR_REPLY_TO ) {
    w = mLblReplyTo;
  } else if ( which == HDR_SUBJECT ) {
    w = mLblSubject;
  } else {
    return width;
  }

  w->setBuddy( mEditor ); // set dummy so we don't calculate width of '&' for this label.
  w->adjustSize();
  w->show();
  return qMax( width, w->sizeHint().width() );
}

void KMComposeWin::rethinkFields( bool fromSlot )
{
  //This sucks even more but again no ids. sorry (sven)
  int mask, row, numRows;
  long showHeaders;

  if ( mShowHeaders < 0 ) {
    showHeaders = HDR_ALL;
  } else {
    showHeaders = mShowHeaders;
  }

  for ( mask=1, mNumHeaders=0; mask<=showHeaders; mask<<=1 ) {
    if ( ( showHeaders & mask ) != 0 ) {
      mNumHeaders++;
    }
  }

  numRows = mNumHeaders + 1;

  delete mGrid;
  mGrid = new QGridLayout( mHeadersArea );
  mGrid->setSpacing( KDialog::spacingHint() );
  mGrid->setMargin( KDialog::marginHint() / 2 );
  mGrid->setColumnStretch( 0, 1 );
  mGrid->setColumnStretch( 1, 100 );
  mGrid->setColumnStretch( 2, 1 );
  mGrid->setRowStretch( mNumHeaders + 1, 100 );

  row = 0;
  kDebug();

  mLabelWidth = mRecipientsEditor->setFirstColumnWidth( 0 );
  mLabelWidth = calcColumnWidth( HDR_IDENTITY, showHeaders, mLabelWidth );
  mLabelWidth = calcColumnWidth( HDR_DICTIONARY, showHeaders, mLabelWidth );
  mLabelWidth = calcColumnWidth( HDR_FCC, showHeaders, mLabelWidth );
  mLabelWidth = calcColumnWidth( HDR_TRANSPORT, showHeaders, mLabelWidth );
  mLabelWidth = calcColumnWidth( HDR_FROM, showHeaders, mLabelWidth );
  mLabelWidth = calcColumnWidth( HDR_REPLY_TO, showHeaders, mLabelWidth );
  mLabelWidth = calcColumnWidth( HDR_SUBJECT, showHeaders, mLabelWidth );

  if ( !fromSlot ) {
    mAllFieldsAction->setChecked( showHeaders == HDR_ALL );
  }

  if ( !fromSlot ) {
    mIdentityAction->setChecked( abs( mShowHeaders )&HDR_IDENTITY );
  }
  rethinkHeaderLine( showHeaders,HDR_IDENTITY, row, mLblIdentity, mIdentity,
                     mBtnIdentity );

  if ( !fromSlot ) {
    mDictionaryAction->setChecked( abs( mShowHeaders )&HDR_DICTIONARY );
  }
  rethinkHeaderLine( showHeaders,HDR_DICTIONARY, row, mDictionaryLabel,
                     mDictionaryCombo, mBtnDictionary );

  if ( !fromSlot ) {
    mFccAction->setChecked( abs( mShowHeaders )&HDR_FCC );
  }
  rethinkHeaderLine( showHeaders,HDR_FCC, row, mLblFcc, mFcc, mBtnFcc );

  if ( !fromSlot ) {
    mTransportAction->setChecked( abs( mShowHeaders )&HDR_TRANSPORT );
  }
  rethinkHeaderLine( showHeaders,HDR_TRANSPORT, row, mLblTransport, mTransport,
                     mBtnTransport );

  if ( !fromSlot ) {
    mFromAction->setChecked( abs( mShowHeaders )&HDR_FROM );
  }
  rethinkHeaderLine( showHeaders,HDR_FROM, row, mLblFrom, mEdtFrom );

  QWidget *prevFocus = mEdtFrom;

  if ( !fromSlot ) {
    mReplyToAction->setChecked( abs( mShowHeaders )&HDR_REPLY_TO );
  }
  rethinkHeaderLine( showHeaders, HDR_REPLY_TO, row, mLblReplyTo, mEdtReplyTo );
  if ( showHeaders & HDR_REPLY_TO ) {
    prevFocus = connectFocusMoving( prevFocus, mEdtReplyTo );
  }

  mGrid->addWidget( mRecipientsEditor, row, 0, 1, 3 );
  ++row;
  if ( showHeaders & HDR_REPLY_TO ) {
    connect( mEdtReplyTo, SIGNAL( focusDown() ), mRecipientsEditor,
             SLOT( setFocusTop() ) );
    connect( mRecipientsEditor, SIGNAL( focusUp() ), mEdtReplyTo,
             SLOT( setFocus() ) );
  } else {
    connect( mEdtFrom, SIGNAL( focusDown() ), mRecipientsEditor,
             SLOT( setFocusTop() ) );
    connect( mRecipientsEditor, SIGNAL( focusUp() ), mEdtFrom,
             SLOT( setFocus() ) );
  }

  connect( mRecipientsEditor, SIGNAL( focusDown() ), mEdtSubject,
           SLOT( setFocus() ) );
  connect( mEdtSubject, SIGNAL( focusUp() ), mRecipientsEditor,
           SLOT( setFocusBottom() ) );

  prevFocus = mRecipientsEditor;

  if ( !fromSlot ) {
    mSubjectAction->setChecked( abs( mShowHeaders )&HDR_SUBJECT );
  }
  rethinkHeaderLine(showHeaders,HDR_SUBJECT, row, mLblSubject, mEdtSubject );
  connectFocusMoving( mEdtSubject, mEditor );

  assert( row <= mNumHeaders + 1 );


#if 0
  if ( !mAtmList.isEmpty() ) {
    mAtmListView->show();
  } else {
    mAtmListView->hide();
  }
#endif

  mHeadersArea->setMaximumHeight( mHeadersArea->sizeHint().height() );

  mIdentityAction->setEnabled(!mAllFieldsAction->isChecked());
  mDictionaryAction->setEnabled( !mAllFieldsAction->isChecked() );
  mTransportAction->setEnabled(!mAllFieldsAction->isChecked());
  mFromAction->setEnabled(!mAllFieldsAction->isChecked());
  if ( mReplyToAction ) {
    mReplyToAction->setEnabled( !mAllFieldsAction->isChecked() );
  }
  mFccAction->setEnabled( !mAllFieldsAction->isChecked() );
  mSubjectAction->setEnabled( !mAllFieldsAction->isChecked() );
  mRecipientsEditor->setFirstColumnWidth( mLabelWidth );
}

QWidget *KMComposeWin::connectFocusMoving( QWidget *prev, QWidget *next )
{
  connect( prev, SIGNAL( focusDown() ), next, SLOT( setFocus() ) );
  connect( next, SIGNAL( focusUp() ), prev, SLOT( setFocus() ) );

  return next;
}

//-----------------------------------------------------------------------------
void KMComposeWin::rethinkHeaderLine( int aValue, int aMask, int &aRow,
                                      QLabel *aLbl, KLineEdit *aEdt,
                                      QPushButton *aBtn )
{
  if ( aValue & aMask ) {
    aLbl->setFixedWidth( mLabelWidth );
    aLbl->setBuddy( aEdt );
    mGrid->addWidget( aLbl, aRow, 0 );
    aEdt->show();

    if ( aBtn ) {
      mGrid->addWidget( aEdt, aRow, 1 );
      mGrid->addWidget( aBtn, aRow, 2 );
      aBtn->show();
    } else {
      mGrid->addWidget( aEdt, aRow, 1, 1, 2 );
    }
    aRow++;
  } else {
    aLbl->hide();
    aEdt->hide();
    if ( aBtn ) {
      aBtn->hide();
    }
  }
}

//-----------------------------------------------------------------------------
void KMComposeWin::rethinkHeaderLine( int aValue, int aMask, int &aRow,
                                      QLabel *aLbl, QComboBox *aCbx, // krazy:exclude=qclasses
                                      QCheckBox *aChk )
{
  if ( aValue & aMask ) {
    aLbl->setBuddy( aCbx );
    mGrid->addWidget( aLbl, aRow, 0 );

    mGrid->addWidget( aCbx, aRow, 1 );
    aCbx->show();
    if ( aChk ) {
      mGrid->addWidget( aChk, aRow, 2 );
      aChk->show();
    }
    aRow++;
  } else {
    aLbl->hide();
    aCbx->hide();
    if ( aChk ) {
      aChk->hide();
    }
  }
}

//-----------------------------------------------------------------------------
void KMComposeWin::applyTemplate( uint uoid )
{
  const KPIMIdentities::Identity &ident = kmkernel->identityManager()->identityForUoid( uoid );
  if ( ident.isNull() )
    return;
  KMime::Headers::Generic *header = new KMime::Headers::Generic( "X-KMail-Templates", mMsg.get(), ident.templates(), "utf-8" );
  mMsg->setHeader( header );

  TemplateParser::TemplateParser::Mode mode;
  switch ( mContext ) {
    case New:
      mode = TemplateParser::TemplateParser::NewMessage;
      break;
    case Reply:
      mode = TemplateParser::TemplateParser::Reply;
      break;
    case ReplyToAll:
      mode = TemplateParser::TemplateParser::ReplyAll;
      break;
    case Forward:
      mode = TemplateParser::TemplateParser::Forward;
      break;
    default:
      return;
  }

  if ( mode == TemplateParser::TemplateParser::NewMessage ) {
    TemplateParser::TemplateParser parser( mMsg, mode );
    parser.setSelection( mTextSelection );
    parser.setAllowDecryption( MessageViewer::GlobalSettings::self()->automaticDecrypt() );

    if ( !mCustomTemplate.isEmpty() )
      parser.process( mCustomTemplate, KMime::Message::Ptr() );
    else
      parser.processWithIdentity( uoid, KMime::Message::Ptr() );

#if 0
    mEditor->setText( mMsg->bodyToUnicode() );
#endif
    return;
  }

  if ( mMsg->headerByType( "X-KMail-Link-Message" ) ) {
    Akonadi::Item::List items;
    foreach( const QString& serNumStr, mMsg->headerByType( "X-KMail-Link-Message" )->asUnicodeString().split( ',' ) )
      items << Akonadi::Item( serNumStr.toLongLong() );


    Akonadi::ItemFetchJob *job = new Akonadi::ItemFetchJob( items, this );
    job->fetchScope().fetchFullPayload( true );
    job->fetchScope().setAncestorRetrieval( Akonadi::ItemFetchScope::Parent );
    job->setProperty( "mode", (int)mode );
    job->setProperty( "uoid", uoid );
    connect( job, SIGNAL( result( KJob* ) ), SLOT( slotDelayedApplyTemplate( KJob* ) ) );
  }
}

void KMComposeWin::slotDelayedApplyTemplate( KJob *job )
{
  const Akonadi::ItemFetchJob *fetchJob = qobject_cast<Akonadi::ItemFetchJob*>( job );
  const Akonadi::Item::List items = fetchJob->items();

  const TemplateParser::TemplateParser::Mode mode = static_cast<TemplateParser::TemplateParser::Mode>( fetchJob->property( "mode" ).toInt() );
  const uint uoid = fetchJob->property( "uoid" ).toUInt();

  TemplateParser::TemplateParser parser( mMsg, mode );
  parser.setSelection( mTextSelection );
  parser.setAllowDecryption( MessageViewer::GlobalSettings::self()->automaticDecrypt() );

  foreach ( const Akonadi::Item &item, items ) {
    if ( !mCustomTemplate.isEmpty() )
      parser.process( mCustomTemplate, MessageCore::Util::message( item ) );
    else
      parser.processWithIdentity( uoid, MessageCore::Util::message( item ) );
  }

#if 0
  mEditor->setText( mMsg->bodyToUnicode() );
#endif
}

void KMComposeWin::setQuotePrefix( uint uoid )
{
  QString quotePrefix = mMsg->headerByType( "X-KMail-QuotePrefix" ) ? mMsg->headerByType( "X-KMail-QuotePrefix" )->asUnicodeString() : QString();
  if ( quotePrefix.isEmpty() ) {
    // no quote prefix header, set quote prefix according in identity
    if ( mCustomTemplate.isEmpty() ) {
      const KPIMIdentities::Identity &identity =
        kmkernel->identityManager()->identityForUoidOrDefault( uoid );
      // Get quote prefix from template
      // ( custom templates don't specify custom quotes prefixes )
      ::Templates quoteTemplate( TemplatesConfiguration::configIdString( identity.uoid() ) );
      quotePrefix = quoteTemplate.quoteString();
    }
  }
  mEditor->setQuotePrefixName( MessageCore::StringUtil::formatString( quotePrefix,
                                                                mMsg->from()->asUnicodeString() ) );
}

//-----------------------------------------------------------------------------
void KMComposeWin::getTransportMenu()
{
  QStringList availTransports;

  mActNowMenu->clear();
  mActLaterMenu->clear();
  availTransports = TransportManager::self()->transportNames();
  QStringList::Iterator it;
  for ( it = availTransports.begin(); it != availTransports.end() ; ++it ) {
    QAction *action1 = new QAction( (*it).replace( '&', "&&" ), mActNowMenu );
    QAction *action2 = new QAction( (*it).replace( '&', "&&" ), mActLaterMenu );
    action1->setData( TransportManager::self()->transportByName( *it )->id() );
    action2->setData( TransportManager::self()->transportByName( *it )->id() );
    mActNowMenu->addAction( action1 );
    mActLaterMenu->addAction( action2 );
  }
}

//-----------------------------------------------------------------------------
void KMComposeWin::setupActions( void )
{
  KActionMenu *actActionNowMenu, *actActionLaterMenu;

  if ( MessageComposer::MessageComposerSettings::self()->sendImmediate() ) {
    //default = send now, alternative = queue
    KAction *action = new KAction(KIcon("mail-send"), i18n("&Send Mail"), this);
    actionCollection()->addAction("send_default", action );
    action->setShortcut( QKeySequence( Qt::CTRL + Qt::Key_Return ) );
    connect( action, SIGNAL(triggered(bool)), SLOT(slotSendNow() ));

    // FIXME: change to mail_send_via icon when this exits.
    actActionNowMenu = new KActionMenu( KIcon( "mail-send" ), i18n("&Send Mail Via"), this );
    actActionNowMenu->setIconText( i18n( "Send" ) );
    actionCollection()->addAction( "send_default_via", actActionNowMenu );

    action = new KAction( KIcon( "mail-queue" ), i18n("Send &Later"), this );
    actionCollection()->addAction( "send_alternative", action );
    connect( action, SIGNAL(triggered(bool)), SLOT(slotSendLater()) );
    actActionLaterMenu = new KActionMenu( KIcon( "mail-queue" ), i18n("Send &Later Via"), this );
    actActionLaterMenu->setIconText( i18nc( "Queue the message for sending at a later date", "Queue" ) );
    actionCollection()->addAction( "send_alternative_via", actActionLaterMenu );

  } else {
    //default = queue, alternative = send now
    QAction *action = new KAction( KIcon( "mail-queue" ), i18n("Send &Later"), this );
    actionCollection()->addAction( "send_default", action );
    connect( action, SIGNAL(triggered(bool) ), SLOT(slotSendLater()) );
    action->setShortcut( QKeySequence( Qt::CTRL + Qt::Key_Return ) );
    actActionLaterMenu = new KActionMenu( KIcon( "mail-queue" ), i18n("Send &Later Via"), this );
    actionCollection()->addAction( "send_default_via", actActionLaterMenu );

    action = new KAction( KIcon( "mail-send" ), i18n("&Send Mail"), this );
    actionCollection()->addAction( "send_alternative", action );
    connect( action, SIGNAL(triggered(bool)), SLOT(slotSendNow()) );

    // FIXME: change to mail_send_via icon when this exits.
    actActionNowMenu = new KActionMenu( KIcon( "mail-send" ), i18n("&Send Mail Via"), this );
    actionCollection()->addAction( "send_alternative_via", actActionNowMenu );

  }

  // needed for sending "default transport"
  actActionNowMenu->setDelayed( true );
  actActionLaterMenu->setDelayed( true );

  connect( actActionNowMenu, SIGNAL(triggered(bool)), this,
           SLOT(slotSendNow()) );
  connect( actActionLaterMenu, SIGNAL(triggered(bool)), this,
           SLOT(slotSendLater()) );

  mActNowMenu = actActionNowMenu->menu();
  mActLaterMenu = actActionLaterMenu->menu();

  connect( mActNowMenu, SIGNAL(triggered(QAction*)), this,
           SLOT(slotSendNowVia( QAction* )) );
  connect( mActNowMenu, SIGNAL(aboutToShow()), this,
           SLOT(getTransportMenu()) );

  connect( mActLaterMenu, SIGNAL(triggered(QAction*)), this,
            SLOT(slotSendLaterVia( QAction*)) );
  connect( mActLaterMenu, SIGNAL(aboutToShow()), this,
           SLOT(getTransportMenu()) );

  KAction *action = new KAction( KIcon( "document-save" ), i18n("Save as &Draft"), this );
  actionCollection()->addAction("save_in_drafts", action );
  connect( action, SIGNAL(triggered(bool) ), SLOT(slotSaveDraft()) );

  action = new KAction( KIcon( "document-save" ), i18n("Save as &Template"), this );
  actionCollection()->addAction( "save_in_templates", action );
  connect( action, SIGNAL(triggered(bool) ), SLOT(slotSaveTemplate()) );

  action = new KAction(KIcon("document-open"), i18n("&Insert Text File..."), this);
  actionCollection()->addAction("insert_file", action );
  connect(action, SIGNAL(triggered(bool) ), SLOT(slotInsertFile()));

  mRecentAction = new KRecentFilesAction( KIcon( "document-open" ),
                                          i18n( "&Insert Recent Text File" ), this );
  actionCollection()->addAction("insert_file_recent", mRecentAction );
  connect(mRecentAction, SIGNAL(urlSelected (const KUrl&)),
          SLOT(slotInsertRecentFile(const KUrl&)));
  connect(mRecentAction, SIGNAL(recentListCleared()),
          SLOT(slotRecentListFileClear()));
  mRecentAction->loadEntries( KMKernel::config()->group( QString() ) );

  action = new KAction(KIcon("x-office-address-book"), i18n("&Address Book"), this);
  actionCollection()->addAction("addressbook", action );
  connect(action, SIGNAL(triggered(bool) ), SLOT(slotAddrBook()));
  action = new KAction(KIcon("mail-message-new"), i18n("&New Composer"), this);
  actionCollection()->addAction("new_composer", action );
  connect(action, SIGNAL(triggered(bool) ), SLOT(slotNewComposer()));
  action->setShortcuts( KStandardShortcut::shortcut( KStandardShortcut::New ) );
  action = new KAction( KIcon( "window-new" ), i18n("New Main &Window"), this );
  actionCollection()->addAction( "open_mailreader", action );
  connect( action, SIGNAL(triggered(bool) ), SLOT(slotNewMailReader()) );

  action = new KAction( i18n("Select &Recipients..."), this );
  actionCollection()->addAction( "select_recipients", action );
  connect( action, SIGNAL( triggered(bool) ),
           mRecipientsEditor, SLOT( selectRecipients()) );
  action = new KAction( i18n("Save &Distribution List..."), this );
  actionCollection()->addAction( "save_distribution_list", action );
  connect( action, SIGNAL( triggered(bool) ),
           mRecipientsEditor, SLOT( saveDistributionList() ) );

  KStandardAction::print( this, SLOT(slotPrint()), actionCollection() );
  KStandardAction::close( this, SLOT(slotClose()), actionCollection() );

  KStandardAction::undo( this, SLOT(slotUndo()), actionCollection() );
  KStandardAction::redo( this, SLOT(slotRedo()), actionCollection() );
  KStandardAction::cut( this, SLOT(slotCut()), actionCollection() );
  KStandardAction::copy( this, SLOT(slotCopy()), actionCollection() );
  KStandardAction::pasteText( this, SLOT(slotPaste()), actionCollection() );
  mSelectAll = KStandardAction::selectAll( this, SLOT(slotMarkAll()), actionCollection() );

  mFindText = KStandardAction::find( mEditor, SLOT(slotFind()), actionCollection() );
  mFindNextText = KStandardAction::findNext( mEditor, SLOT(slotFindNext()), actionCollection() );

  mReplaceText = KStandardAction::replace( mEditor, SLOT(slotReplace()), actionCollection() );
  actionCollection()->addAction( KStandardAction::Spelling, "spellcheck",
                                 mEditor, SLOT(checkSpelling()) );

  action = new KAction( i18n("Paste as Attac&hment"), this );
  actionCollection()->addAction( "paste_att", action );
  connect( action, SIGNAL(triggered(bool) ), SLOT( slotPasteAsAttachment()) );

  mCleanSpace = new KAction( i18n("Cl&ean Spaces"), this );
  actionCollection()->addAction( "clean_spaces", mCleanSpace );
  connect( mCleanSpace, SIGNAL(triggered(bool) ), mSignatureController, SLOT(cleanSpace()) );

  mFixedFontAction = new KToggleAction( i18n("Use Fi&xed Font"), this );
  actionCollection()->addAction( "toggle_fixedfont", mFixedFontAction );
  connect( mFixedFontAction, SIGNAL(triggered(bool) ), SLOT(slotUpdateFont()) );
  mFixedFontAction->setChecked( MessageViewer::GlobalSettings::self()->useFixedFont() );

  //these are checkable!!!
  mUrgentAction = new KToggleAction(
    i18nc("@action:inmenu Mark the email as urgent.","&Urgent"), this );
  actionCollection()->addAction( "urgent", mUrgentAction );
  mRequestMDNAction = new KToggleAction( i18n("&Request Disposition Notification"), this );
  actionCollection()->addAction("options_request_mdn", mRequestMDNAction );
  mRequestMDNAction->setChecked(GlobalSettings::self()->requestMDN());
  //----- Message-Encoding Submenu
  mCodecAction = new CodecAction( CodecAction::ComposerMode, this );
  actionCollection()->addAction( "charsets", mCodecAction );
  mWordWrapAction = new KToggleAction( i18n( "&Wordwrap" ), this );
  actionCollection()->addAction( "wordwrap", mWordWrapAction );
  mWordWrapAction->setChecked( GlobalSettings::self()->wordWrap() );
  connect( mWordWrapAction, SIGNAL(toggled(bool)), SLOT(slotWordWrapToggled(bool)) );

  mSnippetAction = new KToggleAction( i18n("&Snippets"), this );
  actionCollection()->addAction( "snippets", mSnippetAction );
  connect( mSnippetAction, SIGNAL( toggled(bool) ),
           mSnippetWidget, SLOT( setVisible(bool) ) );
  mSnippetAction->setChecked( GlobalSettings::self()->showSnippetManager() );

  mAutoSpellCheckingAction = new KToggleAction( KIcon( "tools-check-spelling" ),
                                                i18n("&Automatic Spellchecking"),
                                                this );
  actionCollection()->addAction( "options_auto_spellchecking", mAutoSpellCheckingAction );
  const bool spellChecking = GlobalSettings::self()->autoSpellChecking();
  const bool spellCheckingEnabled = !GlobalSettings::self()->useExternalEditor() && spellChecking;
  mAutoSpellCheckingAction->setEnabled( !GlobalSettings::self()->useExternalEditor() );
  mAutoSpellCheckingAction->setChecked( spellCheckingEnabled );
  slotAutoSpellCheckingToggled( spellCheckingEnabled );
  connect( mAutoSpellCheckingAction, SIGNAL( toggled( bool ) ),
           this, SLOT( slotAutoSpellCheckingToggled( bool ) ) );
  connect( mEditor, SIGNAL( checkSpellingChanged( bool ) ),
           this, SLOT( slotAutoSpellCheckingToggled( bool ) ) );

  connect( mEditor, SIGNAL( textModeChanged( KRichTextEdit::Mode ) ),
           this, SLOT( slotTextModeChanged( KRichTextEdit::Mode ) ) );

  //these are checkable!!!
  markupAction = new KToggleAction( i18n("Formatting (HTML)"), this );
  markupAction->setIconText( i18n("HTML") );
  actionCollection()->addAction( "html", markupAction );
  connect( markupAction, SIGNAL(triggered(bool) ), SLOT(slotToggleMarkup()) );

  mAllFieldsAction = new KToggleAction( i18n("&All Fields"), this);
  actionCollection()->addAction( "show_all_fields", mAllFieldsAction );
  connect( mAllFieldsAction, SIGNAL(triggered(bool) ), SLOT(slotView()));
  mIdentityAction = new KToggleAction(i18n("&Identity"), this);
  actionCollection()->addAction("show_identity", mIdentityAction );
  connect( mIdentityAction, SIGNAL(triggered(bool) ), SLOT(slotView()));
  mDictionaryAction = new KToggleAction(i18n("&Dictionary"), this);
  actionCollection()->addAction("show_dictionary", mDictionaryAction );
  connect( mDictionaryAction, SIGNAL(triggered(bool) ), SLOT(slotView()));
  mFccAction = new KToggleAction(i18n("&Sent-Mail Folder"), this);
  actionCollection()->addAction("show_fcc", mFccAction );
  connect( mFccAction, SIGNAL(triggered(bool) ), SLOT(slotView()));
  mTransportAction = new KToggleAction(i18n("&Mail Transport"), this);
  actionCollection()->addAction("show_transport", mTransportAction );
  connect( mTransportAction, SIGNAL(triggered(bool) ), SLOT(slotView()));
  mFromAction = new KToggleAction(i18n("&From"), this);
  actionCollection()->addAction("show_from", mFromAction );
  connect( mFromAction, SIGNAL(triggered(bool) ), SLOT(slotView()));
  mReplyToAction = new KToggleAction(i18n("&Reply To"), this);
  actionCollection()->addAction("show_reply_to", mReplyToAction );
  connect( mReplyToAction, SIGNAL(triggered(bool) ), SLOT(slotView()));
  mSubjectAction = new KToggleAction(
    i18nc("@action:inmenu Show the subject in the composer window.", "S&ubject"), this);
  actionCollection()->addAction("show_subject", mSubjectAction );
  connect(mSubjectAction, SIGNAL(triggered(bool) ), SLOT(slotView()));
  //end of checkable

  action = new KAction( i18n("Append S&ignature"), this );
  actionCollection()->addAction( "append_signature", action );
  connect( action, SIGNAL(triggered(bool) ), mSignatureController, SLOT(appendSignature()));
  action = new KAction( i18n("Pr&epend Signature"), this );
  actionCollection()->addAction( "prepend_signature", action );
  connect( action, SIGNAL( triggered(bool) ), mSignatureController, SLOT(prependSignature()) );
  action = new KAction( i18n("Insert Signature At C&ursor Position"), this );
  actionCollection()->addAction( "insert_signature_at_cursor_position", action );
  connect( action, SIGNAL( triggered(bool) ), mSignatureController, SLOT(insertSignatureAtCursor()) );



  mAttachmentController->createActions();





  setStandardToolBarMenuEnabled( true );

  KStandardAction::keyBindings( this, SLOT(slotEditKeys()), actionCollection());
  KStandardAction::configureToolbars( this, SLOT(slotEditToolbars()), actionCollection());
  KStandardAction::preferences( kmkernel, SLOT(slotShowConfigurationDialog()), actionCollection() );

  action = new KAction( i18n("&Spellchecker..."), this );
  action->setIconText( i18n("Spellchecker") );
  actionCollection()->addAction( "setup_spellchecker", action );
  connect( action, SIGNAL(triggered(bool) ), SLOT(slotSpellcheckConfig()) );

  if ( Kleo::CryptoBackendFactory::instance()->protocol( "Chiasmus" ) ) {
    KToggleAction *a = new KToggleAction( KIcon( "chiasmus_chi" ), i18n("Encrypt Message with Chiasmus..."), this );
    actionCollection()->addAction( "encrypt_message_chiasmus", a );
    a->setCheckedState( KGuiItem( i18n( "Encrypt Message with Chiasmus..." ), "chiencrypted" ) );
    mEncryptChiasmusAction = a;
    connect( mEncryptChiasmusAction, SIGNAL(toggled(bool)),
             this, SLOT(slotEncryptChiasmusToggled(bool)) );
  } else {
    mEncryptChiasmusAction = 0;
  }

  mEncryptAction = new KToggleAction(KIcon("document-encrypt"), i18n("&Encrypt Message"), this);
  mEncryptAction->setIconText( i18n( "Encrypt" ) );
  actionCollection()->addAction("encrypt_message", mEncryptAction );
  mSignAction = new KToggleAction(KIcon("document-sign"), i18n("&Sign Message"), this);
  mSignAction->setIconText( i18n( "Sign" ) );
  actionCollection()->addAction("sign_message", mSignAction );
  const KPIMIdentities::Identity &ident =
    KMKernel::self()->identityManager()->identityForUoidOrDefault( mIdentity->currentIdentity() );
  // PENDING(marc): check the uses of this member and split it into
  // smime/openpgp and or enc/sign, if necessary:
  mLastIdentityHasSigningKey = !ident.pgpSigningKey().isEmpty() || !ident.smimeSigningKey().isEmpty();
  mLastIdentityHasEncryptionKey = !ident.pgpEncryptionKey().isEmpty() || !ident.smimeEncryptionKey().isEmpty();

  mLastEncryptActionState = false;
  mLastSignActionState = GlobalSettings::self()->pgpAutoSign();

  if ( !Kleo::CryptoBackendFactory::instance()->openpgp() && !Kleo::CryptoBackendFactory::instance()->smime() ) {
    // no crypto whatsoever
    mEncryptAction->setEnabled( false );
    setEncryption( false );
    mSignAction->setEnabled( false );
    setSigning( false );
  } else {
    const bool canOpenPGPSign = Kleo::CryptoBackendFactory::instance()->openpgp() &&
      !ident.pgpSigningKey().isEmpty();
    const bool canSMIMESign = Kleo::CryptoBackendFactory::instance()->smime() &&
      !ident.smimeSigningKey().isEmpty();

    setEncryption( false );
    setSigning( ( canOpenPGPSign || canSMIMESign ) && GlobalSettings::self()->pgpAutoSign() );
  }

  connect( mEncryptAction, SIGNAL(toggled(bool)),
           SLOT(slotEncryptToggled( bool )) );
  connect( mSignAction, SIGNAL(toggled(bool)),
           SLOT(slotSignToggled( bool )) );

  QStringList l;
  for ( int i=0 ; i<numCryptoMessageFormats ; ++i ) {
    l.push_back( Kleo::cryptoMessageFormatToLabel( cryptoMessageFormats[i] ) );
  }

  mCryptoModuleAction = new KSelectAction(i18n("&Cryptographic Message Format"), this);
  actionCollection()->addAction("options_select_crypto", mCryptoModuleAction );
  connect(mCryptoModuleAction, SIGNAL(triggered(int)), SLOT(slotSelectCryptoModule()));
  mCryptoModuleAction->setItems( l );
  mCryptoModuleAction->setCurrentItem( format2cb(
      Kleo::stringToCryptoMessageFormat( ident.preferredCryptoMessageFormat() ) ) );
  mCryptoModuleAction->setToolTip( i18n( "Select a cryptographic format for this message" ) );
  slotSelectCryptoModule( true );

  actionFormatReset = new KAction( KIcon( "draw-eraser" ), i18n("Reset Font Settings"), this );
  actionFormatReset->setIconText( i18n("Reset Font") );
  actionCollection()->addAction( "format_reset", actionFormatReset );
  connect( actionFormatReset, SIGNAL(triggered(bool) ), SLOT( slotFormatReset() ) );

  mEditor->setRichTextSupport( KRichTextWidget::FullTextFormattingSupport |
                               KRichTextWidget::FullListSupport |
                               KRichTextWidget::SupportAlignment |
                               KRichTextWidget::SupportRuleLine |
                               KRichTextWidget::SupportHyperlinks |
                               KRichTextWidget::SupportAlignment );
  mEditor->enableImageActions();
  mEditor->createActions( actionCollection() );

  createGUI( "kmcomposerui.rc" );
  connect( toolBar( "htmlToolBar" )->toggleViewAction(),
           SIGNAL( toggled( bool ) ),
           SLOT( htmlToolBarVisibilityChanged( bool ) ) );

  // In Kontact, this entry would read "Configure Kontact", but bring
  // up KMail's config dialog. That's sensible, though, so fix the label.
  QAction *configureAction = actionCollection()->action( "options_configure" );
  if ( configureAction ) {
    configureAction->setText( i18n("Configure KMail..." ) );
  }
}

//-----------------------------------------------------------------------------
void KMComposeWin::setupStatusBar( void )
{
  statusBar()->insertItem( "", 0, 1 );
  statusBar()->setItemAlignment( 0, Qt::AlignLeft | Qt::AlignVCenter );

  statusBar()->insertPermanentItem( i18n(" Spellcheck: %1 ", QString( "     " )), 3, 0) ;
  statusBar()->insertPermanentItem( i18n(" Column: %1 ", QString( "     " ) ), 2, 0 );
  statusBar()->insertPermanentItem(
    i18nc("Shows the linenumber of the cursor position.", " Line: %1 "
      , QString( "     " ) ), 1, 0 );
}

//-----------------------------------------------------------------------------
void KMComposeWin::setupEditor( void )
{
  mEditor->document()->setModified( false );
  QFontMetrics fm( mBodyFont );
  mEditor->setTabStopWidth( fm.width( QChar(' ') ) * 8 );

  slotWordWrapToggled( GlobalSettings::self()->wordWrap() );

  // Font setup
  slotUpdateFont();

  connect( mEditor, SIGNAL( cursorPositionChanged() ),
           this, SLOT( slotCursorPositionChanged() ) );
  slotCursorPositionChanged();
}

//-----------------------------------------------------------------------------
static QString cleanedUpHeaderString( const QString &s )
{
  // remove invalid characters from the header strings
  QString res( s );
  res.remove( '\r' );
  res.replace( '\n', " " );
  return res.trimmed();
}

//-----------------------------------------------------------------------------
QString KMComposeWin::subject() const
{
  return cleanedUpHeaderString( mEdtSubject->text() );
}

//-----------------------------------------------------------------------------
QString KMComposeWin::to() const
{
  return mRecipientsEditor->recipientString( Recipient::To );
}

//-----------------------------------------------------------------------------
QString KMComposeWin::cc() const
{
  return mRecipientsEditor->recipientString( Recipient::Cc );
}

//-----------------------------------------------------------------------------
QString KMComposeWin::bcc() const
{
  return mRecipientsEditor->recipientString( Recipient::Bcc );
}

//-----------------------------------------------------------------------------
QString KMComposeWin::from() const
{
  return cleanedUpHeaderString( mEdtFrom->text() );
}

//-----------------------------------------------------------------------------
QString KMComposeWin::replyTo() const
{
  if ( mEdtReplyTo ) {
    return cleanedUpHeaderString( mEdtReplyTo->text() );
  } else {
    return QString();
  }
}

//-----------------------------------------------------------------------------
void KMComposeWin::decryptOrStripOffCleartextSignature( QByteArray &body )
{
  QList<Kpgp::Block> pgpBlocks;
  QList<QByteArray> nonPgpBlocks;
  if ( Kpgp::Module::prepareMessageForDecryption( body,
                                                  pgpBlocks, nonPgpBlocks ) ) {
    // Only decrypt/strip off the signature if there is only one OpenPGP
    // block in the message
    if ( pgpBlocks.count() == 1 ) {
      Kpgp::Block &block = pgpBlocks.first();
      if ( ( block.type() == Kpgp::PgpMessageBlock ) ||
           ( block.type() == Kpgp::ClearsignedBlock ) ) {
        if ( block.type() == Kpgp::PgpMessageBlock ) {
          // try to decrypt this OpenPGP block
          block.decrypt();
        } else {
          // strip off the signature
          block.verify();
        }
        body = nonPgpBlocks.first();
        body.append( block.text() );
        body.append( nonPgpBlocks.last() );
      }
    }
  }
}

// Checks if the mail is a HTML mail.
// The catch here is that encapsulated messages can also have a HTML part, so we make
// sure that only messages where the first HTML part is in the same multipart/alternative container
// as the frist plain text part are counted as HTML mail
static bool isHTMLMail( KMime::Content *root )
{
  if ( !root )
    return false;

  using namespace MessageViewer;
  KMime::Content *firstTextPart = ObjectTreeParser::findType( root, "text/plain", true, true );
  KMime::Content *firstHtmlPart = ObjectTreeParser::findType( root, "text/html", true, true );
  if ( !firstTextPart || !firstHtmlPart )
    return false;

  KMime::Content *parent = firstTextPart->parent();
  if ( !parent || parent != firstHtmlPart->parent() )
    return false;

  if ( !parent->contentType()->isMultipart() ||
       parent->contentType()->subType() != "alternative" )
    return false;

  return true;
}

//-----------------------------------------------------------------------------
void KMComposeWin::setMsg( const KMime::Message::Ptr &newMsg, bool mayAutoSign,
                           bool allowDecryption, bool isModified )
{
  if ( !newMsg ) {
    kDebug() << "newMsg == 0!";
    return;
  }

  mMsg = newMsg;
  KPIMIdentities::IdentityManager * im = KMKernel::self()->identityManager();

  mEdtFrom->setText( mMsg->from()->asUnicodeString() );
  mEdtReplyTo->setText( mMsg->replyTo()->asUnicodeString() );
  mRecipientsEditor->setRecipientString( mMsg->to()->mailboxes(), Recipient::To );
  mRecipientsEditor->setRecipientString( mMsg->cc()->mailboxes(), Recipient::Cc );
  mRecipientsEditor->setRecipientString( mMsg->bcc()->mailboxes(), Recipient::Bcc );
  mRecipientsEditor->setFocusBottom();
  mEdtSubject->setText( mMsg->subject()->asUnicodeString() );

  if( mMsg->hasHeader( "X-KMail-UnExpanded-To" ) ) {
      QStringList spl = mMsg->headerByType( "X-KMail-UnExpanded-To" )->asUnicodeString().split( "," );
      foreach( QString addr, spl )
        mRecipientsEditor->addRecipient( addr, Recipient::To );
  }
  if( mMsg->hasHeader( "X-KMail-UnExpanded-CC" ) ) {
      QStringList spl = mMsg->headerByType( "X-KMail-UnExpanded-CC" )->asUnicodeString().split( "," );
      foreach( QString addr, spl )
        mRecipientsEditor->addRecipient( addr, Recipient::Cc );
  }
  if( mMsg->hasHeader( "X-KMail-UnExpanded-BCC" ) ) {
      QStringList spl = mMsg->headerByType( "X-KMail-UnExpanded-BCC" )->asUnicodeString().split( "," );
      foreach( QString addr, spl )
        mRecipientsEditor->addRecipient( addr, Recipient::Bcc );
  }

  const bool stickyIdentity = mBtnIdentity->isChecked() && !mIgnoreStickyFields;
  bool messageHasIdentity = false;
  if( newMsg->headerByType("X-KMail-Identity") &&
      !newMsg->headerByType("X-KMail-Identity")->asUnicodeString().isEmpty() )
    messageHasIdentity = true;
  if ( !stickyIdentity && messageHasIdentity )
    mId = newMsg->headerByType( "X-KMail-Identity" )->asUnicodeString().toUInt();

  // don't overwrite the header values with identity specific values
  // unless the identity is sticky
  if ( !stickyIdentity ) {
    disconnect( mIdentity,SIGNAL( identityChanged(uint) ),
                this, SLOT( slotIdentityChanged(uint) ) ) ;
  }
  // load the mId into the gui, sticky or not, without emitting
  mIdentity->setCurrentIdentity( mId );
  const uint idToApply = mId;
  if ( !stickyIdentity ) {
    connect( mIdentity,SIGNAL(identityChanged(uint)),
             this, SLOT(slotIdentityChanged(uint)) );
  } else {
    // load the message's state into the mId, without applying it to the gui
    // that's so we can detect that the id changed (because a sticky was set)
    // on apply()
    if ( messageHasIdentity ) {
      mId = newMsg->headerByType("X-KMail-Identity")->asUnicodeString().toUInt();
    } else {
      mId = im->defaultIdentity().uoid();
    }
  }
  // manually load the identity's value into the fields; either the one from the
  // messge, where appropriate, or the one from the sticky identity. What's in
  // mId might have changed meanwhile, thus the save value
  slotIdentityChanged( idToApply, true /*initalChange*/ );

  const KPIMIdentities::Identity &ident = im->identityForUoid( mIdentity->currentIdentity() );

  // check for the presence of a DNT header, indicating that MDN's were requested
  if( newMsg->headerByType( "Disposition-Notification-To" ) ) {
    QString mdnAddr = newMsg->headerByType( "Disposition-Notification-To" )->asUnicodeString();
    mRequestMDNAction->setChecked( ( !mdnAddr.isEmpty() &&
                                   im->thatIsMe( mdnAddr ) ) ||
                                 GlobalSettings::self()->requestMDN() );
  }
  // check for presence of a priority header, indicating urgent mail:
  //mUrgentAction->setChecked( newMsg->isUrgent() );


  if ( !ident.isXFaceEnabled() || ident.xface().isEmpty() ) {
    if( mMsg->headerByType( "X-Face" ) )
      mMsg->headerByType( "X-Face" )->clear();
  } else {
    QString xface = ident.xface();
    if ( !xface.isEmpty() ) {
      int numNL = ( xface.length() - 1 ) / 70;
      for ( int i = numNL; i > 0; --i ) {
        xface.insert( i * 70, "\n\t" );
      }
      mMsg->setHeader( new KMime::Headers::Generic( "X-Face", mMsg.get(), xface.toUtf8(), "utf-8" ) );
    }
  }

  // if these headers are present, the state of the message should be overruled
  if ( mMsg->headerByType( "X-KMail-SignatureActionEnabled" ) )
    mLastSignActionState = (mMsg->headerByType( "X-KMail-SignatureActionEnabled" )->as7BitString().contains( "true" ));
  if ( mMsg->headerByType( "X-KMail-EncryptActionEnabled" ) )
    mLastEncryptActionState = (mMsg->headerByType( "X-KMail-EncryptActionEnabled" )->as7BitString().contains( "true") );
  if ( mMsg->headerByType( "X-KMail-CryptoMessageFormat" ) ) {
    mCryptoModuleAction->setCurrentItem( format2cb( static_cast<Kleo::CryptoMessageFormat>(
                    mMsg->headerByType( "X-KMail-CryptoMessageFormat" )->asUnicodeString().toInt() ) ) );
  }

  mLastIdentityHasSigningKey = !ident.pgpSigningKey().isEmpty() || !ident.smimeSigningKey().isEmpty();
  mLastIdentityHasEncryptionKey = !ident.pgpEncryptionKey().isEmpty() || !ident.smimeEncryptionKey().isEmpty();

  if ( Kleo::CryptoBackendFactory::instance()->openpgp() || Kleo::CryptoBackendFactory::instance()->smime() ) {
    const bool canOpenPGPSign = Kleo::CryptoBackendFactory::instance()->openpgp() &&
      !ident.pgpSigningKey().isEmpty();
    const bool canSMIMESign = Kleo::CryptoBackendFactory::instance()->smime() &&
      !ident.smimeSigningKey().isEmpty();

    setEncryption( mLastEncryptActionState );
    setSigning( ( canOpenPGPSign || canSMIMESign ) && mLastSignActionState );
  }
  slotUpdateSignatureAndEncrypionStateIndicators();

#if 0 //TODO port to attachmentcontroller

  // "Attach my public key" is only possible if the user uses OpenPGP
  // support and he specified his key:
  mAttachMPK->setEnabled( Kleo::CryptoBackendFactory::instance()->openpgp() &&
                          !ident.pgpEncryptionKey().isEmpty() );
#endif

  QString transportName;
  if( newMsg->headerByType( "X-KMail-Transport" ) )
    transportName = newMsg->headerByType("X-KMail-Transport")->asUnicodeString();
  const bool stickyTransport = mBtnTransport->isChecked() && !mIgnoreStickyFields;
  if ( !stickyTransport && !transportName.isEmpty() ) {
    Transport *transport =
        TransportManager::self()->transportByName( transportName );
    if ( transport )
      mTransport->setCurrentTransport( transport->id() );
  }

  QString kmailFcc;
  if ( mMsg->headerByType( "X-KMail-Fcc" ) ) {
    kmailFcc = mMsg->headerByType( "X-KMail-Fcc" )->asUnicodeString();
  }
  if ( !mBtnFcc->isChecked() ) {
    if ( kmailFcc.isEmpty() ) {
      setFcc( ident.fcc() );
    }
    else
      setFcc( kmailFcc );
  }

  const bool stickyDictionary = mBtnDictionary->isChecked() && !mIgnoreStickyFields;
  if ( !stickyDictionary ) {
    mDictionaryCombo->setCurrentByDictionaryName( ident.dictionary() );
  }

  // Restore the quote prefix. We can't just use the global quote prefix here,
  // since the prefix is different for each message, it might for example depend
  // on the original sender in a reply.
  if ( newMsg->headerByType( "X-KMail-QuotePrefix" ) )
    mEditor->setQuotePrefixName( newMsg->headerByType( "X-KMail-QuotePrefix" )->asUnicodeString() );

  // First, we copy the message and then parse it to the object tree parser.
  // The otp gets the message text out of it, in textualContent(), and also decrypts
  // the message if necessary.
  KMime::Content *msgContent = new KMime::Content;
  msgContent->setContent( mMsg->encodedContent() );
  msgContent->parse();
  MessageViewer::EmptySource emptySource;
  MessageViewer::ObjectTreeParser otp( &emptySource );//All default are ok
  otp.parseObjectTree( msgContent );

  // Load the attachments
  MessageCore::AttachmentCollector ac;
  ac.collectAttachmentsFrom( msgContent );
  for ( std::vector<KMime::Content*>::const_iterator it = ac.attachments().begin();
        it != ac.attachments().end() ; ++it ) {
    addAttach( *it );
  }

  // Set the editor text and charset
  mEditor->setText( otp.textualContent() );
  bool shouldSetCharset = false;
  if ( ( mContext == Reply || mContext == ReplyToAll || mContext == Forward ) && MessageComposer::MessageComposerSettings::forceReplyCharset() )
    shouldSetCharset = true;
  if ( shouldSetCharset && !otp.textualContentCharset().isEmpty() )
    mOriginalPreferredCharset = otp.textualContentCharset();
  // always set auto charset, but prefer original when composing if force reply is set.
  setAutoCharset();

  // Set the HTML text and collect HTML images
  if ( isHTMLMail( mMsg.get() ) ) {
    KMime::Content *htmlNode = MessageViewer::ObjectTreeParser::findType( msgContent, "text/html", true, true );
    Q_ASSERT( htmlNode );
    KMime::Content *parentNode = htmlNode->parent();
    if ( parentNode && parentNode->contentType()->isMultipart() ) {
      enableHtml();

      const QString htmlCharset = htmlNode->contentType()->charset();
      const QByteArray htmlBodyDecoded = htmlNode->decodedContent();
      const QTextCodec *codec = MessageViewer::NodeHelper::codecForName( htmlCharset.toAscii() );
      if ( codec ) {
        mEditor->setHtml( codec->toUnicode( htmlBodyDecoded ) );
      } else {
        mEditor->setHtml( QString::fromLocal8Bit( htmlBodyDecoded ) );
      }
    }
    collectImages( mMsg.get() );
  }

#if 0 //TODO port to kmime

  /* Handle the special case of non-mime mails */
  if ( mMsg->numBodyParts() == 0 && otp.textualContent().isEmpty() ) {
    mCharset=mMsg->charset();
    if ( mCharset.isEmpty() ||  mCharset == "default" ) {
      mCharset = Util::defaultCharset();
    }

    QByteArray bodyDecoded = mMsg->bodyDecoded();

    if ( allowDecryption ) {
      decryptOrStripOffCleartextSignature( bodyDecoded );
    }

    const QTextCodec *codec = KMail::Util::codecForName( mCharset );
    if ( codec ) {
      mEditor->setText( codec->toUnicode( bodyDecoded ) );
    } else {
      mEditor->setText( QString::fromLocal8Bit( bodyDecoded ) );
    }
  }
#endif

  if( (MessageComposer::MessageComposerSettings::self()->autoTextSignature()=="auto") && mayAutoSign ) {
    //
    // Espen 2000-05-16
    // Delay the signature appending. It may start a fileseletor.
    // Not user friendy if this modal fileseletor opens before the
    // composer.
    //
    if ( MessageComposer::MessageComposerSettings::self()->prependSignature() ) {
      QTimer::singleShot( 0, mSignatureController, SLOT(prependSignature()) );
    } else {
      QTimer::singleShot( 0, mSignatureController, SLOT(appendSignature()) );
    }
  }
  if ( mMsg->headerByType( "X-KMail-CursorPos" ) ) {
    mEditor->setCursorPositionFromStart( mMsg->headerByType( "X-KMail-CursorPos" )->asUnicodeString().toInt() );
  }
  setModified( isModified );

  // honor "keep reply in this folder" setting even when the identity is changed later on
  mPreventFccOverwrite = ( !kmailFcc.isEmpty() && ident.fcc() != kmailFcc );
}

//-----------------------------------------------------------------------------
void KMComposeWin::setTextSelection( const QString& selection )
{
  mTextSelection = selection;
}

//-----------------------------------------------------------------------------
void KMComposeWin::setCustomTemplate( const QString& customTemplate )
{
  mCustomTemplate = customTemplate;
}

//-----------------------------------------------------------------------------
void KMComposeWin::collectImages( KMime::Content *root )
{
  if ( KMime::Content * n = MessageViewer::ObjectTreeParser::findType( root, "multipart/alternative", true, true ) ) {
    KMime::Content *parentnode = n->parent();
    if ( parentnode &&
         parentnode->contentType()->isMultipart() &&
         parentnode->contentType()->subType() == "related" ) {
      KMime::Content *node = MessageCore::NodeHelper::nextSibling( n );
      while ( node ) {
        if ( node->contentType()->isImage() ) {
          kDebug() << "found image in multipart/related : " << node->contentType()->name();
          QImage img;
          img.loadFromData( node->decodedContent() );
          mEditor->loadImage( img, "cid:" + node->contentID()->identifier(),
                              node->contentType()->name() );
        }
        node = MessageCore::NodeHelper::nextSibling( node );
      }
    }
  }
}

//-----------------------------------------------------------------------------
void KMComposeWin::setFcc( const QString &idString )
{
  // check if the sent-mail folder still exists
#if 0 // TODO: findFolderCollectionById deadlocks here, since it uses synchronous job execution, and we are
      // very indirectly called from a result slot of a previous job here (message retrieval in KMCommand)
      // which then deadlocks the Akonadi job scheduler as we never returned from the result slot yet.
      // possible solution is to either use async jobs or retrieve the  collection from the ETM, which can be done
      // synchronously as ETM has local caches.
  if ( ! idString.isEmpty() && KMKernel::self()->findFolderCollectionById( idString ).isValid() ) {
    mFcc->setDefaultCollection( KMKernel::self()->findFolderCollectionById( idString ) );
  } else {
    mFcc->setDefaultCollection( KMKernel::self()->sentCollectionFolder() );
  }
#else
  if ( idString.isEmpty() )
    mFcc->setDefaultCollection( KMKernel::self()->sentCollectionFolder() );
  else
    mFcc->setDefaultCollection( Akonadi::Collection( idString.toInt() ) );
#endif
}

//-----------------------------------------------------------------------------
bool KMComposeWin::isModified() const
{
  return ( mEditor->document()->isModified() ||
           mEdtFrom->isModified() ||
           ( mEdtReplyTo && mEdtReplyTo->isModified() ) ||
           mRecipientsEditor->isModified() ||
           mEdtSubject->isModified() );
           // || mAtmModified );
}

//-----------------------------------------------------------------------------
void KMComposeWin::setModified( bool modified )
{
  mEditor->document()->setModified( modified );
  if ( !modified ) {
    mEdtFrom->setModified( false );
    if ( mEdtReplyTo ) mEdtReplyTo->setModified( false );
    mRecipientsEditor->clearModified();
    mEdtSubject->setModified( false );
    //mAtmModified =  false ;
  }
}

//-----------------------------------------------------------------------------
bool KMComposeWin::queryClose ()
{
  if ( !mEditor->checkExternalEditorFinished() ) {
    return false;
  }
  if ( kmkernel->shuttingDown() || kapp->sessionSaving() ) {
    return true;
  }

  if ( isModified() ) {
    bool istemplate = ( mFolder.isValid() && kmkernel->folderIsTemplates( mFolder ) );
    const QString savebut = ( istemplate ?
                              i18n("Re&save as Template") :
                              i18n("&Save as Draft") );
    const QString savetext = ( istemplate ?
                               i18n("Resave this message in the Templates folder. "
                                    "It can then be used at a later time.") :
                               i18n("Save this message in the Drafts folder. "
                                    "It can then be edited and sent at a later time.") );

    const int rc = KMessageBox::warningYesNoCancel( this,
                                                    i18n("Do you want to save the message for later or discard it?"),
                                                    i18n("Close Composer"),
                                                    KGuiItem(savebut, "document-save", QString(), savetext),
                                                    KStandardGuiItem::discard(),
                                                    KStandardGuiItem::cancel());
    if ( rc == KMessageBox::Cancel ) {
      return false;
    } else if ( rc == KMessageBox::Yes ) {
      // doSend will close the window. Just return false from this method
      if (istemplate) slotSaveTemplate();
      else slotSaveDraft();
      return false;
    }
    //else fall through: return true
  }
  cleanupAutoSave();

  if( !mComposers.isEmpty() ) {
    kWarning() << "Tried to close while composer was active";
    return false;
  }
  return true;
}

//-----------------------------------------------------------------------------
bool KMComposeWin::userForgotAttachment()
{
  bool checkForForgottenAttachments = GlobalSettings::self()->showForgottenAttachmentWarning();

  if ( !checkForForgottenAttachments || ( mAttachmentModel->rowCount() > 0 ) ) {
    return false;
  }

  QStringList attachWordsList = GlobalSettings::self()->attachmentKeywords();
  if ( attachWordsList.isEmpty() ) {
    return false;
  }

  QRegExp rx ( QString::fromLatin1("\\b") +
               attachWordsList.join("\\b|\\b") +
               QString::fromLatin1("\\b") );
  rx.setCaseSensitivity( Qt::CaseInsensitive );

  bool gotMatch = false;

  // check whether the subject contains one of the attachment key words
  // unless the message is a reply or a forwarded message
  QString subj = subject();
  gotMatch = ( MessageHelper::stripOffPrefixes( subj ) == subj ) && ( rx.indexIn( subj ) >= 0 );

  if ( !gotMatch ) {
    // check whether the non-quoted text contains one of the attachment key
    // words
    QRegExp quotationRx ("^([ \\t]*([|>:}#]|[A-Za-z]+>))+");
    QTextDocument *doc = mEditor->document();
    for ( QTextBlock it = doc->begin(); it != doc->end(); it = it.next() ) {
      QString line = it.text();
      gotMatch = ( quotationRx.indexIn( line ) < 0 ) &&
                 ( rx.indexIn( line ) >= 0 );
      if ( gotMatch ) {
        break;
      }
    }
  }

  if ( !gotMatch ) {
    return false;
  }

  int rc = KMessageBox::warningYesNoCancel( this,
                                            i18n("The message you have composed seems to refer to an "
                                                 "attached file but you have not attached anything.\n"
                                                 "Do you want to attach a file to your message?"),
                                            i18n("File Attachment Reminder"),
                                            KGuiItem(i18n("&Attach File...")),
                                            KGuiItem(i18n("&Send as Is")) );
  if ( rc == KMessageBox::Cancel )
    return true;
  if ( rc == KMessageBox::Yes ) {
    mAttachmentController->showAddAttachmentDialog();
    //preceed with editing
    return true;
  }
  return false;
}

//-----------------------------------------------------------------------------
void KMComposeWin::readyForSending()
{
  kDebug() << "Entering, noCrypto:" << mNeverEncrypt;

  if(!mMsg) {
    kDebug() << "mMsg == 0!";
    return;
  }

  if( !mComposers.isEmpty() ) {
    // This may happen if e.g. the autosave timer calls applyChanges.
    kDebug() << "Called while composer active; ignoring.";
    return;
  }

  setEnabled( false );

  // first, expand all addresses
  MessageComposer::EmailAddressResolveJob *job = new MessageComposer::EmailAddressResolveJob( this );
  job->setFrom( from() );
  job->setTo( mRecipientsEditor->recipientStringList( Recipient::To ) );
  job->setCc( mRecipientsEditor->recipientStringList( Recipient::Cc ) );
  job->setBcc( mRecipientsEditor->recipientStringList( Recipient::Bcc ) );
  connect( job, SIGNAL( result( KJob* ) ), SLOT( slotEmailAddressResolved( KJob* ) ) );
  job->start();

}

void KMComposeWin::slotEmailAddressResolved( KJob *job )
{
  if ( job->error() ) {
    KMessageBox::sorry( this, i18n( "Expanding email addresses in message failed.\n"
                                    "%1\n",
                                    job->errorString() ),
                        i18n( "Sending Message Failed" ) );
    setEnabled( true );
    return;
  }

  const MessageComposer::EmailAddressResolveJob *resolveJob = qobject_cast<MessageComposer::EmailAddressResolveJob*>( job );
  if( mSaveIn == KMComposeWin::None ) {
    mExpandedFrom = resolveJob->expandedFrom();
    mExpandedTo = resolveJob->expandedTo();
    mExpandedCc = resolveJob->expandedCc();
    mExpandedBcc = resolveJob->expandedBcc();
 } else { // saved to draft, so keep the old values, not very nice.
    mExpandedFrom = from();
    foreach( const Recipient &r, mRecipientsEditor->recipients() ) {
      switch( r.type() ) {
        case Recipient::To: mExpandedTo << r.email(); break;
        case Recipient::Cc: mExpandedCc << r.email(); break;
        case Recipient::Bcc: mExpandedBcc << r.email(); break;
        case Recipient::Undefined: Q_ASSERT( !"Unknown recpient type!" ); break;
      }
    }
    QStringList unExpandedTo, unExpandedCc, unExpandedBcc;
    foreach( QString exp, resolveJob->expandedTo() ) {
      if( !mExpandedTo.contains( exp ) ) // this address was expanded, so save it explicitly
        unExpandedTo << exp;
    }
    foreach( QString exp, resolveJob->expandedCc() ) {
        if( !mExpandedCc.contains( exp ) )
        unExpandedCc << exp;
    }
    foreach( QString exp, resolveJob->expandedBcc() ) {
      if( !mExpandedBcc.contains( exp ) ) // this address was expanded, so save it explicitly
        unExpandedBcc << exp;
    }
    mMsg->setHeader( new KMime::Headers::Generic( "X-KMail-UnExpanded-To", mMsg.get(), unExpandedTo.join( ", " ).toLatin1() ) );
    mMsg->setHeader( new KMime::Headers::Generic( "X-KMail-UnExpanded-CC", mMsg.get(), unExpandedCc.join( ", " ).toLatin1() ) );
    mMsg->setHeader( new KMime::Headers::Generic( "X-KMail-UnExpanded-BCC", mMsg.get(), unExpandedBcc.join( ", " ).toLatin1() ) );
  }
  // we first figure out if we need to create multiple messages with different crypto formats
  // if so, we create a composer per format
  // if we aren't signing or encrypting, this just returns a single empty message
  if( mNeverEncrypt ) {
    Message::Composer* composer = new Message::Composer;
    composer->setNoCrypto( true );
    mComposers.append( composer );
  } else {
    mComposers = generateCryptoMessages( mSignAction->isChecked(), mEncryptAction->isChecked() );
  }

  if( mComposers.isEmpty() ) {
    setEnabled( true );
    return;
  }
  // Compose each message and prepare it for queueing, sending, or storing
  foreach( Message::Composer* composer, mComposers ) {
    fillGlobalPart( composer->globalPart() );
    mEditor->fillComposerTextPart( composer->textPart() );
    fillInfoPart( composer->infoPart(), UseExpandedRecipients );

    composer->addAttachmentParts( mAttachmentModel->attachments() );

    connect( composer, SIGNAL(result(KJob*)), this, SLOT(slotSendComposeResult(KJob*)) );
    composer->start();
    kDebug() << "Started a composer for sending!";

   }
}

QList< Message::Composer* > KMComposeWin::generateCryptoMessages( bool sign, bool encrypt )
{

  QList< Message::Composer* > composers;

  kDebug() << "filling crypto info";

  Kleo::KeyResolver* keyResolver = new Kleo::KeyResolver(  encryptToSelf(), showKeyApprovalDialog(),
                                                           GlobalSettings::self()->pgpAutoEncrypt(), cryptoMessageFormat(),
                                                           encryptKeyNearExpiryWarningThresholdInDays(),
                                                           signingKeyNearExpiryWarningThresholdInDays(),
                                                           encryptRootCertNearExpiryWarningThresholdInDays(),
                                                           signingRootCertNearExpiryWarningThresholdInDays(),
                                                           encryptChainCertNearExpiryWarningThresholdInDays(),
                                                           signingChainCertNearExpiryWarningThresholdInDays());
                                                           const KPIMIdentities::Identity &id = KMKernel::self()->identityManager()->identityForUoidOrDefault( mIdentity->currentIdentity() );
  QStringList encryptToSelfKeys;
  QStringList signKeys;

  bool signSomething = sign;
  foreach( KPIM::AttachmentPart::Ptr attachment, mAttachmentModel->attachments() ) {
    if( attachment->isSigned() )
      signSomething = true;
  }
  bool encryptSomething = encrypt;
  foreach( KPIM::AttachmentPart::Ptr attachment, mAttachmentModel->attachments() ) {
    if( attachment->isEncrypted() )
      encryptSomething = true;
  }

   if( !signSomething && !encryptSomething ) {
    composers.append( new Message::Composer() );
    return composers;
  }

  if( encryptSomething ) {
    if ( !id.pgpEncryptionKey().isEmpty() )
      encryptToSelfKeys.push_back( id.pgpEncryptionKey() );
    if ( !id.smimeEncryptionKey().isEmpty() )
      encryptToSelfKeys.push_back( id.smimeEncryptionKey() );
    if ( keyResolver->setEncryptToSelfKeys( encryptToSelfKeys ) != Kpgp::Ok ) {
      kDebug() << "Failed to set encryptoToSelf keys!";
      return composers;
    }
  }

  if( signSomething ) {
    if ( !id.pgpSigningKey().isEmpty() )
      signKeys.push_back( id.pgpSigningKey() );
    if ( !id.smimeSigningKey().isEmpty() )
      signKeys.push_back( id.smimeSigningKey() );
    if ( keyResolver->setSigningKeys( signKeys ) != Kpgp::Ok ) {
      kDebug() << "Failed to set signing keys!";
      return composers;
    }
  }

  QStringList recipients( mExpandedTo ), bcc( mExpandedBcc );
  recipients.append( mExpandedCc );

  keyResolver->setPrimaryRecipients( recipients );
  keyResolver->setSecondaryRecipients( bcc );

  if ( keyResolver->resolveAllKeys( signSomething, encryptSomething ) != Kpgp::Ok ) {
    /// TODO handle failure
    kDebug() << "failed to resolve keys! oh noes";
    return composers;
  }
  kDebug() << "done resolving keys:";

  Kleo::CryptoMessageFormat concreteEncryptFormat = Kleo::AutoFormat;
  if( encryptSomething ) {
    for ( unsigned int i = 0 ; i < numConcreteCryptoMessageFormats ; ++i ) {
      if ( keyResolver->encryptionItems( concreteCryptoMessageFormats[i] ).empty() )
        continue;

      if ( !(concreteCryptoMessageFormats[i] & cryptoMessageFormat()) )
        continue;

      concreteEncryptFormat = concreteCryptoMessageFormats[i];

      std::vector<Kleo::KeyResolver::SplitInfo> encData = keyResolver->encryptionItems( concreteEncryptFormat );
      std::vector<Kleo::KeyResolver::SplitInfo>::iterator it;
      QList<QPair<QStringList, std::vector<GpgME::Key> > > data;
      for( it = encData.begin(); it != encData.end(); ++it ) {
        QPair<QStringList, std::vector<GpgME::Key> > p( it->recipients, it->keys );
        data.append( p );
        kDebug() << "got resolved keys for:" << it->recipients;
      }
      Message::Composer* composer =  new Message::Composer;

      composer->setEncryptionKeys( data );
      composer->setMessageCryptoFormat( concreteEncryptFormat );

      if( signSomething ) {
        // find signing keys for this format
        std::vector<GpgME::Key> signingKeys = keyResolver->signingKeys( concreteEncryptFormat );
        composer->setSigningKeys( signingKeys );
      }

      composer->setSignAndEncrypt( sign, encrypt );

      composers.append( composer );
    }
  } else if( signSomething ) { // just signing, so check sign prefs
    Kleo::CryptoMessageFormat concreteSignFormat = Kleo::AutoFormat;

    for ( unsigned int i = 0 ; i < numConcreteCryptoMessageFormats ; ++i ) {
      if ( keyResolver->encryptionItems( concreteCryptoMessageFormats[i] ).empty() )
        continue;

      if ( !(concreteCryptoMessageFormats[i] & cryptoMessageFormat()) )
        continue;

      concreteSignFormat = concreteCryptoMessageFormats[i];
      std::vector<GpgME::Key> signingKeys = keyResolver->signingKeys( concreteEncryptFormat );

      Message::Composer* composer =  new Message::Composer;

      composer->setSigningKeys( signingKeys );
      composer->setMessageCryptoFormat( concreteSignFormat );
      composer->setSignAndEncrypt( sign, encrypt );

      composers.append( composer );
    }
  }

  if( composers.isEmpty() && ( signSomething || encryptSomething ) )
    Q_ASSERT_X( false, "KMComposeWin::fillCryptoInfo" , "No concrete sign or encrypt method selected");

  return composers;
}

void KMComposeWin::fillGlobalPart( Message::GlobalPart *globalPart )
{
  globalPart->setParentWidgetForGui( this );
  QList< QByteArray > charsets = mCodecAction->mimeCharsets();
  if( !mOriginalPreferredCharset.isEmpty() ) {
    charsets.insert( 0, mOriginalPreferredCharset );
  }
  globalPart->setCharsets( charsets );
  globalPart->setMDNRequested( mRequestMDNAction->isChecked() );
}

void KMComposeWin::fillInfoPart( Message::InfoPart *infoPart, RecipientExpansion expansion  )
{
  // TODO splitAddressList and expandAliases ugliness should be handled by a
  // special AddressListEdit widget... (later: see RecipientsEditor)

  if ( mFccAction->isEnabled() ) {
    infoPart->setFcc( QString::number( mFcc->currentCollection().id() ) );
  }

  infoPart->setTransportId( mTransport->currentTransportId() );
  infoPart->setReplyTo( replyTo() );
  if ( expansion == UseExpandedRecipients ) {
    infoPart->setFrom( mExpandedFrom );
    infoPart->setTo( mExpandedTo );
    infoPart->setCc( mExpandedCc );
    infoPart->setBcc( mExpandedBcc );
  } else {
    infoPart->setFrom( from() );
    infoPart->setTo( mRecipientsEditor->recipientStringList( Recipient::To ) );
    infoPart->setCc( mRecipientsEditor->recipientStringList( Recipient::Cc ) );
    infoPart->setBcc( mRecipientsEditor->recipientStringList( Recipient::Bcc ) );
  }
  infoPart->setSubject( subject() );
  infoPart->setUserAgent( "KMail" );
<<<<<<< HEAD
  infoPart->setUrgent( mUrgentAction->isEnabled() );
=======
  infoPart->setUrgent( mUrgentAction->isChecked());
>>>>>>> c15ded35

  KMime::Headers::Base::List extras;
  if( mMsg->headerByType( "X-KMail-SignatureActionEnabled" ) )
    extras << mMsg->headerByType( "X-KMail-SignatureActionEnabled" );
  if( mMsg->headerByType( "X-KMail-EncryptActionEnabled" ) )
    extras << mMsg->headerByType( "X-KMail-EncryptActionEnabled" );
  if( mMsg->headerByType( "X-KMail-CryptoMessageFormat" ) )
    extras << mMsg->headerByType( "X-KMail-CryptoMessageFormat" );
  if( mMsg->headerByType( "X-KMail-UnExpanded-To" ) )
    extras << mMsg->headerByType( "X-KMail-UnExpanded-To" );
  if( mMsg->headerByType( "X-KMail-UnExpanded-CC" ) )
    extras << mMsg->headerByType( "X-KMail-UnExpanded-CC" );
  if( mMsg->headerByType( "X-KMail-UnExpanded-BCC" ) )
    extras << mMsg->headerByType( "X-KMail-UnExpanded-BCC" );

  infoPart->setExtraHeaders( extras );
}

void KMComposeWin::slotSendComposeResult( KJob *job )
{
  using Message::Composer;

  kDebug() << "error" << job->error() << "errorString" << job->errorString();
  Q_ASSERT( dynamic_cast< Composer* >( job ) );
  Composer* composer = static_cast< Composer* >( job );

  Q_ASSERT( mComposers.contains( composer ) );

  if( composer->error() == Composer::NoError ) {
    // The messages were composed successfully.
    // TODO handle drafts
    kDebug() << "NoError.";
    for( int i = 0; i < composer->resultMessages().size(); ++i ) {
      if ( mSaveIn==None ) {
        queueMessage( composer->resultMessages().at( i ), composer );
      } else {
        saveMessage( composer->resultMessages().at( i ), mSaveIn );
      }
    }
  } else if( composer->error() == Composer::UserCancelledError ) {
    // The job warned the user about something, and the user chose to return
    // to the message.  Nothing to do.
    kDebug() << "UserCancelledError.";
    setEnabled( true );
  } else {
    kDebug() << "other Error.";
    QString msg;
    if( composer->error() == Composer::BugError ) {
      msg = i18n( "Error composing message:\n\n%1\n\nPlease report this bug.", job->errorString() );
    } else {
      msg = i18n( "Error composing message:\n\n%1", job->errorString() );
    }
    setEnabled( true );
    KMessageBox::sorry( this, msg, i18n( "Composer" ) );
  }

  mComposers.removeAll( composer );
}


void KMComposeWin::slotAutoSaveComposeResult( KJob *job )
{
  using Message::Composer;

  Q_ASSERT( dynamic_cast< Composer* >( job ) );
  Composer* composer = dynamic_cast< Composer* >( job );
  Q_ASSERT( mComposers.contains( composer ) );
  mComposers.removeAll( composer );

  if( composer->error() == Composer::NoError ) {

    // The messages were composed successfully. Only save the first message, there should
    // only be one anyway, since crypto is disabled.
    writeAutoSaveToDisk( composer->resultMessages().first() );
    Q_ASSERT( composer->resultMessages().size() == 1 );

    if( autoSaveInterval() > 0 ) {
      updateAutoSave();
    }
  } else {
    kWarning() << "Composer for autosaving failed:" << composer->errorString();
  }
}

void KMComposeWin::saveMessage( KMime::Message::Ptr message, KMComposeWin::SaveIn saveIn )
{
  Akonadi::Collection target;

  if ( saveIn==KMComposeWin::Templates ) {
    target = Akonadi::SpecialMailCollections::self()->defaultCollection( Akonadi::SpecialMailCollections::Templates );
  } else {
    target = Akonadi::SpecialMailCollections::self()->defaultCollection( Akonadi::SpecialMailCollections::Drafts );
  }

  if ( !target.isValid() ) {
    // TODO: Show an error message to the user
    kWarning() << "No default collection for" << saveIn;
    setEnabled( true );
    return;
  }

  // Store when the draft or template got saved.
  message->date()->setDateTime( KDateTime::currentLocalDateTime() );
  message->assemble();

  Akonadi::Item item;
  item.setMimeType( "message/rfc822" );
  item.setPayload( message );
  Akonadi::ItemCreateJob *create = new Akonadi::ItemCreateJob( item, target, this );
  connect( create, SIGNAL(result(KJob*)), this, SLOT(slotCreateItemResult(KJob*)) );
  mPendingCreateItemJobs++;
}

void KMComposeWin::slotCreateItemResult( KJob *job )
{
  mPendingCreateItemJobs--;
  kDebug() << "mPendingCreateItemJobs" << mPendingCreateItemJobs;
  Q_ASSERT( mPendingCreateItemJobs >= 0 );

  if( job->error() ) {
    // TODO: Show an error message to the user
    kWarning() << "Failed to save a message:" << job->errorString();
    setEnabled( true );
    return;
  }

  if( mPendingCreateItemJobs == 0 ) {
    setModified( false );
    mFolder = Akonadi::Collection( -1 );
    cleanupAutoSave();
    close();
  }
}

void KMComposeWin::queueMessage( KMime::Message::Ptr message, Message::Composer* composer )
{

  const Message::InfoPart *infoPart = composer->infoPart();
  MailTransport::MessageQueueJob *qjob = new MailTransport::MessageQueueJob( this );
  qjob->setMessage( message );
  qjob->transportAttribute().setTransportId( infoPart->transportId() );
  if( mSendMethod == MessageSender::SendLater )
    qjob->dispatchModeAttribute().setDispatchMode( MailTransport::DispatchModeAttribute::Manual );

  if ( !infoPart->fcc().isEmpty() ) {
    qjob->sentBehaviourAttribute().setSentBehaviour(
                      MailTransport::SentBehaviourAttribute::MoveToCollection );
    const Akonadi::Collection sentCollection( infoPart->fcc().toInt() );
    qjob->sentBehaviourAttribute().setMoveToCollection( sentCollection );
  } else {
    qjob->sentBehaviourAttribute().setSentBehaviour(
           MailTransport::SentBehaviourAttribute::MoveToDefaultSentCollection );
  }

  fillQueueJobHeaders( qjob, message, infoPart );
  connect( qjob, SIGNAL(result(KJob*)), this, SLOT(slotQueueResult(KJob*)) );
  mPendingQueueJobs++;
  qjob->start();

  kDebug() << "Queued a message.";
}

void KMComposeWin::fillQueueJobHeaders( MailTransport::MessageQueueJob* qjob, KMime::Message::Ptr message, const Message::InfoPart* infoPart )
{
  qjob->addressAttribute().setFrom( infoPart->from() );

  if( mEncryptAction->isChecked() && !infoPart->bcc().isEmpty() ) // have to deal with multiple message contents
  {
    // if the bcc isn't empty, then we send it to the bcc because this is the bcc-only encrypted body
    if( !message->bcc()->addresses().isEmpty() ) {
      QStringList bcc;
      foreach( QByteArray address, message->bcc()->addresses()  ) {
        bcc << QString::fromUtf8( address );
      }
      kDebug() << "sending with-bcc encr mail to a secondary recipient:" << bcc;
      qjob->addressAttribute().setTo( bcc );
    } else {
      // the main mail in the encrypted set, just don't set the bccs here
      qjob->addressAttribute().setTo( infoPart->to() );
      qjob->addressAttribute().setCc( infoPart->cc() );

      kDebug() << "sending with-bcc encrypted mail to orig recipients:" <<infoPart->to() << infoPart->cc();

    }
  } else {
    // continue as normal
    kDebug() << "no bccs";
    qjob->addressAttribute().setTo( infoPart->to() );
    qjob->addressAttribute().setCc( infoPart->cc() );
    qjob->addressAttribute().setBcc( infoPart->bcc() );
  }
}


bool KMComposeWin::encryptToSelf()
{
  // return !Kpgp::Module::getKpgp() || Kpgp::Module::getKpgp()->encryptToSelf();
  KConfigGroup group( KMKernel::config(), "Composer" );
  return group.readEntry( "crypto-encrypt-to-self", true );
}

bool KMComposeWin::showKeyApprovalDialog()
{
  KConfigGroup group( KMKernel::config(), "Composer" );
  return group.readEntry( "crypto-show-keys-for-approval", true );
}

int KMComposeWin::encryptKeyNearExpiryWarningThresholdInDays() {
  const KConfigGroup composer( KMKernel::config(), "Composer" );
  if ( ! composer.readEntry( "crypto-warn-when-near-expire", true ) ) {
    return -1;
  }
  const int num = composer.readEntry( "crypto-warn-encr-key-near-expire-int", 14 );
  return qMax( 1, num );
}

int KMComposeWin::signingKeyNearExpiryWarningThresholdInDays()
{
  const KConfigGroup composer( KMKernel::config(), "Composer" );
  if ( ! composer.readEntry( "crypto-warn-when-near-expire", true ) ) {
    return -1;
  }
  const int num = composer.readEntry( "crypto-warn-sign-key-near-expire-int", 14 );
  return qMax( 1, num );
}

int KMComposeWin::encryptRootCertNearExpiryWarningThresholdInDays()
{
  const KConfigGroup composer( KMKernel::config(), "Composer" );
  if ( ! composer.readEntry( "crypto-warn-when-near-expire", true ) ) {
    return -1;
  }
  const int num = composer.readEntry( "crypto-warn-encr-root-near-expire-int", 14 );
  return qMax( 1, num );
}

int KMComposeWin::signingRootCertNearExpiryWarningThresholdInDays() {
  const KConfigGroup composer( KMKernel::config(), "Composer" );
  if ( ! composer.readEntry( "crypto-warn-when-near-expire", true ) ) {
    return -1;
  }
  const int num =
  composer.readEntry( "crypto-warn-sign-root-near-expire-int", 14 );
  return qMax( 1, num );
}

int KMComposeWin::encryptChainCertNearExpiryWarningThresholdInDays()
{
  const KConfigGroup composer( KMKernel::config(), "Composer" );
  if ( ! composer.readEntry( "crypto-warn-when-near-expire", true ) ) {
    return -1;
  }
  const int num =
  composer.readEntry( "crypto-warn-encr-chaincert-near-expire-int", 14 );
  return qMax( 1, num );
}

int KMComposeWin::signingChainCertNearExpiryWarningThresholdInDays()
{
  const KConfigGroup composer( KMKernel::config(), "Composer" );
  if ( ! composer.readEntry( "crypto-warn-when-near-expire", true ) ) {
    return -1;
  }
  const int num =
  composer.readEntry( "crypto-warn-sign-chaincert-near-expire-int", 14 );
  return qMax( 1, num );
}

void KMComposeWin::slotQueueResult( KJob *job )
{
  mPendingQueueJobs--;
  kDebug() << "mPendingQueueJobs" << mPendingQueueJobs;
  Q_ASSERT( mPendingQueueJobs >= 0 );

  if( job->error() ) {
    kDebug() << "Failed to queue a message:" << job->errorString();
    // There is not much we can do now, since all the MessageQueueJobs have been
    // started.  So just wait for them to finish.
    // TODO show a message box or something
    KMessageBox::sorry( this,
                        QString( "<qt><p>%1</p><br />%2</qt>" ).arg( i18n("There was an error trying to queue the "
                                                                            "message for sending. The error was:" ) )
                                                               .arg( job->errorString() ),
                       i18n("Error Queueing Message") );
    if( mPendingQueueJobs == 0 )
      setModified( false );
  }

  if( mPendingQueueJobs == 0 ) {
    setModified( false );
    cleanupAutoSave();
    close();
  }
}

const KPIMIdentities::Identity &KMComposeWin::identity() const
{
  return KMKernel::self()->identityManager()->identityForUoidOrDefault( mIdentity->currentIdentity() );
}

uint KMComposeWin::identityUid() const {
  return mIdentity->currentIdentity();
}

Kleo::CryptoMessageFormat KMComposeWin::cryptoMessageFormat() const
{
  if ( !mCryptoModuleAction ) {
    return Kleo::AutoFormat;
  }
  return cb2format( mCryptoModuleAction->currentItem() );
}

bool KMComposeWin::encryptToSelf() const
{
//  return !Kpgp::Module::getKpgp() || Kpgp::Module::getKpgp()->encryptToSelf();
  KConfigGroup group( KMKernel::config(), "Composer" );
  return group.readEntry( "crypto-encrypt-to-self", true );
}

bool KMComposeWin::queryExit ()
{
  return true;
}

//-----------------------------------------------------------------------------
void KMComposeWin::addAttach( KMime::Content *msgPart )
{
  KPIM::AttachmentPart::Ptr part( new KPIM::AttachmentPart );
  if( msgPart->contentType()->mimeType() == "multipart/digest" ||
      msgPart->contentType()->mimeType() == "message/rfc822" ) {
    // if it is a digest or a full message, use the encodedContent() of the attachment,
    // which already has the proper headers
    part->setData( msgPart->encodedContent() );
    part->setMimeType( msgPart->contentType()->mimeType() );
    part->setName( msgPart->contentDisposition()->parameter( QLatin1String("name") ) );
  } else {
    part->setName( msgPart->contentDescription()->asUnicodeString() );
    part->setFileName( msgPart->contentDisposition()->filename() );
    part->setMimeType( msgPart->contentType()->mimeType() );
    part->setData( msgPart->decodedContent() );
  }
  mAttachmentController->addAttachment( part );
  setModified( true );
}
//-----------------------------------------------------------------------------

QString KMComposeWin::prettyMimeType( const QString &type )
{
  const QString t = type.toLower();
  const KMimeType::Ptr st = KMimeType::mimeType( t );

  if ( !st ) {
    kWarning() <<"unknown mimetype" << t;
    return t;
  }

  QString pretty = !st->isDefault() ? st->comment() : t;
  if ( pretty.isEmpty() )
    return type;
  else
    return pretty;
}

void KMComposeWin::setAutoCharset()
{
  mCodecAction->setCurrentItem( 0 );
}

// We can't simply use KCodecAction::setCurrentCodec(), since that doesn't
// use fixEncoding().
static QString selectCharset( KSelectAction *root, const QString &encoding )
{
  foreach( QAction *action, root->actions() ) {
    KSelectAction *subMenu = dynamic_cast<KSelectAction *>( action );
    if ( subMenu ) {
      const QString codecNameToSet = selectCharset( subMenu, encoding );
      if ( !codecNameToSet.isEmpty() )
        return codecNameToSet;
    }
    else {
      const QString fixedActionText = MessageViewer::NodeHelper::fixEncoding( action->text() );
      if ( KGlobal::charsets()->codecForName(
                  KGlobal::charsets()->encodingForName( fixedActionText ) )
                 == KGlobal::charsets()->codecForName( encoding ) ) {
        return action->text();
      }
    }
  }
  return QString();
}

//-----------------------------------------------------------------------------
void KMComposeWin::setCharset( const QByteArray &charset )
{
  const QString codecNameToSet = selectCharset( mCodecAction, charset );
  if ( codecNameToSet.isEmpty() ) {
    kWarning() << "Could not find charset" << charset;
    setAutoCharset();
  }
  else
    mCodecAction->setCurrentCodec( codecNameToSet );
}

//-----------------------------------------------------------------------------
void KMComposeWin::slotAddrBook()
{
  KToolInvocation::startServiceByDesktopName( "kaddressbook" );
}

//-----------------------------------------------------------------------------
void KMComposeWin::slotInsertFile()
{
  KUrl u = mEditor->insertFile();
  if ( u.isEmpty() )
    return;

  mRecentAction->addUrl( u );
  // Prevent race condition updating list when multiple composers are open
  {
    KSharedConfig::Ptr config = KMKernel::config();
    KConfigGroup group( config, "Composer" );
    QString encoding = MessageViewer::NodeHelper::encodingForName( u.fileEncoding() ).toLatin1();
    QStringList urls = group.readEntry( "recent-urls", QStringList() );
    QStringList encodings = group.readEntry( "recent-encodings", QStringList() );
    // Prevent config file from growing without bound
    // Would be nicer to get this constant from KRecentFilesAction
    int mMaxRecentFiles = 30;
    while ( urls.count() > mMaxRecentFiles )
      urls.removeLast();
    while ( encodings.count() > mMaxRecentFiles )
      encodings.removeLast();
    // sanity check
    if ( urls.count() != encodings.count() ) {
      urls.clear();
      encodings.clear();
    }
    urls.prepend( u.prettyUrl() );
    encodings.prepend( encoding );
    group.writeEntry( "recent-urls", urls );
    group.writeEntry( "recent-encodings", encodings );
    mRecentAction->saveEntries( config->group( QString() ) );
  }
  slotInsertRecentFile( u );
}


void KMComposeWin::slotRecentListFileClear()
{
   KSharedConfig::Ptr config = KMKernel::config();
   KConfigGroup group( config, "Composer" );
   group.deleteEntry("recent-urls");
   group.deleteEntry("recent-encodings");
   mRecentAction->saveEntries( config->group( QString() ) );
}
//-----------------------------------------------------------------------------
void KMComposeWin::slotInsertRecentFile( const KUrl &u )
{
  if ( u.fileName().isEmpty() ) {
    return;
  }

  // Get the encoding previously used when inserting this file
  QString encoding;
  KConfigGroup group( KMKernel::config(), "Composer" );
  const QStringList urls = group.readEntry( "recent-urls", QStringList() );
  const QStringList encodings = group.readEntry( "recent-encodings", QStringList() );
  const int index = urls.indexOf( u.prettyUrl() );
  if ( index != -1 ) {
    encoding = encodings[ index ];
  }

  Message::InsertTextFileJob *job = new Message::InsertTextFileJob( mEditor, u );
  job->setEncoding( encoding );
  job->start();
  // Don't care about the result for now
  // TODO: we should probably show an error message if it fails...
}

//-----------------------------------------------------------------------------
void KMComposeWin::slotSelectCryptoModule( bool init )
{
  if ( !init )
    setModified( true );

  mAttachmentModel->setEncryptEnabled( canSignEncryptAttachments() );
  mAttachmentModel->setSignEnabled( canSignEncryptAttachments() );
}

//-----------------------------------------------------------------------------
bool KMComposeWin::inlineSigningEncryptionSelected()
{
  if ( !mSignAction->isChecked() && !mEncryptAction->isChecked() ) {
    return false;
  }
  return cryptoMessageFormat() == Kleo::InlineOpenPGPFormat;
}

//-----------------------------------------------------------------------------
void KMComposeWin::slotUpdateFont()
{
  kDebug();
  if ( !mFixedFontAction ) {
    return;
  }
  mEditor->setFontForWholeText( mFixedFontAction->isChecked() ?
                                  mFixedFont : mBodyFont );
}

QString KMComposeWin::smartQuote( const QString & msg )
{
  return MessageCore::StringUtil::smartQuote( msg, GlobalSettings::self()->lineWrapWidth() );
}

void KMComposeWin::slotPasteAsAttachment()
{
  const QMimeData *mimeData = QApplication::clipboard()->mimeData();

  if( mimeData->hasUrls() ) {
    // If the clipboard contains a list of URL, attach each file.
    const KUrl::List urls = KUrl::List::fromMimeData( mimeData );
    foreach( const KUrl &url, urls ) {
      mAttachmentController->addAttachment( url );
    }
  } else if( mimeData->hasText() ) {
    bool ok;
    const QString attName = KInputDialog::getText(
        i18n( "Insert clipboard text as attachment" ),
        i18n( "Name of the attachment:" ),
        QString(), &ok, this );
    if( ok ) {
      KPIM::AttachmentPart::Ptr part = KPIM::AttachmentPart::Ptr( new KPIM::AttachmentPart );
      part->setName( attName );
      part->setFileName( attName );
      part->setMimeType( "text/plain" );
      part->setCharset( "utf-8" );
      part->setData( QApplication::clipboard()->text().toUtf8() );
      mAttachmentController->addAttachment( part );
    }
  }
}

QString KMComposeWin::addQuotesToText( const QString &inputText ) const
{
  QString answer = QString( inputText );
  QString indentStr = mEditor->quotePrefixName();
  answer.replace( '\n', '\n' + indentStr );
  answer.prepend( indentStr );
  answer += '\n';
  return MessageCore::StringUtil::smartQuote( answer, GlobalSettings::self()->lineWrapWidth() );
}

//-----------------------------------------------------------------------------
void KMComposeWin::slotUndo()
{
  QWidget *fw = focusWidget();
  if ( !fw ) {
    return;
  }

  if ( ::qobject_cast<KMComposerEditor*>( fw ) ) {
    static_cast<KTextEdit*>( fw )->undo();
  } else if (::qobject_cast<KLineEdit*>( fw )) {
    static_cast<KLineEdit*>( fw )->undo();
  }
}

void KMComposeWin::slotRedo()
{
  QWidget *fw = focusWidget();
  if ( !fw ) {
    return;
  }

  if ( ::qobject_cast<KMComposerEditor*>( fw ) ) {
    static_cast<KTextEdit*>( fw )->redo();
  } else if (::qobject_cast<KLineEdit*>( fw )) {
    static_cast<KLineEdit*>( fw )->redo();
  }
}

//-----------------------------------------------------------------------------
void KMComposeWin::slotCut()
{
  QWidget *fw = focusWidget();
  if ( !fw ) {
    return;
  }

  if ( ::qobject_cast<KMComposerEditor*>( fw ) ) {
    static_cast<KTextEdit*>(fw)->cut();
  } else if ( ::qobject_cast<KLineEdit*>( fw ) ) {
    static_cast<KLineEdit*>( fw )->cut();
  }
}

//-----------------------------------------------------------------------------
void KMComposeWin::slotCopy()
{
  QWidget *fw = focusWidget();
  if ( !fw ) {
    return;
  }
  QKeyEvent k( QEvent::KeyPress, Qt::Key_C, Qt::ControlModifier );
  qApp->notify( fw, &k );
}

//-----------------------------------------------------------------------------
void KMComposeWin::slotPaste()
{
  QWidget *fw = focusWidget();
  if ( !fw ) {
    return;
  }
  if ( fw == mEditor ) {
    mEditor->paste();
  }
  else {
    QKeyEvent k( QEvent::KeyPress, Qt::Key_V, Qt::ControlModifier );
    qApp->notify( fw, &k );
  }
}

//-----------------------------------------------------------------------------
void KMComposeWin::slotMarkAll()
{
  QWidget *fw = focusWidget();
  if ( !fw ) {
    return;
  }

  if ( ::qobject_cast<KLineEdit*>( fw ) ) {
    static_cast<KLineEdit*>( fw )->selectAll();
  } else if (::qobject_cast<KMComposerEditor*>( fw )) {
    static_cast<KTextEdit*>( fw )->selectAll();
  }
}

//-----------------------------------------------------------------------------
void KMComposeWin::slotClose()
{
  close();
}

//-----------------------------------------------------------------------------
void KMComposeWin::slotNewComposer()
{
  KMComposeWin *win;
  KMime::Message::Ptr msg( new KMime::Message );

  MessageHelper::initHeader( msg, KMKernel::self()->identityManager() );
  win = new KMComposeWin( msg );
  win->show();
}

//-----------------------------------------------------------------------------
void KMComposeWin::slotNewMailReader()
{
  KMMainWin *kmmwin = new KMMainWin( 0 );
  kmmwin->show();
}

//-----------------------------------------------------------------------------
void KMComposeWin::slotUpdWinTitle( const QString &text )
{
  QString s( text );
  // Remove characters that show badly in most window decorations:
  // newlines tend to become boxes.
  if ( text.isEmpty() ) {
    setCaption( '(' + i18n("unnamed") + ')' );
  } else {
    setCaption( s.replace( QChar('\n'), ' ' ) );
  }
}

//-----------------------------------------------------------------------------
void KMComposeWin::slotEncryptToggled( bool on )
{
  setEncryption( on, true );
  slotUpdateSignatureAndEncrypionStateIndicators();
}

//-----------------------------------------------------------------------------
void KMComposeWin::setEncryption( bool encrypt, bool setByUser )
{
  bool wasModified = isModified();
  if ( setByUser ) {
    setModified( true );
  }
  if ( !mEncryptAction->isEnabled() ) {
    encrypt = false;
  }
  // check if the user wants to encrypt messages to himself and if he defined
  // an encryption key for the current identity
  else if ( encrypt && encryptToSelf() && !mLastIdentityHasEncryptionKey ) {
    if ( setByUser ) {
      KMessageBox::sorry( this,
                          i18n("<qt><p>You have requested that messages be "
                               "encrypted to yourself, but the currently selected "
                               "identity does not define an (OpenPGP or S/MIME) "
                               "encryption key to use for this.</p>"
                               "<p>Please select the key(s) to use "
                               "in the identity configuration.</p>"
                               "</qt>"),
                          i18n("Undefined Encryption Key") );
      setModified( wasModified );
    }
    encrypt = false;
  }

  // make sure the mEncryptAction is in the right state
  mEncryptAction->setChecked( encrypt );

  // show the appropriate icon
  if ( encrypt ) {
    mEncryptAction->setIcon( KIcon( "document-encrypt" ) );
  } else {
    mEncryptAction->setIcon( KIcon( "document-decrypt" ) );
  }

  // mark the attachments for (no) encryption
  if( canSignEncryptAttachments() ) {
    mAttachmentModel->setEncryptSelected( encrypt );
  }
}

//-----------------------------------------------------------------------------
void KMComposeWin::slotSignToggled( bool on )
{
  setSigning( on, true );
  slotUpdateSignatureAndEncrypionStateIndicators();
}

//-----------------------------------------------------------------------------
void KMComposeWin::setSigning( bool sign, bool setByUser )
{
  bool wasModified = isModified();
  if ( setByUser ) {
    setModified( true );
  }
  if ( !mSignAction->isEnabled() ) {
    sign = false;
  }

  // check if the user defined a signing key for the current identity
  if ( sign && !mLastIdentityHasSigningKey ) {
    if ( setByUser ) {
      KMessageBox::sorry( this,
                          i18n("<qt><p>In order to be able to sign "
                               "this message you first have to "
                               "define the (OpenPGP or S/MIME) signing key "
                               "to use.</p>"
                               "<p>Please select the key to use "
                               "in the identity configuration.</p>"
                               "</qt>"),
                          i18n("Undefined Signing Key") );
      setModified( wasModified );
    }
    sign = false;
  }

  // make sure the mSignAction is in the right state
  mSignAction->setChecked( sign );

  // mark the attachments for (no) signing
  if ( canSignEncryptAttachments() ) {
    mAttachmentModel->setSignSelected( sign );
  }
}

//-----------------------------------------------------------------------------
void KMComposeWin::slotWordWrapToggled( bool on )
{
  if ( on )
    mEditor->enableWordWrap( GlobalSettings::self()->lineWrapWidth() );
  else
    mEditor->disableWordWrap();
}

//-----------------------------------------------------------------------------
void KMComposeWin::disableWordWrap()
{
  mEditor->setWordWrapMode( QTextOption::NoWrap );
}

//-----------------------------------------------------------------------------
void KMComposeWin::forceDisableHtml()
{
  mForceDisableHtml = true;
  disableHtml( NoConfirmationNeeded );
  markupAction->setEnabled( false );
  // FIXME: Remove the toggle toolbar action somehow
}

void KMComposeWin::disableRecipientNumberCheck()
{
  // mCheckForRecipients = false; // TODO composer...
}

void KMComposeWin::disableForgottenAttachmentsCheck()
{
  mCheckForForgottenAttachments = false;
}

void KMComposeWin::ignoreStickyFields()
{
  mIgnoreStickyFields = true;
  mBtnTransport->setChecked( false );
  mBtnDictionary->setChecked( false );
  mBtnIdentity->setChecked( false );
  mBtnTransport->setEnabled( false );
  mBtnDictionary->setEnabled( false );
  mBtnIdentity->setEnabled( false );
}

//-----------------------------------------------------------------------------
void KMComposeWin::slotPrint()
{
  Message::Composer* composer = createSimpleComposer();
  mComposers.append( composer );
  connect( composer, SIGNAL( result( KJob* ) ),
           this, SLOT( slotPrintComposeResult( KJob* ) ) );
  composer->start();
}

void KMComposeWin::slotPrintComposeResult( KJob *job )
{
  Q_ASSERT( dynamic_cast< Message::Composer* >( job ) );
  Message::Composer* composer = dynamic_cast< Message::Composer* >( job );
  Q_ASSERT( mComposers.contains( composer ) );
  mComposers.removeAll( composer );

  if( composer->error() == Message::Composer::NoError ) {

    Q_ASSERT( composer->resultMessages().size() == 1 );
    Akonadi::Item printItem;
    printItem.setPayload<KMime::Message::Ptr>( composer->resultMessages().first() );
    KMCommand *command = new KMPrintCommand( this, printItem );
    command->start();
  } else {
    // TODO: error reporting to the user
    kWarning() << "Composer for printing failed:" << composer->errorString();
  }
}

//----------------------------------------------------------------------------
void KMComposeWin::doSend( MessageSender::SendMethod method,
                           KMComposeWin::SaveIn saveIn )
{
  // TODO integrate with MDA online status
  if ( method != MessageSender::SendLater && KMKernel::self()->isOffline() ) {
    KMessageBox::information( this,
                              i18n("KMail is currently in offline mode. "
                                   "Your messages will be kept in the outbox until you go online."),
                              i18n("Online/Offline"), "kmailIsOffline" );
    mSendMethod = MessageSender::SendLater;
  } else {
    mSendMethod = method;
  }
  mSaveIn = saveIn;

  if ( saveIn == KMComposeWin::None ) { // don't save as draft or template, send immediately
    if ( KPIMUtils::firstEmailAddress( from() ).isEmpty() ) {
      if ( !( mShowHeaders & HDR_FROM ) ) {
        mShowHeaders |= HDR_FROM;
        rethinkFields( false );
      }
      mEdtFrom->setFocus();
      KMessageBox::sorry( this,
                          i18n("You must enter your email address in the "
                               "From: field. You should also set your email "
                               "address for all identities, so that you do "
                               "not have to enter it for each message.") );
      return;
    }
    if ( to().isEmpty() ) {
      if ( cc().isEmpty() && bcc().isEmpty() ) {
        KMessageBox::information( this,
                                  i18n("You must specify at least one receiver,"
                                       "either in the To: field or as CC or as BCC.") );

        return;
      } else {
        int rc = KMessageBox::questionYesNo( this,
                                             i18n("To: field is empty. "
                                                  "Send message anyway?"),
                                             i18n("No To: specified"),
                                             KStandardGuiItem::yes(),
                                             KStandardGuiItem::no(),
                                             ":kmail_no_to_field_specified" );
        if ( rc == KMessageBox::No ) {
          return;
        }
      }
    }

    if ( subject().isEmpty() ) {
      mEdtSubject->setFocus();
      int rc =
        KMessageBox::questionYesNo( this,
                                    i18n("You did not specify a subject. "
                                         "Send message anyway?"),
                                    i18n("No Subject Specified"),
                                    KGuiItem(i18n("S&end as Is")),
                                    KGuiItem(i18n("&Specify the Subject")),
                                    "no_subject_specified" );
      if ( rc == KMessageBox::No ) {
        return;
      }
    }

    if ( userForgotAttachment() ) {
      return;
    }

    // Validate the To:, CC: and BCC fields
    const QStringList recipients = QStringList() << to().trimmed() << cc().trimmed() << bcc().trimmed();

    AddressValidationJob *job = new AddressValidationJob( recipients.join( QLatin1String( ", ") ), this, this );
    job->setProperty( "method", static_cast<int>( method ) );
    job->setProperty( "saveIn", static_cast<int>( saveIn ) );
    connect( job, SIGNAL( result( KJob* ) ), SLOT( slotDoDelayedSend( KJob* ) ) );
    job->start();

    // we'll call doDelaySend from within slotDoDelaySend
  } else
    doDelayedSend( method, saveIn );
}

void KMComposeWin::slotDoDelayedSend( KJob *job )
{
  if ( job->error() ) {
    KMessageBox::error( this, job->errorText() );
    return;
  }

  const AddressValidationJob *validateJob = qobject_cast<AddressValidationJob*>( job );

  // Abort sending if one of the recipient addresses is invalid ...
  if ( !validateJob->isValid() )
    return;

  // ... otherwise continue as usual
  const MessageSender::SendMethod method = static_cast<MessageSender::SendMethod>( job->property( "method" ).toInt() );
  const KMComposeWin::SaveIn saveIn = static_cast<KMComposeWin::SaveIn>( job->property( "saveIn" ).toInt() );

  doDelayedSend( method, saveIn );
}

void KMComposeWin::doDelayedSend( MessageSender::SendMethod method, KMComposeWin::SaveIn saveIn )
{
  MessageViewer::KCursorSaver busy( MessageViewer::KBusyPtr::busy() );

  mMsg->setHeader( new KMime::Headers::Generic( "X-KMail-Transport", mMsg.get(), mTransport->currentText(), "utf-8" ) );

  mNeverEncrypt = ( saveIn != KMComposeWin::None && GlobalSettings::self()->neverEncryptDrafts() ) ||
    mSigningAndEncryptionExplicitlyDisabled;

  // Save the quote prefix which is used for this message. Each message can have
  // a different quote prefix, for example depending on the original sender.
  if ( mEditor->quotePrefixName().isEmpty() )
    mMsg->removeHeader( "X-KMail-QuotePrefix" );
  else
    mMsg->setHeader( new KMime::Headers::Generic("X-KMail-QuotePrefix", mMsg.get(), mEditor->quotePrefixName(), "utf-8" ) );

  if ( mEditor->isFormattingUsed() ) {
    kDebug() << "Html mode";
    mMsg->setHeader( new KMime::Headers::Generic("X-KMail-Markup", mMsg.get(), "true", "utf-8" ) );
  } else {
    mMsg->removeHeader( "X-KMail-Markup" );
    kDebug() << "Plain text";
  }
  if ( mEditor->isFormattingUsed() &&
       inlineSigningEncryptionSelected() ) {
    QString keepBtnText = mEncryptAction->isChecked() ?
      mSignAction->isChecked() ? i18n( "&Keep markup, do not sign/encrypt" )
      : i18n( "&Keep markup, do not encrypt" )
      : i18n( "&Keep markup, do not sign" );
    QString yesBtnText = mEncryptAction->isChecked() ?
      mSignAction->isChecked() ? i18n("Sign/Encrypt (delete markup)")
      : i18n( "Encrypt (delete markup)" )
      : i18n( "Sign (delete markup)" );
    int ret = KMessageBox::warningYesNoCancel( this,
                                               i18n("<qt><p>Inline signing/encrypting of HTML messages is not possible;</p>"
                                                    "<p>do you want to delete your markup?</p></qt>"),
                                               i18n("Sign/Encrypt Message?"),
                                               KGuiItem( yesBtnText ),
                                               KGuiItem( keepBtnText ) );
    if ( KMessageBox::Cancel == ret ) {
      return;
    }
    if ( KMessageBox::No == ret ) {
      mEncryptAction->setChecked( false );
      mSignAction->setChecked( false );
    } else {
      disableHtml( NoConfirmationNeeded );
    }
  }

  if ( mForceDisableHtml )
    disableHtml( NoConfirmationNeeded );

  if ( mNeverEncrypt && saveIn != KMComposeWin::None ) {
      // we can't use the state of the mail itself, to remember the
      // signing and encryption state, so let's add a header instead
    mMsg->setHeader( new KMime::Headers::Generic( "X-KMail-SignatureActionEnabled", mMsg.get(), mSignAction->isChecked()? "true":"false", "utf-8" ) );
    mMsg->setHeader( new KMime::Headers::Generic( "X-KMail-EncryptActionEnabled", mMsg.get(), mEncryptAction->isChecked()? "true":"false", "utf-8" ) );
    mMsg->setHeader( new KMime::Headers::Generic( "X-KMail-CryptoMessageFormat", mMsg.get(), QString::number( cryptoMessageFormat() ), "utf-8" ) );
  } else {
    mMsg->removeHeader( "X-KMail-SignatureActionEnabled" );
    mMsg->removeHeader( "X-KMail-EncryptActionEnabled" );
    mMsg->removeHeader( "X-KMail-CryptoMessageFormat" );
  }

  readyForSending();
}

//----------------------------------------------------------------------------
void KMComposeWin::slotSendLater()
{
  if ( !TransportManager::self()->showTransportCreationDialog( this, TransportManager::IfNoTransportExists ) )
    return;
  if ( !checkRecipientNumber() )
      return;
  if ( mEditor->checkExternalEditorFinished() ) {
    doSend( MessageSender::SendLater );
  }
}

//----------------------------------------------------------------------------
void KMComposeWin::slotSaveDraft()
{
  if ( mEditor->checkExternalEditorFinished() ) {
    doSend( MessageSender::SendLater, KMComposeWin::Drafts );
  }
}

//----------------------------------------------------------------------------
void KMComposeWin::slotSaveTemplate()
{
  if ( mEditor->checkExternalEditorFinished() ) {
    doSend( MessageSender::SendLater, KMComposeWin::Templates );
  }
}

//----------------------------------------------------------------------------
void KMComposeWin::slotSendNowVia( QAction *item )
{
  QList<int> availTransports= TransportManager::self()->transportIds();
  int transport = item->data().toInt();
  if ( availTransports.contains( transport ) ) {
    mTransport->setCurrentTransport( transport );
    slotSendNow();
  }
}

//----------------------------------------------------------------------------
void KMComposeWin::slotSendLaterVia( QAction *item )
{
  QList<int> availTransports= TransportManager::self()->transportIds();
  int transport = item->data().toInt();
  if ( availTransports.contains( transport ) ) {
    mTransport->setCurrentTransport( transport );
    slotSendLater();
  }
}

//----------------------------------------------------------------------------
void KMComposeWin::slotSendNow()
{
  if ( !mEditor->checkExternalEditorFinished() ) {
    return;
  }
  if ( !TransportManager::self()->showTransportCreationDialog( this, TransportManager::IfNoTransportExists ) )
    return;
  if ( !checkRecipientNumber() )
    return;

  if ( GlobalSettings::self()->confirmBeforeSend() ) {
    int rc = KMessageBox::warningYesNoCancel( mMainWidget,
                                              i18n("About to send email..."),
                                              i18n("Send Confirmation"),
                                              KGuiItem( i18n("&Send Now") ),
                                              KGuiItem( i18n("Send &Later") ) );

    if ( rc == KMessageBox::Yes ) {
      doSend( MessageSender::SendImmediate );
    } else if ( rc == KMessageBox::No ) {
      doSend( MessageSender::SendLater );
    }
  } else {
    doSend( MessageSender::SendImmediate );
  }
}

//----------------------------------------------------------------------------
bool KMComposeWin::checkRecipientNumber() const
{
  int thresHold = GlobalSettings::self()->recipientThreshold();
  if ( GlobalSettings::self()->tooManyRecipients() && mRecipientsEditor->recipients().count() > thresHold ) {
    if ( KMessageBox::questionYesNo( mMainWidget,
         i18n("You are trying to send the mail to more than %1 recipients. Send message anyway?", thresHold),
         i18n("Too many recipients"),
         KGuiItem( i18n("&Send as Is") ),
         KGuiItem( i18n("&Edit Recipients") ) ) == KMessageBox::No ) {
            return false;
    }
  }
  return true;
}

//-----------------------------------------------------------------------------
void KMComposeWin::slotHelp()
{
  KToolInvocation::invokeHelp();
}

//-----------------------------------------------------------------------------
void KMComposeWin::enableHtml()
{
  if ( mForceDisableHtml ) {
    disableHtml( NoConfirmationNeeded );;
    return;
  }

  mEditor->enableRichTextMode();
  if ( !toolBar( "htmlToolBar" )->isVisible() ) {
    // Use singleshot, as we we might actually be called from a slot that wanted to disable the
    // toolbar (but the messagebox in disableHtml() prevented that and called us).
    // The toolbar can't correctly deal with being enabled right in a slot called from the "disabled"
    // signal, so wait one event loop run for that.
    QTimer::singleShot( 0, toolBar( "htmlToolBar" ), SLOT( show() ) );
  }
  if ( !markupAction->isChecked() )
    markupAction->setChecked( true );

  mSaveFont = mEditor->currentFont();
  mEditor->updateActionStates();
}

//-----------------------------------------------------------------------------
void KMComposeWin::disableHtml( Confirmation confirmation )
{
  if ( confirmation == LetUserConfirm && mEditor->isFormattingUsed() && !mForceDisableHtml ) {
    int choice = KMessageBox::warningContinueCancel( this, i18n( "Turning HTML mode off "
        "will cause the text to lose the formatting. Are you sure?" ),
        i18n( "Lose the formatting?" ), KGuiItem( i18n( "Lose Formatting" ) ), KStandardGuiItem::cancel(),
              "LoseFormattingWarning" );
    if ( choice != KMessageBox::Continue ) {
      enableHtml();
      return;
    }
  }

  mEditor->switchToPlainText();
  slotUpdateFont();
  if ( toolBar( "htmlToolBar" )->isVisible() ) {
    // See the comment in enableHtml() why we use a singleshot timer, similar situation here.
    QTimer::singleShot( 0, toolBar( "htmlToolBar" ), SLOT( hide() ) );
  }
  if ( markupAction->isChecked() )
    markupAction->setChecked( false );
}

//-----------------------------------------------------------------------------
void KMComposeWin::slotToggleMarkup()
{
  if ( markupAction->isChecked() )
    enableHtml();
  else
    disableHtml( LetUserConfirm );
}

//-----------------------------------------------------------------------------
void KMComposeWin::slotTextModeChanged( Message::KMeditor::Mode mode )
{
  if ( mode == KMeditor::Plain )
    disableHtml( NoConfirmationNeeded ); // ### Can this happen at all?
  else
    enableHtml();
}

//-----------------------------------------------------------------------------
void KMComposeWin::htmlToolBarVisibilityChanged( bool visible )
{
  if ( visible )
    enableHtml();
  else
    disableHtml( LetUserConfirm );
}

//-----------------------------------------------------------------------------
void KMComposeWin::slotAutoSpellCheckingToggled( bool on )
{
  mAutoSpellCheckingAction->setChecked( on );
  if ( on != mEditor->checkSpellingEnabled() )
    mEditor->setCheckSpellingEnabled( on );

  QString temp;
  if ( on ) {
    temp = i18n( "Spellcheck: on" );
  } else {
    temp = i18n( "Spellcheck: off" );
  }
  statusBar()->changeItem( temp, 3 );
}

void KMComposeWin::slotSpellCheckingStatus(const QString & status)
{
  statusBar()->changeItem( status, 0 );
  QTimer::singleShot( 2000, this, SLOT(slotSpellcheckDoneClearStatus()) );
}

void KMComposeWin::slotSpellcheckDoneClearStatus()
{
  statusBar()->changeItem("", 0);
}

//-----------------------------------------------------------------------------
void KMComposeWin::slotIdentityChanged( uint uoid, bool initalChange )
{
  if( mMsg == 0 ) {
    kDebug() << "Trying to change identity but mMsg == 0!";
    return;
  }

  const KPIMIdentities::Identity &ident =
    KMKernel::self()->identityManager()->identityForUoid( uoid );
  if ( ident.isNull() ) {
    return;
  }

  emit identityChanged( identity() );

  if ( !ident.fullEmailAddr().isNull() ) {
    mEdtFrom->setText( ident.fullEmailAddr() );
  }

  // make sure the From field is shown if it does not contain a valid email address
  if ( KPIMUtils::firstEmailAddress( from() ).isEmpty() ) {
    mShowHeaders |= HDR_FROM;
  }
  if ( mEdtReplyTo ) {
    mEdtReplyTo->setText( ident.replyToAddr() );
  }

  // remove BCC of old identity and add BCC of new identity (if they differ)
  const KPIMIdentities::Identity &oldIdentity =
      KMKernel::self()->identityManager()->identityForUoidOrDefault( mId );
  if ( oldIdentity.bcc() != ident.bcc() ) {
    mRecipientsEditor->removeRecipient( oldIdentity.bcc(), Recipient::Bcc );
    mRecipientsEditor->addRecipient( ident.bcc(), Recipient::Bcc );
    mRecipientsEditor->setFocusBottom();
  }

  if ( ident.organization().isEmpty() ) {
    mMsg->organization()->clear();
  } else {
    KMime::Headers::Organization * const organization
           = new KMime::Headers::Organization( mMsg.get(), ident.organization(), "utf-8" );
    mMsg->setHeader( organization );
  }
  if ( !ident.isXFaceEnabled() || ident.xface().isEmpty() ) {
    mMsg->removeHeader( "X-Face" );
  } else {
    QString xface = ident.xface();
    if ( !xface.isEmpty() ) {
      int numNL = ( xface.length() - 1 ) / 70;
      for ( int i = numNL; i > 0; --i ) {
        xface.insert( i*70, "\n\t" );
      }
      KMime::Headers::Generic *header = new KMime::Headers::Generic( "X-Face", mMsg.get(), xface, "utf-8" );
      mMsg->setHeader( header );
    }
  }
  // If the transport sticky checkbox is not checked, set the transport
  // from the new identity
  if ( !mBtnTransport->isChecked() && !mIgnoreStickyFields ) {
    QString transportName = ident.transport();
    Transport *transport =
        TransportManager::self()->transportByName( transportName, false );
    if ( !transport ) {
      mMsg->removeHeader( "X-KMail-Transport" );
      mTransport->setCurrentTransport(
                               TransportManager::self()->defaultTransportId() );
    }
    else {
      KMime::Headers::Generic *header = new KMime::Headers::Generic( "X-KMail-Transport", mMsg.get(), transportName, "utf-8" );
      mMsg->setHeader( header );
      mTransport->setCurrentTransport( transport->id() );
    }
  }

  if ( !mBtnDictionary->isChecked() && !mIgnoreStickyFields ) {
    mDictionaryCombo->setCurrentByDictionaryName( ident.dictionary() );
  }
  mEditor->setSpellCheckingLanguage( mDictionaryCombo->currentDictionary() );

  if ( !mBtnFcc->isChecked() && !mPreventFccOverwrite ) {
    setFcc( ident.fcc() );
  }

  KPIMIdentities::Signature oldSig = const_cast<KPIMIdentities::Identity&>
                                               ( oldIdentity ).signature();
  KPIMIdentities::Signature newSig = const_cast<KPIMIdentities::Identity&>
                                               ( ident ).signature();
  // if unmodified, apply new template, if one is set
  bool msgCleared = false;
  if ( !isModified() && !( ident.templates().isEmpty() && mCustomTemplate.isEmpty() ) &&
       !initalChange ) {
    applyTemplate( uoid );
    msgCleared = true;
  }

  //replace existing signatures
  const bool replaced = mEditor->replaceSignature( oldSig, newSig );

  // Just append the signature if there was no old signature
  if ( !replaced && ( msgCleared || oldSig.rawText().isEmpty() ) ) {
    mSignatureController->applySignature( newSig );
  }

  // disable certain actions if there is no PGP user identity set
  // for this profile
  bool bNewIdentityHasSigningKey = !ident.pgpSigningKey().isEmpty() || !ident.smimeSigningKey().isEmpty();
  bool bNewIdentityHasEncryptionKey = !ident.pgpSigningKey().isEmpty() || !ident.smimeSigningKey().isEmpty();
  // save the state of the sign and encrypt button
  if ( !bNewIdentityHasEncryptionKey && mLastIdentityHasEncryptionKey ) {
    mLastEncryptActionState = mEncryptAction->isChecked();
    setEncryption( false );
  }
  if ( !bNewIdentityHasSigningKey && mLastIdentityHasSigningKey ) {
    mLastSignActionState = mSignAction->isChecked();
    setSigning( false );
  }
  // restore the last state of the sign and encrypt button
  if ( bNewIdentityHasEncryptionKey && !mLastIdentityHasEncryptionKey ) {
    setEncryption( mLastEncryptActionState );
  }
  if ( bNewIdentityHasSigningKey && !mLastIdentityHasSigningKey ) {
    setSigning( mLastSignActionState );
  }

  mLastIdentityHasSigningKey = bNewIdentityHasSigningKey;
  mLastIdentityHasEncryptionKey = bNewIdentityHasEncryptionKey;

  mId = uoid;

  // make sure the From and BCC fields are shown if necessary
  rethinkFields( false );
}

//-----------------------------------------------------------------------------
void KMComposeWin::slotSpellcheckConfig()
{
  mEditor->showSpellConfigDialog( "kmail2rc" );
}

//-----------------------------------------------------------------------------
void KMComposeWin::slotEditToolbars()
{
  saveMainWindowSettings( KMKernel::config()->group( "Composer") );
  KEditToolBar dlg( guiFactory(), this );

  connect( &dlg, SIGNAL(newToolbarConfig()),
           SLOT(slotUpdateToolbars()) );

  dlg.exec();
}

void KMComposeWin::slotUpdateToolbars()
{
  createGUI( "kmcomposerui.rc" );
  applyMainWindowSettings( KMKernel::config()->group( "Composer") );
}

void KMComposeWin::slotEditKeys()
{
  KShortcutsDialog::configure( actionCollection(),
                               KShortcutsEditor::LetterShortcutsDisallowed );
}

void KMComposeWin::setReplyFocus( bool hasMessage )
{
  Q_UNUSED( hasMessage );

  // The cursor position is already set by setMsg(), so we only need to set the
  // focus here.
  mEditor->setFocus();
}

void KMComposeWin::setFocusToSubject()
{
  mEdtSubject->setFocus();
}

int KMComposeWin::autoSaveInterval() const
{
  return GlobalSettings::self()->autosaveInterval() * 1000 * 60;
}

void KMComposeWin::initAutoSave()
{
  kDebug() << "initalising autosave";

  // Ensure that the autosave directory exsits.
  QDir dataDirectory( KMKernel::localDataPath() );
  if( !dataDirectory.exists( "autosave" ) ) {
    kDebug() << "Creating autosave directory.";
    dataDirectory.mkdir( "autosave" );
  }

  // Construct a file name
  if ( mAutoSaveUUID.isEmpty() ) {
    mAutoSaveUUID = QUuid::createUuid().toString();
  }

  updateAutoSave();
}

void KMComposeWin::updateAutoSave()
{
  if ( autoSaveInterval() == 0 ) {
    delete mAutoSaveTimer; mAutoSaveTimer = 0;
  } else {
    if ( !mAutoSaveTimer ) {
      mAutoSaveTimer = new QTimer( this );
      connect( mAutoSaveTimer, SIGNAL( timeout() ),
               this, SLOT( autoSaveMessage() ) );
    }
    mAutoSaveTimer->start( autoSaveInterval() );
  }
}

void KMComposeWin::cleanupAutoSave()
{
  delete mAutoSaveTimer; mAutoSaveTimer = 0;
  if ( !mAutoSaveUUID.isEmpty() ) {

    kDebug() << "deleting autosave files" << mAutoSaveUUID;

    // Delete the autosave files
    QDir autoSaveDir( KMKernel::localDataPath() + "autosave" );

    // Filter out only this composer window's autosave files
    QStringList autoSaveFilter;
    autoSaveFilter << mAutoSaveUUID + "*";
    autoSaveDir.setNameFilters( autoSaveFilter );

    // Return the files to be removed
    QStringList autoSaveFiles = autoSaveDir.entryList();
    kDebug() << "There are" << autoSaveFiles.count() << "to be deleted.";

    // Delete each file
    foreach( const QString &file, autoSaveFiles ) {
      autoSaveDir.remove( file );
    }
    mAutoSaveUUID.clear();
  }
}

void KMComposeWin::slotCompletionModeChanged( KGlobalSettings::Completion mode )
{
  GlobalSettings::self()->setCompletionMode( (int) mode );

  // sync all the lineedits to the same completion mode
  mEdtFrom->setCompletionMode( mode );
  mEdtReplyTo->setCompletionMode( mode );
  mRecipientsEditor->setCompletionMode( mode );
}

void KMComposeWin::slotConfigChanged()
{
  readConfig( true /*reload*/);
  updateAutoSave();
  rethinkFields();
  slotWordWrapToggled( mWordWrapAction->isChecked() );
}

/*
 * checks if the drafts-folder has been deleted
 * that is not nice so we set the system-drafts-folder
 */
void KMComposeWin::slotFolderRemoved( const Akonadi::Collection & col )
{
  kDebug() << "you killed me.";
  // TODO: need to handle templates here?
  if ( ( mFolder.isValid() ) && ( col.id() == mFolder.id() ) ) {
    mFolder = kmkernel->draftsCollectionFolder();
    kDebug() << "restoring drafts to" << mFolder.id();
  }
}

void KMComposeWin::slotSetAlwaysSend( bool bAlways )
{
  mAlwaysSend = bAlways;
}

void KMComposeWin::slotFormatReset()
{
  mEditor->setTextForegroundColor( palette().text().color() );
  mEditor->setFont( mSaveFont );
}

void KMComposeWin::slotCursorPositionChanged()
{
  // Change Line/Column info in status bar
  int col, line;
  QString temp;
  line = mEditor->linePosition();
  col = mEditor->columnNumber();
  temp = i18nc("Shows the linenumber of the cursor position.", " Line: %1 ", line + 1 );
  statusBar()->changeItem( temp, 1 );
  temp = i18n( " Column: %1 ", col + 1 );
  statusBar()->changeItem( temp, 2 );

  // Show link target in status bar
  if ( mEditor->textCursor().charFormat().isAnchor() ) {
    QString text = mEditor->currentLinkText();
    QString url = mEditor->currentLinkUrl();
    statusBar()->changeItem( text + " -> " + url, 0 );
  }
  else {
    statusBar()->changeItem( QString(), 0 );
  }
}

namespace {
class KToggleActionResetter {
  KToggleAction *mAction;
  bool mOn;

  public:
    KToggleActionResetter( KToggleAction *action, bool on )
      : mAction( action ), mOn( on ) {}
    ~KToggleActionResetter() {
      if ( mAction ) {
        mAction->setChecked( mOn );
      }
    }
    void disable() { mAction = 0; }
};
}

void KMComposeWin::slotEncryptChiasmusToggled( bool on )
{
  mEncryptWithChiasmus = false;

  if ( !on ) {
    return;
  }

  KToggleActionResetter resetter( mEncryptChiasmusAction, false );

  const Kleo::CryptoBackend::Protocol *chiasmus =
    Kleo::CryptoBackendFactory::instance()->protocol( "Chiasmus" );

  if ( !chiasmus ) {
    const QString msg = Kleo::CryptoBackendFactory::instance()->knowsAboutProtocol( "Chiasmus" ) ?
      i18n( "Please configure a Crypto Backend to use for "
            "Chiasmus encryption first.\n"
            "You can do this in the Crypto Backends tab of "
            "the configure dialog's Security page." ) :
      i18n( "It looks as though libkleopatra was compiled without "
            "Chiasmus support. You might want to recompile "
            "libkleopatra with --enable-chiasmus.");
    KMessageBox::information( this, msg, i18n("No Chiasmus Backend Configured" ) );
    return;
  }

  std::auto_ptr<Kleo::SpecialJob> job( chiasmus->specialJob( "x-obtain-keys", QMap<QString,QVariant>() ) );
  if ( !job.get() ) {
    const QString msg = i18n( "Chiasmus backend does not offer the "
                              "\"x-obtain-keys\" function. Please report this bug." );
    KMessageBox::error( this, msg, i18n( "Chiasmus Backend Error" ) );
    return;
  }

  if ( job->exec() ) {
    job->showErrorDialog( this, i18n( "Chiasmus Backend Error" ) );
    return;
  }

  const QVariant result = job->property( "result" );
  if ( result.type() != QVariant::StringList ) {
    const QString msg = i18n( "Unexpected return value from Chiasmus backend: "
                              "The \"x-obtain-keys\" function did not return a "
                              "string list. Please report this bug." );
    KMessageBox::error( this, msg, i18n( "Chiasmus Backend Error" ) );
    return;
  }

  const QStringList keys = result.toStringList();
  if ( keys.empty() ) {
    const QString msg = i18n( "No keys have been found. Please check that a "
                              "valid key path has been set in the Chiasmus "
                              "configuration." );
    KMessageBox::information( this, msg, i18n( "No Chiasmus Keys Found" ) );
    return;
  }

  MessageViewer::ChiasmusKeySelector selectorDlg( this, i18n( "Chiasmus Encryption Key Selection" ),
                                   keys, GlobalSettings::chiasmusKey(),
                                   GlobalSettings::chiasmusOptions() );

  if ( selectorDlg.exec() != KDialog::Accepted ) {
    return;
  }

  GlobalSettings::setChiasmusOptions( selectorDlg.options() );
  GlobalSettings::setChiasmusKey( selectorDlg.key() );
  assert( !GlobalSettings::chiasmusKey().isEmpty() );
  mEncryptWithChiasmus = true;
  resetter.disable();
}

void KMComposeWin::recipientEditorSizeHintChanged()
{
  QTimer::singleShot( 1, this, SLOT(setMaximumHeaderSize()) );
}

void KMComposeWin::setMaximumHeaderSize()
{
  mHeadersArea->setMaximumHeight( mHeadersArea->sizeHint().height() );
}

void KMComposeWin::slotUpdateSignatureAndEncrypionStateIndicators()
{
  const bool showIndicatorsAlways = false; // FIXME config option?
  mSignatureStateIndicator->setText( mSignAction->isChecked() ?
                                     i18n("Message will be signed") :
                                     i18n("Message will not be signed") );
  mEncryptionStateIndicator->setText( mEncryptAction->isChecked() ?
                                      i18n("Message will be encrypted") :
                                      i18n("Message will not be encrypted") );
  if ( !showIndicatorsAlways ) {
    mSignatureStateIndicator->setVisible( mSignAction->isChecked() );
    mEncryptionStateIndicator->setVisible( mEncryptAction->isChecked() );
  }
}

void KMComposeWin::slotLanguageChanged( const QString &language )
{
  mDictionaryCombo->setCurrentByDictionary( language );
}
<|MERGE_RESOLUTION|>--- conflicted
+++ resolved
@@ -2307,11 +2307,7 @@
   }
   infoPart->setSubject( subject() );
   infoPart->setUserAgent( "KMail" );
-<<<<<<< HEAD
-  infoPart->setUrgent( mUrgentAction->isEnabled() );
-=======
   infoPart->setUrgent( mUrgentAction->isChecked());
->>>>>>> c15ded35
 
   KMime::Headers::Base::List extras;
   if( mMsg->headerByType( "X-KMail-SignatureActionEnabled" ) )
