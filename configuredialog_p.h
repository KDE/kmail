--- conflicted
+++ resolved
@@ -672,46 +672,11 @@
   KIntSpinBox   *mAutoSave;
   QCheckBox     *mExternalEditorCheck;
   KUrlRequester *mEditorRequester;
-<<<<<<< HEAD
-  KComboBox     *mForwardTypeCombo;
-=======
 #ifdef ENTERPRISE_BUILD
   KComboBox     *mForwardTypeCombo;
   QCheckBox     *mRecipientCheck;
   KIntSpinBox   *mRecipientSpin;
 #endif
-};
-
-class ComposerPagePhrasesTab : public ConfigModuleTab {
-  Q_OBJECT
-public:
-  ComposerPagePhrasesTab( QWidget * parent=0 );
-  QString helpAnchor() const;
-
-  void save();
-
-private slots:
-  void slotNewLanguage();
-  void slotRemoveLanguage();
-  void slotLanguageChanged( const QString& );
-  void slotAddNewLanguage( const QString& );
-
-private:
-  virtual void doLoadFromGlobalSettings();
-  void setLanguageItemInformation( int index );
-  void saveActiveLanguageItem();
-
-private:
-  LanguageComboBox *mPhraseLanguageCombo;
-  QPushButton      *mRemoveButton;
-  QLineEdit        *mPhraseReplyEdit;
-  QLineEdit        *mPhraseReplyAllEdit;
-  QLineEdit        *mPhraseForwardEdit;
-  QLineEdit        *mPhraseIndentPrefixEdit;
-
-  int              mActiveLanguageItem;
-  LanguageItemList mLanguageList;
->>>>>>> e68ca3a0
 };
 
 class ComposerPageTemplatesTab : public ConfigModuleTab {
