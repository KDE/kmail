/*
    SPDX-FileCopyrightText: 2007 Volker Krause <vkrause@kde.org>

    SPDX-License-Identifier: GPL-2.0-or-later
*/

#include "messageactions.h"

#include "kmcommands.h"
#include "kmkernel.h"
#include "kmreaderwin.h"
#include "settings/kmailsettings.h"
#include "util.h"
#include <MailCommon/MailKernel>
#include <TemplateParser/CustomTemplatesMenu>

#include <MessageCore/MailingList>
#include <MessageCore/MessageCoreSettings>
#include <MessageCore/StringUtil>
#include <MessageViewer/HeaderStylePlugin>
#include <MessageViewer/MessageViewerSettings>
#include <PimCommonAkonadi/AnnotationDialog>

#include <Akonadi/ChangeRecorder>
#include <Akonadi/ItemFetchJob>
#include <Akonadi/MessageParts>
#include <Debug/akonadisearchdebugdialog.h>
#include <KIO/KUriFilterSearchProviderActions>
#include <QAction>

#include "job/createfollowupreminderonexistingmessagejob.h"
#include <MessageComposer/FollowUpReminderSelectDateDialog>

#include "kmail_debug.h"
#include <Akonadi/ItemFetchJob>
#include <KActionCollection>
#include <KActionMenu>
#include <KIO/JobUiDelegateFactory>
#include <KIO/OpenUrlJob>
#include <KLocalizedString>
#include <KStringHandler>
#include <KUriFilter>
#include <KXMLGUIClient>
#include <QFileDialog>
#include <QIcon>
#include <QMenu>

#include "folderarchive/folderarchivemanager.h"
#include <Akonadi/Collection>
#include <Akonadi/EntityAnnotationsAttribute>
#include <Akonadi/StandardMailActionManager>
#include <MailCommon/MailUtil>
#include <MessageViewer/MessageViewerUtil>
#include <QVariant>
#include <QWidget>

using namespace KMail;

MessageActions::MessageActions(KActionCollection *ac, QWidget *parent)
    : QObject(parent)
    , mParent(parent)
    , mReplyActionMenu(new KActionMenu(QIcon::fromTheme(QStringLiteral("mail-reply-sender")), i18nc("Message->", "&Reply"), this))
    , mReplyAction(new QAction(QIcon::fromTheme(QStringLiteral("mail-reply-sender")), i18n("&Reply..."), this))
    , mReplyAllAction(new QAction(QIcon::fromTheme(QStringLiteral("mail-reply-all")), i18n("Reply to &All..."), this))
    , mReplyAuthorAction(new QAction(QIcon::fromTheme(QStringLiteral("mail-reply-sender")), i18n("Reply to A&uthor..."), this))
    , mReplyListAction(new QAction(QIcon::fromTheme(QStringLiteral("mail-reply-list")), i18n("Reply to Mailing-&List..."), this))
    , mNoQuoteReplyAction(new QAction(i18n("Reply Without &Quote..."), this))
    , mForwardInlineAction(new QAction(QIcon::fromTheme(QStringLiteral("mail-forward")), i18nc("@action:inmenu Message->Forward->", "&Inline..."), this))
    , mForwardAttachedAction(
          new QAction(QIcon::fromTheme(QStringLiteral("mail-forward")), i18nc("@action:inmenu Message->Forward->", "As &Attachment..."), this))
    , mRedirectAction(new QAction(i18nc("Message->Forward->", "&Redirect..."), this))
    , mNewToRecipientsAction(new QAction(i18n("New Message to Recipients..."), this))
    , mStatusMenu(new KActionMenu(i18n("Mar&k Message"), this))
    , mForwardActionMenu(new KActionMenu(QIcon::fromTheme(QStringLiteral("mail-forward")), i18nc("Message->", "&Forward"), this))
    , mMailingListActionMenu(new KActionMenu(QIcon::fromTheme(QStringLiteral("mail-message-new-list")), i18nc("Message->", "Mailing-&List"), this))
    , mAnnotateAction(new QAction(QIcon::fromTheme(QStringLiteral("view-pim-notes")), i18n("Add Note..."), this))
    , mEditAsNewAction(new QAction(QIcon::fromTheme(QStringLiteral("document-edit")), i18n("&Edit As New"), this))
    , mListFilterAction(new QAction(i18n("Filter on Mailing-&List..."), this))
    , mAddFollowupReminderAction(new QAction(i18n("Add Followup Reminder..."), this))
    , mDebugAkonadiSearchAction(new QAction(QStringLiteral("Debug Akonadi Search..."), this)) /* dont translate it*/
    , mSendAgainAction(new QAction(i18n("Send A&gain..."), this))
    , mNewMessageFromTemplateAction(new QAction(QIcon::fromTheme(QStringLiteral("document-new")), i18n("New Message From &Template"), this))
    , mWebShortcutMenuManager(new KIO::KUriFilterSearchProviderActions(this))
    , mExportToPdfAction(new QAction(QIcon::fromTheme(QStringLiteral("application-pdf")), i18n("Export to PDF..."), this))
    , mArchiveMessageAction(new QAction(i18nc("@action:inmenu", "Archive Message"), this))

{
    ac->addAction(QStringLiteral("message_reply_menu"), mReplyActionMenu);
    connect(mReplyActionMenu, &KActionMenu::triggered, this, &MessageActions::slotReplyToMsg);

    ac->addAction(QStringLiteral("reply"), mReplyAction);
    ac->setDefaultShortcut(mReplyAction, Qt::Key_R);
    connect(mReplyAction, &QAction::triggered, this, &MessageActions::slotReplyToMsg);
    mReplyActionMenu->addAction(mReplyAction);

    ac->addAction(QStringLiteral("reply_author"), mReplyAuthorAction);
    ac->setDefaultShortcut(mReplyAuthorAction, Qt::SHIFT | Qt::Key_A);
    connect(mReplyAuthorAction, &QAction::triggered, this, &MessageActions::slotReplyAuthorToMsg);
    mReplyActionMenu->addAction(mReplyAuthorAction);

    ac->addAction(QStringLiteral("reply_all"), mReplyAllAction);
    ac->setDefaultShortcut(mReplyAllAction, Qt::Key_A);
    connect(mReplyAllAction, &QAction::triggered, this, &MessageActions::slotReplyAllToMsg);
    mReplyActionMenu->addAction(mReplyAllAction);

    ac->addAction(QStringLiteral("reply_list"), mReplyListAction);

    ac->setDefaultShortcut(mReplyListAction, Qt::Key_L);
    connect(mReplyListAction, &QAction::triggered, this, &MessageActions::slotReplyListToMsg);
    mReplyActionMenu->addAction(mReplyListAction);

    ac->addAction(QStringLiteral("noquotereply"), mNoQuoteReplyAction);
    ac->setDefaultShortcut(mNoQuoteReplyAction, Qt::SHIFT | Qt::Key_R);
    connect(mNoQuoteReplyAction, &QAction::triggered, this, &MessageActions::slotNoQuoteReplyToMsg);

    ac->addAction(QStringLiteral("mlist_filter"), mListFilterAction);
    connect(mListFilterAction, &QAction::triggered, this, &MessageActions::slotMailingListFilter);

    ac->addAction(QStringLiteral("set_status"), mStatusMenu);

    ac->addAction(QStringLiteral("annotate"), mAnnotateAction);
    connect(mAnnotateAction, &QAction::triggered, this, &MessageActions::annotateMessage);

    ac->addAction(QStringLiteral("editasnew"), mEditAsNewAction);
    connect(mEditAsNewAction, &QAction::triggered, this, &MessageActions::editCurrentMessage);
    ac->setDefaultShortcut(mEditAsNewAction, Qt::Key_T);

    mPrintAction = KStandardAction::print(this, &MessageActions::slotPrintMessage, ac);
    mPrintPreviewAction = KStandardAction::printPreview(this, &MessageActions::slotPrintPreviewMsg, ac);

    ac->addAction(QStringLiteral("message_forward"), mForwardActionMenu);

    connect(mForwardAttachedAction, SIGNAL(triggered(bool)), parent, SLOT(slotForwardAttachedMessage()));

    ac->addAction(QStringLiteral("message_forward_as_attachment"), mForwardAttachedAction);

    connect(mForwardInlineAction, SIGNAL(triggered(bool)), parent, SLOT(slotForwardInlineMsg()));

    ac->addAction(QStringLiteral("message_forward_inline"), mForwardInlineAction);

    setupForwardActions(ac);

    ac->addAction(QStringLiteral("new_to_recipients"), mNewToRecipientsAction);
    connect(mNewToRecipientsAction, SIGNAL(triggered(bool)), parent, SLOT(slotNewMessageToRecipients()));

    ac->addAction(QStringLiteral("message_forward_redirect"), mRedirectAction);
    connect(mRedirectAction, SIGNAL(triggered(bool)), parent, SLOT(slotRedirectMessage()));

    ac->setDefaultShortcut(mRedirectAction, QKeySequence(Qt::Key_E));
    mForwardActionMenu->addAction(mRedirectAction);

    connect(mMailingListActionMenu->menu(), &QMenu::triggered, this, &MessageActions::slotRunUrl);
    ac->addAction(QStringLiteral("mailing_list"), mMailingListActionMenu);
    mMailingListActionMenu->setEnabled(false);

    connect(kmkernel->folderCollectionMonitor(), &Akonadi::Monitor::itemChanged, this, &MessageActions::slotItemModified);
    connect(kmkernel->folderCollectionMonitor(), &Akonadi::Monitor::itemRemoved, this, &MessageActions::slotItemRemoved);

    mCustomTemplatesMenu = new TemplateParser::CustomTemplatesMenu(parent, ac);

    connect(mCustomTemplatesMenu, SIGNAL(replyTemplateSelected(QString)), parent, SLOT(slotCustomReplyToMsg(QString)));
    connect(mCustomTemplatesMenu, SIGNAL(replyAllTemplateSelected(QString)), parent, SLOT(slotCustomReplyAllToMsg(QString)));
    connect(mCustomTemplatesMenu, SIGNAL(forwardTemplateSelected(QString)), parent, SLOT(slotCustomForwardMsg(QString)));
    connect(KMKernel::self(), &KMKernel::customTemplatesChanged, mCustomTemplatesMenu, &TemplateParser::CustomTemplatesMenu::update);

    forwardMenu()->addSeparator();
    forwardMenu()->addAction(mCustomTemplatesMenu->forwardActionMenu());
    replyMenu()->addSeparator();
    replyMenu()->addAction(mCustomTemplatesMenu->replyActionMenu());
    replyMenu()->addAction(mCustomTemplatesMenu->replyAllActionMenu());

    // Don't translate it. Shown only when we set env variable AKONADI_SEARCH_DEBUG
    connect(mDebugAkonadiSearchAction, &QAction::triggered, this, &MessageActions::slotDebugAkonadiSearch);

    ac->addAction(QStringLiteral("message_followup_reminder"), mAddFollowupReminderAction);
    connect(mAddFollowupReminderAction, &QAction::triggered, this, &MessageActions::slotAddFollowupReminder);

    ac->addAction(QStringLiteral("send_again"), mSendAgainAction);
    connect(mSendAgainAction, &QAction::triggered, this, &MessageActions::slotResendMessage);

    ac->addAction(QStringLiteral("use_template"), mNewMessageFromTemplateAction);
    connect(mNewMessageFromTemplateAction, &QAction::triggered, this, &MessageActions::slotUseTemplate);
    ac->setDefaultShortcut(mNewMessageFromTemplateAction, QKeySequence(Qt::SHIFT | Qt::Key_N));

    ac->addAction(QStringLiteral("file_export_pdf"), mExportToPdfAction);
    connect(mExportToPdfAction, &QAction::triggered, this, &MessageActions::slotExportToPdf);

    ac->addAction(QStringLiteral("archive_message"), mArchiveMessageAction);
    connect(mArchiveMessageAction, &QAction::triggered, this, &MessageActions::slotArchiveMessage);

    updateActions();
}

MessageActions::~MessageActions()
{
    delete mCustomTemplatesMenu;
}

void MessageActions::fillAkonadiStandardAction(Akonadi::StandardMailActionManager *akonadiStandardActionManager)
{
    QAction *action = akonadiStandardActionManager->action(Akonadi::StandardMailActionManager::MarkMailAsRead);
    mStatusMenu->addAction(action);

    action = akonadiStandardActionManager->action(Akonadi::StandardMailActionManager::MarkMailAsUnread);
    mStatusMenu->addAction(action);

    mStatusMenu->addSeparator();
    action = akonadiStandardActionManager->action(Akonadi::StandardMailActionManager::MarkMailAsImportant);
    mStatusMenu->addAction(action);

    action = akonadiStandardActionManager->action(Akonadi::StandardMailActionManager::MarkMailAsActionItem);
    mStatusMenu->addAction(action);
}

TemplateParser::CustomTemplatesMenu *MessageActions::customTemplatesMenu() const
{
    return mCustomTemplatesMenu;
}

void MessageActions::slotUseTemplate()
{
    if (!mCurrentItem.isValid()) {
        return;
    }
    KMCommand *command = new KMUseTemplateCommand(mParent, mCurrentItem);
    command->start();
}

QAction *MessageActions::editAsNewAction() const
{
    return mEditAsNewAction;
}

void MessageActions::setCurrentMessage(const Akonadi::Item &msg, const Akonadi::Item::List &items)
{
    mCurrentItem = msg;

    if (!items.isEmpty()) {
        if (msg.isValid()) {
            mVisibleItems = items;
        } else {
            mVisibleItems.clear();
        }
    }

    if (!msg.isValid()) {
        mVisibleItems.clear();
        clearMailingListActions();
    }

    updateActions();
}

KActionMenu *MessageActions::replyMenu() const
{
    return mReplyActionMenu;
}

QAction *MessageActions::replyListAction() const
{
    return mReplyListAction;
}

QAction *MessageActions::forwardInlineAction() const
{
    return mForwardInlineAction;
}

QAction *MessageActions::forwardAttachedAction() const
{
    return mForwardAttachedAction;
}

QAction *MessageActions::redirectAction() const
{
    return mRedirectAction;
}

QAction *MessageActions::newToRecipientsAction() const
{
    return mNewToRecipientsAction;
}

KActionMenu *MessageActions::messageStatusMenu() const
{
    return mStatusMenu;
}

KActionMenu *MessageActions::forwardMenu() const
{
    return mForwardActionMenu;
}

QAction *MessageActions::annotateAction() const
{
    return mAnnotateAction;
}

QAction *MessageActions::printAction() const
{
    return mPrintAction;
}

QAction *MessageActions::printPreviewAction() const
{
    return mPrintPreviewAction;
}

QAction *MessageActions::listFilterAction() const
{
    return mListFilterAction;
}

KActionMenu *MessageActions::mailingListActionMenu() const
{
    return mMailingListActionMenu;
}

void MessageActions::slotItemRemoved(const Akonadi::Item &item)
{
    if (item == mCurrentItem) {
        mCurrentItem = Akonadi::Item();
        updateActions();
    }
}

void MessageActions::slotItemModified(const Akonadi::Item &item, const QSet<QByteArray> &partIdentifiers)
{
    Q_UNUSED(partIdentifiers)
    if (item == mCurrentItem) {
        mCurrentItem = item;
        const int numberOfVisibleItems = mVisibleItems.count();
        for (int i = 0; i < numberOfVisibleItems; ++i) {
            Akonadi::Item it = mVisibleItems.at(i);
            if (item == it) {
                mVisibleItems[i] = item;
            }
        }
        updateActions();
    }
}

void MessageActions::updateActions()
{
    const bool hasPayload = mCurrentItem.hasPayload<KMime::Message::Ptr>();
    bool itemValid = mCurrentItem.isValid();
    Akonadi::Collection parent;
    if (itemValid) { //=> valid
        parent = mCurrentItem.parentCollection();
    }
    if (parent.isValid()) {
        if (CommonKernel->folderIsTemplates(parent)) {
            itemValid = false;
        }
    }

    const bool multiVisible = !mVisibleItems.isEmpty() || mCurrentItem.isValid();
    const bool uniqItem = (itemValid || hasPayload) && (mVisibleItems.count() <= 1);
    mReplyActionMenu->setEnabled(hasPayload);
    mReplyAction->setEnabled(hasPayload);
    mNoQuoteReplyAction->setEnabled(hasPayload);
    mReplyAuthorAction->setEnabled(hasPayload);
    mReplyAllAction->setEnabled(hasPayload);
    mReplyListAction->setEnabled(hasPayload);
    mNoQuoteReplyAction->setEnabled(hasPayload);
    mSendAgainAction->setEnabled(hasPayload);

    mAnnotateAction->setEnabled(uniqItem);
    mAddFollowupReminderAction->setEnabled(uniqItem);
    if (!mCurrentItem.hasAttribute<Akonadi::EntityAnnotationsAttribute>()) {
        mAnnotateAction->setText(i18n("Add Note..."));
    } else {
        mAnnotateAction->setText(i18n("Edit Note..."));
    }

    mStatusMenu->setEnabled(multiVisible);

    mPrintAction->setEnabled(mMessageView != nullptr);
    mPrintPreviewAction->setEnabled(mMessageView != nullptr);
    mExportToPdfAction->setEnabled(uniqItem);
    if (mCurrentItem.hasPayload<KMime::Message::Ptr>()) {
        if (mCurrentItem.loadedPayloadParts().contains("RFC822")) {
            updateMailingListActions(mCurrentItem);
        } else {
            auto job = new Akonadi::ItemFetchJob(mCurrentItem);
            job->fetchScope().fetchAllAttributes();
            job->fetchScope().fetchFullPayload(true);
            job->fetchScope().fetchPayloadPart(Akonadi::MessagePart::Header);
            job->fetchScope().fetchAttribute<Akonadi::EntityAnnotationsAttribute>();
            connect(job, &Akonadi::ItemFetchJob::result, this, &MessageActions::slotUpdateActionsFetchDone);
        }
    }
    mEditAsNewAction->setEnabled(uniqItem);
    mArchiveMessageAction->setEnabled(hasPayload);
}

void MessageActions::slotUpdateActionsFetchDone(KJob *job)
{
    if (job->error()) {
        return;
    }

    auto fetchJob = static_cast<Akonadi::ItemFetchJob *>(job);
    if (fetchJob->items().isEmpty()) {
        return;
    }
    const Akonadi::Item messageItem = fetchJob->items().constFirst();
    if (messageItem == mCurrentItem) {
        mCurrentItem = messageItem;
        updateMailingListActions(messageItem);
    }
}

void MessageActions::clearMailingListActions()
{
    mMailingListActionMenu->setEnabled(false);
    mListFilterAction->setEnabled(false);
    mListFilterAction->setText(i18n("Filter on Mailing-List..."));
}

void MessageActions::updateMailingListActions(const Akonadi::Item &messageItem)
{
    if (!messageItem.hasPayload<KMime::Message::Ptr>()) {
        return;
    }
    auto message = messageItem.payload<KMime::Message::Ptr>();
    const MessageCore::MailingList mailList = MessageCore::MailingList::detect(message);

    if (mailList.features() == MessageCore::MailingList::None) {
        clearMailingListActions();
    } else {
        // A mailing list menu with only a title is pretty boring
        // so make sure theres at least some content
        QString listId;
        if (mailList.features() & MessageCore::MailingList::Id) {
            // From a list-id in the form, "Birds of France <bof.yahoo.com>",
            // take "Birds of France" if it exists otherwise "bof.yahoo.com".
            listId = mailList.id();
            const int start = listId.indexOf(QLatin1Char('<'));
            if (start > 0) {
                listId.truncate(start - 1);
            } else if (start == 0) {
                const int end = listId.lastIndexOf(QLatin1Char('>'));
                if (end < 1) { // shouldn't happen but account for it anyway
                    listId.remove(0, 1);
                } else {
                    listId = listId.mid(1, end - 1);
                }
            }
        }
        mMailingListActionMenu->menu()->clear();
        qDeleteAll(mMailListActionList);
        mMailListActionList.clear();
        mMailingListActionMenu->menu()->setTitle(KStringHandler::rsqueeze(i18n("Mailing List Name: %1", (listId.isEmpty() ? i18n("<unknown>") : listId)), 40));
        if (mailList.features() & MessageCore::MailingList::ArchivedAt) {
            // IDEA: this may be something you want to copy - "Copy in submenu"?
            addMailingListActions(i18n("Open Message in List Archive"), mailList.archivedAtUrls());
        }
        if (mailList.features() & MessageCore::MailingList::Post) {
            addMailingListActions(i18n("Post New Message"), mailList.postUrls());
        }
        if (mailList.features() & MessageCore::MailingList::Archive) {
            addMailingListActions(i18n("Go to Archive"), mailList.archiveUrls());
        }
        if (mailList.features() & MessageCore::MailingList::Help) {
            addMailingListActions(i18n("Request Help"), mailList.helpUrls());
        }
        if (mailList.features() & MessageCore::MailingList::Owner) {
            addMailingListActions(i18nc("Contact the owner of the mailing list", "Contact Owner"), mailList.ownerUrls());
        }
        if (mailList.features() & MessageCore::MailingList::Subscribe) {
            addMailingListActions(i18n("Subscribe to List"), mailList.subscribeUrls());
        }
        if (mailList.features() & MessageCore::MailingList::Unsubscribe) {
            addMailingListActions(i18n("Unsubscribe from List"), mailList.unsubscribeUrls());
        }
        mMailingListActionMenu->setEnabled(true);

        QByteArray name;
        QString value;
        const QString lname = MailingList::name(message, name, value);
        if (!lname.isEmpty()) {
            mListFilterAction->setEnabled(true);
            mListFilterAction->setText(i18n("Filter on Mailing-List %1...", lname));
        }
    }
}

void MessageActions::replyCommand(MessageComposer::ReplyStrategy strategy)
{
    if (!mCurrentItem.hasPayload<KMime::Message::Ptr>()) {
        return;
    }

    const QString text = mMessageView ? mMessageView->copyText() : QString();
    auto command = new KMReplyCommand(mParent, mCurrentItem, strategy, text);
    command->setReplyAsHtml(mMessageView ? mMessageView->viewer()->htmlMail() : false);
    connect(command, &KMCommand::completed, this, &MessageActions::replyActionFinished);
    command->start();
}

void MessageActions::setMessageView(KMReaderWin *msgView)
{
    mMessageView = msgView;
}

void MessageActions::setupForwardActions(KActionCollection *ac)
{
    disconnect(mForwardActionMenu, SIGNAL(triggered(bool)), nullptr, nullptr);
    mForwardActionMenu->removeAction(mForwardInlineAction);
    mForwardActionMenu->removeAction(mForwardAttachedAction);

    if (KMailSettings::self()->forwardingInlineByDefault()) {
        mForwardActionMenu->insertAction(mRedirectAction, mForwardInlineAction);
        mForwardActionMenu->insertAction(mRedirectAction, mForwardAttachedAction);
        ac->setDefaultShortcut(mForwardInlineAction, QKeySequence(Qt::Key_F));
        ac->setDefaultShortcut(mForwardAttachedAction, QKeySequence(Qt::SHIFT | Qt::Key_F));
        QObject::connect(mForwardActionMenu, SIGNAL(triggered(bool)), mParent, SLOT(slotForwardInlineMsg()));
    } else {
        mForwardActionMenu->insertAction(mRedirectAction, mForwardAttachedAction);
        mForwardActionMenu->insertAction(mRedirectAction, mForwardInlineAction);
        ac->setDefaultShortcut(mForwardInlineAction, QKeySequence(Qt::Key_F));
        ac->setDefaultShortcut(mForwardAttachedAction, QKeySequence(Qt::SHIFT | Qt::Key_F));
        QObject::connect(mForwardActionMenu, SIGNAL(triggered(bool)), mParent, SLOT(slotForwardAttachedMessage()));
    }
}

void MessageActions::setupForwardingActionsList(KXMLGUIClient *guiClient)
{
    QList<QAction *> forwardActionList;
    guiClient->unplugActionList(QStringLiteral("forward_action_list"));
    if (KMailSettings::self()->forwardingInlineByDefault()) {
        forwardActionList.append(mForwardInlineAction);
        forwardActionList.append(mForwardAttachedAction);
    } else {
        forwardActionList.append(mForwardAttachedAction);
        forwardActionList.append(mForwardInlineAction);
    }
    forwardActionList.append(mRedirectAction);
    guiClient->plugActionList(QStringLiteral("forward_action_list"), forwardActionList);
}

void MessageActions::slotReplyToMsg()
{
    replyCommand(MessageComposer::ReplySmart);
}

void MessageActions::slotReplyAuthorToMsg()
{
    replyCommand(MessageComposer::ReplyAuthor);
}

void MessageActions::slotReplyListToMsg()
{
    replyCommand(MessageComposer::ReplyList);
}

void MessageActions::slotReplyAllToMsg()
{
    replyCommand(MessageComposer::ReplyAll);
}

void MessageActions::slotNoQuoteReplyToMsg()
{
    if (!mCurrentItem.hasPayload<KMime::Message::Ptr>()) {
        return;
    }
    auto command = new KMReplyCommand(mParent, mCurrentItem, MessageComposer::ReplySmart, QString(), true);
    command->setReplyAsHtml(mMessageView ? mMessageView->viewer()->htmlMail() : false);

    command->start();
}

void MessageActions::slotRunUrl(QAction *urlAction)
{
    const QVariant q = urlAction->data();
    if (q.userType() == QMetaType::QUrl) {
        auto job = new KIO::OpenUrlJob(q.toUrl());
        job->setUiDelegate(KIO::createDefaultJobUiDelegate(KJobUiDelegate::AutoHandlingEnabled, mParent));
        job->start();
    }
}

void MessageActions::slotMailingListFilter()
{
    if (!mCurrentItem.hasPayload<KMime::Message::Ptr>()) {
        return;
    }

    KMCommand *command = new KMMailingListFilterCommand(mParent, mCurrentItem);
    command->start();
}

void MessageActions::printMessage(bool preview)
{
    if (mMessageView) {
        bool result = false;
        if (MessageViewer::MessageViewerSettings::self()->printSelectedText()) {
            result = mMessageView->printSelectedText(preview);
        }
        if (!result) {
            const bool useFixedFont = MessageViewer::MessageViewerSettings::self()->useFixedFont();
            const QString overrideEncoding = MessageCore::MessageCoreSettings::self()->overrideCharacterEncoding();

            const Akonadi::Item message = mCurrentItem;
            KMPrintCommandInfo commandInfo;
            commandInfo.mMsg = message;
            commandInfo.mHeaderStylePlugin = mMessageView->viewer()->headerStylePlugin();
            commandInfo.mFormat = mMessageView->viewer()->displayFormatMessageOverwrite();
            commandInfo.mHtmlLoadExtOverride = mMessageView->viewer()->htmlLoadExternal();
            commandInfo.mPrintPreview = preview;
            commandInfo.mUseFixedFont = useFixedFont;
            commandInfo.mOverrideFont = overrideEncoding;
            commandInfo.mShowSignatureDetails =
                mMessageView->viewer()->showSignatureDetails() || MessageViewer::MessageViewerSettings::self()->alwaysShowEncryptionSignatureDetails();
            commandInfo.mShowEncryptionDetails =
                mMessageView->viewer()->showEncryptionDetails() || MessageViewer::MessageViewerSettings::self()->alwaysShowEncryptionSignatureDetails();

            auto command = new KMPrintCommand(mParent, commandInfo);
            command->start();
        }
    } else {
        qCWarning(KMAIL_LOG) << "MessageActions::printMessage impossible to do it if we don't have a viewer";
    }
}

void MessageActions::slotPrintPreviewMsg()
{
    printMessage(true);
}

void MessageActions::slotPrintMessage()
{
    printMessage(false);
}

/**
 * This adds a list of actions to mMailingListActionMenu mapping the identifier item to
 * the url.
 *
 * e.g.: item = "Contact Owner"
 * "Contact Owner (email)" -> KRun( "mailto:bob@arthouseflowers.example.com" )
 * "Contact Owner (web)" -> KRun( "http://arthouseflowers.example.com/contact-owner.php" )
 */
void MessageActions::addMailingListActions(const QString &item, const QList<QUrl> &list)
{
    for (const QUrl &url : list) {
        addMailingListAction(item, url);
    }
}

/**
 * This adds a action to mMailingListActionMenu mapping the identifier item to
 * the url. See addMailingListActions above.
 */
void MessageActions::addMailingListAction(const QString &item, const QUrl &url)
{
    QString protocol = url.scheme().toLower();
    QString prettyUrl = url.toDisplayString();
    if (protocol == QLatin1String("mailto")) {
        protocol = i18n("email");
        prettyUrl.remove(0, 7); // length( "mailto:" )
    } else if (protocol.startsWith(QLatin1String("http"))) {
        protocol = i18n("web");
    }
    // item is a mailing list url description passed from the updateActions method above.
    auto act =
        new QAction(i18nc("%1 is a 'Contact Owner' or similar action. %2 is a protocol normally web or email though could be irc/ftp or other url variant",
                          "%1 (%2)",
                          item,
                          protocol),
                    this);
    mMailListActionList.append(act);
    const QVariant v(url);
    act->setData(v);
    KMail::Util::addQActionHelpText(act, prettyUrl);
    mMailingListActionMenu->addAction(act);
}

void MessageActions::editCurrentMessage()
{
    KMCommand *command = nullptr;
    if (mCurrentItem.isValid()) {
        Akonadi::Collection col = mCurrentItem.parentCollection();
        qCDebug(KMAIL_LOG) << " mCurrentItem.parentCollection()" << mCurrentItem.parentCollection();
        // edit, unlike send again, removes the message from the folder
        // we only want that for templates and drafts folders
        if (col.isValid() && (CommonKernel->folderIsDraftOrOutbox(col) || CommonKernel->folderIsTemplates(col))) {
            command = new KMEditItemCommand(mParent, mCurrentItem, true);
        } else {
            command = new KMEditItemCommand(mParent, mCurrentItem, false);
        }
        command->start();
    } else if (mCurrentItem.hasPayload<KMime::Message::Ptr>()) {
        command = new KMEditMessageCommand(mParent, mCurrentItem.payload<KMime::Message::Ptr>());
        command->start();
    }
}

void MessageActions::annotateMessage()
{
    if (!mCurrentItem.isValid()) {
        return;
    }

    auto dialog = new PimCommon::AnnotationEditDialog(mCurrentItem, mParent);
    dialog->exec();
    delete dialog;
}

void MessageActions::addWebShortcutsMenu(QMenu *menu, const QString &text)
{
    mWebShortcutMenuManager->setSelectedText(text);
    mWebShortcutMenuManager->addWebShortcutsToMenu(menu);
}

QAction *MessageActions::debugAkonadiSearchAction() const
{
    return mDebugAkonadiSearchAction;
}

QAction *MessageActions::addFollowupReminderAction() const
{
    return mAddFollowupReminderAction;
}

void MessageActions::slotDebugAkonadiSearch()
{
    if (!mCurrentItem.isValid()) {
        return;
    }
    QPointer<Akonadi::Search::AkonadiSearchDebugDialog> dlg = new Akonadi::Search::AkonadiSearchDebugDialog;
    dlg->setAkonadiId(mCurrentItem.id());
    dlg->setAttribute(Qt::WA_DeleteOnClose);
    dlg->setSearchType(Akonadi::Search::AkonadiSearchDebugSearchPathComboBox::Emails);
    dlg->doSearch();
    dlg->show();
}

void MessageActions::slotResendMessage()
{
    // mCurrentItem.isValid() may be false here if message was imported via 'File' -> 'Open...'
    KMCommand *command = new KMResendMessageCommand(mParent, mCurrentItem);
    command->start();
}

QAction *MessageActions::newMessageFromTemplateAction() const
{
    return mNewMessageFromTemplateAction;
}

QAction *MessageActions::sendAgainAction() const
{
    return mSendAgainAction;
}

void MessageActions::slotAddFollowupReminder()
{
    if (!mCurrentItem.isValid()) {
        return;
    }

    QPointer<MessageComposer::FollowUpReminderSelectDateDialog> dlg = new MessageComposer::FollowUpReminderSelectDateDialog(mParent);
    if (dlg->exec()) {
        const QDate date = dlg->selectedDate();
        auto job = new CreateFollowupReminderOnExistingMessageJob(this);
        job->setDate(date);
        job->setCollection(dlg->collection());
        job->setMessageItem(mCurrentItem);
        job->start();
    }
    delete dlg;
}

void MessageActions::slotExportToPdf()
{
    QString fileName = MessageViewer::Util::generateFileNameForExtension(mCurrentItem, QStringLiteral(".pdf"));
    fileName = QFileDialog::getSaveFileName(mParent, i18n("Export to PDF"), QDir::homePath() + QLatin1Char('/') + fileName, i18n("PDF document (*.pdf)"));
    if (!fileName.isEmpty()) {
        mMessageView->viewer()->exportToPdf(fileName);
    }
}

void MessageActions::slotArchiveMessage()
{
    if (!mCurrentItem.isValid() || !mCurrentItem.parentCollection().isValid()) {
        return;
    }
    Akonadi::Item::List items;
    items << mCurrentItem;
    auto resource = CommonKernel->collectionFromId(mCurrentItem.parentCollection().id()).resource();
    KMKernel::self()->folderArchiveManager()->setArchiveItems(items, resource);
}

Akonadi::Item MessageActions::currentItem() const
{
    return mCurrentItem;
}

QAction *MessageActions::exportToPdfAction() const
{
    return mExportToPdfAction;
}

<<<<<<< HEAD
#include "moc_messageactions.cpp"
=======
QAction *MessageActions::archiveMessageAction() const
{
    return mArchiveMessageAction;
}
>>>>>>> 9be615a9
<|MERGE_RESOLUTION|>--- conflicted
+++ resolved
@@ -802,11 +802,9 @@
     return mExportToPdfAction;
 }
 
-<<<<<<< HEAD
-#include "moc_messageactions.cpp"
-=======
 QAction *MessageActions::archiveMessageAction() const
 {
     return mArchiveMessageAction;
 }
->>>>>>> 9be615a9
+
+#include "moc_messageactions.cpp"