--- conflicted
+++ resolved
@@ -3316,31 +3316,17 @@
     {
         mApplyAllFiltersFolderAction = new QAction(QIcon::fromTheme(QStringLiteral("view-filter")), i18n("Apply All Filters"), this);
         actionCollection()->addAction(QStringLiteral("apply_filters_folder"), mApplyAllFiltersFolderAction);
-<<<<<<< HEAD
-        connect(mServerSideSubscription, &QAction::triggered,
-                this, [this] {
-            slotApplyFiltersOnFolder(/* recursive */ false);
-        });
-=======
         connect(mApplyAllFiltersFolderAction, &QAction::triggered,
                 this, [this] { slotApplyFiltersOnFolder(/* recursive */ false);
                 });
->>>>>>> e0c1bf65
     }
 
     {
         mApplyAllFiltersFolderRecursiveAction = new QAction(QIcon::fromTheme(QStringLiteral("view-filter")), i18n("Apply All Filters"), this);
         actionCollection()->addAction(QStringLiteral("apply_filters_folder_recursive"), mApplyAllFiltersFolderRecursiveAction);
-<<<<<<< HEAD
-        connect(mServerSideSubscription, &QAction::triggered,
-                this, [this] {
-            slotApplyFiltersOnFolder(/* recursive */ true);
-        });
-=======
         connect(mApplyAllFiltersFolderRecursiveAction, &QAction::triggered,
                 this, [this] { slotApplyFiltersOnFolder(/* recursive */ true);
                 });
->>>>>>> e0c1bf65
     }
 
     {
