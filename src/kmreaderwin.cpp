--- conflicted
+++ resolved
@@ -835,13 +835,9 @@
     }
     const QString emailString = KEmailAddress::decodeMailtoUrl(url).toLower();
 
-<<<<<<< HEAD
     KPIM::AddEmailDisplayJob *job = new KPIM::AddEmailDisplayJob(emailString, mMainWindow, this);
-=======
-    KPIM::AddEmailDiplayJob *job = new KPIM::AddEmailDiplayJob(emailString, mMainWindow, this);
     job->setMessageId(mViewer->messageItem().id());
     connect(job, &KPIM::AddEmailDisplayJob::contactUpdated, this, &KMReaderWin::slotContactHtmlPreferencesUpdated);
->>>>>>> 781e560a
     job->setRemoteContent(mLoadExternalReference->isChecked());
     job->setShowAsHTML(mViewAsHtml->isChecked());
     job->setContact(mSearchedContact);
