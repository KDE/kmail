/*
   Copyright (C) 2014-2017 Montel Laurent <montel@kde.org>

   This program is free software; you can redistribute it and/or
   modify it under the terms of the GNU General Public
   License as published by the Free Software Foundation; either
   version 2 of the License, or (at your option) any later version.

   This program is distributed in the hope that it will be useful,
   but WITHOUT ANY WARRANTY; without even the implied warranty of
   MERCHANTABILITY or FITNESS FOR A PARTICULAR PURPOSE.  See the GNU
   General Public License for more details.

   You should have received a copy of the GNU General Public License
   along with this program; see the file COPYING.  If not, write to
   the Free Software Foundation, Inc., 51 Franklin Street, Fifth Floor,
   Boston, MA 02110-1301, USA.
*/

#include "removeduplicatemailjob.h"

#include "libkdepim/progressmanager.h"
#include <KLocalizedString>
#include <KMessageBox>
#include <AkonadiCore/Collection>
#include <akonadi/kmime/removeduplicatesjob.h>
#include <AkonadiCore/EntityTreeModel>

#include <QItemSelectionModel>
Q_DECLARE_METATYPE(KPIM::ProgressItem *)
Q_DECLARE_METATYPE(Akonadi::Job *)

RemoveDuplicateMailJob::RemoveDuplicateMailJob(QItemSelectionModel *selectionModel, QWidget *widget, QObject *parent)
    : QObject(parent),
      mParent(widget),
      mSelectionModel(selectionModel)
{
}

RemoveDuplicateMailJob::~RemoveDuplicateMailJob()
{

}

void RemoveDuplicateMailJob::start()
{
    KPIM::ProgressItem *item = KPIM::ProgressManager::createProgressItem(i18n("Removing duplicates"));
    item->setUsesBusyIndicator(true);
    item->setCryptoStatus(KPIM::ProgressItem::Unknown);

    const QModelIndexList indexes = mSelectionModel->selectedIndexes();
    Akonadi::Collection::List collections;

    for (const QModelIndex &index : indexes) {
        const Akonadi::Collection collection = index.data(Akonadi::EntityTreeModel::CollectionRole).value<Akonadi::Collection>();
        if (collection.isValid()) {
            collections << collection;
        }
    }

    Akonadi::RemoveDuplicatesJob *job = new Akonadi::RemoveDuplicatesJob(collections, this);
    job->setProperty("ProgressItem", QVariant::fromValue(item));
    item->setProperty("RemoveDuplicatesJob", QVariant::fromValue(qobject_cast<Akonadi::Job *>(job)));
    connect(job, &KJob::finished, this, &RemoveDuplicateMailJob::slotRemoveDuplicatesDone);
    connect(job, &KJob::description, this, &RemoveDuplicateMailJob::slotRemoveDuplicatesUpdate);
    connect(item, &KPIM::ProgressItem::progressItemCanceled, this, &RemoveDuplicateMailJob::slotRemoveDuplicatesCanceled);
}

void RemoveDuplicateMailJob::slotRemoveDuplicatesDone(KJob *job)
{
    KPIM::ProgressItem *item = job->property("ProgressItem").value<KPIM::ProgressItem *>();
    if (item) {
        item->setComplete();
        item->setStatus(i18n("Done"));
        item = nullptr;
    }
<<<<<<< HEAD
    if (job && (job->error() != KJob::KilledJobError)) {
        KMessageBox::error(mParent, i18n("Error occurred during removing duplicate emails: \'%1\'", job->errorText()), i18n("Error while removing duplicates"));
=======
    if (job && job->error()) {
        KMessageBox::error(mParent, job->errorText(), i18n("Error while removing duplicates"));
>>>>>>> 0cbfe710
    }
    deleteLater();
}

void RemoveDuplicateMailJob::slotRemoveDuplicatesCanceled(KPIM::ProgressItem *item)
{
    Akonadi::Job *job = item->property("RemoveDuplicatesJob").value<Akonadi::Job *>();
    if (job) {
        job->kill(KJob::Quietly);
    }

    item->setComplete();
    item = nullptr;
    deleteLater();
}

void RemoveDuplicateMailJob::slotRemoveDuplicatesUpdate(KJob *job, const QString &description)
{
    KPIM::ProgressItem *item = job->property("ProgressItem").value<KPIM::ProgressItem *>();
    if (item) {
        item->setStatus(description);
    }
}<|MERGE_RESOLUTION|>--- conflicted
+++ resolved
@@ -74,13 +74,8 @@
         item->setStatus(i18n("Done"));
         item = nullptr;
     }
-<<<<<<< HEAD
-    if (job && (job->error() != KJob::KilledJobError)) {
+    if (job && job->error()) {
         KMessageBox::error(mParent, i18n("Error occurred during removing duplicate emails: \'%1\'", job->errorText()), i18n("Error while removing duplicates"));
-=======
-    if (job && job->error()) {
-        KMessageBox::error(mParent, job->errorText(), i18n("Error while removing duplicates"));
->>>>>>> 0cbfe710
     }
     deleteLater();
 }
