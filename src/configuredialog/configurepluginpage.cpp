--- conflicted
+++ resolved
@@ -15,11 +15,6 @@
     , mConfigurePlugins(new PimCommon::ConfigurePluginsWidget(new ConfigurePluginsListWidget(widget()), widget()))
 {
     auto l = new QHBoxLayout(widget());
-<<<<<<< HEAD
-    l->setContentsMargins({});
-=======
-#endif
->>>>>>> 35100290
     l->addWidget(mConfigurePlugins);
 
     connect(mConfigurePlugins, &PimCommon::ConfigurePluginsWidget::changed, this, &ConfigurePluginPage::slotConfigureChanged);
