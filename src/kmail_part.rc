<!-- This file should be synchronized with kmail_part.rc to provide
     the same menu entries at the same place in KMail and Kontact  -->

<!DOCTYPE gui>
<<<<<<< HEAD
<gui version="539" name="kmmainwin" translationDomain="kmail">
=======
<gui version="540" name="kmmainwin" translationDomain="kmail">
>>>>>>> c1481708
 <MenuBar>
  <Menu noMerge="1" name="file" >
   <text>&amp;File</text>
   <Menu name="file_new" >
     <text context="@title:menu New message, folder or new window.">New</text>
     <Action name="new_message" />
     <Action name="new_from_template" />
     <Separator/>
     <Action name="akonadi_collection_create" />
     <Separator/>
     <Action name="kmail_new_addressbook_contact" />
   </Menu>
   <Separator/>
   <Action name="file_open" />
   <Action name="file_open_recent" />
   <Action name="file_save_as" />
   <Action name="import"/>
   <Separator/>
   <Action name="file_print_preview"/>
   <Action name="file_print" />
   <Separator/>
   <Action name="expire_all_folders" />
   <Action name="akonadi_empty_all_trash"/>
   <Separator/>
   <Action name="akonadi_work_offline" />
   <Separator/>
   <Action name="low_bandwidth"/>
   <Separator/>
   <Action name="check_mail" />
   <Action name="check_mail_in" />
   <Action name="send_queued" />
   <Action name="send_queued_via" />
   <Separator/>
   <Action name="message_delayed"/>
   <Action name="followup_reminder_messages"/>
   <Separator/>
   <ActionList name="kmail_plugins_file"/>
   <Separator/>
   <Action name="file_quit" />
  </Menu>
  <Menu noMerge="1" name="edit" >
   <text>&amp;Edit</text>
   <Action name="kmail_undo" />
   <Action name="kmail_redo" />
   <Separator/>
   <Action name="kmail_copy" />
   <Separator/>
   <Action name="akonadi_collection_copy"/>
   <Action name="akonadi_collection_cut"/>
   <Separator/>
   <Action name="akonadi_item_copy"/>
   <Action name="akonadi_item_cut"/>
   <Separator/>
   <Action name="akonadi_paste"/>
   <Separator/>
   <Action name="akonadi_move_to_trash" />
   <Action name="move_thread_to_trash" />
   <Separator/>
   <Action name="find_in_messages" />
   <Separator/>
   <Action name="mark_all_messages" />
   <Action name="mark_all_text" />
   <Separator/>
   <ActionList name="kmail_plugins_edit"/>
  </Menu>
  <Menu noMerge="1" name="view">
   <text>&amp;View</text>
   <Action name="view_message_list"/>
   <Action name="view_headers"/>
   <Action name="view_attachments"/>
   <Separator/>
   <Action name="expand_thread"/>
   <Action name="collapse_thread"/>
   <Action name="expand_all_threads"/>
   <Action name="collapse_all_threads"/>
   <Separator/>
   <Action name="save_message_display_format"/>
   <Action name="reset_message_display_format"/>
   <Separator/>
   <Action name="disable_emoticon"/> 
   <Separator/>
   <Action name="toggle_fixedfont"/>
   <Separator/>
   <Action name="encoding" />
   <Separator/>
   <Action name="zoom_menu"/>
  </Menu>
  <Menu noMerge="1" name="go">
   <text>&amp;Go</text>
   <Action name="jump_to_folder"/>
   <Separator/>
   <Action name="go_next_message"/>
   <Action name="go_next_unread_message"/>
   <Action name="go_prev_message"/>
   <Action name="go_prev_unread_message"/>
   <Separator/>
   <Action name="go_next_unread_folder"/>
   <Action name="go_prev_unread_folder"/>
   <Separator/>
   <Action name="go_next_unread_text"/>
  </Menu>
  <Menu noMerge="1" name="folder" >
   <text>F&amp;older</text>
   <Action name="akonadi_collection_properties"/>
   <Separator/>
   <Action name="akonadi_collection_create" />
   <Separator/>
   <Action name="akonadi_mark_all_as_read" />
   <Action name="markallmessagereadcurentfolderandsubfolder" />
   <Separator/>
   <Action name="akonadi_collection_sync"/>
   <Action name="akonadi_collection_sync_recursive" />
   <Separator/>
   <Action name="akonadi_move_all_to_trash" />
   <Action name="akonadi_collection_delete" />
   <Separator/>
   <Action name="archive_folder" />
   <Separator/>
   <Action name="akonadi_remove_duplicates" />
   <Action name="remove_duplicate_recursive" />
   <Separator/>
   <Menu name="apply_filters_folder_actions">
     <text>Apply Filters on Folder</text>
     <Action name="apply_filters_folder" />
     <ActionList name="menu_filter_folder_actions" />
   </Menu>
   <Menu name="apply_filters_folder_recursive_actions">
     <text>Apply Filters on Folder and all its Subfolders</text>
     <Action name="apply_filters_folder_recursive" />
     <ActionList name="menu_filter_folder_recursive_actions" />
   </Menu>
   <Separator/>
   <Action name="display_format_message" />
   <Action name="prefer_html_external_refs" />
   <Action name="thread_messages" />
   <Action name="thread_messages_by_subject" />
   <Separator/>
   <Action name="folder_mailinglist_properties" />
   <Action name="folder_shortcut_command" />
   <Action name="modify" />
   <Separator/>
   <ActionList name="kmail_plugins_folder"/>
  </Menu>
  <Menu noMerge="1" name="message" >
   <text>&amp;Message</text>
   <Action name="new_message" />
   <Action name="post_message" />
   <Separator/>
   <Action name="reply" />
   <Action name="reply_all" />
   <Menu noMerge="1" name="reply_special" >
     <text>Reply Special</text>
     <Action name="reply_author" />
     <Action name="reply_list" />
     <Action name="noquotereply" />
     <Separator/>
     <Action name="custom_reply" />
     <Action name="custom_reply_all" />
   </Menu>
   <Menu name="menubar_message_forward">
     <text>&amp;Forward</text>
     <ActionList name="forward_action_list"/>
     <Separator/>
     <Action name="custom_forward" />
   </Menu>
   <Action name="send_again" />
   <Action name="mailing_list"/>
   <Separator/>
   <Action name="akonadi_item_copy_to_menu" />
   <Action name="akonadi_item_move_to_menu" />
   <Action name="copy_decrypted_to_menu" />
   <Separator/>
   <Action name="set_status" />
   <Action name="thread_status" />
   <Separator/>
   <Action name="create_filter"/>
   <Menu name="apply_filter_actions" >
     <text>A&amp;pply Filter</text>
     <Action name="apply_filters" />
     <ActionList name="menu_filter_actions" />
   </Menu>
   <Separator/>
   <Action name="create_todo"/>
   <Action name="create_event"/>
   <Action name="create_note"/>
   <Separator/>
   <Action name="view_source"/>
   <Separator/>
   <ActionList name="kmail_plugins_message"/>
  </Menu>
  <Menu noMerge="1" name="tools">
   <text>&amp;Tools</text>
   <Action name="search_messages" />
   <Separator/>
   <Action name="addressbook"/>
   <Action name="tools_start_certman"/>
   <Separator/>
   <Action name="tools_edit_vacation"/>
   <Separator/>
   <Action name="tools_debug_sieve"/>
   <Action name="filter_log_viewer"/>
   <Separator/>
   <Action name="importWizard"/>
   <Separator/>
   <Action name="kmail_export_data"/>
   <Separator/>
   <ActionList name="kmail_plugins_tools"/>
  </Menu>
  <Menu noMerge="1" name="settings">
   <text>&amp;Settings</text>
   <Merge name="StandardToolBarMenuHandler"/>
   <Action name="options_show_menubar" group="settings_configure" />
   <Action name="show_quick_search"/>
   <Action name="filter" append="save_merge"/>
   <Action name="sieveFilters" append="save_merge"/>
   <Action name="accountWizard"/>
   <Separator/>
   <Action name="tools_automatic_archiving"/>
   <Separator/>
   <Action name="options_configure_keybinding" group="settings_configure"/>
   <Action name="kmail_configure_notifications" group="settings_configure"/>
   <Action name="options_configure_toolbars" group="settings_configure" />
   <Action name="kmail_configure_kmail" group="settings_configure"/>
  </Menu>
  <Menu name="help">
   <text>&amp;Help</text>
   <Action name="help_kmail_welcomepage"/>
  </Menu>
 </MenuBar>
 <Menu name="akonadi_favoriteview_contextmenu">
  <Action name="akonadi_collection_sync"/>
  <Separator/>
  <Action name="akonadi_mark_all_as_read" />
  <Action name="search_messages" />
  <Action name="akonadi_move_to_trash" />
  <Separator/>
  <Action name="akonadi_collection_remove_from_favorites"/> 
  <Action name="akonadi_collection_rename_favorite"/>
  <Separator/>
  <Action name="expire_settings"/>
  <Action name="folder_shortcut_command"/>
  <Action name="akonadi_collection_properties"/>
  <Separator/>
  <Action name="favorite_mode"/>
 </Menu>

 <Menu name="akonadi_favoriteview_emptyselection_contextmenu">
  <Action name="add_favorite_folder" />
  <Separator/>
  <Action name="akonadi_collection_sync_favorite_folders" />
  <Separator/>
  <Action name="favorite_icon_size"/>
  <Separator/>
  <Action name="favorite_mode"/>
 </Menu>

 <Menu name="akonadi_collectionview_contextmenu">
  <ActionList name="akonadi_collection_sync_actionlist"/>
  <Separator/>
  <Action name="akonadi_mark_all_as_read" />
  <Action name="search_messages" />
  <ActionList name="outbox_folder_actionlist" />
  <Action name="akonadi_move_all_to_trash"/>
  <Separator/>
  <ActionList name="akonadi_collection_move_copy_menu_actionlist"/>
  <Action name="akonadi_collection_delete"/>
  <Separator/>
  <Menu name="apply_filters_folder_actions">
   <text>Apply Filters on Folder</text>
   <Action name="apply_filters_folder" />
   <ActionList name="menu_filter_folder_actions" />
  </Menu>
  <Menu name="apply_filters_folder_recursive_actions">
   <text>Apply Filters on Folder and all its Subfolders</text>
   <Action name="apply_filters_folder_recursive" />
   <ActionList name="menu_filter_folder_recursive_actions" />
  </Menu>
  <Separator/>
  <ActionList name="akonadi_collection_add_to_favorites_actionlist"/>
  <Separator/>
  <Action name="expire_settings"/>
  <Action name="archive_folder" />
  <Action name="folder_shortcut_command"/>
  <ActionList name="akonadi_collection_collectionproperties_actionlist"/>
  <ActionList name="resource_settings" />
  <Separator/>
  <ActionList name="collectionview_actionlist" />
 </Menu>

 <Menu name="akonadi_messagelist_contextmenu">
  <Action name="message_reply_menu"/>
  <Action name="message_forward"/>
  <ActionList name="messagelist_actionlist" />
  <Separator/>
  <action name="set_status"/>
  <action name="thread_status"/>
  <Separator/>
  <action name="create_filter"/>
  <action name="apply_filter_actions"/>
  <Separator/>
  <action name="file_save_as"/>
  <Separator/>
  <Action name="file_print_preview"/>
  <Action name="file_print"/>
  <Separator/>
  <Action name="akonadi_move_to_trash"/>
  <Action name="move_thread_to_trash"/>
  <Separator/>
  <Action name="akonadi_item_move_to_menu"/>
  <Action name="akonadi_item_copy_to_menu"/>
  <Action name="copy_decrypted_to_menu"/>
  <Separator/>
  <Action name="create_todo"/>
  <Action name="create_event"/>
  <Action name="create_note"/>
  <Separator/>
  <Action name="annotate"/>
  <Separator/>
  <Action name="message_followup_reminder"/>
 </Menu>

 <ToolBar noMerge="1" name="mainToolBar" fullWidth="true" >
  <text>Main Toolbar</text>
  <Action name="new_message" />
  <Action name="file_print" />
  <Separator/>
  <Action name="check_mail_in" />
  <Separator/>
  <Action name="message_reply_menu" />
  <Action name="message_forward"/>
  <Separator/>
  <Action name="akonadi_move_to_trash" />
  <Separator/>
  <ActionList name="toolbar_filter_actions" />
  <Separator/>
  <ActionList name="toolbar_messagetag_actions" />
  <Action name="create_todo"/>
  <Separator/>
  <ActionList name="kmail_toolbar_actions"/> 
 </ToolBar>
</gui><|MERGE_RESOLUTION|>--- conflicted
+++ resolved
@@ -2,11 +2,7 @@
      the same menu entries at the same place in KMail and Kontact  -->
 
 <!DOCTYPE gui>
-<<<<<<< HEAD
-<gui version="539" name="kmmainwin" translationDomain="kmail">
-=======
 <gui version="540" name="kmmainwin" translationDomain="kmail">
->>>>>>> c1481708
  <MenuBar>
   <Menu noMerge="1" name="file" >
    <text>&amp;File</text>
