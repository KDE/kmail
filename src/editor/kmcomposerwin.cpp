--- conflicted
+++ resolved
@@ -79,15 +79,9 @@
 
 #include <KCursorSaver>
 
+#include <Libkleo/Enum>
 #include <Libkleo/KeySelectionDialog>
-<<<<<<< HEAD
-#include <Libkleo/Enum>
-#include <QGpgME/Protocol>
-#include <QGpgME/ExportJob>
-#include <QGpgME/KeyForMailboxJob>
-=======
 #include <Libkleo/ProgressDialog>
->>>>>>> 04b5047d
 
 #include <MailCommon/FolderCollectionMonitor>
 #include <MailCommon/FolderRequester>
@@ -162,10 +156,6 @@
 #include <KActionMenu>
 #include <KCharsets>
 #include <KConfigGroup>
-<<<<<<< HEAD
-#include <KXMLGUIFactory>
-
-=======
 #include <KEditToolBar>
 #include <KEmailAddress>
 #include <KEncodingFileDialog>
@@ -180,7 +170,6 @@
 #include <KToolBar>
 #include <KXMLGUIFactory>
 #include <QDBusConnection>
->>>>>>> 04b5047d
 // Qt includes
 #include <QAction>
 #include <QApplication>
@@ -3895,8 +3884,6 @@
         recipient->setEncryptionAction(Kleo::DoIt);
         recipient->setKey(key);
 
-<<<<<<< HEAD
-        QIcon icon;
         QString tooltip;
 
         const auto trustLevel = Kleo::trustLevel(userID);
@@ -3917,37 +3904,6 @@
             break;
         case Kleo::Level4:
             tooltip = i18n("The encryption key is ultimately trusted or is signed by another ultimately trusted key. Click the icon for details.");
-=======
-        const QIcon icon = QIcon::fromTheme(QStringLiteral("gpg"));
-        QIcon overlay;
-        QString tooltip;
-        switch (userID.validity()) {
-        case GpgME::UserID::Ultimate:
-        case GpgME::UserID::Full:
-            overlay = QIcon::fromTheme(QStringLiteral("emblem-favorite"));
-            tooltip = i18n(
-                "High security encryption will be used for this recipient (the encryption key is fully trusted). "
-                "Click the icon for details.");
-            break;
-        case GpgME::UserID::Marginal:
-            overlay = QIcon::fromTheme(QStringLiteral("emblem-success"));
-            tooltip = i18n(
-                "Medium security encryption will be used for this recipient (the encryption key is marginally trusted). "
-                "Click the icon for details.");
-            break;
-        case GpgME::UserID::Never:
-            overlay = QIcon::fromTheme(QStringLiteral("emblem-error"));
-            tooltip = i18n(
-                "Low security encryption will be used for this recipient (the encryption key is untrusted). "
-                "Click the icon for details.");
-            break;
-        case GpgME::UserID::Undefined:
-        case GpgME::UserID::Unknown:
-            overlay = QIcon::fromTheme(QStringLiteral("emblem-information"));
-            tooltip = i18n(
-                "The email to this recipient will be encrypted, but the security of the encryption is unknown "
-                "(the encryption key could not be verified). Click the icon for details.");
->>>>>>> 04b5047d
             break;
         default:
             Q_UNREACHABLE();
