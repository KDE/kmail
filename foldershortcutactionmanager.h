--- conflicted
+++ resolved
@@ -84,13 +84,8 @@
     void slotRowsInserted(const QModelIndex &parent, int start, int end);
 
 private:
-<<<<<<< HEAD
     void updateShortcutsForIndex(const QModelIndex &parent, int start, int end);
-    QMap< Akonadi::Entity::Id, FolderShortcutCommand * > mFolderShortcutCommands;
-=======
-    void updateShortcutsForIndex( const QModelIndex &parent, int start, int end );
-    QHash< Akonadi::Entity::Id, FolderShortcutCommand* > mFolderShortcutCommands;
->>>>>>> 67ddc303
+    QHash< Akonadi::Entity::Id, FolderShortcutCommand * > mFolderShortcutCommands;
     KActionCollection *mActionCollection;
     QWidget *mParent;
 };
