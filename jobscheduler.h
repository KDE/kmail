/**
 * Copyright (c) 2004 David Faure <faure@kde.org>
 *
 *  This program is free software; you can redistribute it and/or modify
 *  it under the terms of the GNU General Public License as published by
 *  the Free Software Foundation; version 2 of the License
 *
 *  This program is distributed in the hope that it will be useful,
 *  but WITHOUT ANY WARRANTY; without even the implied warranty of
 *  MERCHANTABILITY or FITNESS FOR A PARTICULAR PURPOSE.  See the
 *  GNU General Public License for more details.
 *
 *  You should have received a copy of the GNU General Public License
 *  along with this program; if not, write to the Free Software
 *  Foundation, Inc., 59 Temple Place - Suite 330, Boston, MA  02111-1307, USA.
 *
 *  In addition, as a special exception, the copyright holders give
 *  permission to link the code of this program with any edition of
 *  the Qt library by Trolltech AS, Norway (or with modified versions
 *  of Qt that use the same license as Qt), and distribute linked
 *  combinations including the two.  You must obey the GNU General
 *  Public License in all respects for all of the code used other than
 *  Qt.  If you modify this file, you may extend this exception to
 *  your version of the file, but you are not obligated to do so.  If
 *  you do not wish to do so, delete this exception statement from
 *  your version.
 */

#ifndef KMAIL_JOBSCHEDULER_H
#define KMAIL_JOBSCHEDULER_H

#include <qobject.h>
#include <qvaluelist.h>
#include <qguardedptr.h>
#include <qtimer.h>

// If this define is set, JobScheduler will show debug output, and related kmkernel timers will be shortened
// This is for debugging purposes only, don't commit with it.
//#define DEBUG_SCHEDULER

class KMFolder;
namespace KMail {

class FolderJob;

/**
 * A scheduled task is some information about a folder job that should be run later.
 * As long as it's not running, it's called a "task", i.e. something that needs to be done.
 * Tasks are held in the @see JobScheduler.
 */
class ScheduledTask {
public:
  /// Create a scheduled task for a given folder
  ScheduledTask( KMFolder* folder ) : mCurrentFolder( folder ) {}
  virtual ~ScheduledTask() {}

  /// Run this task, i.e. create a job for it.
  /// Important: the job's execute() method must either call open() on the
  /// folder or storage immediately, or abort (deleting itself).
  /// Usually, that job should also be cancellable.
  /// Otherwise (if the open() is delayed) an unrelated open() could happen first
  /// and mess things up.
  /// If for some reason (e.g. folder deleted) nothing should be done, return 0.
  virtual FolderJob* run() = 0;

  /// An identifier for the type of task (a bit like QListViewItem::rtti)
  /// This allows to automatically prevent two identical tasks from being scheduled
  /// for the same folder. To circumvent this feature and make every task
  /// unique, return 0 here.
  virtual int taskTypeId() const = 0;

  /// The folder which this task is about, 0 if it was deleted meanwhile.
  KMFolder* folder() const { return mCurrentFolder; }

private:
  QGuardedPtr<KMFolder> mCurrentFolder;
};

/**
 * The unique JobScheduler instance (owned by kmkernel) implements "background processing"
 * of folder operations (like expiration and compaction). Tasks (things to be done)
 * are registered with the JobScheduler, and it will execute them one at a time,
 * separated with a 1-minute timer. The jobs themselves should use timers to avoid
 * using too much CPU for too long. Tasks for opened folders are not executed until
 * the folder is closed.
 */
class JobScheduler : public QObject
{
  Q_OBJECT
public:
  JobScheduler( QObject* parent, const char* name = 0 );
  ~JobScheduler();

  /// Register a task to be done for a given folder
  /// The ownership of the task is transferred to the JobScheduler
  void registerTask( ScheduledTask* task );

  /// Run an urgent task immediately. This allows to reuse the task/job code,
  /// even for user-requested operations that must be run immediately (e.g. "expire all folders")
  /// The ownership of the task is transferred to the JobScheduler
  void runTaskNow( ScheduledTask* task );

  /// Called by [implementations of] FolderStorage::open()
  /// Interrupt any running job for this folder and re-schedule it for later
  void notifyOpeningFolder( KMFolder* folder );

private slots:
  /// Called by a timer to run the next job
  void slotRunNextJob();

  /// Called when the current job terminates
  void slotJobFinished();

private:
  void restartTimer();
  void interruptCurrentTask();
<<<<<<< HEAD
private:
=======
  void runTaskNow( ScheduledTask* task );
>>>>>>> b5c61a49
  typedef QValueList<ScheduledTask *> TaskList;
  void removeTask( TaskList::Iterator& it );
private:
  TaskList mTaskList; // FIFO of tasks to be run

  QTimer mTimer;

  /// Information about the currently running job, if any
  ScheduledTask* mCurrentTask;
  FolderJob* mCurrentJob;
  bool mIgnoreOpenNotify;
};

} // namespace

#endif /* KMAIL_JOBSCHEDULER_H */<|MERGE_RESOLUTION|>--- conflicted
+++ resolved
@@ -34,6 +34,8 @@
 #include <qguardedptr.h>
 #include <qtimer.h>
 
+#include "folderjob.h"
+
 // If this define is set, JobScheduler will show debug output, and related kmkernel timers will be shortened
 // This is for debugging purposes only, don't commit with it.
 //#define DEBUG_SCHEDULER
@@ -42,16 +44,20 @@
 namespace KMail {
 
 class FolderJob;
+class ScheduledJob;
 
 /**
  * A scheduled task is some information about a folder job that should be run later.
  * As long as it's not running, it's called a "task", i.e. something that needs to be done.
- * Tasks are held in the @see JobScheduler.
+ * Tasks are held in the @ref JobScheduler.
  */
 class ScheduledTask {
 public:
   /// Create a scheduled task for a given folder
-  ScheduledTask( KMFolder* folder ) : mCurrentFolder( folder ) {}
+  /// If @p immediate is true, the scheduler will run this task as soon
+  /// as possible (but won't interrupt a currently running job for it)
+  ScheduledTask( KMFolder* folder, bool immediate )
+    : mCurrentFolder( folder ), mImmediate( immediate ) {}
   virtual ~ScheduledTask() {}
 
   /// Run this task, i.e. create a job for it.
@@ -61,7 +67,7 @@
   /// Otherwise (if the open() is delayed) an unrelated open() could happen first
   /// and mess things up.
   /// If for some reason (e.g. folder deleted) nothing should be done, return 0.
-  virtual FolderJob* run() = 0;
+  virtual ScheduledJob* run() = 0;
 
   /// An identifier for the type of task (a bit like QListViewItem::rtti)
   /// This allows to automatically prevent two identical tasks from being scheduled
@@ -72,8 +78,11 @@
   /// The folder which this task is about, 0 if it was deleted meanwhile.
   KMFolder* folder() const { return mCurrentFolder; }
 
+  bool isImmediate() const { return mImmediate; }
+
 private:
   QGuardedPtr<KMFolder> mCurrentFolder;
+  bool mImmediate;
 };
 
 /**
@@ -95,11 +104,6 @@
   /// The ownership of the task is transferred to the JobScheduler
   void registerTask( ScheduledTask* task );
 
-  /// Run an urgent task immediately. This allows to reuse the task/job code,
-  /// even for user-requested operations that must be run immediately (e.g. "expire all folders")
-  /// The ownership of the task is transferred to the JobScheduler
-  void runTaskNow( ScheduledTask* task );
-
   /// Called by [implementations of] FolderStorage::open()
   /// Interrupt any running job for this folder and re-schedule it for later
   void notifyOpeningFolder( KMFolder* folder );
@@ -114,22 +118,33 @@
 private:
   void restartTimer();
   void interruptCurrentTask();
-<<<<<<< HEAD
-private:
-=======
   void runTaskNow( ScheduledTask* task );
->>>>>>> b5c61a49
   typedef QValueList<ScheduledTask *> TaskList;
   void removeTask( TaskList::Iterator& it );
 private:
   TaskList mTaskList; // FIFO of tasks to be run
 
   QTimer mTimer;
+  int mPendingImmediateTasks;
 
   /// Information about the currently running job, if any
   ScheduledTask* mCurrentTask;
-  FolderJob* mCurrentJob;
-  bool mIgnoreOpenNotify;
+  ScheduledJob* mCurrentJob;
+};
+
+/**
+ * Base class for scheduled jobs
+ */
+class ScheduledJob : public FolderJob
+{
+public:
+  ScheduledJob( KMFolder* folder, bool immediate );
+
+  bool isOpeningFolder() const { return mOpeningFolder; }
+
+protected:
+  bool mImmediate;
+  bool mOpeningFolder;
 };
 
 } // namespace
