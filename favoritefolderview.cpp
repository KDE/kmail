/*
    Copyright (c) 2007 Volker Krause <vkrause@kde.org>

    This program is free software; you can redistribute it and/or modify
    it under the terms of the GNU General Public License as published by
    the Free Software Foundation; either version 2 of the License, or
    (at your option) any later version.

    This program is distributed in the hope that it will be useful,
    but WITHOUT ANY WARRANTY; without even the implied warranty of
    MERCHANTABILITY or FITNESS FOR A PARTICULAR PURPOSE. See the
    GNU General Public License for more details.

    You should have received a copy of the GNU General Public License
    along with this program; if not, write to the Free Software
    Foundation, Inc., 51 Franklin Street, Fifth Floor, Boston, MA 02110-1301, USA.
*/

#include "favoritefolderview.h"

#include "kmfolder.h"
#include "kmfoldermgr.h"
#include "folderselectiondialog.h"
#include "kmmainwidget.h"
#include "kmailicalifaceimpl.h"
#include "folderstorage.h"
#include "kmfolderimap.h"
#include "kmfoldercachedimap.h"
#include "kmacctcachedimap.h"
#include "folderviewtooltip.h"
#include "korghelper.h"

#include <libkdepim/maillistdrag.h>
#include <libkdepim/kaddrbook.h>

<<<<<<< HEAD
#include <kcolorscheme.h>
=======
#include <dcopclient.h>
>>>>>>> aaa8478f
#include <kdebug.h>
#include <kglobalsettings.h>
#include <kiconloader.h>
#include <kinputdialog.h>
#include <klocale.h>
#include <kmenu.h>
#include <kio/global.h>

<<<<<<< HEAD
//#include <QHelpEvent>
#include <QtCore/QTimer>
#include <QtGui/QToolTip>
=======
#include <qheader.h>
#include <qtimer.h>
>>>>>>> aaa8478f

#include <cassert>

using namespace KMail;

FavoriteFolderViewItem::FavoriteFolderViewItem(FavoriteFolderView * parent, const QString & name, KMFolder * folder)
  : KMFolderTreeItem( parent, name, folder ),
  mOldName( folder->label() )
{
  // same stuff as in KMFolderTreeItem again, this time even with virtual methods working
  init();
  connect( folder, SIGNAL(nameChanged()), SLOT(nameChanged()) );
  connect( folder, SIGNAL(iconsChanged()), SLOT(slotIconsChanged()) );

  connect( folder, SIGNAL(msgAdded(KMFolder*,quint32)), SLOT(updateCount()) );
  connect( folder, SIGNAL(numUnreadMsgsChanged(KMFolder*)), SLOT(updateCount()) );
  connect( folder, SIGNAL(msgRemoved(KMFolder*)), SLOT(updateCount()) );
  connect( folder, SIGNAL(folderSizeChanged( KMFolder* )), SLOT(updateCount()) );

  QTimer::singleShot( 0, this, SLOT(updateCount()) );

  if ( unreadCount() > 0 )
    setPixmap( 0, unreadIcon( iconSize() ) );
  else
    setPixmap( 0, normalIcon( iconSize() ) );
}

<<<<<<< HEAD
void FavoriteFolderViewItem::updateCount()
{
  // FIXME: share with KMFolderTree
  if ( !folder() ) {
    setTotalCount( -1 );
    return;
  }

  // get the unread count
  int count = 0;
  if (folder() && folder()->noContent()) // always empty
    count = -1;
  else {
    count = folder()->countUnread();
  }
   bool repaint = false;
  if ( unreadCount() != count ) {
     adjustUnreadCount( count );
     repaint = true;
  }

  // get the total-count
  if ( folder()->noContent() )
    count = -1;
  else {
    // get the cached count if the folder is not open
    count = folder()->count( !folder()->isOpened() );
  }
  if ( count != totalCount() ) {
    setTotalCount(count);
    repaint = true;
  }

  if ( !folder()->noContent() ) {
    qint64 size = folder()->storage()->folderSize();
    if ( size != folderSize() ) {
      setFolderSize( size );
      repaint = true;
    }
  }

  if ( folderIsCloseToQuota() != folder()->storage()->isCloseToQuota() )
    setFolderIsCloseToQuota( folder()->storage()->isCloseToQuota() );

  if (repaint) {
    this->repaint();
  }
}

=======
>>>>>>> aaa8478f
void FavoriteFolderViewItem::nameChanged()
{
  QString txt = text( 0 );
  txt.replace( mOldName, folder()->label() );
  setText( 0, txt );
  mOldName = folder()->label();
}

QValueList<FavoriteFolderView*> FavoriteFolderView::mInstances;

<<<<<<< HEAD
QList<FavoriteFolderView*> FavoriteFolderView::mInstances;

=======
>>>>>>> aaa8478f
FavoriteFolderView::FavoriteFolderView( KMMainWidget *mainWidget, QWidget * parent) :
    FolderTreeBase( mainWidget, parent ),
    mContextMenuItem( 0 ),
    mReadingConfig( false )
{
  assert( mainWidget );
  addColumn( i18n("Favorite Folders") );
  setResizeMode( LastColumn );
  header()->setClickEnabled( false );
  setDragEnabled( true );
  setAcceptDrops( true );
  setRootIsDecorated( false );
  setSelectionMode( Q3ListView::Single );
  setSorting( -1 );
  setShowSortIndicator( false );

  connect( this, SIGNAL(selectionChanged()), SLOT(selectionChanged()) );
<<<<<<< HEAD
  connect( this, SIGNAL(clicked(Q3ListViewItem*)), SLOT(itemClicked(Q3ListViewItem*)) );
  connect( this, SIGNAL(dropped(QDropEvent*,Q3ListViewItem*)), SLOT(dropped(QDropEvent*,Q3ListViewItem*)) );
  connect( this, SIGNAL(contextMenuRequested(Q3ListViewItem*, const QPoint &, int)),
           SLOT(contextMenu(Q3ListViewItem*,const QPoint&)) );
  connect( this, SIGNAL(moved()), SLOT(notifyInstancesOnChange()) );
=======
  connect( this, SIGNAL(clicked(QListViewItem*)), SLOT(itemClicked(QListViewItem*)) );
  connect( this, SIGNAL(dropped(QDropEvent*,QListViewItem*)), SLOT(dropped(QDropEvent*,QListViewItem*)) );
  connect( this, SIGNAL(contextMenuRequested(QListViewItem*, const QPoint &, int)),
           SLOT(contextMenu(QListViewItem*,const QPoint&)) );
  connect( this, SIGNAL(moved()), SLOT(notifyInstancesOnChange()) );
  connect( this, SIGNAL(triggerRefresh()), SLOT(refresh()) );
>>>>>>> aaa8478f

  connect( kmkernel->folderMgr(), SIGNAL(changed()), SLOT(initializeFavorites()) );
  connect( kmkernel->dimapFolderMgr(), SIGNAL(changed()), SLOT(initializeFavorites()) );
  connect( kmkernel->imapFolderMgr(), SIGNAL(changed()), SLOT(initializeFavorites()) );
  connect( kmkernel->searchFolderMgr(), SIGNAL(changed()), SLOT(initializeFavorites()) );

  connect( kmkernel->folderMgr(), SIGNAL(folderRemoved(KMFolder*)), SLOT(folderRemoved(KMFolder*)) );
  connect( kmkernel->dimapFolderMgr(), SIGNAL(folderRemoved(KMFolder*)), SLOT(folderRemoved(KMFolder*)) );
  connect( kmkernel->imapFolderMgr(), SIGNAL(folderRemoved(KMFolder*)), SLOT(folderRemoved(KMFolder*)) );
  connect( kmkernel->searchFolderMgr(), SIGNAL(folderRemoved(KMFolder*)), SLOT(folderRemoved(KMFolder*)) );

  QFont f = font();
  f.setItalic( true );
  setFont( f );

<<<<<<< HEAD
=======
  new FolderViewToolTip( this );

>>>>>>> aaa8478f
  mInstances.append( this );
}

FavoriteFolderView::~FavoriteFolderView()
{
<<<<<<< HEAD
  mInstances.removeAll( this );
=======
  mInstances.remove( this );
>>>>>>> aaa8478f
}

void FavoriteFolderView::readConfig()
{
  mReadingConfig = true;
  clear();
  QList<int> folderIds = GlobalSettings::self()->favoriteFolderIds();
  QStringList folderNames = GlobalSettings::self()->favoriteFolderNames();
  Q3ListViewItem *afterItem = 0;
  for ( int i = 0; i < folderIds.count(); ++i ) {
    KMFolder *folder = kmkernel->folderMgr()->findById( folderIds[i] );
    if ( !folder )
      folder = kmkernel->imapFolderMgr()->findById( folderIds[i] );
    if ( !folder )
      folder = kmkernel->dimapFolderMgr()->findById( folderIds[i] );
    if ( !folder )
      folder = kmkernel->searchFolderMgr()->findById( folderIds[i] );
    QString name;
    if ( folderNames.count() > i )
      name = folderNames[i];
    afterItem = addFolder( folder, name, afterItem );
  }
  if ( firstChild() )
    ensureItemVisible( firstChild() );

  // folder tree is not yet populated at this point
  QTimer::singleShot( 0, this, SLOT(initializeFavorites()) );

  readColorConfig();
  mReadingConfig = false;
}

void FavoriteFolderView::writeConfig()
{
  QList<int> folderIds;
  QStringList folderNames;
  for ( Q3ListViewItemIterator it( this ); it.current(); ++it ) {
    KMFolderTreeItem *fti = static_cast<KMFolderTreeItem*>( it.current() );
    folderIds << fti->folder()->id();
    folderNames << fti->text( 0 );
  }
  GlobalSettings::self()->setFavoriteFolderIds( folderIds );
  GlobalSettings::self()->setFavoriteFolderNames( folderNames );
}

bool FavoriteFolderView::acceptDrag(QDropEvent * e) const
{
  KMFolderTree *ft = mainWidget()->folderTree();
  assert( ft );
  if ( e->provides( "application/x-qlistviewitem" ) &&
       (e->source() == ft->viewport() || e->source() == viewport() ) )
    return true;
  return FolderTreeBase::acceptDrag( e );
}

KMFolderTreeItem* FavoriteFolderView::addFolder(KMFolder * folder, const QString &name, Q3ListViewItem *after)
{
  if ( !folder )
    return 0;
  KMFolderTreeItem *item = new FavoriteFolderViewItem( this, name.isEmpty() ? folder->label() : name, folder );
  if ( after )
    item->moveItem( after );
  else
    item->moveItem( lastItem() );
  ensureItemVisible( item );
<<<<<<< HEAD
=======
  insertIntoFolderToItemMap( folder, item );
>>>>>>> aaa8478f
  notifyInstancesOnChange();
  return item;
}

void FavoriteFolderView::selectionChanged()
{
  KMFolderTreeItem *fti = static_cast<KMFolderTreeItem*>( selectedItem() );
  if ( !fti )
    return;
  KMFolderTree *ft = mainWidget()->folderTree();
  assert( ft );
  ft->showFolder( fti->folder() );

  if ( !fti->folder() || !fti->folder()->storage() )
    return;
  switch ( fti->folder()->storage()->contentsType() ) {
    case KMail::ContentsTypeContact:
      KAddrBookExternal::openAddressBook( this );
      break;
    case KMail::ContentsTypeNote:
    {
      QByteArray arg;
      QDataStream s( arg, IO_WriteOnly );
      s << QString( "kontact_knotesplugin" );
      kapp->dcopClient()->send( "kontact", "KontactIface", "selectPlugin(QString)", arg );
      break;
    }
    case KMail::ContentsTypeCalendar:
    case KMail::ContentsTypeTask:
    case KMail::ContentsTypeJournal:
    {
      KMail::KorgHelper::ensureRunning();
      QByteArray arg;
      QDataStream s( arg, IO_WriteOnly );
      switch ( fti->folder()->storage()->contentsType() ) {
        case KMail::ContentsTypeCalendar:
          s << QString( "kontact_korganizerplugin" ); break;
        case KMail::ContentsTypeTask:
          s << QString( "kontact_todoplugin" ); break;
        case KMail::ContentsTypeJournal:
          s << QString( "kontact_journalplugin" ); break;
        default: assert( false );
      }
      kapp->dcopClient()->send( "kontact", "KontactIface", "selectPlugin(QString)", arg );
      break;
    }
    default: break;
  }
}

void FavoriteFolderView::itemClicked(Q3ListViewItem * item)
{
  if ( item && !item->isSelected() )
    item->setSelected( true );
  item->repaint();
}

void FavoriteFolderView::folderTreeSelectionChanged(KMFolder * folder)
{
  blockSignals( true );
  bool found = false;
  for ( Q3ListViewItemIterator it( this ); it.current(); ++it ) {
    KMFolderTreeItem *fti = static_cast<KMFolderTreeItem*>( it.current() );
    if ( fti->folder() == folder && !fti->isSelected() ) {
      fti->setSelected( true );
      setCurrentItem( fti );
      ensureItemVisible( fti );
      fti->repaint();
      found = true;
    } else if ( fti->folder() != folder && fti->isSelected() ) {
      fti->setSelected( false );
      fti->repaint();
    }
  }
  blockSignals( false );
  if ( !found ) {
    clearSelection();
    setSelectionMode( Q3ListView::NoSelection );
    setSelectionMode( Q3ListView::Single );
  }
}

void FavoriteFolderView::folderRemoved(KMFolder * folder)
{
  QList<KMFolderTreeItem *> delItems;
  for ( Q3ListViewItemIterator it( this ); it.current(); ++it ) {
    KMFolderTreeItem *fti = static_cast<KMFolderTreeItem*>( it.current() );
    if ( fti->folder() == folder )
      delItems << fti;
    if ( fti == mContextMenuItem )
      mContextMenuItem = 0;
  }
  for ( int i = 0; i < delItems.count(); ++i )
    delete delItems[i];
  removeFromFolderToItemMap(folder);
}

void FavoriteFolderView::dropped(QDropEvent * e, Q3ListViewItem * after)
{
<<<<<<< HEAD
  Q3ListViewItem* afterItem = after;
=======
  QListViewItem* afterItem = after;
>>>>>>> aaa8478f
  KMFolderTree *ft = mainWidget()->folderTree();
  assert( ft );
  if ( e->source() == ft->viewport() && e->provides( "application/x-qlistviewitem" ) ) {
    for ( Q3ListViewItemIterator it( ft ); it.current(); ++it ) {
      if ( !it.current()->isSelected() )
        continue;
      KMFolderTreeItem *fti = static_cast<KMFolderTreeItem*>( it.current() );
      if ( !fti->folder() )
        continue;
      afterItem = addFolder( fti->folder(), prettyName( fti ), afterItem );
    }
    e->accept();
  }
}

void FavoriteFolderView::contextMenu(Q3ListViewItem * item, const QPoint & point)
{
  KMFolderTree *ft = mainWidget()->folderTree();
  assert( ft );
  KMFolderTreeItem *fti = static_cast<KMFolderTreeItem*>( item );
  mContextMenuItem = fti;
  KMenu contextMenu;
  if ( fti && fti->folder() ) {
<<<<<<< HEAD
    contextMenu.addAction( SmallIcon( "edit-delete" ), i18n( "Remove From Favorites" ),
                           this, SLOT( removeFolder() ) );
    contextMenu.addAction( SmallIcon( "edit-rename" ), i18n( "Rename Favorite" ),
                           this, SLOT( renameFolder() ) );
    contextMenu.addSeparator();

    contextMenu.addAction( mainWidget()->action( "mark_all_as_read" ) );
    if ( fti->folder()->folderType() == KMFolderTypeImap
         || fti->folder()->folderType() == KMFolderTypeCachedImap ) {
      contextMenu.addAction( mainWidget()->action( "refresh_folder" ) );
    }

    if ( fti->folder()->isMailingListEnabled() )
      contextMenu.addAction( mainWidget()->action( "post_message" ) );

    contextMenu.addAction( SmallIcon( "configure-shortcuts" ), i18n( "&Assign Shortcut..." ),
                           fti, SLOT( assignShortcut() ) );
    contextMenu.addAction( i18n( "Expire..." ), fti, SLOT(slotShowExpiryProperties()) );
    contextMenu.addAction( mainWidget()->action( "modify" ) );
=======
    contextMenu.insertItem( SmallIconSet("editdelete"), i18n("Remove From Favorites"),
                            this, SLOT(removeFolder()) );
    contextMenu.insertItem( SmallIconSet("edit"), i18n("Rename Favorite"), this, SLOT(renameFolder()) );
    contextMenu.insertSeparator();

    mainWidget()->action("mark_all_as_read")->plug( &contextMenu );
    if ( fti->folder()->folderType() == KMFolderTypeImap || fti->folder()->folderType() == KMFolderTypeCachedImap )
      mainWidget()->action("refresh_folder")->plug( &contextMenu );
    if ( fti->folder()->isMailingListEnabled() )
      mainWidget()->action("post_message")->plug( &contextMenu );

    contextMenu.insertItem( SmallIconSet("configure_shortcuts"), i18n("&Assign Shortcut..."), fti, SLOT(assignShortcut()) );
    contextMenu.insertItem( i18n("Expire..."), fti, SLOT(slotShowExpiryProperties()) );
    mainWidget()->action("modify")->plug( &contextMenu );
>>>>>>> aaa8478f
  } else {
    contextMenu.addAction( SmallIcon( "bookmark-new" ), i18n( "Add Favorite Folder..." ),
                           this, SLOT( addFolder() ) );
  }
  contextMenu.exec( point );
}

//Port the code below to QTreeWidgetItem::setToolTip() once the folder tree stuff
//is based on QTreeWidget. --tmcguire
#ifdef __GNUC__
#warning Port me!
#endif
bool FavoriteFolderView::event( QEvent * /*e*/ )
{
  return true;/*
  if ( e->type() == QEvent::ToolTip ) {
    QHelpEvent *he = static_cast<QHelpEvent *>( e );

    FavoriteFolderViewItem *item = static_cast<FavoriteFolderViewItem*>( itemAt( he->pos() ) );
    if  ( !item )
      return FolderTreeBase::event( e );
    const QRect iRect = itemRect( item );
    if ( !iRect.isValid() )
      return FolderTreeBase::event( e );
    const QRect headerRect = header()->sectionRect( 0 );
    if ( !headerRect.isValid() )
      return FolderTreeBase::event( e );

    QString tipText = i18n("<qt><b>%1</b><br>Total: %2<br>Unread: %3<br>Size: %4",
        item->folder()->prettyUrl().replace( " ", "&nbsp;" ),
        item->totalCount() < 0 ? "-" : QString::number( item->totalCount() ),
        item->unreadCount() < 0 ? "-" : QString::number( item->unreadCount() ),
        KIO::convertSize( item->folderSize() ) );
    QRect validIn( headerRect.left(), iRect.top(), headerRect.width(), iRect.height() );
    QToolTip::showText( he->pos(), tipText, this, validIn );
    return true;
  } else {
    return FolderTreeBase::event( e );
  }*/
}

void FavoriteFolderView::removeFolder()
{
  delete mContextMenuItem;
  mContextMenuItem = 0;
  notifyInstancesOnChange();
}

void FavoriteFolderView::initializeFavorites()
{
<<<<<<< HEAD
  QList<int> seenInboxes = GlobalSettings::self()->favoriteFolderViewSeenInboxes();
=======
  QValueList<int> seenInboxes = GlobalSettings::self()->favoriteFolderViewSeenInboxes();
>>>>>>> aaa8478f
  KMFolderTree *ft = mainWidget()->folderTree();
  assert( ft );
  for ( Q3ListViewItemIterator it( ft ); it.current(); ++it ) {
    KMFolderTreeItem *fti = static_cast<KMFolderTreeItem*>( it.current() );
    if ( fti->type() == KFolderTreeItem::Inbox && fti->folder() && !seenInboxes.contains( fti->folder()->id() ) ) {
      seenInboxes.append( fti->folder()->id() );
      if ( fti->folder() == kmkernel->inboxFolder() && hideLocalInbox() )
        continue;
      if ( kmkernel->iCalIface().hideResourceFolder( fti->folder() ) )
        continue;
      addFolder( fti->folder(), prettyName( fti ) );
    }
  }
  GlobalSettings::self()->setFavoriteFolderViewSeenInboxes( seenInboxes );
}

void FavoriteFolderView::renameFolder()
{
  if ( !mContextMenuItem )
    return;
  bool ok;
  QString name = KInputDialog::getText( i18n("Rename Favorite"), i18n("Name"), mContextMenuItem->text( 0 ), &ok, this );
  if ( !ok )
    return;
  mContextMenuItem->setText( 0, name );
  notifyInstancesOnChange();
}

QString FavoriteFolderView::prettyName(KMFolderTreeItem * fti)
{
  assert( fti );
  assert( fti->folder() );
  QString name = fti->folder()->label();
  Q3ListViewItem *accountFti = fti;
  while ( accountFti->parent() )
    accountFti = accountFti->parent();
  if ( fti->type() == KFolderTreeItem::Inbox ) {
    if ( fti->protocol() == KFolderTreeItem::Local || fti->protocol() == KFolderTreeItem::NONE ) {
      name = i18n( "Local Inbox" );
    } else {
      name = i18n( "Inbox of %1", accountFti->text( 0 ) );
    }
  } else {
    if ( fti->protocol() != KFolderTreeItem::Local && fti->protocol() != KFolderTreeItem::NONE ) {
      name = i18n( "%1 on %2", fti->text( 0 ), accountFti->text( 0 ) );
    } else {
      name = i18n( "%1 (local)", fti->text( 0 ) );
    }
  }
  return name;
}

void FavoriteFolderView::contentsDragEnterEvent(QDragEnterEvent * e)
{
  if ( e->provides( "application/x-qlistviewitem" ) ) {
    setDropVisualizer( true );
    setDropHighlighter( false );
  } else if ( e->mimeData()->hasFormat( KPIM::MailList::mimeDataType() ) ) {
    setDropVisualizer( false );
    setDropHighlighter( true );
  } else {
    setDropVisualizer( false );
    setDropHighlighter( false );
  }
  FolderTreeBase::contentsDragEnterEvent( e );
}

void FavoriteFolderView::readColorConfig()
{
  FolderTreeBase::readColorConfig();
  // Custom/System color support
  KConfigGroup cg = KMKernel::config()->group( "Reader" );
  QColor c = KColorScheme( QPalette::Normal, KColorScheme::View ).background(
                           KColorScheme::AlternateBackground ).color();
  if ( !cg.readEntry( "defaultColors", true ) )
    mPaintInfo.colBack = cg.readEntry( "AltBackgroundColor", c );
  else
    mPaintInfo.colBack = c;

  QPalette newPal = palette();
  newPal.setColor( QColorGroup::Base, mPaintInfo.colBack );
  setPalette( newPal );
}

void FavoriteFolderView::addFolder()
{
  FolderSelectionDialog dlg( mainWidget(), i18n("Add Favorite Folder"), false );
  if ( dlg.exec() != QDialog::Accepted )
    return;
  KMFolder *folder = dlg.folder();
  if ( !folder )
    return;
  KMFolderTreeItem *fti = findFolderTreeItem( folder );
  addFolder( folder, fti ? prettyName( fti ) : folder->label() );
}

KMFolderTreeItem * FavoriteFolderView::findFolderTreeItem(KMFolder * folder) const
{
  assert( folder );
  KMFolderTree *ft = mainWidget()->folderTree();
  assert( ft );
  for ( Q3ListViewItemIterator it( ft ); it.current(); ++it ) {
    KMFolderTreeItem *fti = static_cast<KMFolderTreeItem*>( it.current() );
    if ( fti->folder() == folder )
      return fti;
  }
  return 0;
}

void FavoriteFolderView::checkMail()
{
  bool found = false;
  for ( Q3ListViewItemIterator it( this ); it.current(); ++it ) {
    KMFolderTreeItem *fti = static_cast<KMFolderTreeItem*>( it.current() );
    if ( fti->folder()->folderType() == KMFolderTypeImap || fti->folder()->folderType() == KMFolderTypeCachedImap ) {
      if ( !found )
        if ( !kmkernel->askToGoOnline() )
          break;
      found = true;
      if ( fti->folder()->folderType() == KMFolderTypeImap ) {
        KMFolderImap *imap = static_cast<KMFolderImap*>( fti->folder()->storage() );
        imap->getAndCheckFolder();
      } else if ( fti->folder()->folderType() == KMFolderTypeCachedImap ) {
        KMFolderCachedImap* f = static_cast<KMFolderCachedImap*>( fti->folder()->storage() );
        f->account()->processNewMailSingleFolder( fti->folder() );
      }
    }
  }
}

void FavoriteFolderView::notifyInstancesOnChange()
{
  if ( mReadingConfig )
    return;
  writeConfig();
<<<<<<< HEAD
  for ( QList<FavoriteFolderView*>::ConstIterator it = mInstances.begin(); it != mInstances.end(); ++it ) {
=======
  for ( QValueList<FavoriteFolderView*>::ConstIterator it = mInstances.begin(); it != mInstances.end(); ++it ) {
>>>>>>> aaa8478f
    if ( (*it) == this || (*it)->mReadingConfig )
      continue;
    (*it)->readConfig();
  }
}

<<<<<<< HEAD
=======
void FavoriteFolderView::refresh()
{
  for ( QListViewItemIterator it( this ) ; it.current() ; ++it ) {
    KMFolderTreeItem* fti = static_cast<KMFolderTreeItem*>(it.current());
    if (!fti || !fti->folder())
      continue;
    fti->repaint();
  }
  update();
}

>>>>>>> aaa8478f
#include "favoritefolderview.moc"<|MERGE_RESOLUTION|>--- conflicted
+++ resolved
@@ -27,17 +27,12 @@
 #include "kmfolderimap.h"
 #include "kmfoldercachedimap.h"
 #include "kmacctcachedimap.h"
-#include "folderviewtooltip.h"
 #include "korghelper.h"
 
 #include <libkdepim/maillistdrag.h>
-#include <libkdepim/kaddrbook.h>
-
-<<<<<<< HEAD
+#include <libkdepim/kaddrbookexternal.h>
+
 #include <kcolorscheme.h>
-=======
-#include <dcopclient.h>
->>>>>>> aaa8478f
 #include <kdebug.h>
 #include <kglobalsettings.h>
 #include <kiconloader.h>
@@ -46,14 +41,9 @@
 #include <kmenu.h>
 #include <kio/global.h>
 
-<<<<<<< HEAD
 //#include <QHelpEvent>
 #include <QtCore/QTimer>
 #include <QtGui/QToolTip>
-=======
-#include <qheader.h>
-#include <qtimer.h>
->>>>>>> aaa8478f
 
 #include <cassert>
 
@@ -73,15 +63,13 @@
   connect( folder, SIGNAL(msgRemoved(KMFolder*)), SLOT(updateCount()) );
   connect( folder, SIGNAL(folderSizeChanged( KMFolder* )), SLOT(updateCount()) );
 
-  QTimer::singleShot( 0, this, SLOT(updateCount()) );
-
+  updateCount();
   if ( unreadCount() > 0 )
     setPixmap( 0, unreadIcon( iconSize() ) );
   else
     setPixmap( 0, normalIcon( iconSize() ) );
 }
 
-<<<<<<< HEAD
 void FavoriteFolderViewItem::updateCount()
 {
   // FIXME: share with KMFolderTree
@@ -131,8 +119,6 @@
   }
 }
 
-=======
->>>>>>> aaa8478f
 void FavoriteFolderViewItem::nameChanged()
 {
   QString txt = text( 0 );
@@ -141,13 +127,9 @@
   mOldName = folder()->label();
 }
 
-QValueList<FavoriteFolderView*> FavoriteFolderView::mInstances;
-
-<<<<<<< HEAD
+
 QList<FavoriteFolderView*> FavoriteFolderView::mInstances;
 
-=======
->>>>>>> aaa8478f
 FavoriteFolderView::FavoriteFolderView( KMMainWidget *mainWidget, QWidget * parent) :
     FolderTreeBase( mainWidget, parent ),
     mContextMenuItem( 0 ),
@@ -165,20 +147,11 @@
   setShowSortIndicator( false );
 
   connect( this, SIGNAL(selectionChanged()), SLOT(selectionChanged()) );
-<<<<<<< HEAD
   connect( this, SIGNAL(clicked(Q3ListViewItem*)), SLOT(itemClicked(Q3ListViewItem*)) );
   connect( this, SIGNAL(dropped(QDropEvent*,Q3ListViewItem*)), SLOT(dropped(QDropEvent*,Q3ListViewItem*)) );
   connect( this, SIGNAL(contextMenuRequested(Q3ListViewItem*, const QPoint &, int)),
            SLOT(contextMenu(Q3ListViewItem*,const QPoint&)) );
   connect( this, SIGNAL(moved()), SLOT(notifyInstancesOnChange()) );
-=======
-  connect( this, SIGNAL(clicked(QListViewItem*)), SLOT(itemClicked(QListViewItem*)) );
-  connect( this, SIGNAL(dropped(QDropEvent*,QListViewItem*)), SLOT(dropped(QDropEvent*,QListViewItem*)) );
-  connect( this, SIGNAL(contextMenuRequested(QListViewItem*, const QPoint &, int)),
-           SLOT(contextMenu(QListViewItem*,const QPoint&)) );
-  connect( this, SIGNAL(moved()), SLOT(notifyInstancesOnChange()) );
-  connect( this, SIGNAL(triggerRefresh()), SLOT(refresh()) );
->>>>>>> aaa8478f
 
   connect( kmkernel->folderMgr(), SIGNAL(changed()), SLOT(initializeFavorites()) );
   connect( kmkernel->dimapFolderMgr(), SIGNAL(changed()), SLOT(initializeFavorites()) );
@@ -194,21 +167,12 @@
   f.setItalic( true );
   setFont( f );
 
-<<<<<<< HEAD
-=======
-  new FolderViewToolTip( this );
-
->>>>>>> aaa8478f
   mInstances.append( this );
 }
 
 FavoriteFolderView::~FavoriteFolderView()
 {
-<<<<<<< HEAD
   mInstances.removeAll( this );
-=======
-  mInstances.remove( this );
->>>>>>> aaa8478f
 }
 
 void FavoriteFolderView::readConfig()
@@ -274,10 +238,6 @@
   else
     item->moveItem( lastItem() );
   ensureItemVisible( item );
-<<<<<<< HEAD
-=======
-  insertIntoFolderToItemMap( folder, item );
->>>>>>> aaa8478f
   notifyInstancesOnChange();
   return item;
 }
@@ -290,38 +250,46 @@
   KMFolderTree *ft = mainWidget()->folderTree();
   assert( ft );
   ft->showFolder( fti->folder() );
-
+  handleGroupwareFolder( fti );
+}
+
+static void selectKontactPlugin( const QString &plugin )
+{
+  QDBusInterface *kontact = new QDBusInterface( "org.kde.kontact",
+      "/KontactInterface", "org.kde.kontact.KontactInterface",
+       QDBusConnection::sessionBus() );
+  if ( kontact->isValid() )
+    kontact->call( "selectPlugin", plugin );
+  delete kontact;
+}
+
+void FavoriteFolderView::handleGroupwareFolder( KMFolderTreeItem *fti )
+{
   if ( !fti->folder() || !fti->folder()->storage() )
     return;
   switch ( fti->folder()->storage()->contentsType() ) {
     case KMail::ContentsTypeContact:
-      KAddrBookExternal::openAddressBook( this );
+      KPIM::KAddrBookExternal::openAddressBook( this );
       break;
     case KMail::ContentsTypeNote:
-    {
-      QByteArray arg;
-      QDataStream s( arg, IO_WriteOnly );
-      s << QString( "kontact_knotesplugin" );
-      kapp->dcopClient()->send( "kontact", "KontactIface", "selectPlugin(QString)", arg );
+      selectKontactPlugin( "kontact_knotesplugin" );
       break;
-    }
     case KMail::ContentsTypeCalendar:
     case KMail::ContentsTypeTask:
     case KMail::ContentsTypeJournal:
     {
       KMail::KorgHelper::ensureRunning();
-      QByteArray arg;
-      QDataStream s( arg, IO_WriteOnly );
+      QString plugin;
       switch ( fti->folder()->storage()->contentsType() ) {
         case KMail::ContentsTypeCalendar:
-          s << QString( "kontact_korganizerplugin" ); break;
+          plugin = QLatin1String( "kontact_korganizerplugin" ); break;
         case KMail::ContentsTypeTask:
-          s << QString( "kontact_todoplugin" ); break;
+          plugin = QLatin1String( "kontact_todoplugin" ); break;
         case KMail::ContentsTypeJournal:
-          s << QString( "kontact_journalplugin" ); break;
+          plugin = QLatin1String( "kontact_journalplugin" ); break;
         default: assert( false );
       }
-      kapp->dcopClient()->send( "kontact", "KontactIface", "selectPlugin(QString)", arg );
+      selectKontactPlugin( plugin );
       break;
     }
     default: break;
@@ -333,6 +301,7 @@
   if ( item && !item->isSelected() )
     item->setSelected( true );
   item->repaint();
+  handleGroupwareFolder( static_cast<KMFolderTreeItem*>( item ) );
 }
 
 void FavoriteFolderView::folderTreeSelectionChanged(KMFolder * folder)
@@ -372,16 +341,11 @@
   }
   for ( int i = 0; i < delItems.count(); ++i )
     delete delItems[i];
-  removeFromFolderToItemMap(folder);
 }
 
 void FavoriteFolderView::dropped(QDropEvent * e, Q3ListViewItem * after)
 {
-<<<<<<< HEAD
   Q3ListViewItem* afterItem = after;
-=======
-  QListViewItem* afterItem = after;
->>>>>>> aaa8478f
   KMFolderTree *ft = mainWidget()->folderTree();
   assert( ft );
   if ( e->source() == ft->viewport() && e->provides( "application/x-qlistviewitem" ) ) {
@@ -405,7 +369,6 @@
   mContextMenuItem = fti;
   KMenu contextMenu;
   if ( fti && fti->folder() ) {
-<<<<<<< HEAD
     contextMenu.addAction( SmallIcon( "edit-delete" ), i18n( "Remove From Favorites" ),
                            this, SLOT( removeFolder() ) );
     contextMenu.addAction( SmallIcon( "edit-rename" ), i18n( "Rename Favorite" ),
@@ -425,22 +388,6 @@
                            fti, SLOT( assignShortcut() ) );
     contextMenu.addAction( i18n( "Expire..." ), fti, SLOT(slotShowExpiryProperties()) );
     contextMenu.addAction( mainWidget()->action( "modify" ) );
-=======
-    contextMenu.insertItem( SmallIconSet("editdelete"), i18n("Remove From Favorites"),
-                            this, SLOT(removeFolder()) );
-    contextMenu.insertItem( SmallIconSet("edit"), i18n("Rename Favorite"), this, SLOT(renameFolder()) );
-    contextMenu.insertSeparator();
-
-    mainWidget()->action("mark_all_as_read")->plug( &contextMenu );
-    if ( fti->folder()->folderType() == KMFolderTypeImap || fti->folder()->folderType() == KMFolderTypeCachedImap )
-      mainWidget()->action("refresh_folder")->plug( &contextMenu );
-    if ( fti->folder()->isMailingListEnabled() )
-      mainWidget()->action("post_message")->plug( &contextMenu );
-
-    contextMenu.insertItem( SmallIconSet("configure_shortcuts"), i18n("&Assign Shortcut..."), fti, SLOT(assignShortcut()) );
-    contextMenu.insertItem( i18n("Expire..."), fti, SLOT(slotShowExpiryProperties()) );
-    mainWidget()->action("modify")->plug( &contextMenu );
->>>>>>> aaa8478f
   } else {
     contextMenu.addAction( SmallIcon( "bookmark-new" ), i18n( "Add Favorite Folder..." ),
                            this, SLOT( addFolder() ) );
@@ -491,11 +438,7 @@
 
 void FavoriteFolderView::initializeFavorites()
 {
-<<<<<<< HEAD
   QList<int> seenInboxes = GlobalSettings::self()->favoriteFolderViewSeenInboxes();
-=======
-  QValueList<int> seenInboxes = GlobalSettings::self()->favoriteFolderViewSeenInboxes();
->>>>>>> aaa8478f
   KMFolderTree *ft = mainWidget()->folderTree();
   assert( ft );
   for ( Q3ListViewItemIterator it( ft ); it.current(); ++it ) {
@@ -631,29 +574,11 @@
   if ( mReadingConfig )
     return;
   writeConfig();
-<<<<<<< HEAD
   for ( QList<FavoriteFolderView*>::ConstIterator it = mInstances.begin(); it != mInstances.end(); ++it ) {
-=======
-  for ( QValueList<FavoriteFolderView*>::ConstIterator it = mInstances.begin(); it != mInstances.end(); ++it ) {
->>>>>>> aaa8478f
     if ( (*it) == this || (*it)->mReadingConfig )
       continue;
     (*it)->readConfig();
   }
 }
 
-<<<<<<< HEAD
-=======
-void FavoriteFolderView::refresh()
-{
-  for ( QListViewItemIterator it( this ) ; it.current() ; ++it ) {
-    KMFolderTreeItem* fti = static_cast<KMFolderTreeItem*>(it.current());
-    if (!fti || !fti->folder())
-      continue;
-    fti->repaint();
-  }
-  update();
-}
-
->>>>>>> aaa8478f
 #include "favoritefolderview.moc"