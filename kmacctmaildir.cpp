--- conflicted
+++ resolved
@@ -196,18 +196,7 @@
   }
   if (addedOk)
   {
-<<<<<<< HEAD
-    rc = mailFolder.expunge();
-    if (rc)
-      KMessageBox::queuedMessageBox( 0, KMessageBox::Information,
-                                     i18n( "<qt>Cannot remove mail from "
-                                           "mailbox <b>%1</b>:<br>%2</qt>" )
-                                     .arg( mailFolder.location() )
-                                     .arg( strerror( rc ) ) );
-    KMBroadcastStatus::instance()->setStatusMsgTransmissionCompleted( num );
-=======
     BroadcastStatus::instance()->setStatusMsgTransmissionCompleted( num );
->>>>>>> b16e87c6
   }
   // else warning is written already
 
