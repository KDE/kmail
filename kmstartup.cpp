/*
    This file is part of KMail, the KDE mail client.
    Copyright (c) 2000 Don Sanders <sanders@kde.org>

    KMail is free software; you can redistribute it and/or modify it
    under the terms of the GNU General Public License, version 2, as
    published by the Free Software Foundation.

    KMail is distributed in the hope that it will be useful, but
    WITHOUT ANY WARRANTY; without even the implied warranty of
    MERCHANTABILITY or FITNESS FOR A PARTICULAR PURPOSE.  See the GNU
    General Public License for more details.

    You should have received a copy of the GNU General Public License
    along with this program; if not, write to the Free Software
    Foundation, Inc., 51 Franklin Street, Fifth Floor, Boston, MA  02110-1301  USA
*/


#include "kmstartup.h"

#include "kmkernel.h" //control center
#include "kcursorsaver.h"

#include <klocale.h>
#include <kcomponentdata.h>
#include <kconfig.h>
#include <kstandarddirs.h>
#include <kmessagebox.h>
#include <kcrash.h>
#include <kglobal.h>
#include <kaboutdata.h>
#include <kiconloader.h>
#include <kconfiggroup.h>

#include <QHostInfo>

#include <errno.h>
#include <sys/types.h>
#include <sys/param.h>
#include <signal.h>
#include <stdio.h>
#include <stdlib.h>
#include <unistd.h>
#include <qfile.h>

#undef Status // stupid X headers

extern "C" {

// Crash recovery signal handler
void kmsignalHandler(int sigId)
{
  kmsetSignalHandler(SIG_DFL);
  fprintf(stderr, "*** KMail got signal %d (Exiting)\n", sigId);
  // try to cleanup all windows
  if (kmkernel) kmkernel->dumpDeadLetters();
  ::exit(-1); //
}

// Crash recovery signal handler
void kmcrashHandler(int sigId)
{
  kmsetSignalHandler(SIG_DFL);
  fprintf(stderr, "*** KMail got signal %d (Crashing)\n", sigId);
  // try to cleanup all windows
  if (kmkernel) kmkernel->dumpDeadLetters();
  // Return to DrKonqi.
}
//-----------------------------------------------------------------------------


void kmsetSignalHandler(void (*handler)(int))
{
  signal(SIGKILL, handler);
  signal(SIGTERM, handler);
  signal(SIGHUP,  handler);
  KCrash::setEmergencySaveFunction(kmcrashHandler);
}

}
//-----------------------------------------------------------------------------

namespace KMail {

void checkConfigUpdates() {
  static const char * const updates[] = {
    "9",
    "3.1-update-identities",
    "3.1-use-identity-uoids",
    "3.1-new-mail-notification",
    "3.2-update-loop-on-goto-unread-settings",
    "3.1.4-dont-use-UOID-0-for-any-identity",  //krazy:exclude=spelling
    "3.2-misc",
    "3.2-moves",
    "3.3-use-ID-for-accounts",
    "3.3-update-filter-rules",
    "3.3-move-identities-to-own-file",
    "3.3-aegypten-kpgprc-to-kmailrc",
    "3.3-aegypten-kpgprc-to-libkleopatrarc",
    "3.3-aegypten-emailidentities-split-sign-encr-keys",
    "3.3-misc",
    "3.3b1-misc",
    "3.4-misc",
    "3.4a",
    "3.4b",
    "3.4.1",
    "3.5.4",
<<<<<<< HEAD
    "4.0-misc"
=======
    "3.5.7-imap-flag-migration"
>>>>>>> b4d12ce8
  };
  static const int numUpdates = sizeof updates / sizeof *updates;
  // Warning: do not remove entries in the above array, or the update-level check below will break

  KConfig * config = KMKernel::config();
  KConfigGroup startup( config, "Startup" );
  const int configUpdateLevel = startup.readEntry( "update-level", 0 );
  if ( configUpdateLevel == numUpdates ) // Optimize for the common case that everything is OK
    return;

  for ( int i = configUpdateLevel ; i < numUpdates ; ++i ) {
    config->checkUpdate( updates[i], "kmail.upd" );
  }
  startup.writeEntry( "update-level", numUpdates );
}

void lockOrDie() {
// Check and create a lock file to prevent concurrent access to kmail files
  QString appName = KGlobal::mainComponent().componentName();
  if ( appName.isEmpty() )
    appName = "kmail";

  QString programName;
  const KAboutData *about = KGlobal::mainComponent().aboutData();
  if ( about )
    programName = about->programName();
  if ( programName.isEmpty() )
    programName = i18n("KMail");

  QString lockLocation = KStandardDirs::locateLocal("data", "kmail/lock");
  KConfig config(lockLocation, KConfig::OnlyLocal);
  KConfigGroup group(&config, "");
  int oldPid = group.readEntry("pid", -1 );
  kDebug(5006) <<"oldPid=" << oldPid;
  const QString oldHostName = group.readEntry("hostname");
  const QString oldAppName = group.readEntry( "appName", appName );
  const QString oldProgramName = group.readEntry( "programName", programName );
  const QString hostName = QHostInfo::localHostName();
  bool first_instance = false;
  if ( oldPid == -1 ) {
    first_instance = true;
  } else if ( hostName == oldHostName && oldPid != getpid() ) {
    // check if the lock file is stale
#ifdef Q_OS_LINUX
    if ( ::access("/proc", X_OK ) == 0 ) {
      // On linux with /proc we can even check that
      // it's really kmail and not something else
      char path_buffer[MAXPATHLEN + 1];
      path_buffer[MAXPATHLEN] = 0;
      const QString procPath = QString( "/proc/%1/exe" ).arg( oldPid );
      const int length =
        readlink( procPath.toLatin1(), path_buffer, MAXPATHLEN );
      if ( length == -1 ) { // no such pid
        first_instance = true;
      } else {
        path_buffer[length] = '\0';
        const QString path = QFile::decodeName( path_buffer );
        kDebug(5006) << path;
        const int pos = path.lastIndexOf( '/' );
        const QString fileName = path.mid( pos + 1 );
        kDebug(5006) <<"Found process" << oldPid
                     << "running. It's:" << fileName;
        first_instance = fileName != "kmail" && fileName != "kontact";
      }
    } else
#endif
    {
      // Otherwise we just check if the other pid is currently running.
      // Not 100% correct but better safe than sorry.
      if ( kill(oldPid, 0) == -1 )
        first_instance = ( errno == ESRCH );
    }
  }

  if ( !first_instance ) {
    QString msg;
    if ( oldHostName == hostName ) {
      // this can only happen if the user is running this application on
      // different displays on the same machine. All other cases will be
      // taken care of by KUniqueApplication()
      if ( oldAppName == appName )
        msg = i18n("%1 already seems to be running on another display on "
                   "this machine. Running %2 more than once "
                   "can cause the loss of mail. You should not start %1 "
                   "unless you are sure that it is not already running.",
                   programName, programName );
              // QString::arg( st ) only replaces the first occurrence of %1
              // with st while QString::arg( s1, s2 ) replacess all occurrences
              // of %1 with s1 and all occurrences of %2 with s2. So don't
              // even think about changing the above to .arg( programName ).
      else
        msg = i18n("%1 seems to be running on another display on this "
                   "machine. Running %1 and %2 at the same "
                   "time can cause the loss of mail. You should not start %2 "
                   "unless you are sure that %1 is not running.",
                   oldProgramName, programName );
    }
    else {
      if ( oldAppName == appName )
        msg = i18n("%1 already seems to be running on %2. Running %1 more "
                   "than once can cause the loss of mail. You should not "
                   "start %1 on this computer unless you are sure that it is "
                   "not already running on %2.",
                   programName, oldHostName );
      else
        msg = i18n("%1 seems to be running on %3. Running %1 and %2 at the "
                   "same time can cause the loss of mail. You should not "
                   "start %2 on this computer unless you are sure that %1 is "
                   "not running on %3.",
                    oldProgramName, programName, oldHostName );
    }

    KCursorSaver idle( KBusyPtr::idle() );
    if ( KMessageBox::No ==
         KMessageBox::warningYesNo( 0, msg, QString(),
                                    KGuiItem(i18n("Start %1", programName )),
                                    KGuiItem(i18n("Exit")) ) ) {
      exit(1);
    }
  }

  group.writeEntry("pid", getpid());
  group.writeEntry("hostname", hostName);
  group.writeEntry( "appName", appName );
  group.writeEntry( "programName", programName );
  group.sync();
}

void insertLibraryCataloguesAndIcons() {
  static const char * const catalogues[] = {
    "libkdepim",
    "libksieve",
    "libkleopatra",
    "libkmime"
  };

  KLocale * l = KGlobal::locale();
  KIconLoader * il = KIconLoader::global();
  for ( unsigned int i = 0 ; i < sizeof catalogues / sizeof *catalogues ; ++i ) {
    l->insertCatalog( catalogues[i] );
    il->addAppDir( catalogues[i] );
  }

}

void cleanup()
{
  const QString lockLocation = KStandardDirs::locateLocal("data", "kmail/lock");
  KConfig config(lockLocation, KConfig::OnlyLocal);
  KConfigGroup group(&config, "");
  group.writeEntry("pid", -1);
  group.sync();
}
}<|MERGE_RESOLUTION|>--- conflicted
+++ resolved
@@ -106,11 +106,8 @@
     "3.4b",
     "3.4.1",
     "3.5.4",
-<<<<<<< HEAD
+    "3.5.7-imap-flag-migration",
     "4.0-misc"
-=======
-    "3.5.7-imap-flag-migration"
->>>>>>> b4d12ce8
   };
   static const int numUpdates = sizeof updates / sizeof *updates;
   // Warning: do not remove entries in the above array, or the update-level check below will break
