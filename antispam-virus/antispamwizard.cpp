/*
    This file is part of KMail.
    Copyright (c) 2003 Andreas Gungl <a.gungl@gmx.de>

    KMail is free software; you can redistribute it and/or modify it
    under the terms of the GNU General Public License, version 2, as
    published by the Free Software Foundation.

    KMail is distributed in the hope that it will be useful, but
    WITHOUT ANY WARRANTY; without even the implied warranty of
    MERCHANTABILITY or FITNESS FOR A PARTICULAR PURPOSE.  See the GNU
    General Public License for more details.

    You should have received a copy of the GNU General Public License
    along with this program; if not, write to the Free Software
    Foundation, Inc., 51 Franklin Street, Fifth Floor, Boston, MA  02110-1301  USA

    In addition, as a special exception, the copyright holders give
    permission to link the code of this program with any edition of
    the Qt library by Trolltech AS, Norway (or with modified versions
    of Qt that use the same license as Qt), and distribute linked
    combinations including the two.  You must obey the GNU General
    Public License in all respects for all of the code used other than
    Qt.  If you modify this file, you may extend this exception to
    your version of the file, but you are not obligated to do so.  If
    you do not wish to do so, delete this exception statement from
    your version.
*/

#include "antispamwizard.h"
#ifndef QT_NO_CURSOR
#include "messageviewer/utils/kcursorsaver.h"
#endif
#include "kmkernel.h"
#include "kmmainwin.h"
#include "folderrequester.h"
#include "foldertreewidget.h"
#include "foldertreeview.h"
#include "foldertreewidgetproxymodel.h"
#include "mailcommon/pop3settings.h"
#include "mailcommon/util/mailutil.h"
#include "pimcommon/imapresourcesettings.h"
#include "mailcommon/kernel/mailkernel.h"
#include "mailcommon/filter/mailfilter.h"
#include "mailcommon/filter/filteractions/filteraction.h"
#include "mailcommon/filter/filteractions/filteractiondict.h"
#include "mailcommon/filter/filtermanager.h"

#include "pimcommon/util/pimutil.h"

#include <AkonadiCore/AgentInstance>

#include "kmail_debug.h"
#include <QDialog>
#include <kiconloader.h>
#include <KLocalizedString>
#include <KProcess>
#include <ktoolinvocation.h>
#include <kconfiggroup.h>

#include <QLabel>
#include <QTextEdit>
#include <QTimer>
#include <QGridLayout>
#include <QHBoxLayout>
#include <QBoxLayout>
#include <QVBoxLayout>
#include <QCheckBox>
#include <QListWidget>
#include <KHelpClient>
#include <QPushButton>
#include <KConfigGroup>
using namespace KMail;
using namespace MailCommon;

AntiSpamWizard::AntiSpamWizard(WizardMode mode,
                               QWidget *parent)
    : KAssistantDialog(parent),
      mInfoPage(0),
      mSpamRulesPage(0),
      mVirusRulesPage(0),
      mSummaryPage(0),
      mMode(mode)
{
    // read the configuration for the anti-spam tools
    ConfigReader reader(mMode, mToolList);
    reader.readAndMergeConfig();
    mToolList = reader.getToolList();

#ifndef NDEBUG
    if (mMode == AntiSpam) {
        qCDebug(KMAIL_LOG) << endl << "Considered anti-spam tools:";
    } else {
        qCDebug(KMAIL_LOG) << endl << "Considered anti-virus tools:";
    }
    QList<SpamToolConfig>::ConstIterator end(mToolList.constEnd());
    for (QList<SpamToolConfig>::ConstIterator it = mToolList.constBegin();
            it != end; ++it) {
        qCDebug(KMAIL_LOG) << "Predefined tool:" << (*it).getId();
        qCDebug(KMAIL_LOG) << "Config version:" << (*it).getVersion();
        qCDebug(KMAIL_LOG) << "Selection priority:" << (*it).getPrio();
        qCDebug(KMAIL_LOG) << "Displayed name:" << (*it).getVisibleName();
        qCDebug(KMAIL_LOG) << "Executable:" << (*it).getExecutable();
        qCDebug(KMAIL_LOG) << "WhatsThis URL:" << (*it).getWhatsThisText();
        qCDebug(KMAIL_LOG) << "Filter name:" << (*it).getFilterName();
        qCDebug(KMAIL_LOG) << "Detection command:" << (*it).getDetectCmd();
        qCDebug(KMAIL_LOG) << "Learn spam command:" << (*it).getSpamCmd();
        qCDebug(KMAIL_LOG) << "Learn ham command:" << (*it).getHamCmd();
        qCDebug(KMAIL_LOG) << "Detection header:" << (*it).getDetectionHeader();
        qCDebug(KMAIL_LOG) << "Detection pattern:" << (*it).getDetectionPattern();
        qCDebug(KMAIL_LOG) << "Use as RegExp:" << (*it).isUseRegExp();
        qCDebug(KMAIL_LOG) << "Supports Bayes Filter:" << (*it).useBayesFilter();
        qCDebug(KMAIL_LOG) << "Type:" << (*it).getType();
    }
#endif

    const bool isAntiSpam = (mMode == AntiSpam);
    setWindowTitle(isAntiSpam  ? i18n("Anti-Spam Wizard")
                   : i18n("Anti-Virus Wizard"));
    mInfoPage = new ASWizInfoPage(mMode, 0, QString());
    mInfoPageItem = addPage(mInfoPage,
                            isAntiSpam
                            ? i18n("Welcome to the KMail Anti-Spam Wizard")
                            : i18n("Welcome to the KMail Anti-Virus Wizard"));
    connect(mInfoPage, &ASWizInfoPage::selectionChanged, this, &AntiSpamWizard::checkProgramsSelections);

    if (isAntiSpam) {
        mSpamRulesPage = new ASWizSpamRulesPage(0, QString());
        mSpamRulesPageItem = addPage(mSpamRulesPage, i18n("Options to fine-tune the handling of spam messages"));
        connect(mSpamRulesPage, &ASWizSpamRulesPage::selectionChanged, this, &AntiSpamWizard::slotBuildSummary);

        mSummaryPage = new ASWizSummaryPage(0, QString());
        mSummaryPageItem = addPage(mSummaryPage, i18n("Summary of changes to be made by this wizard"));
    } else {
        mVirusRulesPage = new ASWizVirusRulesPage(0, QString());
        mVirusRulesPageItem = addPage(mVirusRulesPage, i18n("Options to fine-tune the handling of virus messages"));
        connect(mVirusRulesPage, &ASWizVirusRulesPage::selectionChanged, this, &AntiSpamWizard::checkVirusRulesSelections);
    }

    connect(button(QDialogButtonBox::Help), &QPushButton::clicked, this, &AntiSpamWizard::slotHelpClicked);

    QTimer::singleShot(0, this, SLOT(checkToolAvailability()));
}

void AntiSpamWizard::accept()
{
    if (mSpamRulesPage) {
        qCDebug(KMAIL_LOG) << "Folder name for messages classified as spam is"
                           << mSpamRulesPage->selectedSpamCollectionId();
        qCDebug(KMAIL_LOG) << "Folder name for messages classified as unsure is"
                           << mSpamRulesPage->selectedUnsureCollectionId();
    }
    if (mVirusRulesPage) {
        qCDebug(KMAIL_LOG) << "Folder name for viruses is"
                           << mVirusRulesPage->selectedFolderName();
    }

    FilterActionDict dict;
    QList<MailFilter *> filterList;
    bool replaceExistingFilters = false;

    // Let's start with virus detection and handling,
    // so we can avoid spam checks for viral messages
    if (mMode == AntiVirus) {
        if (!mVirusToolsUsed) {
            QDialog::accept();
            return;
        }
        QList<SpamToolConfig>::const_iterator end(mToolList.constEnd());
        for (QList<SpamToolConfig>::const_iterator it = mToolList.constBegin();
                it != end; ++it) {
            if (mInfoPage->isProgramSelected((*it).getVisibleName()) &&
                    (mVirusRulesPage->pipeRulesSelected() && (*it).isVirusTool())) {
                // pipe messages through the anti-virus tools,
                // one single filter for each tool
                // (could get combined but so it's easier to understand for the user)
                MailFilter *pipeFilter = new MailFilter();
                QList<FilterAction *> *pipeFilterActions = pipeFilter->actions();
                FilterAction *pipeFilterAction = dict.value(QLatin1String("filter app"))->create();
                pipeFilterAction->argsFromString((*it).getDetectCmd());
                pipeFilterActions->append(pipeFilterAction);
                SearchPattern *pipeFilterPattern = pipeFilter->pattern();
                pipeFilterPattern->setName(uniqueNameFor((*it).getFilterName()));
                pipeFilterPattern->append(SearchRule::createInstance("<size>",
                                          SearchRule::FuncIsGreaterOrEqual, QLatin1String("0")));
                pipeFilter->setApplyOnOutbound(false);
                pipeFilter->setApplyOnInbound();
                pipeFilter->setApplyOnExplicit();
                pipeFilter->setStopProcessingHere(false);
                pipeFilter->setConfigureShortcut(false);

                filterList.append(pipeFilter);
            }
        }

        if (mVirusRulesPage->moveRulesSelected()) {
            // Sort out viruses depending on header fields set by the tools
            MailFilter *virusFilter = new MailFilter();
            QList<FilterAction *> *virusFilterActions = virusFilter->actions();
            FilterAction *virusFilterAction1 = dict.value(QLatin1String("transfer"))->create();
            virusFilterAction1->argsFromString(mVirusRulesPage->selectedFolderName());
            virusFilterActions->append(virusFilterAction1);
            if (mVirusRulesPage->markReadRulesSelected()) {
                FilterAction *virusFilterAction2 = dict.value(QLatin1String("set status"))->create();
                virusFilterAction2->argsFromString(QLatin1String("R"));   // Read
                virusFilterActions->append(virusFilterAction2);
            }
            SearchPattern *virusFilterPattern = virusFilter->pattern();
            virusFilterPattern->setName(uniqueNameFor(i18n("Virus handling")));
            virusFilterPattern->setOp(SearchPattern::OpOr);
            QList<SpamToolConfig>::ConstIterator endSpamTool(mToolList.constEnd());
            for (QList<SpamToolConfig>::ConstIterator it = mToolList.constBegin();
                    it != endSpamTool; ++it) {
                if (mInfoPage->isProgramSelected((*it).getVisibleName())) {
                    if ((*it).isVirusTool()) {
                        const QByteArray header = (*it).getDetectionHeader().toLatin1();
                        const QString &pattern = (*it).getDetectionPattern();
                        if ((*it).isUseRegExp())
                            virusFilterPattern->append(
                                SearchRule::createInstance(header,
                                                           SearchRule::FuncRegExp, pattern));
                        else
                            virusFilterPattern->append(
                                SearchRule::createInstance(header,
                                                           SearchRule::FuncContains, pattern));
                    }
                }
            }
            virusFilter->setApplyOnOutbound(false);
            virusFilter->setApplyOnInbound();
            virusFilter->setApplyOnExplicit();
            virusFilter->setStopProcessingHere(true);
            virusFilter->setConfigureShortcut(false);

            filterList.append(virusFilter);
        }
    } else { // AntiSpam mode
        if (!mSpamToolsUsed) {
            QDialog::accept();
            return;
        }
        // TODO Existing filters with same name are replaced. This is hardcoded
        // ATM and needs to be replaced with a value from a (still missing)
        // checkbox in the GUI. At least, the replacement is announced in the GUI.
        replaceExistingFilters = true;
        QList<SpamToolConfig>::ConstIterator end(mToolList.constEnd());
        for (QList<SpamToolConfig>::ConstIterator it = mToolList.constBegin();
                it != end; ++it) {
            if (mInfoPage->isProgramSelected((*it).getVisibleName()) &&
                    (*it).isSpamTool() && !(*it).isDetectionOnly()) {
                // pipe messages through the anti-spam tools,
                // one single filter for each tool
                // (could get combined but so it's easier to understand for the user)
                MailFilter *pipeFilter = new MailFilter();
                QList<FilterAction *> *pipeFilterActions = pipeFilter->actions();
                FilterAction *pipeFilterAction = dict.value(QLatin1String("filter app"))->create();
                pipeFilterAction->argsFromString((*it).getDetectCmd());
                pipeFilterActions->append(pipeFilterAction);
                SearchPattern *pipeFilterPattern = pipeFilter->pattern();
                if (replaceExistingFilters) {
                    pipeFilterPattern->setName((*it).getFilterName());
                } else {
                    pipeFilterPattern->setName(uniqueNameFor((*it).getFilterName()));
                }
                pipeFilterPattern->append(SearchRule::createInstance("<size>",
                                          SearchRule::FuncIsLessOrEqual, QLatin1String("256000")));
                pipeFilter->setApplyOnOutbound(false);
                pipeFilter->setApplyOnInbound();
                pipeFilter->setApplyOnExplicit();
                pipeFilter->setStopProcessingHere(false);
                pipeFilter->setConfigureShortcut(false);

                filterList.append(pipeFilter);
            }
        }

        // Sort out spam depending on header fields set by the tools
        MailFilter *spamFilter = new MailFilter();
        QList<FilterAction *> *spamFilterActions = spamFilter->actions();
        if (mSpamRulesPage->moveSpamSelected()) {
            FilterAction *spamFilterAction1 = dict.value(QLatin1String("transfer"))->create();
            spamFilterAction1->argsFromString(mSpamRulesPage->selectedSpamCollectionId());
            spamFilterActions->append(spamFilterAction1);
        }
        FilterAction *spamFilterAction2 = dict.value(QLatin1String("set status"))->create();
        spamFilterAction2->argsFromString(QLatin1String("P"));   // Spam
        spamFilterActions->append(spamFilterAction2);
        if (mSpamRulesPage->markAsReadSelected()) {
            FilterAction *spamFilterAction3 = dict.value(QLatin1String("set status"))->create();
            spamFilterAction3->argsFromString(QLatin1String("R"));   // Read
            spamFilterActions->append(spamFilterAction3);
        }
        SearchPattern *spamFilterPattern = spamFilter->pattern();
        if (replaceExistingFilters) {
            spamFilterPattern->setName(i18n("Spam Handling"));
        } else {
            spamFilterPattern->setName(uniqueNameFor(i18n("Spam Handling")));
        }
        spamFilterPattern->setOp(SearchPattern::OpOr);
        QList<SpamToolConfig>::ConstIterator endToolList(mToolList.constEnd());
        for (QList<SpamToolConfig>::ConstIterator it = mToolList.constBegin();
                it != endToolList; ++it) {
            if (mInfoPage->isProgramSelected((*it).getVisibleName())) {
                if ((*it).isSpamTool()) {
                    const QByteArray header = (*it).getDetectionHeader().toLatin1();
                    const QString &pattern = (*it).getDetectionPattern();
                    if ((*it).isUseRegExp())
                        spamFilterPattern->append(
                            SearchRule::createInstance(header,
                                                       SearchRule::FuncRegExp, pattern));
                    else
                        spamFilterPattern->append(
                            SearchRule::createInstance(header,
                                                       SearchRule::FuncContains, pattern));
                }
            }
        }
        spamFilter->setApplyOnOutbound(false);
        spamFilter->setApplyOnInbound();
        spamFilter->setApplyOnExplicit();
        spamFilter->setStopProcessingHere(true);
        spamFilter->setConfigureShortcut(false);
        filterList.append(spamFilter);

        if (mSpamRulesPage->moveUnsureSelected()) {
            // Sort out messages classified as unsure
            bool atLeastOneUnsurePattern = false;
            MailFilter *unsureFilter = new MailFilter();
            QList<FilterAction *> *unsureFilterActions = unsureFilter->actions();
            FilterAction *unsureFilterAction1 = dict.value(QLatin1String("transfer"))->create();
            unsureFilterAction1->argsFromString(mSpamRulesPage->selectedUnsureCollectionId());
            unsureFilterActions->append(unsureFilterAction1);
            SearchPattern *unsureFilterPattern = unsureFilter->pattern();
            if (replaceExistingFilters) {
                unsureFilterPattern->setName(i18n("Semi spam (unsure) handling"));
            } else {
                unsureFilterPattern->setName(uniqueNameFor(i18n("Semi spam (unsure) handling")));
            }
            unsureFilterPattern->setOp(SearchPattern::OpOr);
            QList<SpamToolConfig>::ConstIterator end(mToolList.constEnd());
            for (QList<SpamToolConfig>::ConstIterator it = mToolList.constBegin();
                    it != end; ++it) {
                if (mInfoPage->isProgramSelected((*it).getVisibleName())) {
                    if ((*it).isSpamTool() && (*it).hasTristateDetection()) {
                        atLeastOneUnsurePattern = true;
                        const QByteArray header = (*it).getDetectionHeader().toLatin1();
                        const QString &pattern = (*it).getDetectionPattern2();
                        if ((*it).isUseRegExp())
                            unsureFilterPattern->append(
                                SearchRule::createInstance(header,
                                                           SearchRule::FuncRegExp, pattern));
                        else
                            unsureFilterPattern->append(
                                SearchRule::createInstance(header,
                                                           SearchRule::FuncContains, pattern));
                    }
                }
            }
            unsureFilter->setApplyOnOutbound(false);
            unsureFilter->setApplyOnInbound();
            unsureFilter->setApplyOnExplicit();
            unsureFilter->setStopProcessingHere(true);
            unsureFilter->setConfigureShortcut(false);

            if (atLeastOneUnsurePattern) {
                filterList.append(unsureFilter);
            } else {
                delete unsureFilter;
            }
        }

        // Classify messages manually as Spam
        MailFilter *classSpamFilter = new MailFilter();
        classSpamFilter->setIcon(QLatin1String("mail-mark-junk"));
        QList<FilterAction *> *classSpamFilterActions = classSpamFilter->actions();
        FilterAction *classSpamFilterActionFirst = dict.value(QLatin1String("set status"))->create();
        classSpamFilterActionFirst->argsFromString(QLatin1String("P"));
        classSpamFilterActions->append(classSpamFilterActionFirst);
        QList<SpamToolConfig>::ConstIterator endToolList2(mToolList.constEnd());
        for (QList<SpamToolConfig>::ConstIterator it = mToolList.constBegin();
                it != endToolList2; ++it) {
            if (mInfoPage->isProgramSelected((*it).getVisibleName())
                    && (*it).useBayesFilter() && !(*it).isDetectionOnly()) {
                FilterAction *classSpamFilterAction = dict.value(QLatin1String("execute"))->create();
                classSpamFilterAction->argsFromString((*it).getSpamCmd());
                classSpamFilterActions->append(classSpamFilterAction);
            }
        }
        if (mSpamRulesPage->moveSpamSelected()) {
            FilterAction *classSpamFilterActionLast = dict.value(QLatin1String("transfer"))->create();
            classSpamFilterActionLast->argsFromString(mSpamRulesPage->selectedSpamCollectionId());
            classSpamFilterActions->append(classSpamFilterActionLast);
        }

        SearchPattern *classSpamFilterPattern = classSpamFilter->pattern();
        if (replaceExistingFilters) {
            classSpamFilterPattern->setName(i18n("Classify as Spam"));
        } else {
            classSpamFilterPattern->setName(uniqueNameFor(i18n("Classify as Spam")));
        }
        classSpamFilterPattern->append(SearchRule::createInstance("<size>",
                                       SearchRule::FuncIsGreaterOrEqual, QLatin1String("0")));
        classSpamFilter->setApplyOnOutbound(false);
        classSpamFilter->setApplyOnInbound(false);
        classSpamFilter->setApplyOnExplicit(false);
        classSpamFilter->setStopProcessingHere(true);
        classSpamFilter->setConfigureShortcut(true);
        classSpamFilter->setConfigureToolbar(true);
        classSpamFilter->setToolbarName(i18n("Spam"));
        filterList.append(classSpamFilter);

        // Classify messages manually as not Spam / as Ham
        MailFilter *classHamFilter = new MailFilter();
        classHamFilter->setIcon(QLatin1String("mail-mark-notjunk"));
        QList<FilterAction *> *classHamFilterActions = classHamFilter->actions();
        FilterAction *classHamFilterActionFirst = dict.value(QLatin1String("set status"))->create();
        classHamFilterActionFirst->argsFromString(QLatin1String("H"));
        classHamFilterActions->append(classHamFilterActionFirst);
        end = mToolList.constEnd();
        for (QList<SpamToolConfig>::ConstIterator it = mToolList.constBegin();
                it != end; ++it) {
            if (mInfoPage->isProgramSelected((*it).getVisibleName())
                    && (*it).useBayesFilter() && !(*it).isDetectionOnly()) {
                FilterAction *classHamFilterAction = dict.value(QLatin1String("execute"))->create();
                classHamFilterAction->argsFromString((*it).getHamCmd());
                classHamFilterActions->append(classHamFilterAction);
            }
        }
        end = mToolList.constEnd();
        for (QList<SpamToolConfig>::ConstIterator it = mToolList.constBegin();
                it != end; ++it) {
            if (mInfoPage->isProgramSelected((*it).getVisibleName())
                    && (*it).useBayesFilter() && !(*it).isDetectionOnly()) {
                FilterAction *classHamFilterAction = dict.value(QLatin1String("filter app"))->create();
                classHamFilterAction->argsFromString((*it).getNoSpamCmd());
                classHamFilterActions->append(classHamFilterAction);
            }
        }
        SearchPattern *classHamFilterPattern = classHamFilter->pattern();
        if (replaceExistingFilters) {
            classHamFilterPattern->setName(i18n("Classify as NOT Spam"));
        } else {
            classHamFilterPattern->setName(uniqueNameFor(i18n("Classify as NOT Spam")));
        }
        classHamFilterPattern->append(SearchRule::createInstance("<size>",
                                      SearchRule::FuncIsGreaterOrEqual, QLatin1String("0")));
        classHamFilter->setApplyOnOutbound(false);
        classHamFilter->setApplyOnInbound(false);
        classHamFilter->setApplyOnExplicit(false);
        classHamFilter->setStopProcessingHere(true);
        classHamFilter->setConfigureShortcut(true);
        classHamFilter->setConfigureToolbar(true);
        classHamFilter->setToolbarName(i18n("Ham"));
        filterList.append(classHamFilter);
    }

    /* Now that all the filters have been added to the list, tell
    * the filter manager about it. That will emit filterListUpdate
    * which will result in the filter list in kmmainwidget being
    * initialized. This should happend only once. */
    if (!filterList.isEmpty()) {
        MailCommon::FilterManager::instance()->appendFilters(filterList, replaceExistingFilters);
    }

    QDialog::accept();
}

void AntiSpamWizard::checkProgramsSelections()
{
    bool supportUnsure = false;

    mSpamToolsUsed = false;
    mVirusToolsUsed = false;
    QList<SpamToolConfig>::ConstIterator end(mToolList.constEnd());
    for (QList<SpamToolConfig>::ConstIterator it = mToolList.constBegin();
            it != end; ++it) {
        if (mInfoPage->isProgramSelected((*it).getVisibleName())) {
            if ((*it).isSpamTool()) {
                mSpamToolsUsed = true;
                if ((*it).hasTristateDetection()) {
                    supportUnsure = true;
                }
            }
            if ((*it).isVirusTool()) {
                mVirusToolsUsed = true;
            }

            if (mSpamToolsUsed && mVirusToolsUsed && supportUnsure) {
                break;
            }
        }
    }

    if (mMode == AntiSpam) {
        mSpamRulesPage->allowUnsureFolderSelection(supportUnsure);
        mSpamRulesPage->allowMoveSpam(mSpamToolsUsed);
        slotBuildSummary();
        setAppropriate(mSpamRulesPageItem, mSpamToolsUsed);
        setAppropriate(mSummaryPageItem, mSpamToolsUsed);
    } else if (mMode == AntiVirus) {
        if (mVirusToolsUsed) {
            checkVirusRulesSelections();
        }
        setAppropriate(mVirusRulesPageItem, mVirusToolsUsed);
    }
}

void AntiSpamWizard::checkVirusRulesSelections()
{
    //setFinishEnabled( mVirusRulesPage, anyVirusOptionChecked() );
}

void AntiSpamWizard::checkToolAvailability()
{
    // this can take some time to find the tools
#ifndef QT_NO_CURSOR
    MessageViewer::KCursorSaver busy(MessageViewer::KBusyPtr::busy());
#endif
    bool found = false;
    QList<SpamToolConfig>::ConstIterator end(mToolList.constEnd());
    for (QList<SpamToolConfig>::ConstIterator it = mToolList.constBegin();
            it != end; ++it) {
        const QString text(i18n("Scanning for %1...", (*it).getId()));
        mInfoPage->setScanProgressText(text);
        if ((*it).isSpamTool() && (*it).isServerBased()) {
            // check the configured account for pattern in <server>
            const QString pattern = (*it).getServerPattern();
            qCDebug(KMAIL_LOG) << "Testing for server pattern:" << pattern;
            const Akonadi::AgentInstance::List lst = MailCommon::Util::agentInstances();
            foreach (const Akonadi::AgentInstance &type, lst) {
                if (type.status() == Akonadi::AgentInstance::Broken) {
                    continue;
                }
                if (PimCommon::Util::isImapResource(type.identifier())) {
                    OrgKdeAkonadiImapSettingsInterface *iface = PimCommon::Util::createImapSettingsInterface(type.identifier());
                    if (iface->isValid()) {
                        const QString host = iface->imapServer();
                        if (host.toLower().contains(pattern.toLower())) {
                            mInfoPage->addAvailableTool((*it).getVisibleName());
                            found = true;
                        }
                    }
                    delete iface;
                } else if (type.identifier().contains(POP3_RESOURCE_IDENTIFIER)) {
                    OrgKdeAkonadiPOP3SettingsInterface *iface = MailCommon::Util::createPop3SettingsInterface(type.identifier());
                    if (iface->isValid()) {
                        const QString host = iface->host();
                        if (host.toLower().contains(pattern.toLower())) {
                            mInfoPage->addAvailableTool((*it).getVisibleName());
                            found = true;
                        }
                    }
                    delete iface;
                }
            }
        } else {
            // check the availability of the application
            qApp->processEvents(QEventLoop::ExcludeUserInputEvents, 200);
            if (!checkForProgram((*it).getExecutable())) {
                mInfoPage->addAvailableTool((*it).getVisibleName());
                found = true;
            }
        }
    }
    if (found)
        mInfoPage->setScanProgressText((mMode == AntiSpam)
                                       ? i18n("Scanning for anti-spam tools finished.")
                                       : i18n("Scanning for anti-virus tools finished."));
    else {
        mInfoPage->setScanProgressText((mMode == AntiSpam)
                                       ? i18n("<p>Sorry, no spam detection tools have been found. "
                                              "Install your spam detection software and "
                                              "re-run this wizard.</p>")
                                       : i18n("Scanning complete. No anti-virus tools found."));
    }
    checkProgramsSelections();
}

void AntiSpamWizard::slotHelpClicked()
{
<<<<<<< HEAD
    if (mMode == AntiSpam) {
        KHelpClient::invokeHelp(QLatin1String("the-anti-spam-wizard"), QLatin1String("kmail"));
    } else {
        KHelpClient::invokeHelp(QLatin1String("the-anti-virus-wizard"), QLatin1String("kmail"));
    }
=======
    KToolInvocation::invokeHelp( (mMode == AntiSpam) ? QLatin1String("the-anti-spam-wizard") : QLatin1String("the-anti-virus-wizard") , QLatin1String("kmail") );
>>>>>>> d0fa79ee
}

void AntiSpamWizard::slotBuildSummary()
{
    QString text;
    QString newFilters;
    QString replaceFilters;

    if (mMode == AntiVirus) {
        text.clear(); // TODO add summary for the virus part
    } else { // AntiSpam mode
        if (mSpamRulesPage->markAsReadSelected()) {
            if (mSpamRulesPage->moveSpamSelected())
                text = i18n("<p>Messages classified as spam are marked as read."
                            "<br />Spam messages are moved into the folder named <i>%1</i>.</p>"
                            , mSpamRulesPage->selectedSpamCollectionName());
            else
                text = i18n("<p>Messages classified as spam are marked as read."
                            "<br />Spam messages are not moved into a certain folder.</p>");
        } else {
            if (mSpamRulesPage->moveSpamSelected())
                text = i18n("<p>Messages classified as spam are not marked as read."
                            "<br />Spam messages are moved into the folder named <i>%1</i>.</p>"
                            , mSpamRulesPage->selectedSpamCollectionName());
            else
                text = i18n("<p>Messages classified as spam are not marked as read."
                            "<br />Spam messages are not moved into a certain folder.</p>");
        }
        QList<SpamToolConfig>::ConstIterator end(mToolList.constEnd());
        for (QList<SpamToolConfig>::ConstIterator it = mToolList.constBegin();
                it != end; ++it) {
            if (mInfoPage->isProgramSelected((*it).getVisibleName()) &&
                    (*it).isSpamTool() && !(*it).isDetectionOnly()) {
                sortFilterOnExistance((*it).getFilterName(), newFilters, replaceFilters);
            }
        }
        sortFilterOnExistance(i18n("Spam Handling"), newFilters, replaceFilters);

        // The need for a andling of status "probably spam" depends on the tools chosen
        if (mSpamRulesPage->moveUnsureSelected()) {
            bool atLeastOneUnsurePattern = false;
            end =  mToolList.constEnd();
            for (QList<SpamToolConfig>::ConstIterator it = mToolList.constBegin();
                    it != end; ++it) {
                if (mInfoPage->isProgramSelected((*it).getVisibleName())) {
                    if ((*it).isSpamTool() && (*it).hasTristateDetection()) {
                        atLeastOneUnsurePattern = true;
                        break;
                    }
                }
            }
            if (atLeastOneUnsurePattern) {
                sortFilterOnExistance(i18n("Semi spam (unsure) handling"),
                                      newFilters, replaceFilters);
                text += i18n("<p>The folder for messages classified as unsure (probably spam) is <i>%1</i>.</p>"
                             , mSpamRulesPage->selectedUnsureCollectionName());
            }
        }

        // Manual classification via toolbar icon / manually applied filter action
        sortFilterOnExistance(i18n("Classify as Spam"),
                              newFilters, replaceFilters);
        sortFilterOnExistance(i18n("Classify as NOT Spam"),
                              newFilters, replaceFilters);

        // Show the filters in the summary
        if (!newFilters.isEmpty())
            text += i18n("<p>The wizard will create the following filters:<ul>%1</ul></p>"
                         , newFilters);
        if (!replaceFilters.isEmpty())
            text += i18n("<p>The wizard will replace the following filters:<ul>%1</ul></p>"
                         , replaceFilters);
    }

    mSummaryPage->setSummaryText(text);
}

int AntiSpamWizard::checkForProgram(const QString &executable) const
{
    qCDebug(KMAIL_LOG) << "Testing for executable:" << executable;
    KProcess process;
    process.setShellCommand(executable);
    return process.execute();
}

bool AntiSpamWizard::anyVirusOptionChecked() const
{
    return (mVirusRulesPage->moveRulesSelected()
            || mVirusRulesPage->pipeRulesSelected());
}

const QString AntiSpamWizard::uniqueNameFor(const QString &name)
{
    return MailCommon::FilterManager::instance()->createUniqueFilterName(name);
}

void AntiSpamWizard::sortFilterOnExistance(
    const QString &intendedFilterName,
    QString &newFilters, QString &replaceFilters)
{
    if (uniqueNameFor(intendedFilterName) == intendedFilterName) {
        newFilters += QLatin1String("<li>") + intendedFilterName + QLatin1String("</li>");
    } else {
        replaceFilters += QLatin1String("<li>") + intendedFilterName + QLatin1String("</li>");
    }
}

//---------------------------------------------------------------------------
AntiSpamWizard::SpamToolConfig::SpamToolConfig(const QString &toolId,
        int configVersion, int prio, const QString &name, const QString &exec,
        const QString &url, const QString &filter, const QString &detection,
        const QString &spam, const QString &ham, const QString &noSpam,
        const QString &header, const QString &pattern, const QString &pattern2,
        const QString &serverPattern, bool detectionOnly, bool regExp,
        bool bayesFilter, bool tristateDetection, WizardMode type)
    : mId(toolId), mVersion(configVersion), mPrio(prio),
      mVisibleName(name), mExecutable(exec), mWhatsThisText(url),
      mFilterName(filter), mDetectCmd(detection), mSpamCmd(spam),
      mHamCmd(ham), mNoSpamCmd(noSpam), mDetectionHeader(header),
      mDetectionPattern(pattern), mDetectionPattern2(pattern2),
      mServerPattern(serverPattern), mDetectionOnly(detectionOnly),
      mUseRegExp(regExp), mSupportsBayesFilter(bayesFilter),
      mSupportsUnsure(tristateDetection), mType(type)
{
}

bool AntiSpamWizard::SpamToolConfig::isServerBased() const
{
    return !mServerPattern.isEmpty();
}

//---------------------------------------------------------------------------
AntiSpamWizard::ConfigReader::ConfigReader(WizardMode mode,
        QList<SpamToolConfig> &configList)
    : mToolList(configList),
      mMode(mode)
{
    if (mMode == AntiSpam) {
        mConfig = KSharedConfig::openConfig(QLatin1String("kmail.antispamrc"));
    } else {
        mConfig = KSharedConfig::openConfig(QLatin1String("kmail.antivirusrc"));
    }
}

AntiSpamWizard::ConfigReader::~ConfigReader()
{
}

void AntiSpamWizard::ConfigReader::readAndMergeConfig()
{
    QString groupName = (mMode == AntiSpam)
                        ? QString::fromLatin1("Spamtool #%1")
                        : QString::fromLatin1("Virustool #%1");
    // read the configuration from the global config file
    mConfig->setReadDefaults(true);
    KConfigGroup general(mConfig, "General");
    const int registeredTools = general.readEntry("tools", 0);
    for (int i = 1; i <= registeredTools; ++i) {
        KConfigGroup toolConfig(mConfig, groupName.arg(i));
        if (!toolConfig.readEntry("HeadersOnly", false)) {
            mToolList.append(readToolConfig(toolConfig));
        }
    }

    // read the configuration from the user config file
    // and merge newer config data
    mConfig->setReadDefaults(false);
    KConfigGroup user_general(mConfig, "General");
    const int user_registeredTools = user_general.readEntry("tools", 0);
    for (int i = 1; i <= user_registeredTools; ++i) {
        KConfigGroup toolConfig(mConfig, groupName.arg(i));
        if (!toolConfig.readEntry("HeadersOnly", false)) {
            mergeToolConfig(readToolConfig(toolConfig));
        }
    }
    // Make sure to have add least one tool listed even when the
    // config file was not found or whatever went wrong
    // Currently only works for spam tools
    if (mMode == AntiSpam) {
        if (registeredTools < 1 && user_registeredTools < 1) {
            mToolList.append(createDummyConfig());
        }
        sortToolList();
    }
}

AntiSpamWizard::SpamToolConfig
AntiSpamWizard::ConfigReader::readToolConfig(KConfigGroup &configGroup)
{
    const QString id = configGroup.readEntry("Ident");
    const int version = configGroup.readEntry("Version", 0);
#ifndef NDEBUG
    qCDebug(KMAIL_LOG) << "Found predefined tool:" << id;
    qCDebug(KMAIL_LOG) << "With config version  :" << version;
#endif
    const int prio = configGroup.readEntry("Priority", 1);
    const QString name = configGroup.readEntry("VisibleName");
    const QString executable = configGroup.readEntry("Executable");
    const QString url = configGroup.readEntry("URL");
    const QString filterName = configGroup.readEntry("PipeFilterName");
    const QString detectCmd = configGroup.readEntry("PipeCmdDetect");
    const QString spamCmd = configGroup.readEntry("ExecCmdSpam");
    const QString hamCmd = configGroup.readEntry("ExecCmdHam");
    const QString noSpamCmd = configGroup.readEntry("PipeCmdNoSpam");
    const QString header = configGroup.readEntry("DetectionHeader");
    const QString pattern = configGroup.readEntry("DetectionPattern");
    const QString pattern2 = configGroup.readEntry("DetectionPattern2");
    const QString serverPattern = configGroup.readEntry("ServerPattern");
    const bool detectionOnly = configGroup.readEntry("DetectionOnly", false);
    const bool useRegExp = configGroup.readEntry("UseRegExp", false);
    const bool supportsBayes = configGroup.readEntry("SupportsBayes", false);
    const bool supportsUnsure = configGroup.readEntry("SupportsUnsure", false);
    return SpamToolConfig(id, version, prio, name, executable, url,
                          filterName, detectCmd, spamCmd, hamCmd, noSpamCmd,
                          header, pattern, pattern2, serverPattern,
                          detectionOnly, useRegExp,
                          supportsBayes, supportsUnsure, mMode);
}

AntiSpamWizard::SpamToolConfig AntiSpamWizard::ConfigReader::createDummyConfig()
{
    return SpamToolConfig(QLatin1String("spamassassin"), 0, 1,
                          QLatin1String("SpamAssassin"), QLatin1String("spamassassin -V"),
                          QLatin1String("http://spamassassin.org"), QLatin1String("SpamAssassin Check"),
                          QLatin1String("spamassassin -L"),
                          QLatin1String("sa-learn -L --spam --no-sync --single"),
                          QLatin1String("sa-learn -L --ham --no-sync --single"),
                          QLatin1String("spamassassin -d"),
                          QLatin1String("X-Spam-Flag"), QLatin1String("yes"), QString(), QString(),
                          false, false, true, false, AntiSpam);
}

void AntiSpamWizard::ConfigReader::mergeToolConfig(const AntiSpamWizard::SpamToolConfig &config)
{
    bool found = false;
    QList<SpamToolConfig>::Iterator end(mToolList.end());
    for (QList<SpamToolConfig>::Iterator it = mToolList.begin();
            it != end; ++it) {
#ifndef NDEBUG
        qCDebug(KMAIL_LOG) << "Check against tool:" << (*it).getId();
        qCDebug(KMAIL_LOG) << "Against version   :" << (*it).getVersion();
#endif
        if ((*it).getId() == config.getId()) {
            found = true;
            if ((*it).getVersion() < config.getVersion()) {
#ifndef NDEBUG
                qCDebug(KMAIL_LOG) << "Replacing config ...";
#endif
                mToolList.erase(it);
                mToolList.append(config);
            }
            break;
        }
    }
    if (!found) {
        mToolList.append(config);
    }
}

void AntiSpamWizard::ConfigReader::sortToolList()
{
    QList<SpamToolConfig> tmpList;
    SpamToolConfig config;

    while (!mToolList.isEmpty()) {
        QList<SpamToolConfig>::Iterator highest;
        int priority = 0; // ascending
        QList<SpamToolConfig>::Iterator end(mToolList.end());
        for (QList<SpamToolConfig>::Iterator it = mToolList.begin();
                it != end; ++it) {
            if ((*it).getPrio() > priority) {
                priority = (*it).getPrio();
                highest = it;
            }
        }
        config = (*highest);
        tmpList.append(config);
        mToolList.erase(highest);
    }
    QList<SpamToolConfig>::ConstIterator end(tmpList.constEnd());
    for (QList<SpamToolConfig>::ConstIterator it = tmpList.constBegin();
            it != end; ++it) {
        mToolList.append((*it));
    }
}

//---------------------------------------------------------------------------
<<<<<<< HEAD
ASWizPage::ASWizPage(QWidget *parent, const QString &name,
                     const QString *bannerName)
    : QWidget(parent)
{
    setObjectName(name);
    QString banner = QLatin1String("kmwizard.png");
    if (bannerName && !bannerName->isEmpty()) {
        banner = *bannerName;
    }
    mLayout = new QHBoxLayout(this);

    QVBoxLayout *sideLayout = new QVBoxLayout();
    mLayout->addItem(sideLayout);
    mLayout->addItem(new QSpacerItem(5, 5, QSizePolicy::Minimum, QSizePolicy::Expanding));
=======
ASWizPage::ASWizPage( QWidget * parent, const QString & name)
    : QWidget( parent )
{
    setObjectName( name );
    const QString banner = QLatin1String("kmwizard.png");
    mLayout = new QHBoxLayout( this );
    mLayout->setSpacing( KDialog::spacingHint() );
    mLayout->setMargin( KDialog::marginHint() );

    QVBoxLayout * sideLayout = new QVBoxLayout();
    mLayout->addItem( sideLayout );
    mLayout->addItem( new QSpacerItem( 5, 5, QSizePolicy::Minimum, QSizePolicy::Expanding ) );

    QLabel *bannerLabel = new QLabel( this );
    bannerLabel->setPixmap( UserIcon(banner) );
    bannerLabel->setScaledContents( false );
    bannerLabel->setFrameShape( QFrame::StyledPanel );
    bannerLabel->setFrameShadow( QFrame::Sunken );
    bannerLabel->setSizePolicy( QSizePolicy::Fixed, QSizePolicy::Fixed );

    sideLayout->addWidget( bannerLabel );
    sideLayout->addItem( new QSpacerItem( 5, 5, QSizePolicy::Minimum, QSizePolicy::Expanding ) );
}
>>>>>>> d0fa79ee

    mBannerLabel = new QLabel(this);
    mBannerLabel->setPixmap(UserIcon(banner));
    mBannerLabel->setScaledContents(false);
    mBannerLabel->setFrameShape(QFrame::StyledPanel);
    mBannerLabel->setFrameShadow(QFrame::Sunken);
    mBannerLabel->setSizePolicy(QSizePolicy::Fixed, QSizePolicy::Fixed);

    sideLayout->addWidget(mBannerLabel);
    sideLayout->addItem(new QSpacerItem(5, 5, QSizePolicy::Minimum, QSizePolicy::Expanding));
}

//---------------------------------------------------------------------------
ASWizInfoPage::ASWizInfoPage(AntiSpamWizard::WizardMode mode,
                             QWidget *parent, const QString &name)
    : ASWizPage(parent, name)
{
    QBoxLayout *layout = new QVBoxLayout();
    mLayout->addItem(layout);

<<<<<<< HEAD
    mIntroText = new QTextEdit(this);
    mIntroText->setText(
        (mode == AntiSpamWizard::AntiSpam)
        ? i18n(
            "The wizard will search for any tools to do spam detection\n"
            "and setup KMail to work with them."
        )
        : i18n(
            "<p>Here you can get some assistance in setting up KMail's filter "
            "rules to use some commonly-known anti-virus tools.</p>"
            "<p>The wizard can detect those tools on your computer as "
            "well as create filter rules to classify messages using these "
            "tools and to separate messages containing viruses. "
            "The wizard will not take any existing filter "
            "rules into consideration: it will always append the new rules.</p>"
            "<p><b>Warning:</b> As KMail appears to be frozen during the scan of the "
            "messages for viruses, you may encounter problems with "
            "the responsiveness of KMail because anti-virus tool "
            "operations are usually time consuming; please consider "
            "deleting the filter rules created by the wizard to get "
            "back to the former behavior.</p>"
        ));
    mIntroText->setReadOnly(true);
    mIntroText->setSizePolicy(QSizePolicy(QSizePolicy::Expanding,  QSizePolicy::Expanding));
    layout->addWidget(mIntroText);

    mScanProgressText = new QLabel(this);
=======
    QTextEdit *introText = new QTextEdit( this );
    introText->setText(
                ( mode == AntiSpamWizard::AntiSpam )
                ? i18n(
                      "The wizard will search for any tools to do spam detection\n"
                      "and setup KMail to work with them."
                      )
                : i18n(
                      "<p>Here you can get some assistance in setting up KMail's filter "
                      "rules to use some commonly-known anti-virus tools.</p>"
                      "<p>The wizard can detect those tools on your computer as "
                      "well as create filter rules to classify messages using these "
                      "tools and to separate messages containing viruses. "
                      "The wizard will not take any existing filter "
                      "rules into consideration: it will always append the new rules.</p>"
                      "<p><b>Warning:</b> As KMail appears to be frozen during the scan of the "
                      "messages for viruses, you may encounter problems with "
                      "the responsiveness of KMail because anti-virus tool "
                      "operations are usually time consuming; please consider "
                      "deleting the filter rules created by the wizard to get "
                      "back to the former behavior.</p>"
                      ) );
    introText->setReadOnly( true );
    introText->setSizePolicy( QSizePolicy( QSizePolicy::Expanding,  QSizePolicy::Expanding ) );
    layout->addWidget( introText );

    mScanProgressText = new QLabel( this );
>>>>>>> d0fa79ee
    mScanProgressText->clear();
    mScanProgressText->setWordWrap(true);
    layout->addWidget(mScanProgressText);

    mToolsList = new QListWidget(this);
    mToolsList->hide();
    mToolsList->setSelectionMode(QAbstractItemView::MultiSelection);
    mToolsList->setLayoutMode(QListView::Batched);
    mToolsList->setBatchSize(10);
    mToolsList->setSizePolicy(QSizePolicy(QSizePolicy::Expanding,  QSizePolicy::Maximum));
    layout->addWidget(mToolsList);
    connect(mToolsList->selectionModel(), SIGNAL(selectionChanged(QItemSelection,QItemSelection)),
            this, SLOT(processSelectionChange()));

    mSelectionHint = new QLabel(this);
    mSelectionHint->clear();
    mSelectionHint->setWordWrap(true);
    layout->addWidget(mSelectionHint);
}

void ASWizInfoPage::setScanProgressText(const QString &toolName)
{
    mScanProgressText->setText(toolName);
}

void ASWizInfoPage::addAvailableTool(const QString &visibleName)
{
    mToolsList->addItem(visibleName);
    if (!mToolsList->isVisible()) {
        mToolsList->show();
        mToolsList->selectionModel()->clearSelection();
        mToolsList->setCurrentRow(0);
        mSelectionHint->setText(i18n("<p>Please select the tools to be used "
                                     "for the detection and go "
                                     "to the next page.</p>"));
    }
}

bool ASWizInfoPage::isProgramSelected(const QString &visibleName) const
{
    const QList<QListWidgetItem *> foundItems = mToolsList->findItems(visibleName, Qt::MatchFixedString);
    return (!foundItems.isEmpty() && foundItems[0]->isSelected());
}

void ASWizInfoPage::processSelectionChange()
{
    emit selectionChanged();
}

//---------------------------------------------------------------------------
ASWizSpamRulesPage::ASWizSpamRulesPage(QWidget *parent, const QString &name)
    : ASWizPage(parent, name)
{
    QVBoxLayout *layout = new QVBoxLayout();
    mLayout->addItem(layout);

    mMarkRules = new QCheckBox(i18n("&Mark detected spam messages as read"), this);
    mMarkRules->setWhatsThis(
        i18n("Mark messages which have been classified as spam as read."));
    layout->addWidget(mMarkRules);

    mMoveSpamRules = new QCheckBox(i18n("Move &known spam to:"), this);
    mMoveSpamRules->setWhatsThis(
        i18n("The default folder for spam messages is the trash folder, "
             "but you may change that in the folder view below."));
    layout->addWidget(mMoveSpamRules);

    mFolderReqForSpamFolder = new FolderRequester(this);
    mFolderReqForSpamFolder->setCollection(CommonKernel->trashCollectionFolder());
    mFolderReqForSpamFolder->setMustBeReadWrite(true);
    mFolderReqForSpamFolder->setShowOutbox(false);

    QHBoxLayout *hLayout1 = new QHBoxLayout();
    layout->addItem(hLayout1);
    hLayout1->addWidget(mFolderReqForSpamFolder);

    mMoveUnsureRules = new QCheckBox(i18n("Move &probable spam to:"), this);
    mMoveUnsureRules->setWhatsThis(
        i18n("The default folder is the inbox folder, but you may change that "
             "in the folder view below.<p>"
             "Not all tools support a classification as unsure. If you have not "
             "selected a capable tool, you cannot select a folder as well.</p>"));
    layout->addWidget(mMoveUnsureRules);

    mFolderReqForUnsureFolder = new FolderRequester(this);
    mFolderReqForUnsureFolder->setCollection(CommonKernel->inboxCollectionFolder());
    mFolderReqForUnsureFolder->setMustBeReadWrite(true);
    mFolderReqForUnsureFolder->setShowOutbox(false);

    QHBoxLayout *hLayout2 = new QHBoxLayout();
    layout->addItem(hLayout2);
    hLayout2->addWidget(mFolderReqForUnsureFolder);

    layout->addStretch();

    connect(mMarkRules, SIGNAL(clicked()),
            this, SLOT(processSelectionChange()));
    connect(mMoveSpamRules, SIGNAL(clicked()),
            this, SLOT(processSelectionChange()));
    connect(mMoveUnsureRules, SIGNAL(clicked()),
            this, SLOT(processSelectionChange()));
    connect(mFolderReqForSpamFolder, SIGNAL(folderChanged(Akonadi::Collection)),
            this, SLOT(processSelectionChange(Akonadi::Collection)));
    connect(mFolderReqForUnsureFolder, SIGNAL(folderChanged(Akonadi::Collection)),
            this, SLOT(processSelectionChange(Akonadi::Collection)));

    mMarkRules->setChecked(true);
    mMoveSpamRules->setChecked(true);
}

bool ASWizSpamRulesPage::markAsReadSelected() const
{
    return mMarkRules->isChecked();
}

bool ASWizSpamRulesPage::moveSpamSelected() const
{
    return mMoveSpamRules->isChecked();
}

bool ASWizSpamRulesPage::moveUnsureSelected() const
{
    return mMoveUnsureRules->isChecked();
}

QString ASWizSpamRulesPage::selectedSpamCollectionId() const
{
    return QString::number(selectedSpamCollection().id());
}

QString ASWizSpamRulesPage::selectedSpamCollectionName() const
{
    return selectedSpamCollection().name();
}

Akonadi::Collection ASWizSpamRulesPage::selectedSpamCollection() const
{
    if (mFolderReqForSpamFolder->hasCollection()) {
        return mFolderReqForSpamFolder->collection();
    } else {
        return CommonKernel->trashCollectionFolder();
    }
}

Akonadi::Collection ASWizSpamRulesPage::selectedUnsureCollection() const
{
    if (mFolderReqForUnsureFolder->hasCollection()) {
        return mFolderReqForUnsureFolder->collection();
    } else {
        return CommonKernel->inboxCollectionFolder();
    }
}

QString ASWizSpamRulesPage::selectedUnsureCollectionName() const
{
    return selectedUnsureCollection().name();
}

QString ASWizSpamRulesPage::selectedUnsureCollectionId() const
{
    return QString::number(selectedUnsureCollection().id());
}

void ASWizSpamRulesPage::processSelectionChange()
{
    mFolderReqForSpamFolder->setEnabled(mMoveSpamRules->isChecked());
    mFolderReqForUnsureFolder->setEnabled(mMoveUnsureRules->isChecked());
    emit selectionChanged();
}

void ASWizSpamRulesPage::processSelectionChange(const Akonadi::Collection &)
{
    processSelectionChange();
}

void ASWizSpamRulesPage::allowUnsureFolderSelection(bool enabled)
{
    mMoveUnsureRules->setEnabled(enabled);
    mMoveUnsureRules->setVisible(enabled);
    mFolderReqForUnsureFolder->setEnabled(enabled);
    mFolderReqForUnsureFolder->setVisible(enabled);
}

void ASWizSpamRulesPage::allowMoveSpam(bool enabled)
{
    mMarkRules->setEnabled(enabled);
    mMarkRules->setChecked(enabled);
    mMoveSpamRules->setEnabled(enabled);
    mMoveSpamRules->setChecked(enabled);
}

//---------------------------------------------------------------------------
ASWizVirusRulesPage::ASWizVirusRulesPage(QWidget *parent, const QString &name)
    : ASWizPage(parent, name)
{
    QGridLayout *grid = new QGridLayout();
    mLayout->addItem(grid);

    mPipeRules = new QCheckBox(i18n("Check messages using the anti-virus tools"), this);
    mPipeRules->setWhatsThis(
        i18n("Let the anti-virus tools check your messages. The wizard "
             "will create appropriate filters. The messages are usually "
             "marked by the tools so that following filters can react "
             "on this and, for example, move virus messages to a special folder."));
    grid->addWidget(mPipeRules, 0, 0);

    mMoveRules = new QCheckBox(i18n("Move detected viral messages to the selected folder"), this);
    mMoveRules->setWhatsThis(
        i18n("A filter to detect messages classified as virus-infected and to move "
             "those messages into a predefined folder is created. The "
             "default folder is the trash folder, but you may change that "
             "in the folder view."));
    grid->addWidget(mMoveRules, 1, 0);

    mMarkRules = new QCheckBox(i18n("Additionally, mark detected viral messages as read"), this);
    mMarkRules->setEnabled(false);
    mMarkRules->setWhatsThis(
        i18n("Mark messages which have been classified as "
             "virus-infected as read, as well as moving them "
             "to the selected folder."));
    grid->addWidget(mMarkRules, 2, 0);
    FolderTreeWidget::TreeViewOptions opt = FolderTreeWidget::None;
    opt |= FolderTreeWidget::UseDistinctSelectionModel;

    FolderTreeWidgetProxyModel::FolderTreeWidgetProxyModelOptions optReadableProxy = FolderTreeWidgetProxyModel::None;
    optReadableProxy |= FolderTreeWidgetProxyModel::HideVirtualFolder;
    optReadableProxy |= FolderTreeWidgetProxyModel::HideOutboxFolder;

    mFolderTree = new FolderTreeWidget(this, 0, opt, optReadableProxy);
    mFolderTree->readConfig();
    mFolderTree->folderTreeView()->expandAll();
    mFolderTree->folderTreeWidgetProxyModel()->setAccessRights(Akonadi::Collection::CanCreateCollection);

    mFolderTree->selectCollectionFolder(CommonKernel->trashCollectionFolder());
    mFolderTree->folderTreeView()->setDragDropMode(QAbstractItemView::NoDragDrop);

    mFolderTree->disableContextMenuAndExtraColumn();
    grid->addWidget(mFolderTree, 3, 0);

    connect(mPipeRules, &QCheckBox::clicked, this, &ASWizVirusRulesPage::processSelectionChange);
    connect(mMoveRules, &QCheckBox::clicked, this, &ASWizVirusRulesPage::processSelectionChange);
    connect(mMarkRules, &QCheckBox::clicked, this, &ASWizVirusRulesPage::processSelectionChange);
    connect(mMoveRules, &QCheckBox::toggled, mMarkRules, &QCheckBox::setEnabled);

}

bool ASWizVirusRulesPage::pipeRulesSelected() const
{
    return mPipeRules->isChecked();
}

bool ASWizVirusRulesPage::moveRulesSelected() const
{
    return mMoveRules->isChecked();
}

bool ASWizVirusRulesPage::markReadRulesSelected() const
{
    return mMarkRules->isChecked();
}

QString ASWizVirusRulesPage::selectedFolderName() const
{
    if (mFolderTree->selectedCollection().isValid()) {
        return QString::number(mFolderTree->selectedCollection().id());
    } else {
        return QString::number(CommonKernel->trashCollectionFolder().id());
    }
}

void ASWizVirusRulesPage::processSelectionChange()
{
    emit selectionChanged();
}

//---------------------------------------------------------------------------
ASWizSummaryPage::ASWizSummaryPage(QWidget *parent, const QString &name)
    : ASWizPage(parent, name)
{
    QBoxLayout *layout = new QVBoxLayout();
    mLayout->addItem(layout);

    mSummaryText = new QLabel(this);
    layout->addWidget(mSummaryText);
    layout->addStretch();
}

void ASWizSummaryPage::setSummaryText(const QString &text)
{
    mSummaryText->setText(text);
}
<|MERGE_RESOLUTION|>--- conflicted
+++ resolved
@@ -578,15 +578,7 @@
 
 void AntiSpamWizard::slotHelpClicked()
 {
-<<<<<<< HEAD
-    if (mMode == AntiSpam) {
-        KHelpClient::invokeHelp(QLatin1String("the-anti-spam-wizard"), QLatin1String("kmail"));
-    } else {
-        KHelpClient::invokeHelp(QLatin1String("the-anti-virus-wizard"), QLatin1String("kmail"));
-    }
-=======
-    KToolInvocation::invokeHelp( (mMode == AntiSpam) ? QLatin1String("the-anti-spam-wizard") : QLatin1String("the-anti-virus-wizard") , QLatin1String("kmail") );
->>>>>>> d0fa79ee
+    KHelpClient::invokeHelp( (mMode == AntiSpam) ? QLatin1String("the-anti-spam-wizard") : QLatin1String("the-anti-virus-wizard") , QLatin1String("kmail") );
 }
 
 void AntiSpamWizard::slotBuildSummary()
@@ -874,55 +866,25 @@
 }
 
 //---------------------------------------------------------------------------
-<<<<<<< HEAD
-ASWizPage::ASWizPage(QWidget *parent, const QString &name,
-                     const QString *bannerName)
+ASWizPage::ASWizPage(QWidget *parent, const QString &name)
     : QWidget(parent)
 {
     setObjectName(name);
-    QString banner = QLatin1String("kmwizard.png");
-    if (bannerName && !bannerName->isEmpty()) {
-        banner = *bannerName;
-    }
+    const QString banner = QLatin1String("kmwizard.png");
     mLayout = new QHBoxLayout(this);
 
     QVBoxLayout *sideLayout = new QVBoxLayout();
     mLayout->addItem(sideLayout);
     mLayout->addItem(new QSpacerItem(5, 5, QSizePolicy::Minimum, QSizePolicy::Expanding));
-=======
-ASWizPage::ASWizPage( QWidget * parent, const QString & name)
-    : QWidget( parent )
-{
-    setObjectName( name );
-    const QString banner = QLatin1String("kmwizard.png");
-    mLayout = new QHBoxLayout( this );
-    mLayout->setSpacing( KDialog::spacingHint() );
-    mLayout->setMargin( KDialog::marginHint() );
-
-    QVBoxLayout * sideLayout = new QVBoxLayout();
-    mLayout->addItem( sideLayout );
-    mLayout->addItem( new QSpacerItem( 5, 5, QSizePolicy::Minimum, QSizePolicy::Expanding ) );
-
-    QLabel *bannerLabel = new QLabel( this );
-    bannerLabel->setPixmap( UserIcon(banner) );
-    bannerLabel->setScaledContents( false );
-    bannerLabel->setFrameShape( QFrame::StyledPanel );
-    bannerLabel->setFrameShadow( QFrame::Sunken );
-    bannerLabel->setSizePolicy( QSizePolicy::Fixed, QSizePolicy::Fixed );
-
-    sideLayout->addWidget( bannerLabel );
-    sideLayout->addItem( new QSpacerItem( 5, 5, QSizePolicy::Minimum, QSizePolicy::Expanding ) );
-}
->>>>>>> d0fa79ee
-
-    mBannerLabel = new QLabel(this);
-    mBannerLabel->setPixmap(UserIcon(banner));
-    mBannerLabel->setScaledContents(false);
-    mBannerLabel->setFrameShape(QFrame::StyledPanel);
-    mBannerLabel->setFrameShadow(QFrame::Sunken);
-    mBannerLabel->setSizePolicy(QSizePolicy::Fixed, QSizePolicy::Fixed);
-
-    sideLayout->addWidget(mBannerLabel);
+
+    QLabel *bannerLabel = new QLabel(this);
+    bannerLabel->setPixmap(UserIcon(banner));
+    bannerLabel->setScaledContents(false);
+    bannerLabel->setFrameShape(QFrame::StyledPanel);
+    bannerLabel->setFrameShadow(QFrame::Sunken);
+    bannerLabel->setSizePolicy(QSizePolicy::Fixed, QSizePolicy::Fixed);
+
+    sideLayout->addWidget(bannerLabel);
     sideLayout->addItem(new QSpacerItem(5, 5, QSizePolicy::Minimum, QSizePolicy::Expanding));
 }
 
@@ -934,9 +896,8 @@
     QBoxLayout *layout = new QVBoxLayout();
     mLayout->addItem(layout);
 
-<<<<<<< HEAD
-    mIntroText = new QTextEdit(this);
-    mIntroText->setText(
+    QTextEdit *introText = new QTextEdit(this);
+    introText->setText(
         (mode == AntiSpamWizard::AntiSpam)
         ? i18n(
             "The wizard will search for any tools to do spam detection\n"
@@ -957,40 +918,11 @@
             "deleting the filter rules created by the wizard to get "
             "back to the former behavior.</p>"
         ));
-    mIntroText->setReadOnly(true);
-    mIntroText->setSizePolicy(QSizePolicy(QSizePolicy::Expanding,  QSizePolicy::Expanding));
-    layout->addWidget(mIntroText);
+    introText->setReadOnly(true);
+    introText->setSizePolicy(QSizePolicy(QSizePolicy::Expanding,  QSizePolicy::Expanding));
+    layout->addWidget(introText);
 
     mScanProgressText = new QLabel(this);
-=======
-    QTextEdit *introText = new QTextEdit( this );
-    introText->setText(
-                ( mode == AntiSpamWizard::AntiSpam )
-                ? i18n(
-                      "The wizard will search for any tools to do spam detection\n"
-                      "and setup KMail to work with them."
-                      )
-                : i18n(
-                      "<p>Here you can get some assistance in setting up KMail's filter "
-                      "rules to use some commonly-known anti-virus tools.</p>"
-                      "<p>The wizard can detect those tools on your computer as "
-                      "well as create filter rules to classify messages using these "
-                      "tools and to separate messages containing viruses. "
-                      "The wizard will not take any existing filter "
-                      "rules into consideration: it will always append the new rules.</p>"
-                      "<p><b>Warning:</b> As KMail appears to be frozen during the scan of the "
-                      "messages for viruses, you may encounter problems with "
-                      "the responsiveness of KMail because anti-virus tool "
-                      "operations are usually time consuming; please consider "
-                      "deleting the filter rules created by the wizard to get "
-                      "back to the former behavior.</p>"
-                      ) );
-    introText->setReadOnly( true );
-    introText->setSizePolicy( QSizePolicy( QSizePolicy::Expanding,  QSizePolicy::Expanding ) );
-    layout->addWidget( introText );
-
-    mScanProgressText = new QLabel( this );
->>>>>>> d0fa79ee
     mScanProgressText->clear();
     mScanProgressText->setWordWrap(true);
     layout->addWidget(mScanProgressText);
