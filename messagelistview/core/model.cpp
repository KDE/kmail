/******************************************************************************
 *
 *  Copyright 2008 Szymon Tomasz Stefanek <pragma@kvirc.net>
 *
 *  This program is free software; you can redistribute it and/or modify
 *  it under the terms of the GNU General Public License as published by
 *  the Free Software Foundation; either version 2 of the License, or
 *  (at your option) any later version.
 *
 *  This program is distributed in the hope that it will be useful,
 *  but WITHOUT ANY WARRANTY; without even the implied warranty of
 *  MERCHANTABILITY or FITNESS FOR A PARTICULAR PURPOSE. See the
 *  GNU General Public License for more details.
 *
 *  You should have received a copy of the GNU General Public License
 *  along with this program; if not, write to the Free Software
 *  Foundation, Inc., 51 Franklin Street, Fifth Floor, Boston, MA 02110-1301, USA.
 *
 *******************************************************************************/

//
// This class is a rather huge monster. It's something that resembles a QAbstractItemModel
// (because it has to provide the interface for a QTreeView) but isn't entirely one
// (for optimization reasons). It basically manages a tree of items of two types:
// GroupHeaderItem and MessageItem. Be sure to read the docs for ViewItemJob.
//
// A huge credit here goes to Till Adam which seems to have written most
// (if not all) of the original KMail threading code. The KMHeaders implementation,
// the documentation and his clever ideas were my starting points and essential tools.
// This is why I'm adding his copyright entry (copied from headeritem.cpp) here even if
// he didn't write a byte in this file until now :)
//
//                                       Szymon Tomasz Stefanek, 03 Aug 2008 04:50 (am)
//
// This class contains ideas from:
//
//   kmheaders.cpp / kmheaders.h, headeritem.cpp / headeritem.h
//   Copyright: (c) 2004 Till Adam < adam at kde dot org >
//

#include "messagelistview/core/model.h"
#include "messagelistview/core/view.h"
#include "messagelistview/core/filter.h"
#include "messagelistview/core/groupheaderitem.h"
#include "messagelistview/core/messageitem.h"
#include "messagelistview/core/modelinvariantrowmapper.h"
#include "messagelistview/core/storagemodelbase.h"
#include "messagelistview/core/theme.h"
#include "messagelistview/core/manager.h"
#include "messagelistview/core/messageitemsetmanager.h"

#include <libkdepim/broadcaststatus.h> // KPIM::BroadcastStatus
#include <libkdepim/messagestatus.h>

#include <QTimer>
#include <QDateTime>
#include <QScrollBar>

#include <KLocale>
#include <KDebug>
#include <kcursorsaver.h>

namespace KMail
{

namespace MessageListView
{

namespace Core
{

/**
 * A job in a "View Fill" or "View Cleanup" or "View Update" task.
 *
 * For a "View Fill" task a job is a set of messages
 * that are contiguous in the storage. The set is expressed as a range
 * of row indexes. The task "sweeps" the storage in the specified
 * range, creates the appropriate Item instances and places them
 * in the right position in the tree.
 *
 * The idea is that in a single instance and for the same StorageModel
 * the jobs should never "cover" the same message twice. This assertion
 * is enforced all around this source file.
 *
 * For a "View Cleanup" task the job is a list of ModelInvariantIndex
 * objects (that are in fact MessageItem objects) that need to be removed
 * from the view.
 *
 * For a "View Update" task the job is a list of ModelInvariantIndex
 * objects (that are in fact MessageItem objects) that need to be updated.
 *
 * The interesting fact is that all the tasks need
 * very similar operations to be performed on the message tree.
 *
 * For a "View Fill" we have 5 passes.
 * 
 * Pass 1 scans the underlying storage, creates the MessageItem objects
 * (which are subclasses of ModelInvariantIndex) and retrieves invariant
 * storage indexes for them. It also builds threading caches and
 * attempts to do some "easy" threading. If it succeeds in threading
 * and some conditions apply then it also attaches the items to the view.
 * Any unattached message is placed in a list.
 *
 * Pass 2 scans the list of messages that haven't been attached in
 * the first pass and performs perfect and reference based threading.
 * Since grouping of messages may depend on the "shape" of the thread
 * then certain threads aren't attacched to the view yet.
 * Unassigned messages get stuffed into a list waiting for Pass3
 * or directly to a list waiting for Pass4 (that is, Pass3 may be skipped
 * if there is no hope to find an imperfect parent by subject based threading).
 *
 * Pass 3 scans the list of messages that haven't been attached in
 * the first and second passes and performs subject based threading.
 * Since grouping of messages may depend on the "shape" of the thread
 * then certain threads aren't attacched to the view yet.
 * Anything unattached gets stuffed into the list waiting for Pass4.
 *
 * Pass 4 scans the unattached threads and puts them in the appropriate
 * groups. After this pass nothing is unattached.
 *
 * Pass 5 eventually re-sorts the groups and removes the empty ones.
 *
 * For a "View Cleanup" we still have 5 passes.
 *
 * Pass 1 scans the list of invalidated ModelInvariantIndex-es, casts
 * them to MessageItem objects and detaches them from the view.
 * The orphan children of the destroyed items get stuffed in the list
 * of unassigned messages that has been used also in the "View Fill" task above.
 *
 * Pass 2, 3, 4 and 5: same as "View Fill", just operating on the "orphaned"
 * messages that need to be reattached to the view.
 *
 * For a "View Update" we still have 5 passes.
 *
 * Pass 1 scans the list of ModelInvariantIndex-es that need an update, casts
 * them to MessageItem objects and handles the updates from storage.
 * The updates may cause a regrouping so items might be stuffed in one
 * of the lists for pass 4 or 5.
 *
 * Pass 2, 3 and 4 are simply empty.
 *
 * Pass 5: same as "View Fill", just operating on groups that require updates
 * after the messages have been moved in pass 1.
 *
 * That's why we in fact have Pass1Fill, Pass1Cleanup, Pass1Update, Pass2, Pass3, Pass4 and Pass5 below.
 * Pass1Fill, Pass1Cleanup and Pass1Update are exclusive and all of them proceed with Pass2 when finished.
 */
class ViewItemJob
{
public:
  enum Pass
  {
    Pass1Fill,            ///< Build threading caches, *TRY* to do some threading, try to attach something to the view
    Pass1Cleanup,         ///< Kill messages, build list of orphans
    Pass1Update,          ///< Update messages
    Pass2,                ///< Thread everything by using caches, try to attach more to the view
    Pass3,                ///< Do more threading (this time try to guess), try to attach more to the view
    Pass4,                ///< Attach anything is still unattacched
    Pass5                 ///< Eventually Re-sort group headers and remove the empty ones
  };
private:
  // Data for "View Fill" jobs
  int mStartIndex;        ///< The first index (in the underlying storage) of this job
  int mCurrentIndex;      ///< The current index (in the underlying storage) of this job
  int mEndIndex;          ///< The last index (in the underlying storage) of this job

  // Data for "View Cleanup" jobs
  QList< ModelInvariantIndex * > * mInvariantIndexList; ///< Owned list of shallow pointers

  // Common data

  // The maximum time that we can spend "at once" inside viewItemJobStep() (milliseconds)
  // The bigger this value, the larger chunks of work we do at once and less the time
  // we loose in "breaking and resuming" the job. On the other side large values tend
  // to make the view less responsive up to a "freeze" perception if this value is larger
  // than 2000.
  int mChunkTimeout;

  // The interval between two fillView steps. The larger the interval, the more interactivity
  // we have. The shorter the interval the more work we get done per second.
  int mIdleInterval;

  // The minimum number of messages we process in every viewItemJobStep() call
  // The larger this value the less time we loose in checking the timeout every N messages.
  // On the other side, making this very large may make the view less responsive
  // if we're processing very few messages at a time and very high values (say > 10000) may
  // eventually make our job unbreakable until the end.
  int mMessageCheckCount;
  Pass mCurrentPass;

  // If this parameter is true then this job uses a "disconnected" UI.
  // It's FAR faster since we don't need to call beginInsertRows()/endInsertRows()
  // and we simply emit a layoutChanged() at the end. It can be done only as the first
  // job though: subsequent jobs can't use layoutChanged() as it looses the expanded
  // state of items.
  bool mDisconnectUI;
public:
  /**
   * Creates a "View Fill" operation job
   */
  ViewItemJob( int startIndex, int endIndex, int chunkTimeout, int idleInterval, int messageCheckCount, bool disconnectUI = false )
    : mStartIndex( startIndex ), mCurrentIndex( startIndex ), mEndIndex( endIndex ),
      mInvariantIndexList( 0 ),
      mChunkTimeout( chunkTimeout ), mIdleInterval( idleInterval ),
      mMessageCheckCount( messageCheckCount ), mCurrentPass( Pass1Fill ),
      mDisconnectUI( disconnectUI ) {};

  /**
   * Creates a "View Cleanup" or "View Update" operation job
   */
  ViewItemJob( Pass pass, QList< ModelInvariantIndex * > * invariantIndexList, int chunkTimeout, int idleInterval, int messageCheckCount )
    : mStartIndex( 0 ), mCurrentIndex( 0 ), mEndIndex( invariantIndexList->count() - 1 ),
      mInvariantIndexList( invariantIndexList ),
      mChunkTimeout( chunkTimeout ), mIdleInterval( idleInterval ),
      mMessageCheckCount( messageCheckCount ), mCurrentPass( pass ),
      mDisconnectUI( false ) {};

  ~ViewItemJob()
  {
    if ( mInvariantIndexList )
      delete mInvariantIndexList;
  }
public:
  int startIndex() const
    { return mStartIndex; };
  void setStartIndex( int startIndex )
    { mStartIndex = startIndex; mCurrentIndex = startIndex; };
  int currentIndex() const 
    { return mCurrentIndex; };
  void setCurrentIndex( int currentIndex )
    { mCurrentIndex = currentIndex; };
  int endIndex() const
    { return mEndIndex; };
  void setEndIndex( int endIndex )
    { mEndIndex = endIndex; };
  Pass currentPass() const
    { return mCurrentPass; };
  void setCurrentPass( Pass pass )
    { mCurrentPass = pass; };
  int idleInterval() const
    { return mIdleInterval; };
  int chunkTimeout() const
    { return mChunkTimeout; };
  int messageCheckCount() const
    { return mMessageCheckCount; };
  QList< ModelInvariantIndex * > * invariantIndexList() const
    { return mInvariantIndexList; };
  bool disconnectUI() const
    { return mDisconnectUI; };
};


Model::Model( View *pParent )
  : QAbstractItemModel( pParent ),
    mStorageModel( 0 ), mView( pParent )
{
  mAggregation = 0;
  mTheme = 0;
  mSortOrder = 0;
  mFilter = 0;
  mPersistentSetManager = 0;
  mInLengthyJobBatch = false;
  mUniqueIdOfLastSelectedMessageInFolder = 0;
  mLastSelectedMessageInFolder = 0;
  mLoading = false;

  mRootItem = new Item( Item::InvisibleRoot );
  mRootItem->setViewable( 0, true );

  mViewItemJobs = new QList< ViewItemJob * >();
  mGroupHeaderItemHash = new QHash< QString, GroupHeaderItem * >();
  mGroupHeadersThatNeedUpdate = new QHash< GroupHeaderItem *, GroupHeaderItem * >();
  mThreadingCacheMessageIdMD5ToMessageItem = new QHash< QString, MessageItem * >();
  mThreadingCacheMessageInReplyToIdMD5ToMessageItem = new QMultiHash< QString, MessageItem * >();
  mThreadingCacheMessageSubjectMD5ToMessageItem = new QHash< QString, QList< MessageItem * > * >();
  mUnassignedMessageListForPass2 = new QList< MessageItem * >();
  mUnassignedMessageListForPass3 = new QList< MessageItem * >();
  mUnassignedMessageListForPass4 = new QList< MessageItem * >();
  mOrphanChildrenHash = new QHash< MessageItem *, MessageItem * >();
  mFillStepTimer = new QTimer( this );
  mFillStepTimer->setSingleShot( true );
  mInvariantRowMapper = new ModelInvariantRowMapper();
  mModelForItemFunctions= this;
  connect( mFillStepTimer, SIGNAL( timeout() ),
           SLOT( viewItemJobStep() ) );

  mCachedTodayLabel = i18n( "Today" );
  mCachedYesterdayLabel = i18n( "Yesterday" );
  mCachedUnknownLabel = i18nc( "Unknown date",
                               "Unknown" );
  mCachedLastWeekLabel = i18n( "Last Week" );
  mCachedTwoWeeksAgoLabel = i18n( "Two Weeks Ago" );
  mCachedThreeWeeksAgoLabel = i18n( "Three Weeks Ago" );
  mCachedFourWeeksAgoLabel = i18n( "Four Weeks Ago" );

  mCachedWatchedOrIgnoredStatusBits = KPIM::MessageStatus::statusIgnored().toQInt32() | KPIM::MessageStatus::statusWatched().toQInt32();
  mCachedNewStatusBits = KPIM::MessageStatus::statusNew().toQInt32();
}

Model::~Model()
{
  setStorageModel( 0 );
  clearJobList();
  delete mViewItemJobs;
  clearUnassignedMessageLists();
  delete mUnassignedMessageListForPass2;
  delete mUnassignedMessageListForPass3;
  delete mUnassignedMessageListForPass4;
  clearOrphanChildrenHash();
  delete mOrphanChildrenHash;
  delete mGroupHeaderItemHash;
  delete mGroupHeadersThatNeedUpdate;
  delete mThreadingCacheMessageIdMD5ToMessageItem;
  delete mThreadingCacheMessageInReplyToIdMD5ToMessageItem;
  void clearThreadingCacheMessageSubjectMD5ToMessageItem();
  delete mThreadingCacheMessageSubjectMD5ToMessageItem;
  if ( mPersistentSetManager )
    delete mPersistentSetManager;
  // Delete the invariant row mapper before removing the items.
  // It's faster since the items will not need to call the invariant
  delete mInvariantRowMapper;
  delete mRootItem;
}

void Model::setAggregation( const Aggregation * aggregation )
{
  mAggregation = aggregation;
  mView->setRootIsDecorated( mAggregation->grouping() == Aggregation::NoGrouping );
}

void Model::setTheme( const Theme * theme )
{
  mTheme = theme;
}

void Model::setSortOrder( const SortOrder * sortOrder )
{
  mSortOrder = sortOrder;
}

void Model::setFilter( const Filter *filter )
{
  mFilter = filter;

  QList< Item * > * childList = mRootItem->childItems();
  if ( !childList )
    return;

  QModelIndex idx; // invalid

  KCursorSaver busy( KBusyPtr::busy() );

  for ( QList< Item * >::Iterator it = childList->begin(); it != childList->end(); ++it )
    applyFilterToSubtree( *it, idx );
}

bool Model::applyFilterToSubtree( Item * item, const QModelIndex &parentIndex )
{
  // This function applies the current filter (eventually empty)
  // to a message tree starting at "item".

  Q_ASSERT( mModelForItemFunctions );  // The UI must be not disconnected
  Q_ASSERT( item );                    // the item must obviously be valid
  Q_ASSERT( item->isViewable() );      // the item must be viewable

  // Apply to children first

  QList< Item * > * childList = item->childItems();

  bool childrenMatch = false;

  QModelIndex thisIndex = index( item, 0 );

  if ( childList )
  {
    for ( QList< Item * >::Iterator it = childList->begin(); it != childList->end(); ++it )
    {
      if ( applyFilterToSubtree( *it, thisIndex ) )
        childrenMatch = true;
    }
  }

  if ( !mFilter ) // empty filter always matches (but does not expand items)
  {
    mView->setRowHidden( thisIndex.row(), parentIndex, false );
    return true;
  }

  if ( childrenMatch )
  {
    mView->setRowHidden( thisIndex.row(), parentIndex, false );
#if 0
    // Expanding parents of matching items is an EXTREMELY desiderable feature... but...
    //
    // FIXME TrollTech: THIS IS PATHETICALLY SLOW
    //                  It can take ~20 minutes on a tree with ~11000 items.
    //                  Without this call the same tree is scanned in a couple of seconds.
    //                  The complexity growth is almost certainly (close to) exponential.
    // 
    // It ends up in _very_ deep recursive stacks like these:
    //
    // #0  0x00002b37e1e03f03 in QTreeViewPrivate::viewIndex (this=0xbd9ff0, index=@0x7fffd327a420) at itemviews/qtreeview.cpp:3195
    // #1  0x00002b37e1e07ea6 in QTreeViewPrivate::layout (this=0xbd9ff0, i=8239) at itemviews/qtreeview.cpp:3013
    // #2  0x00002b37e1e0810e in QTreeViewPrivate::layout (this=0xbd9ff0, i=8238) at itemviews/qtreeview.cpp:2994
    // #3  0x00002b37e1e0810e in QTreeViewPrivate::layout (this=0xbd9ff0, i=8237) at itemviews/qtreeview.cpp:2994
    // #4  0x00002b37e1e0810e in QTreeViewPrivate::layout (this=0xbd9ff0, i=8236) at itemviews/qtreeview.cpp:2994
    // #5  0x00002b37e1e0810e in QTreeViewPrivate::layout (this=0xbd9ff0, i=8235) at itemviews/qtreeview.cpp:2994
    // #6  0x00002b37e1e0810e in QTreeViewPrivate::layout (this=0xbd9ff0, i=8234) at itemviews/qtreeview.cpp:2994
    // #7  0x00002b37e1e0810e in QTreeViewPrivate::layout (this=0xbd9ff0, i=8233) at itemviews/qtreeview.cpp:2994
    // #8  0x00002b37e1e0810e in QTreeViewPrivate::layout (this=0xbd9ff0, i=8232) at itemviews/qtreeview.cpp:2994
    // #9  0x00002b37e1e0810e in QTreeViewPrivate::layout (this=0xbd9ff0, i=8231) at itemviews/qtreeview.cpp:2994
    // #10 0x00002b37e1e0810e in QTreeViewPrivate::layout (this=0xbd9ff0, i=8230) at itemviews/qtreeview.cpp:2994
    // #11 0x00002b37e1e0810e in QTreeViewPrivate::layout (this=0xbd9ff0, i=8229) at itemviews/qtreeview.cpp:2994
    // #12 0x00002b37e1e0810e in QTreeViewPrivate::layout (this=0xbd9ff0, i=8228) at itemviews/qtreeview.cpp:2994
    // #13 0x00002b37e1e0810e in QTreeViewPrivate::layout (this=0xbd9ff0, i=8227) at itemviews/qtreeview.cpp:2994
    // #14 0x00002b37e1e0810e in QTreeViewPrivate::layout (this=0xbd9ff0, i=8226) at itemviews/qtreeview.cpp:2994
    // #15 0x00002b37e1e0810e in QTreeViewPrivate::layout (this=0xbd9ff0, i=8225) at itemviews/qtreeview.cpp:2994
    // #16 0x00002b37e1e0810e in QTreeViewPrivate::layout (this=0xbd9ff0, i=8224) at itemviews/qtreeview.cpp:2994
    // #17 0x00002b37e1e0810e in QTreeViewPrivate::layout (this=0xbd9ff0, i=8223) at itemviews/qtreeview.cpp:2994
    // ....
    //
    // UPDATE: Olivier Goffart seems to have fixed this: re-check and re-enable for qt 4.5.
    //

    if ( !mView->isExpanded( thisIndex ) )
      mView->expand( thisIndex );
#endif
    return true;
  }

  if ( item->type() == Item::Message )
  {
    if ( mFilter->match( ( MessageItem * )item ) )
    {
      mView->setRowHidden( thisIndex.row(), parentIndex, false );
      return true;
    }
  } // else this is a group header and it never explicitly matches

  // filter doesn't match, hide the item
  mView->setRowHidden( thisIndex.row(), parentIndex, true );

  return false;
}

int Model::columnCount( const QModelIndex & parent ) const
{
  if ( !mTheme )
    return 0;
  if ( parent.column() > 0 )
    return 0;
  return mTheme->columns().count();
}

QVariant Model::data( const QModelIndex &, int ) const
{
  // This is very inefficient: we don't use it actually
  return QVariant();
}

QVariant Model::headerData(int section, Qt::Orientation, int role) const
{
  if ( !mTheme )
    return QVariant();

  Theme::Column * column = mTheme->column( section );
  if ( !column )
    return QVariant();

 if ( role != Qt::DisplayRole )
    return QVariant();

  if ( mStorageModel && column->isSenderOrReceiver() )
  {
    if ( mStorageModel->containsOutboundMessages() )
      return QVariant( i18n( "Receiver" ) );
    return QVariant( i18n( "Sender" ) );
  }

  return QVariant( column->label() );
}

QModelIndex Model::index( Item *item, int column ) const
{
  Q_ASSERT( mModelForItemFunctions ); // should be never called with disconnected UI

  // FIXME: This function is a bottleneck
  Item * par = item->parent();
  if ( !par )
  {
    if ( item != mRootItem )
      item->dump(QString());
    return QModelIndex();
  }
  int indexGuess = item->indexGuess();
  if ( par->childItemHasIndex( item, indexGuess ) ) // This is 30% of the bottleneck
    return createIndex( indexGuess, column, item );

  indexGuess = par->indexOfChildItem( item ); // This is 60% of the bottleneck
  if ( indexGuess < 0 )
    return QModelIndex(); // BUG

  item->setIndexGuess( indexGuess );
  return createIndex( indexGuess, column, item );
}

QModelIndex Model::index( int row, int column, const QModelIndex &parent ) const
{
  if ( !mModelForItemFunctions )
    return QModelIndex(); // called with disconnected UI

#ifdef READD_THIS_IF_YOU_WANT_TO_PASS_MODEL_TEST
  if ( column < 0 )
    return QModelIndex(); // senseless column (we could optimize by skipping this check but ModelTest from trolltech is pedantic)
#endif

  const Item *item;
  if ( parent.isValid() )
  {
    item = static_cast< const Item * >( parent.internalPointer() );
    if ( !item )
      return QModelIndex(); // should never happen
  } else {
    item = mRootItem;
  }

  if ( parent.column() > 0 )
    return QModelIndex(); // parent column is not 0: shouldn't have children (as per Qt documentation)

  Item * child = item->childItem( row );
  if ( !child )
    return QModelIndex(); // no such row in parent
  return createIndex( row, column, child );
}

QModelIndex Model::parent( const QModelIndex &modelIndex ) const
{
  Q_ASSERT( mModelForItemFunctions ); // should be never called with disconnected UI

#ifdef READD_THIS_IF_YOU_WANT_TO_PASS_MODEL_TEST
  if ( !modelIndex.isValid() )
    return QModelIndex(); // should never happen
#endif
  Item *item = static_cast< Item * >( modelIndex.internalPointer() );
  if ( !item )
    return QModelIndex();
  Item *par = item->parent();
  if ( !par )
    return QModelIndex(); // should never happen
  //return index( par, modelIndex.column() );
  return index( par, 0 ); // parents are always in column 0 (as per Qt documentation)
}

int Model::rowCount( const QModelIndex &parent ) const
{
  if ( !mModelForItemFunctions )
    return 0; // called with disconnected UI

  const Item *item;
  if ( parent.isValid() )
  {
    item = static_cast< const Item * >( parent.internalPointer() );
    if ( !item )
      return 0; // should never happen
  } else {
    item = mRootItem;
  }

  if ( !item->isViewable() )
    return 0;

  return item->childItemCount();
}


void Model::setStorageModel( StorageModel *storageModel, PreSelectionMode preSelectionMode )
{
  if( mFillStepTimer->isActive() )
    mFillStepTimer->stop();

  if ( mStorageModel )
  {
    // Save the current selection
    MessageItem * lastSelectedMessageItem = mView->currentMessageItem( false );
    Manager::instance()->savePreSelectedMessageForStorageModel(
        mStorageModel,
        lastSelectedMessageItem ? lastSelectedMessageItem->uniqueId() : 0
      );
  }

  // Kill pre-selection at this stage
  mPreSelectionMode = PreSelectNone;
  mUniqueIdOfLastSelectedMessageInFolder = 0;
  mLastSelectedMessageInFolder = 0;

  // Reset the row mapper before removing items
  // This is faster since the items don't need to access the mapper.
  mInvariantRowMapper->modelReset();

  clearJobList();
  clearUnassignedMessageLists();
  clearOrphanChildrenHash();
  mGroupHeaderItemHash->clear();
  mGroupHeadersThatNeedUpdate->clear();
  mThreadingCacheMessageIdMD5ToMessageItem->clear();
  mThreadingCacheMessageInReplyToIdMD5ToMessageItem->clear();
  clearThreadingCacheMessageSubjectMD5ToMessageItem();
  mViewItemJobStepChunkTimeout = 100;
  mViewItemJobStepIdleInterval = 10;
  mViewItemJobStepMessageCheckCount = 10;
  if ( mPersistentSetManager )
  {
    delete mPersistentSetManager;
    mPersistentSetManager = 0;
  }
  mTodayDate = QDate::currentDate();

  if ( mStorageModel )
  {
    disconnect( mStorageModel, SIGNAL( rowsInserted( const QModelIndex &, int, int ) ),
                this, SLOT( slotStorageModelRowsInserted( const QModelIndex &, int, int ) ) );
    disconnect( mStorageModel, SIGNAL( rowsRemoved( const QModelIndex &, int, int ) ),
                this, SLOT( slotStorageModelRowsRemoved( const QModelIndex &, int, int ) ) );

    disconnect( mStorageModel, SIGNAL( layoutChanged() ),
                this, SLOT( slotStorageModelLayoutChanged() ) );
    disconnect( mStorageModel, SIGNAL( modelReset() ),
                this, SLOT( slotStorageModelLayoutChanged() ) );

    disconnect( mStorageModel, SIGNAL( dataChanged( const QModelIndex &, const QModelIndex & ) ),
                this, SLOT( slotStorageModelDataChanged( const QModelIndex &, const QModelIndex & ) ) );
  }

  mRootItem->killAllChildItems();

  // FIXME: CLEAR THE FILTER HERE AS WE CAN'T APPLY IT WITH UI DISCONNECTED!

  mStorageModel = storageModel;

  reset();
  //emit headerDataChanged();

  mView->modelHasBeenReset();
  mView->selectionModel()->clearSelection();

  if ( !mStorageModel )
    return; // no folder: nothing to fill

  mPreSelectionMode = preSelectionMode;
  mUniqueIdOfLastSelectedMessageInFolder = Manager::instance()->preSelectedMessageForStorageModel( mStorageModel );

  connect( mStorageModel, SIGNAL( rowsInserted( const QModelIndex &, int, int ) ),
           this, SLOT( slotStorageModelRowsInserted( const QModelIndex &, int, int ) ) );
  connect( mStorageModel, SIGNAL( rowsRemoved( const QModelIndex &, int, int ) ),
           this, SLOT( slotStorageModelRowsRemoved( const QModelIndex &, int, int ) ) );

  connect( mStorageModel, SIGNAL( layoutChanged() ),
           this, SLOT( slotStorageModelLayoutChanged() ) );
  connect( mStorageModel, SIGNAL( modelReset() ),
           this, SLOT( slotStorageModelLayoutChanged() ) );

  connect( mStorageModel, SIGNAL( dataChanged( const QModelIndex &, const QModelIndex & ) ),
           this, SLOT( slotStorageModelDataChanged( const QModelIndex &, const QModelIndex & ) ) );

  if ( mStorageModel->rowCount() == 0 )
    return; // folder empty: nothing to fill

  // Here we use different strategies based on user preference and the folder size.
  // The knobs we can tune are:
  //
  // - The number of jobs used to scan the whole folder and their order
  //   
  //   There are basically two approaches to this. One is the "single big job"
  //   approach. It scans the folder from the beginning to the end in a single job
  //   entry. The job passes are done only once. It's advantage is that it's simplier
  //   and it's less likely to generate imperfect parent threadings. The bad
  //   side is that since the folders are "sort of" date ordered then the most interesting
  //   messages show up at the end of the work. Not nice for large folders.
  //   The other approach uses two jobs. This is a bit slower but smarter strategy.
  //   First we scan the latest 1000 messages and *then* take care of the older ones.
  //   This will show up the most interesting messages almost immediately. (Well...
  //   All this assuming that the underlying storage always appends the newly arrived messages)
  //   The strategy is slower since it  generates some imperfect parent threadings which must be
  //   adjusted by the second job. For instance, in my kernel mailing list folder this "smart" approach
  //   generates about 150 additional imperfectly threaded children... but the "today"
  //   messages show up almost immediately. The two-chunk job also makes computing
  //   the percentage user feedback a little harder and might break some optimization
  //   in the insertions (we're able to optimize appends and prepends but a chunked
  //   job is likely to split our work at a boundary where messages are always inserted
  //   in the middle of the list).
  //
  // - The maximum time to spend inside a single job step
  //
  //   The larger this time, the greater the number of messages per second that this
  //   engine can process but also greater time with frozen UI -> less interactivity.
  //   Reasonable values start at 50 msecs. Values larger than 300 msecs are very likely
  //   to be percieved by the user as UI non-reactivity. 
  //
  // - The number of messages processed in each job step subchunk.
  //
  //   A job subchunk is processed without checking the maximum time above. This means
  //   that each job step will process at least the number of messages specified by this value.
  //   Very low values mean that we respect the maximum time very carefully but we also
  //   waste time to check if we ran out of time :)
  //   Very high values are likely to cause the engine to not respect the maximum step time.
  //   Reasonable values go from 5 to 100.
  //
  // - The "idle" time between two steps
  //
  //   The lower this time, the greater the number of messages per second that this
  //   engine can process but also lower time for the UI to process events -> less interactivity.
  //   A value of 0 here means that Qt will trigger the timer as soon as it has some
  //   idle time to spend. UI events will be still processed but slowdowns are possible.
  //   0 is reasonable though. Values larger than 200 will tend to make the total job
  //   completion times high.
  //

  // If we have no filter it seems that we can apply a huge optimization.
  // We disconnect the UI for the first huge filling job. This allows us
  // to save the extremely expensive beginInsertRows()/endInsertRows() calls
  // and call a single layoutChanged() at the end. This slows down a lot item
  // expansion. But on the other side if only few items need to be expanded
  // then this strategy is better. If filtering is enabled then this strategy
  // isn't applicable (because filtering requires interaction with the UI
  // while the data is loading).

  // So...

  // For the very first small chunk it's ok to work with disconnected UI as long
  // as we have no filter. The first small chunk is always 1000 messages, so
  // even if all of them are expanded, it's still somewhat acceptable.
  bool canDoFirstSmallChunkWithDisconnectedUI = !mFilter;

  // Larger works need a bigger condition: few messages must be expanded in the end.
  bool canDoJobWithDisconnectedUI =
          // we have no filter
          !mFilter &&
          (
            // we do no threading at all
            ( mAggregation->threading() == Aggregation::NoThreading ) ||                 
            // or we never expand threads
            ( mAggregation->threadExpandPolicy() == Aggregation::NeverExpandThreads ) ||
            // or we expand threads but we'll be going to expand really only a few
            (
              // so we don't expand them all
              ( mAggregation->threadExpandPolicy() != Aggregation::AlwaysExpandThreads ) &&
              // and we'd expand only a few in fact
              ( mStorageModel->initialUnreadRowCountGuess() < 1000 )
            )
          );

  switch ( mAggregation->fillViewStrategy() )
  {
    case Aggregation::FavorInteractivity:
      // favor interactivity
      if ( ( !canDoJobWithDisconnectedUI ) && ( mStorageModel->rowCount() > 3000 ) ) // empiric value
      {
        // First a small job with the most recent messages. Large chunk, small (but non zero) idle interval
        // and a larger number of messages to process at once.
        ViewItemJob * job1 = new ViewItemJob( mStorageModel->rowCount() - 1000, mStorageModel->rowCount() - 1, 200, 20, 100, canDoFirstSmallChunkWithDisconnectedUI );
        mViewItemJobs->append( job1 );
        // Then a larger job with older messages. Small chunk, bigger idle interval, small number of messages to
        // process at once.
        ViewItemJob * job2 = new ViewItemJob( 0, mStorageModel->rowCount() - 1001, 100, 50, 10, false );
        mViewItemJobs->append( job2 );

        // We could even extremize this by splitting the folder in several
        // chunks and scanning them from the newest to the oldest... but the overhead
        // due to imperfectly threaded children would be probably too big.
      } else {
        // small folder or can be done with disconnected UI: single chunk work.
        // Lag the CPU a bit more but not too much to destroy even the earliest interactivity.
        ViewItemJob * job = new ViewItemJob( 0, mStorageModel->rowCount() - 1, 150, 30, 30, canDoJobWithDisconnectedUI );
        mViewItemJobs->append( job );
      }
    break;
    case Aggregation::FavorSpeed:
      // More batchy jobs, still interactive to a certain degree
      if ( ( !canDoJobWithDisconnectedUI ) && ( mStorageModel->rowCount() > 3000 ) ) // empiric value
      {
        // large folder, but favor speed
        ViewItemJob * job1 = new ViewItemJob( mStorageModel->rowCount() - 1000, mStorageModel->rowCount() - 1, 250, 0, 100, canDoFirstSmallChunkWithDisconnectedUI );
        mViewItemJobs->append( job1 );
        ViewItemJob * job2 = new ViewItemJob( 0, mStorageModel->rowCount() - 1001, 200, 0, 10, false );
        mViewItemJobs->append( job2 );
      } else {
        // small folder or can be done with disconnected UI and favor speed: single chunk work.
        // Lag the CPU more, get more work done
        ViewItemJob * job = new ViewItemJob( 0, mStorageModel->rowCount() - 1, 250, 0, 100, canDoJobWithDisconnectedUI );
        mViewItemJobs->append( job );
      }
    break;
    case Aggregation::BatchNoInteractivity:
    {
      // one large job, never interrupt, block UI
      ViewItemJob * job = new ViewItemJob( 0, mStorageModel->rowCount() - 1, 60000, 0, 100000, canDoJobWithDisconnectedUI );
      mViewItemJobs->append( job );
    }
    break;
    default:
      kWarning() << "Unrecognized fill view strategy" << endl;
      Q_ASSERT( false );
    break;
  }

  mLoading = true;

  viewItemJobStep();
}

void Model::abortMessagePreSelection()
{
  // This is used to abort a message pre-selection before we actually could apply it.
  mPreSelectionMode = PreSelectNone;
  mUniqueIdOfLastSelectedMessageInFolder = 0;
  mLastSelectedMessageInFolder = 0;
}

void Model::applyMessagePreSelection( PreSelectionMode preSelectionMode )
{
  if ( mLoading )
  {
    // override the current mode
    mPreSelectionMode = preSelectionMode;
    // will be applied when loading completes
    return;
  }

  switch( preSelectionMode )
  {
    case PreSelectFirstUnread:
      mView->selectFirstMessageItem( MessageTypeUnreadOnly, false ); // don't center
    break;
    case PreSelectFirstUnreadCentered:
      mView->selectFirstMessageItem( MessageTypeUnreadOnly, true ); // center
    break;
    case PreSelectFirstNew:
      if ( !mView->selectFirstMessageItem( MessageTypeNewOnly, false ) ) // don't center
        mView->selectFirstMessageItem( MessageTypeUnreadOnly, false ); // try to fallback to unread
    break;
    case PreSelectFirstNewCentered:
      if ( !mView->selectFirstMessageItem( MessageTypeNewOnly, true ) ) // center
        mView->selectFirstMessageItem( MessageTypeUnreadOnly, true ); // try to fallback to unread
    break;
    case PreSelectFirstNewOrUnread:
      mView->selectFirstMessageItem( MessageTypeNewOrUnreadOnly, false ); // don't center
    break;
    case PreSelectFirstNewOrUnreadCentered:
      mView->selectFirstMessageItem( MessageTypeNewOrUnreadOnly, true ); // center
    break;
    case PreSelectLastSelected:
      // has no meaning in this state
    break;
    case PreSelectNone:
      // explicitly ignored
    break;
    default:
      kWarning() << "Unrecognized pre-selection mode " << (int)preSelectionMode;
    break;
  }
}


//
// The "view fill" algorithm implemented in the functions below is quite smart but also quite complex.
// It's governed by the following goals:
// 
// - Be flexible: allow different configurations from "unsorted flat list" to a "grouped and threaded
//     list with different sorting algorightms applied to each aggregation level"
// - Be reasonably fast
// - Be non blocking: UI shouldn't freeze while the algorithm is running
// - Be interruptible: user must be able to abort the execution and just switch to another folder in the middle
//

void Model::clearUnassignedMessageLists()
{
  // This is a bit tricky...
  // The three unassigned message lists contain messages that have been created
  // but not yet attached to the view. There may be two major cases for a message:
  // - it has no parent -> it must be deleted and it will delete its children too
  // - it has a parent -> it must NOT be deleted since it will be deleted by its parent.

  // Sometimes the things get a little complicated since in Pass2 and Pass3
  // we have transitional states in that the MessageItem object can be in two of these lists.

  QList< MessageItem * >::Iterator it;

  if ( !mUnassignedMessageListForPass2->isEmpty() )
  {
    // We're actually in Pass1* or Pass2: everything is mUnassignedMessageListForPass2
    // Something may *also* be in mUnassignedMessageListForPass3 and mUnassignedMessageListForPass4
    // but that are duplicates for sure.

    // We can't just sweep the list and delete parentless items since each delete
    // could kill children which are somewhere AFTER in the list: accessing the children
    // would then lead to a SIGSEGV. We first sweep the list gathering parentless
    // items and *then* delete them without accessing the parented ones.

    QList< MessageItem * > parentless;

    for ( it = mUnassignedMessageListForPass2->begin(); it != mUnassignedMessageListForPass2->end(); ++it )
    {
      if( !( *it )->parent() )
        parentless.append( *it );
    }

    for ( it = parentless.begin(); it != parentless.end(); ++it )
      delete *it;

    mUnassignedMessageListForPass2->clear();
    // Any message these list contain was also in mUnassignedMessageListForPass2
    mUnassignedMessageListForPass3->clear();
    mUnassignedMessageListForPass4->clear();
    return;
  }

  // mUnassignedMessageListForPass2 is empty

  if ( !mUnassignedMessageListForPass3->isEmpty() )
  {
    // We're actually at the very end of Pass2 or inside Pass3
    // Pass2 pushes stuff in mUnassignedMessageListForPass3 *or* mUnassignedMessageListForPass4
    // Pass3 pushes stuff from mUnassignedMessageListForPass3 to mUnassignedMessageListForPass4
    // So if we're in Pass2 then the two lists contain distinct messages but if we're in Pass3
    // then the two lists may contain the same messages.

    if ( !mUnassignedMessageListForPass4->isEmpty() )
    {
      // We're actually in Pass3: the messiest one.

      QHash< MessageItem *, MessageItem * > itemsToDelete;

      for ( it = mUnassignedMessageListForPass3->begin(); it != mUnassignedMessageListForPass3->end(); ++it )
      {
        if( !( *it )->parent() )
          itemsToDelete.insert( *it, *it );
      }

      for ( it = mUnassignedMessageListForPass4->begin(); it != mUnassignedMessageListForPass4->end(); ++it )
      {
        if( !( *it )->parent() )
          itemsToDelete.insert( *it, *it );
      }

      for ( QHash< MessageItem *, MessageItem * >::Iterator it3 = itemsToDelete.begin(); it3 != itemsToDelete.end(); ++it3 )
        delete ( *it3 );

      mUnassignedMessageListForPass3->clear();
      mUnassignedMessageListForPass4->clear();
      return;
    }

    // mUnassignedMessageListForPass4 is empty so we must be at the end of a very special kind of Pass2
    // We have the same problem as in mUnassignedMessageListForPass2.
    QList< MessageItem * > parentless;

    for ( it = mUnassignedMessageListForPass3->begin(); it != mUnassignedMessageListForPass3->end(); ++it )
    {
      if( !( *it )->parent() )
        parentless.append( *it );
    }

    for ( it = parentless.begin(); it != parentless.end(); ++it )
      delete *it;

    mUnassignedMessageListForPass3->clear();
    return;
  }

  // mUnassignedMessageListForPass3 is empty
  if ( !mUnassignedMessageListForPass4->isEmpty() )
  {
    // we're in Pass4.. this is easy.

    // We have the same problem as in mUnassignedMessageListForPass2.
    QList< MessageItem * > parentless;

    for (  it = mUnassignedMessageListForPass4->begin(); it != mUnassignedMessageListForPass4->end(); ++it )
    {
      if( !( *it )->parent() )
        parentless.append( *it );
    }

    for ( it = parentless.begin(); it != parentless.end(); ++it )
      delete *it;

    mUnassignedMessageListForPass4->clear();
    return;
  }
}

void Model::clearThreadingCacheMessageSubjectMD5ToMessageItem()
{
  qDeleteAll( *mThreadingCacheMessageSubjectMD5ToMessageItem );
  mThreadingCacheMessageSubjectMD5ToMessageItem->clear();
}

void Model::clearOrphanChildrenHash()
{
  for ( QHash< MessageItem *, MessageItem * >::Iterator it = mOrphanChildrenHash->begin(); it != mOrphanChildrenHash->end(); ++it )
  {
    //Q_ASSERT( !( *it )->parent() ); <-- this assert can actually fail for items that get a temporary parent assigned (to preserve the selection).
    delete ( *it );
  }
  mOrphanChildrenHash->clear();
}

void Model::clearJobList()
{
  if ( mViewItemJobs->isEmpty() )
    return;

  if ( mInLengthyJobBatch )
  {
    mInLengthyJobBatch = false;
    mView->modelJobBatchTerminated();
  }

  for( QList< ViewItemJob * >::Iterator it = mViewItemJobs->begin(); it != mViewItemJobs->end() ; ++it )
    delete ( *it );
  mViewItemJobs->clear();

  mModelForItemFunctions = this; // make sure it's true, as there remains no job with disconnected UI
}


void Model::attachGroup( GroupHeaderItem *ghi )
{
  if ( ghi->parent() )
  {
    if (
         ( ( ghi )->childItemCount() > 0 ) && // has children
         ( ghi )->isViewable() && // is actually attached to the viewable root
         mModelForItemFunctions && // the UI is not disconnected
         mView->isExpanded( index( ghi, 0 ) ) // is actually expanded
      )
      saveExpandedStateOfSubtree( ghi );

    // FIXME: This *WILL* break selection and current index... :/

    ghi->parent()->takeChildItem( mModelForItemFunctions, ghi );
  }

  ghi->setParent( mRootItem );

  // I'm using a macro since it does really improve readability.
  // I'm NOT using a helper function since gcc will refuse to inline some of
  // the calls because they make this function grow too much.
#define INSERT_GROUP_WITH_COMPARATOR( _ItemComparator ) \
      switch( mSortOrder->groupSortDirection() ) \
      { \
        case SortOrder::Ascending: \
          mRootItem->insertChildItem< _ItemComparator, true >( mModelForItemFunctions, ghi ); \
        break; \
        case SortOrder::Descending: \
          mRootItem->insertChildItem< _ItemComparator, false >( mModelForItemFunctions, ghi ); \
        break; \
        default: /* should never happen... */ \
          mRootItem->appendChildItem( mModelForItemFunctions, ghi ); \
        break; \
      }

  switch( mSortOrder->groupSorting() )
  {
    case SortOrder::SortGroupsByDateTime:
      INSERT_GROUP_WITH_COMPARATOR( ItemDateComparator )
    break;
    case SortOrder::SortGroupsByDateTimeOfMostRecent:
      INSERT_GROUP_WITH_COMPARATOR( ItemMaxDateComparator )
    break;
    case SortOrder::SortGroupsBySenderOrReceiver:
      INSERT_GROUP_WITH_COMPARATOR( ItemSenderOrReceiverComparator )
    break;
    case SortOrder::SortGroupsBySender:
      INSERT_GROUP_WITH_COMPARATOR( ItemSenderComparator )
    break;
    case SortOrder::SortGroupsByReceiver:
      INSERT_GROUP_WITH_COMPARATOR( ItemReceiverComparator )
    break;
    case SortOrder::NoGroupSorting:
      mRootItem->appendChildItem( mModelForItemFunctions, ghi );
    break;
    default: // should never happen
      mRootItem->appendChildItem( mModelForItemFunctions, ghi );
    break;
  }

  if ( ghi->initialExpandStatus() == Item::ExpandNeeded ) // this actually is a "non viewable expanded state"
    if ( ghi->childItemCount() > 0 )
      if ( mModelForItemFunctions ) // the UI is not disconnected
        syncExpandedStateOfSubtree( ghi );

  // A group header is always viewable, when attached: apply the filter, if we have it.
  if ( mFilter )
  {
    Q_ASSERT( mModelForItemFunctions ); // UI must be NOT disconnected
    // apply the filter to subtree
    applyFilterToSubtree( ghi, QModelIndex() );
  }
}

void Model::saveExpandedStateOfSubtree( Item *root )
{
  Q_ASSERT( mModelForItemFunctions ); // UI must be NOT disconnected here
  Q_ASSERT( root );

  root->setInitialExpandStatus( Item::ExpandNeeded );

  QList< Item * > * children = root->childItems();
  if ( !children )
    return;

  for( QList< Item * >::Iterator it = children->begin(); it != children->end(); ++it )
  {
    if (
         ( ( *it )->childItemCount() > 0 ) && // has children
         ( *it )->isViewable() && // is actually attached to the viewable root
         mView->isExpanded( index( *it, 0 ) ) // is actually expanded
       )
      saveExpandedStateOfSubtree( *it );
  }
}

void Model::syncExpandedStateOfSubtree( Item *root )
{
  Q_ASSERT( mModelForItemFunctions ); // UI must be NOT disconnected here

  // WE ASSUME that:
  // - the item is viewable
  // - its initialExpandStatus() is Item::ExpandNeeded
  // - it has at least one children (well.. this is not a strict requirement, but it's a waste of resources to expand items that don't have children)

  QModelIndex idx = index( root, 0 );

  //if ( !mView->isExpanded( idx ) ) // this is O(logN!) in Qt.... very ugly... but it should never happen here
  mView->expand( idx ); // sync the real state in the view
  root->setInitialExpandStatus( Item::ExpandExecuted );

  QList< Item * > * children = root->childItems();
  if ( !children )
    return;

  for( QList< Item * >::Iterator it = children->begin(); it != children->end(); ++it )
  {
    if ( ( *it )->initialExpandStatus() == Item::ExpandNeeded )
    {
      if ( ( *it )->childItemCount() > 0 )
        syncExpandedStateOfSubtree( *it );
    }
  }
}

static inline QString get_capitalized_long_day_name( int dayOfWeek )
{
  // The day name should be capitalized in the group labels
  // This fixes some complaints from translators that have mapped
  // their standard day names to lowercase versions for general
  // use but still want them to be capitalized in the headers...
  QString name = QDate::longDayName( dayOfWeek );
  if ( name.isEmpty() )
<<<<<<< HEAD
      return name;
=======
    return name;
>>>>>>> e7b9fee3
  QString copy = name;
  copy[ 0 ] = name.at( 0 ).toUpper();
  return copy;
}

static inline QString get_capitalized_month_name( int month )
{
  // The month name should be capitalized in the group labels
  // This fixes some complaints from translators that have mapped
  // their standard month names to lowercase versions for general
  // use but still want them to be capitalized in the headers...
  QString name = QDate::longMonthName( month );
  if ( name.isEmpty() )
<<<<<<< HEAD
      return name;
=======
    return name;
>>>>>>> e7b9fee3
  QString copy = name;
  copy[ 0 ] = name.at( 0 ).toUpper();
  return copy;
}

void Model::attachMessageToGroupHeader( MessageItem *mi )
{
  QString groupLabel;
  time_t date;

  // compute the group header label and the date
  switch( mAggregation->grouping() )
  {
    case Aggregation::GroupByDate:
    {
      QDateTime dt;
      switch ( mAggregation->threadLeader() )
      {
        case Aggregation::MostRecentMessage:
          date = mi->maxDate();
        break;
        case Aggregation::TopmostMessage:
          date = mi->date();
        break;
        default:
          // should never happen
          date = mi->date();
        break;
      }

      dt.setTime_t( date );

      QDate dDate = dt.date();
      if ( static_cast< uint >( date ) == static_cast< uint >( -1 ) )
      {
        groupLabel = mCachedUnknownLabel;
      } else if(
          ( dDate.day() == mTodayDate.day() ) &&
          ( dDate.month() == mTodayDate.month() ) &&
          ( dDate.year() == mTodayDate.year() )
        )
      {
        // today
        groupLabel = mCachedTodayLabel;
      } else if ( dDate.daysTo( mTodayDate ) == 1 )
      {
        // yesterday
        groupLabel = mCachedYesterdayLabel;
      } else if(
          ( dDate.month() == mTodayDate.month() ) &&
          ( dDate.year() == mTodayDate.year() )
        )
      {
        // within this month
        int todayWeekNumber = mTodayDate.weekNumber();
        int dateWeekNumber = dDate.weekNumber();
        if ( dateWeekNumber == todayWeekNumber )
        {
          // within this week
          groupLabel = get_capitalized_long_day_name( dDate.dayOfWeek() );
        } else {
          // not this week
          // FIXME: After 4.2 think about a configurable date format.
          //        At the moment KMime::DateFormatter doesn't support date-only formatting.
          //        KDateTime is not better than QDate in this case.
          //        A configurable date-only format should be probably tweaked into KMime::DateFormatter
          //        but this can't be done with the string freeze in effect.
          groupLabel = dDate.toString( Qt::DefaultLocaleShortDate );
        }
      } else {
        // not within this month
        // FIXME: After 4.2 think about a configurable date format.
        //        At the moment KMime::DateFormatter doesn't support date-only formatting.
        //        KDateTime is not better than QDate in this case.
        //        A configurable date-only format should be probably tweaked into KMime::DateFormatter
        //        but this can't be done with the string freeze in effect.
        groupLabel = dDate.toString( Qt::DefaultLocaleShortDate );
      }

    }
    break;
    case Aggregation::GroupByDateRange:
    {
      // "smart" date ranges
      QDateTime dt;
      switch ( mAggregation->threadLeader() )
      {
        case Aggregation::MostRecentMessage:
          date = mi->maxDate();
        break;
        case Aggregation::TopmostMessage:
          date = mi->date();
        break;
        default:
          // should never happen
          date = mi->date();
        break;
      }

      dt.setTime_t( date );

      QDate dDate = dt.date();
      if ( static_cast< uint >( date ) == static_cast< uint >( -1 ) )
      {
        groupLabel = mCachedUnknownLabel;
      } else if(
          ( dDate.day() == mTodayDate.day() ) &&
          ( dDate.month() == mTodayDate.month() ) &&
          ( dDate.year() == mTodayDate.year() )
        )
      {
        // today
        groupLabel = mCachedTodayLabel;
      } else if ( dDate.daysTo( mTodayDate ) == 1 )
      {
        // yesterday
        groupLabel = mCachedYesterdayLabel;
      } else if(
          ( dDate.month() == mTodayDate.month() ) &&
          ( dDate.year() == mTodayDate.year() )
        )
      {
        // within this month
        int todayWeekNumber = mTodayDate.weekNumber();
        int dateWeekNumber = dDate.weekNumber();
        if ( dateWeekNumber == todayWeekNumber )
        {
          // within this week
          groupLabel = get_capitalized_long_day_name( dDate.dayOfWeek() );
        } else {
          // previous weeks
          int weekDiff = todayWeekNumber - dateWeekNumber;
          switch( weekDiff )
          {
            case 1:
              groupLabel = mCachedLastWeekLabel;
            break;
            case 2:
              groupLabel = mCachedTwoWeeksAgoLabel;
            break;
            case 3:
              groupLabel = mCachedThreeWeeksAgoLabel;
            break;
            case 4:
              groupLabel = mCachedFourWeeksAgoLabel;
            break;
            default:
              groupLabel = mCachedUnknownLabel; // should never happen
            break;
          }
        }
      } else {
        if(
          ( dDate.year() == mTodayDate.year() )
        )
        {
          // group by months, this year (so no year appended)
          groupLabel = get_capitalized_month_name( dDate.month() );
        } else {
          // group by months
          groupLabel = QString( "%1 %2" ).arg( get_capitalized_month_name( dDate.month() ) ).arg( dDate.year() );
        }
      }
    }
    break;
    case Aggregation::GroupBySenderOrReceiver:
      date = mi->date();
      groupLabel = mi->senderOrReceiver();
    break;
    case Aggregation::GroupBySender:
      date = mi->date();
      groupLabel = mi->sender();
    break;
    case Aggregation::GroupByReceiver:
      date = mi->date();
      groupLabel = mi->receiver();
    break;
    case Aggregation::NoGrouping:
      // append directly to root
      attachMessageToParent( mRootItem, mi );
      return;
    break;
    default:
      // should never happen
      attachMessageToParent( mRootItem, mi );
      return;
    break;
  }

  GroupHeaderItem * ghi;
 
  ghi = mGroupHeaderItemHash->value( groupLabel, 0 );
  if( !ghi )
  {
    // not found

    ghi = new GroupHeaderItem( groupLabel );
    ghi->initialSetup( date, mi->size(), mi->sender(), mi->receiver(), mi->senderOrReceiver() );

    switch( mAggregation->groupExpandPolicy() )
    {
      case Aggregation::NeverExpandGroups:
        // nothing to do
      break;
      case Aggregation::AlwaysExpandGroups:
        // expand always
        ghi->setInitialExpandStatus( Item::ExpandNeeded );
      break;
      case Aggregation::ExpandRecentGroups:
        // expand only if "close" to today
        if ( mViewItemJobStepStartTime > ghi->date() )
        {
           if ( ( mViewItemJobStepStartTime - ghi->date() ) < ( 3600 * 72 ) )
             ghi->setInitialExpandStatus( Item::ExpandNeeded );
        } else {
           if ( ( ghi->date() - mViewItemJobStepStartTime ) < ( 3600 * 72 ) )
             ghi->setInitialExpandStatus( Item::ExpandNeeded );
        }
      break;
      default:
        // b0rken
      break;
    }

    attachMessageToParent( ghi, mi );

    attachGroup( ghi ); // this will expand the group if required

    mGroupHeaderItemHash->insert( groupLabel, ghi );
  } else {
    // the group was already there (certainly viewable)

    // This function may be also called to re-group a message.
    // That is, to eventually find a new group for a message that has changed
    // its properties (but was already attacched to a group).
    // So it may happen that we find out that in fact re-grouping wasn't really
    // needed because the message is already in the correct group.
    if ( mi->parent() == ghi )
      return; // nothing to be done

    attachMessageToParent( ghi, mi );
  }
}

MessageItem * Model::findMessageParent( MessageItem * mi )
{
  Q_ASSERT( mAggregation->threading() != Aggregation::NoThreading ); // caller must take care of this

  // This function attempts to find a thread parent for the item "mi"
  // which actually may already have a children subtree.

  // Forged or plain broken message trees are dangerous here.
  // For example, a message tree with circular references like
  //
  //        Message mi, Id=1, In-Reply-To=2
  //          Message childOfMi, Id=2, In-Reply-To=1
  //
  // is perfectly possible and will cause us to find childOfMi
  // as parent of mi. This will then create a loop in the message tree
  // (which will then no longer be a tree in fact) and cause us to freeze
  // once we attempt to climb the parents. We need to take care of that.

  bool bMessageWasThreadable = false;
  MessageItem * pParent;

  // First of all try to find a "perfect parent", that is the message for that
  // we have the ID in the "In-Reply-To" field. This is actually done by using
  // MD5 caches of the message ids because of speed. Collisions are very unlikely.

  QString md5 = mi->inReplyToIdMD5();
  if ( !md5.isEmpty() )
  {
    // have an In-Reply-To field MD5
    pParent = mThreadingCacheMessageIdMD5ToMessageItem->value( md5, 0 );
    if(pParent)
    {
      // Take care of circular references
      if (
           ( mi == pParent ) ||              // self referencing message
           (
             ( mi->childItemCount() > 0 ) && // mi already has children, this is fast to determine
             pParent->hasAncestor( mi )      // pParent is in the mi's children tree
           )
         )
      {
        kWarning() << "Circular In-Reply-To reference loop detected in the message tree" << endl;
        mi->setThreadingStatus( MessageItem::NonThreadable );
        return 0; // broken message: throw it away
      }
      mi->setThreadingStatus( MessageItem::PerfectParentFound );
      return pParent; // got a perfect parent for this message
    }

    // got no perfect parent
    bMessageWasThreadable = true; // but the message was threadable
  }

  if ( mAggregation->threading() == Aggregation::PerfectOnly )
  {
    mi->setThreadingStatus( bMessageWasThreadable ? MessageItem::ParentMissing : MessageItem::NonThreadable );
    return 0; // we're doing only perfect parent matches
  }

  // Try to use the "References" field. In fact we have the MD5 of the
  // (n-1)th entry in References.
  //
  // Original rationale from KMHeaders:
  //
  // If we don't have a replyToId, or if we have one and the
  // corresponding message is not in this folder, as happens
  // if you keep your outgoing messages in an OUTBOX, for
  // example, try the list of references, because the second
  // to last will likely be in this folder. replyToAuxIdMD5
  // contains the second to last one.

  md5 = mi->referencesIdMD5();
  if ( !md5.isEmpty() )
  {
    pParent = mThreadingCacheMessageIdMD5ToMessageItem->value( md5, 0 );
    if(pParent)
    {
      // Take care of circular references
      if (
           ( mi == pParent ) ||              // self referencing message
           (
             ( mi->childItemCount() > 0 ) && // mi already has children, this is fast to determine
             pParent->hasAncestor( mi )      // pParent is in the mi's children tree
           )
         )
      {
        kWarning() << "Circular reference loop detected in the message tree" << endl;
        mi->setThreadingStatus( MessageItem::NonThreadable );
        return 0; // broken message: throw it away
      }
      mi->setThreadingStatus( MessageItem::ImperfectParentFound );
      return pParent; // got an imperfect parent for this message
    }

    // got no imperfect parent
    bMessageWasThreadable = true; // but the message was threadable
  }

  if ( mAggregation->threading() == Aggregation::PerfectAndReferences )
  {
    mi->setThreadingStatus( bMessageWasThreadable ? MessageItem::ParentMissing : MessageItem::NonThreadable );
    return 0; // we're doing only perfect parent matches
  }

  Q_ASSERT( mAggregation->threading() == Aggregation::PerfectReferencesAndSubject );

  // We are supposed to do subject based threading but we can't do it now.
  // This is because the subject based threading *may* be wrong and waste
  // time by creating circular references (that we'd need to detect and fix).
  // We first try the perfect and references based threading on all the messages
  // and then run subject based threading only on the remaining ones.

  mi->setThreadingStatus( ( bMessageWasThreadable || mi->subjectIsPrefixed() ) ? MessageItem::ParentMissing : MessageItem::NonThreadable );
  return 0;
}

// Subject threading cache stuff

void Model::addMessageToSubjectBasedThreadingCache( MessageItem * mi )
{
  // Unfortunately the entries in the cache can't be sorted by date. This is
  // because the date may be updated (and it would cause our lists to become unsorted).
  // Also "unknown" dates often popup so the "appending" optimization is voided anyway.
  // We use plain pointer comparison then.

  QList< MessageItem * > * messagesWithTheSameStrippedSubject = mThreadingCacheMessageSubjectMD5ToMessageItem->value( mi->strippedSubjectMD5(), 0 );
  if ( !messagesWithTheSameStrippedSubject )
  {
    messagesWithTheSameStrippedSubject = new QList< MessageItem * >();
    mThreadingCacheMessageSubjectMD5ToMessageItem->insert( mi->strippedSubjectMD5(), messagesWithTheSameStrippedSubject );
    messagesWithTheSameStrippedSubject->append( mi );
    return;
  }

  Q_ASSERT( !messagesWithTheSameStrippedSubject->contains( mi ) );

  // Binary search based insertion
  QList< MessageItem * >::Iterator it = qLowerBound( messagesWithTheSameStrippedSubject->begin(), messagesWithTheSameStrippedSubject->end(), mi );
  messagesWithTheSameStrippedSubject->insert( it, mi );
}

#if 0
// Debug helper
void dump_iterator_and_list( QList< MessageItem * >::Iterator &iter, QList< MessageItem * > *list )
{
  kDebug() << "Threading cache part dump" << endl;
  if ( iter == list->end() )
    kDebug() << "Iterator pointing to end of the list" << endl;
  else
    kDebug() << "Iterator pointing to " << *iter << " subject [" << (*iter)->subject() << "] date [" << (*iter)->date() << "]" << endl;

  for ( QList< MessageItem * >::Iterator it = list->begin(); it != list->end(); ++it )
  {
    kDebug() << "List element " << *it << " subject [" << (*it)->subject() << "] date [" << (*it)->date() << "]" << endl;
  }

  kDebug() << "End of threading cache part dump" << endl;
}
#endif

void Model::removeMessageFromSubjectBasedThreadingCache( MessageItem * mi )
{
  QList< MessageItem * > * messagesWithTheSameStrippedSubject = mThreadingCacheMessageSubjectMD5ToMessageItem->value( mi->strippedSubjectMD5(), 0 );
  Q_ASSERT( messagesWithTheSameStrippedSubject );

  QList< MessageItem * >::Iterator it = qLowerBound( messagesWithTheSameStrippedSubject->begin(), messagesWithTheSameStrippedSubject->end(), mi );
  Q_ASSERT( it != messagesWithTheSameStrippedSubject->end() );
  Q_ASSERT( *it == mi );

  messagesWithTheSameStrippedSubject->erase( it );
  if ( messagesWithTheSameStrippedSubject->isEmpty() )
  {
    mThreadingCacheMessageSubjectMD5ToMessageItem->remove( mi->strippedSubjectMD5() );
    delete messagesWithTheSameStrippedSubject;
  }
}

MessageItem * Model::guessMessageParent( MessageItem * mi )
{
  // This function implements subject based threading
  // It attempts to guess a thread parent for the item "mi"
  // which actually may already have a children subtree.

  // We have all the problems of findMessageParent() plus the fact that
  // we're actually guessing (and often we may be *wrong*).

  Q_ASSERT( mAggregation->threading() == Aggregation::PerfectReferencesAndSubject ); // caller must take care of this
  Q_ASSERT( mi->subjectIsPrefixed() ); // caller must take care of this
  Q_ASSERT( mi->threadingStatus() == MessageItem::ParentMissing );

  
  // Do subject based threading
  QString md5 = mi->strippedSubjectMD5();
  if ( !md5.isEmpty() )
  {
    QList< MessageItem * > * messagesWithTheSameStrippedSubject = mThreadingCacheMessageSubjectMD5ToMessageItem->value( mi->strippedSubjectMD5(), 0 );

    if ( messagesWithTheSameStrippedSubject )
    {
      Q_ASSERT( messagesWithTheSameStrippedSubject->count() > 0 );

      // Need to find the message with the maximum date lower than the one of this message

      time_t maxTime = (time_t)0;
      MessageItem * pParent = 0;

      // Here'we re really guessing so circular references are possible
      // even on perfectly valid trees. This is why we don't consider it
      // an error but just continue searching.

      // FIXME: This might be speed up with an initial binary search (?)
      // ANSWER: No. We can't rely on date order (as it can be updated on the fly...)

      for ( QList< MessageItem * >::Iterator it = messagesWithTheSameStrippedSubject->begin(); it != messagesWithTheSameStrippedSubject->end(); ++it )
      {
        int delta = mi->date() - ( *it )->date();

        // We don't take into account messages with a delta smaller than 120.
        // Assuming that our date() values are correct (that is, they take into
        // account timezones etc..) then one usually needs more than 120 seconds
        // to answer to a message. Better safe than sorry.

        // This check also includes negative deltas so messages later than mi aren't considered

        if ( delta < 120 )
          break; // The list is ordered by date (ascending) so we can stop searching here

        // About the "magic" 3628899 value here comes a Till's comment from the original KMHeaders:
        //
        //   "Parents more than six weeks older than the message are not accepted. The reasoning being
        //   that if a new message with the same subject turns up after such a long time, the chances
        //   that it is still part of the same thread are slim. The value of six weeks is chosen as a
        //   result of a poll conducted on kde-devel, so it's probably bogus. :)"

        if ( delta < 3628899 )
        {
          // Compute the closest.
          if ( ( maxTime < ( *it )->date() ) )
          {
            // This algorithm *can* be (and often is) wrong.
            // Take care of circular threading which is really possible at this level.
            // If mi contains (*it) inside its children subtree then we have
            // found such a circular threading problem.

            // Note that here we can't have *it == mi because of the delta >= 120 check above.

            if ( ( mi->childItemCount() == 0 ) || !( *it )->hasAncestor( mi ) )
            {
              maxTime = ( *it )->date();
              pParent = ( *it );
            }
          }
        }
      }

      if ( pParent )
      {
        mi->setThreadingStatus( MessageItem::ImperfectParentFound );
        return pParent; // got an imperfect parent for this message
      }
    }
  }

  return 0;
}

//
// A little template helper, hopefully inlineable.
// 
// Return true if the specified message item is in the wrong position
// inside the specified parent and needs re-sorting. Return false otherwise.
// Both parent and messageItem must not be null.
//
// Checking if a message needs re-sorting instead of just re-sorting it
// is very useful since re-sorting is an expensive operation.
//
template< class ItemComparator > bool messageItemNeedsReSorting(
            SortOrder::SortDirection messageSortDirection, Item * parent, MessageItem *messageItem )
{
<<<<<<< HEAD
  if ( ( messageSortDirection == Aggregation::Ascending )
    || ( parent->type() == Item::Message ) )
  {
=======
  if ( messageSortDirection == SortOrder::Ascending )
>>>>>>> e7b9fee3
    return parent->childItemNeedsReSorting< ItemComparator, true >( messageItem );
  }
  return parent->childItemNeedsReSorting< ItemComparator, false >( messageItem );
}

bool Model::handleItemPropertyChanges( int propertyChangeMask, Item * parent, Item * item )
{
  // The facts:
  //
  // - If dates changed:
  //   - If we're sorting messages by min/max date then at each level the messages might need resorting.
  //   - If the thread leader is the most recent message of a thread then the uppermost
  //     message of the thread might need re-grouping.
  //   - If the groups are sorted by min/max date then the group might need re-sorting too.
  //
  // This function explicitly doesn't re-apply the filter when ActionItemStatus changes.
  // This is because filters must be re-applied due to a broader range of status variations:
  // this is done in viewItemJobStepInternalForJobPass1Update() instead (which is the only
  // place in that ActionItemStatus may be set).

  if( parent->type() == Item::InvisibleRoot )
  {
    // item is either a message or a group attacched to the root.
    // It might need resorting.
    if ( item->type() == Item::GroupHeader )
    {
      // item is a group header attacched to the root.
      if (
           (
             // max date changed
             ( propertyChangeMask & MaxDateChanged ) &&
             // groups sorted by max date
             ( mSortOrder->groupSorting() == SortOrder::SortGroupsByDateTimeOfMostRecent )
           ) || (
             // date changed
             ( propertyChangeMask & DateChanged ) &&
             // groups sorted by date
             ( mSortOrder->groupSorting() == SortOrder::SortGroupsByDateTime )
           )
         )
      {
        // This group might need re-sorting.

        // Groups are large container of messages so it's likely that
        // another message inserted will cause this group to be marked again.
        // So we wait until the end to do the grand final re-sorting: it will be done in Pass4.
        mGroupHeadersThatNeedUpdate->insert( static_cast< GroupHeaderItem * >( item ), static_cast< GroupHeaderItem * >( item ) );
      }
    } else {
      // item is a message. It might need re-sorting.

      // Since sorting is an expensive operation, we first check if it's *really* needed.
      // Re-sorting will actually not change min/max dates at all and
      // will not climb up the parent's ancestor tree.

      switch ( mSortOrder->messageSorting() )
      {
        case SortOrder::SortMessagesByDateTime:
          if ( propertyChangeMask & DateChanged ) // date changed
          {
            if ( messageItemNeedsReSorting< ItemDateComparator >( mSortOrder->messageSortDirection(), parent, static_cast< MessageItem * >( item ) ) )
              attachMessageToParent( parent, static_cast< MessageItem * >( item ) );
          } // else date changed, but it doesn't match sorting order: no need to re-sort
        break;
        case SortOrder::SortMessagesByDateTimeOfMostRecent:
          if ( propertyChangeMask & MaxDateChanged ) // max date changed
          {
            if ( messageItemNeedsReSorting< ItemMaxDateComparator >( mSortOrder->messageSortDirection(), parent, static_cast< MessageItem * >( item ) ) )
              attachMessageToParent( parent, static_cast< MessageItem * >( item ) );
          } // else max date changed, but it doesn't match sorting order: no need to re-sort
        break;
        case SortOrder::SortMessagesByActionItemStatus:
          if ( propertyChangeMask & ActionItemStatusChanged ) // todo status changed
          {
            if ( messageItemNeedsReSorting< ItemActionItemStatusComparator >( mSortOrder->messageSortDirection(), parent, static_cast< MessageItem * >( item ) ) )
              attachMessageToParent( parent, static_cast< MessageItem * >( item ) );
          } // else to do status changed, but it doesn't match sorting order: no need to re-sort
        break;
        default:
          // this kind of message sorting isn't affected by the property changes: nothing to do.
        break;
      }
    }

    return false; // the invisible root isn't affected by any change.
  }

  if ( parent->type() == Item::GroupHeader )
  {
    // item is a message attacched to a GroupHeader.
    // It might need re-grouping or re-sorting (within the same group)

    // Check re-grouping here.
    if (
         (
           // max date changed
           ( propertyChangeMask & MaxDateChanged ) &&
           // thread leader is most recent message
           ( mAggregation->threadLeader() == Aggregation::MostRecentMessage )
         ) || (
           // date changed
           ( propertyChangeMask & DateChanged ) &&
           // thread leader the topmost message
           ( mAggregation->threadLeader() == Aggregation::TopmostMessage )
         )
       )
    {
      // Might really need re-grouping.
      // attachMessageToGroupHeader() will find the right group for this message
      // and if it's different than the current it will move it.
      attachMessageToGroupHeader( static_cast< MessageItem * >( item ) );
      // Re-grouping fixes the properties of the involved group headers
      // so at exit of attachMessageToGroupHeader() the parent can't be affected
      // by the change anymore.
      return false;
    }

    // Re-grouping wasn't needed. Re-sorting might be.

  } // else item is a message attacched to another message and might need re-sorting only.

  // Check if message needs re-sorting.

  switch ( mSortOrder->messageSorting() )
  {
    case SortOrder::SortMessagesByDateTime:
      if ( propertyChangeMask & DateChanged ) // date changed
      {
        if ( messageItemNeedsReSorting< ItemDateComparator >( mSortOrder->messageSortDirection(), parent, static_cast< MessageItem * >( item ) ) )
          attachMessageToParent( parent, static_cast< MessageItem * >( item ) );
      } // else date changed, but it doesn't match sorting order: no need to re-sort
    break;
    case SortOrder::SortMessagesByDateTimeOfMostRecent:
      if ( propertyChangeMask & MaxDateChanged ) // max date changed
      {
        if ( messageItemNeedsReSorting< ItemMaxDateComparator >( mSortOrder->messageSortDirection(), parent, static_cast< MessageItem * >( item ) ) )
          attachMessageToParent( parent, static_cast< MessageItem * >( item ) );
      } // else max date changed, but it doesn't match sorting order: no need to re-sort
    break;
    case SortOrder::SortMessagesByActionItemStatus:
      if ( propertyChangeMask & ActionItemStatusChanged ) // todo status changed
      {
        if ( messageItemNeedsReSorting< ItemActionItemStatusComparator >( mSortOrder->messageSortDirection(), parent, static_cast< MessageItem * >( item ) ) )
          attachMessageToParent( parent, static_cast< MessageItem * >( item ) );
      } // else to do status changed, but it doesn't match sorting order: no need to re-sort
    break;
    default:
      // this kind of message sorting isn't affected by property changes: nothing to do.
    break;
  }

  return true; // parent might be affected too.
}

void Model::messageDetachedUpdateParentProperties( Item *oldParent, MessageItem *mi )
{
  Q_ASSERT( oldParent );
  Q_ASSERT( mi );
  Q_ASSERT( oldParent != mRootItem );


  // oldParent might have its properties changed because of the child removal.
  // propagate the changes up.
  for(;;)
  {
    // pParent is not the root item now. This is assured by how we enter this loop
    // and by the fact that handleItemPropertyChanges returns false when grandParent
    // is Item::InvisibleRoot. We could actually assert it here...

    // Check if its dates need an update.
    int propertyChangeMask;

    if ( ( mi->maxDate() == oldParent->maxDate() ) && oldParent->recomputeMaxDate() )
      propertyChangeMask = MaxDateChanged;
    else
      break; // from the for(;;) loop

    // One of the oldParent properties has changed for sure

    Item * grandParent = oldParent->parent();

    // If there is no grandParent then oldParent isn't attacched to the view.
    // Re-sorting / re-grouping isn't needed for sure.
    if ( !grandParent )
      break; // from the for(;;) loop

    // The following function will return true if grandParent may be affected by the change.
    // If the grandParent isn't affected, we stop climbing.
    if ( !handleItemPropertyChanges( propertyChangeMask, grandParent, oldParent ) )
      break; // from the for(;;) loop

    // Now we need to climb up one level and check again.
    oldParent = grandParent;
  } // for(;;) loop

  // If the last message was removed from a group header then this group will need an update
  // for sure. We will need to remove it (unless a message is attacched back to it)
  if ( oldParent->type() == Item::GroupHeader )
  {
    if ( oldParent->childItemCount() == 0 )
      mGroupHeadersThatNeedUpdate->insert( static_cast< GroupHeaderItem * >( oldParent ), static_cast< GroupHeaderItem * >( oldParent ) );
  }
}

void Model::propagateItemPropertiesToParent( Item * item )
{
  Item * pParent = item->parent();
  Q_ASSERT( pParent );
  Q_ASSERT( pParent != mRootItem );

  for(;;)
  {
    // pParent is not the root item now. This is assured by how we enter this loop
    // and by the fact that handleItemPropertyChanges returns false when grandParent
    // is Item::InvisibleRoot. We could actually assert it here...

    // Check if its dates need an update.
    int propertyChangeMask;

    if ( item->maxDate() > pParent->maxDate() )
    {
      pParent->setMaxDate( item->maxDate() );
      propertyChangeMask = MaxDateChanged;
    } else {
      // No parent dates have changed: no further work is needed. Stop climbing here.
      break; // from the for(;;) loop
    }

    // One of the pParent properties has changed.

    Item * grandParent = pParent->parent();

    // If there is no grandParent then pParent isn't attacched to the view.
    // Re-sorting / re-grouping isn't needed for sure.
    if ( !grandParent )
      break; // from the for(;;) loop

    // The following function will return true if grandParent may be affected by the change.
    // If the grandParent isn't affected, we stop climbing.
    if ( !handleItemPropertyChanges( propertyChangeMask, grandParent, pParent ) )
      break; // from the for(;;) loop

    // Now we need to climb up one level and check again.
    pParent = grandParent;

  } // for(;;)
}


void Model::attachMessageToParent( Item *pParent, MessageItem *mi )
{
  Q_ASSERT( pParent );
  Q_ASSERT( mi );

  // This function may be called to do a simple "re-sort" of the item inside the parent.
  // In that case mi->parent() is equal to pParent.
  bool oldParentWasTheSame;

  if ( mi->parent() )
  {
    Item * oldParent = mi->parent();

    // The item already had a parent and this means that we're moving it.
    oldParentWasTheSame = oldParent == pParent; // just re-sorting ?

    if ( mi->isViewable() ) // is actually
    {
      // The message is actually attached to the viewable root

      // Unfortunately we need to hack the model/view architecture
      // since it's somewhat flawed in this. At the moment of writing
      // there is simply no way to atomically move a subtree.
      // We must detach, call beginRemoveRows()/endRemoveRows(),
      // save the expanded state, save the selection, save the current item,
      // save the view position (YES! As we are removing items the view
      // will hopelessly jump around so we're just FORCED to break
      // the isolation from the view)...
      // ...*then* reattach, restore the expanded state, restore the selection,
      // restore the current item, restore the view position and pray
      // that nothing will fail in the (rather complicated) process....

      // Yet more unfortunately, while saving the expanded state might stop
      // at a certain (unexpanded) point in the tree, saving the selection
      // is hopelessly recursive up to the bare leafs.

      // Furthermore the expansion of items is a common case while selection
      // in the subtree is rare, so saving it would be a huge cost with
      // a low revenue.

      // This is why we just let the selection screw up. I hereby refuse to call
      // yet another expensive recursive function here :D

      // The current item saving can be somewhat optimized doing it once for
      // a single job step...

      if (
           ( ( mi )->childItemCount() > 0 ) && // has children
           mModelForItemFunctions && // the UI is not actually disconnected
           mView->isExpanded( index( mi, 0 ) ) // is actually expanded
         )
        saveExpandedStateOfSubtree( mi );
    }

    // If the parent is viewable (so mi was viewable too) then the beginRemoveRows()
    // and endRemoveRows() functions of this model will be called too.
    oldParent->takeChildItem( mModelForItemFunctions, mi );

    if ( ( !oldParentWasTheSame ) && ( oldParent != mRootItem ) )
      messageDetachedUpdateParentProperties( oldParent, mi );

  } else {
    // The item had no parent yet.
    oldParentWasTheSame = false;
  }

  // Take care of perfect / imperfect threading.
  // Items that are now perfectly threaded, but already have a different parent
  // might have been imperfectly threaded before. Remove them from the caches.
  // Items that are now imperfectly threaded must be added to the caches.
  //
  // If we're just re-sorting the item inside the same parent then the threading
  // caches don't need to be updated (since they actually depend on the parent).

  if ( !oldParentWasTheSame )
  {
    switch( mi->threadingStatus() )
    {
      case MessageItem::PerfectParentFound:
        if ( !mi->inReplyToIdMD5().isEmpty() )
          mThreadingCacheMessageInReplyToIdMD5ToMessageItem->remove( mi->inReplyToIdMD5(), mi );
      break;
      case MessageItem::ImperfectParentFound:
      case MessageItem::ParentMissing: // may be: temporary or just fallback assignment
        if ( !mi->inReplyToIdMD5().isEmpty() )
        {
          if ( !mThreadingCacheMessageInReplyToIdMD5ToMessageItem->contains( mi->inReplyToIdMD5(), mi ) )
            mThreadingCacheMessageInReplyToIdMD5ToMessageItem->insert( mi->inReplyToIdMD5(), mi );
        }
      break;
      case MessageItem::NonThreadable: // this also happens when we do no threading at all
        // make gcc happy
        Q_ASSERT( !mThreadingCacheMessageInReplyToIdMD5ToMessageItem->contains( mi->inReplyToIdMD5(), mi ) );
      break;
    }
  }

  // Set the new parent
  mi->setParent( pParent );

  // Propagate watched and ignored status
  if (
       ( pParent->status().toQInt32() & mCachedWatchedOrIgnoredStatusBits ) && // unlikely
       ( pParent->type() == Item::Message ) // likely
     )
  {
    // the parent is either watched or ignored: propagate to the child
    if ( pParent->status().isWatched() )
    {
      mi->setStatus( KPIM::MessageStatus::statusWatched() );
      mStorageModel->setMessageItemStatus( mi, KPIM::MessageStatus::statusWatched() );
    } else if ( pParent->status().isIgnored() )
    {
      mi->setStatus( KPIM::MessageStatus::statusIgnored() );
      mStorageModel->setMessageItemStatus( mi, KPIM::MessageStatus::statusIgnored() );
    }
  }

  // And insert into its child list

  // If pParent is viewable then the insert/append functions will call this model's
  // beginInsertRows() and endInsertRows() functions. This is EXTREMELY
  // expensive and ugly but it's the only way with the Qt4 imposed Model/View method.
  // Dude... (citation from Lost, if it wasn't clear).

  // I'm using a macro since it does really improve readability.
  // I'm NOT using a helper function since gcc will refuse to inline some of
  // the calls because they make this function grow too much.
#define INSERT_MESSAGE_WITH_COMPARATOR( _ItemComparator ) \
<<<<<<< HEAD
  if ( ( mAggregation->messageSortDirection() == Aggregation::Ascending ) \
    || ( pParent->type() == Item::Message ) ) \
  { \
    pParent->insertChildItem< _ItemComparator, true >( mModelForItemFunctions, mi ); \
  } \
  else \
  { \
    pParent->insertChildItem< _ItemComparator, false >( mModelForItemFunctions, mi ); \
  }
=======
      switch( mSortOrder->messageSortDirection() ) \
      { \
        case SortOrder::Ascending: \
          pParent->insertChildItem< _ItemComparator, true >( mModelForItemFunctions, mi ); \
        break; \
        case SortOrder::Descending: \
          pParent->insertChildItem< _ItemComparator, false >( mModelForItemFunctions, mi ); \
        break; \
        default: /* should never happen... */ \
          pParent->appendChildItem( mModelForItemFunctions, mi ); \
        break; \
      }

>>>>>>> e7b9fee3

  // If pParent is viewable then the insertion call will also set the child state to viewable.
  // Since mi MAY have children, then this call may make them viewable.
  switch( mSortOrder->messageSorting() )
  {
    case SortOrder::SortMessagesByDateTime:
      INSERT_MESSAGE_WITH_COMPARATOR( ItemDateComparator )
    break;
    case SortOrder::SortMessagesByDateTimeOfMostRecent:
      INSERT_MESSAGE_WITH_COMPARATOR( ItemMaxDateComparator )
    break;
    case SortOrder::SortMessagesBySize:
      INSERT_MESSAGE_WITH_COMPARATOR( ItemSizeComparator )
    break;
    case SortOrder::SortMessagesBySenderOrReceiver:
      INSERT_MESSAGE_WITH_COMPARATOR( ItemSenderOrReceiverComparator )
    break;
    case SortOrder::SortMessagesBySender:
      INSERT_MESSAGE_WITH_COMPARATOR( ItemSenderComparator )
    break;
    case SortOrder::SortMessagesByReceiver:
      INSERT_MESSAGE_WITH_COMPARATOR( ItemReceiverComparator )
    break;
    case SortOrder::SortMessagesBySubject:
      INSERT_MESSAGE_WITH_COMPARATOR( ItemSubjectComparator )
    break;
    case SortOrder::SortMessagesByActionItemStatus:
      INSERT_MESSAGE_WITH_COMPARATOR( ItemActionItemStatusComparator )
    break;
    case SortOrder::NoMessageSorting:
      pParent->appendChildItem( mModelForItemFunctions, mi );
    break;
    default: // should never happen
      pParent->appendChildItem( mModelForItemFunctions, mi );
    break;
  }

  // Decide if we need to expand parents
  bool childNeedsExpanding = ( mi->initialExpandStatus() == Item::ExpandNeeded );

  if ( pParent->initialExpandStatus() == Item::NoExpandNeeded )
  {
    switch( mAggregation->threadExpandPolicy() )
    {
      case Aggregation::NeverExpandThreads:
        // just do nothing unless this child has children and is already marked for expansion
        if ( childNeedsExpanding )
          pParent->setInitialExpandStatus( Item::ExpandNeeded );
      break;
      case Aggregation::ExpandThreadsWithNewMessages:
        // expand only if new (or it has children marked for expansion)
        if ( childNeedsExpanding || mi->status().isNew() )
          pParent->setInitialExpandStatus( Item::ExpandNeeded );
      break;
      case Aggregation::ExpandThreadsWithUnreadMessages:
        // expand only if unread or new (or it has children marked for expansion)
        if ( childNeedsExpanding || mi->status().isUnread() || mi->status().isNew() )
          pParent->setInitialExpandStatus( Item::ExpandNeeded );
      break;
      case Aggregation::ExpandThreadsWithUnreadOrImportantMessages:
        // expand only if unread, new, important or todo (or it has children marked for expansion)
        // FIXME: Wouldn't it be nice to be able to test for bitmasks in MessageStatus ?
        if ( childNeedsExpanding || mi->status().isUnread() || mi->status().isNew() || mi->status().isImportant() || mi->status().isToAct() )
          pParent->setInitialExpandStatus( Item::ExpandNeeded );
      break;
      case Aggregation::AlwaysExpandThreads:
        // expand everything
        pParent->setInitialExpandStatus( Item::ExpandNeeded );
      break;
      default:
        // BUG
      break;
    }
  } // else it's already marked for expansion or expansion has been already executed

  // expand parent first, if possible
  if ( pParent->initialExpandStatus() == Item::ExpandNeeded )
  {
    // If UI is not disconnected and parent is viewable, go up and expand
    if ( mModelForItemFunctions && pParent->isViewable() )
    {
      // Now expand parents as needed
      Item * parentToExpand = pParent;
      while ( parentToExpand )
      {
        if ( parentToExpand == mRootItem )
          break; // no need to set it expanded
        // parentToExpand is surely viewable (because this item is)
        if ( parentToExpand->initialExpandStatus() == Item::ExpandExecuted )
          break;

        mView->expand( index( parentToExpand, 0 ) );

        parentToExpand->setInitialExpandStatus( Item::ExpandExecuted );
        parentToExpand = parentToExpand->parent();
      }
    } else {
      // It isn't viewable or UI is disconnected: climb up marking only
      Item * parentToExpand = pParent->parent();
      while ( parentToExpand )
      {
        if ( parentToExpand == mRootItem )
          break; // no need to set it expanded
        parentToExpand->setInitialExpandStatus( Item::ExpandNeeded );
        parentToExpand = parentToExpand->parent();
      }
    }
  }

  if ( mi->isViewable() )
  {
    // mi is now viewable

    // sync subtree expanded status
    if ( childNeedsExpanding )
    {
      if ( mi->childItemCount() > 0 )
        if ( mModelForItemFunctions ) // the UI is not disconnected
          syncExpandedStateOfSubtree( mi ); // sync the real state in the view
    }

    // apply the filter, if needed
    if ( mFilter )
    {
      Q_ASSERT( mModelForItemFunctions ); // the UI must be NOT disconnected here

      // apply the filter to subtree
      if ( applyFilterToSubtree( mi, index( pParent, 0 ) ) )
      {
        // mi matched, expand parents (unconditionally)
        mView->ensureCurrentlyViewable( mi );
      }
    }
  }

  // Now we need to propagate the property changes the upper levels.

  // If we have just inserted a message inside the root then no work needs to be done:
  // no grouping is in effect and the message is already in the right place.
  if ( pParent == mRootItem )
    return; 

  // If we have just removed the item from this parent and re-inserted it
  // then this operation was a simple re-sort. The code above didn't update
  // the properties when removing the item so we don't actually need
  // to make the updates back.
  if ( oldParentWasTheSame )
    return;

  // FIXME: OPTIMIZE THIS: First propagate changes THEN syncExpandedStateOfSubtree()
  //        and applyFilterToSubtree... (needs some thinking though).

  // Time to propagate up.
  propagateItemPropertiesToParent( mi );

  // Aaah.. we're done. Time for a thea ? :)
}

// FIXME: ThreadItem ? 
//
// Foo Bar, Joe Thommason, Martin Rox ... Eddie Maiden                    <date of the thread>
// Title                                      <number of messages>, Last by xxx <inner status>
// 
// When messages are added, mark it as dirty only (?)

Model::ViewItemJobResult Model::viewItemJobStepInternalForJobPass5( ViewItemJob *job, const QTime &tStart )
{
  // In this pass we scan the group headers that are in mGroupHeadersThatNeedUpdate.
  // Empty groups get deleted while the other ones are re-sorted.
  int elapsed;

  int curIndex = job->currentIndex();

  QHash< GroupHeaderItem *, GroupHeaderItem * >::Iterator it = mGroupHeadersThatNeedUpdate->begin();
  
  while ( it != mGroupHeadersThatNeedUpdate->end() )
  {
    if ( ( *it )->childItemCount() == 0 )
    {
      // group with no children, kill it
      ( *it )->parent()->takeChildItem( mModelForItemFunctions, *it );
      mGroupHeaderItemHash->remove( ( *it )->label() );
      delete *it;
    } else {
      // Group with children: probably needs re-sorting.

      // Re-sorting here is an expensive operation.
      // In fact groups have been put in the QHash above on the assumption
      // that re-sorting *might* be needed but no real (expensive) check
      // has been done yet. Also by sorting a single group we might actually
      // put the others in the right place.
      // So finally check if re-sorting is *really* needed.
      bool needsReSorting;

      // A macro really improves readability here.
#define CHECK_IF_GROUP_NEEDS_RESORTING( _ItemDateComparator ) \
          switch ( mSortOrder->groupSortDirection() ) \
          { \
            case SortOrder::Ascending: \
              needsReSorting = ( *it )->parent()->childItemNeedsReSorting< _ItemDateComparator, true >( *it ); \
            break; \
            case SortOrder::Descending: \
              needsReSorting = ( *it )->parent()->childItemNeedsReSorting< _ItemDateComparator, false >( *it ); \
            break; \
            default: /* should never happen */ \
              needsReSorting = false; \
            break; \
          }

      switch ( mSortOrder->groupSorting() )
      {
        case SortOrder::SortGroupsByDateTime:
          CHECK_IF_GROUP_NEEDS_RESORTING( ItemDateComparator )
        break;
        case SortOrder::SortGroupsByDateTimeOfMostRecent:
          CHECK_IF_GROUP_NEEDS_RESORTING( ItemMaxDateComparator )
        break;
        case SortOrder::SortGroupsBySenderOrReceiver:
          CHECK_IF_GROUP_NEEDS_RESORTING( ItemSenderOrReceiverComparator )
        break;
        case SortOrder::SortGroupsBySender:
          CHECK_IF_GROUP_NEEDS_RESORTING( ItemSenderComparator )
        break;
        case SortOrder::SortGroupsByReceiver:
          CHECK_IF_GROUP_NEEDS_RESORTING( ItemReceiverComparator )
        break;
        case SortOrder::NoGroupSorting:
          needsReSorting = false;
        break;
        default:
          // Should never happen... just assume re-sorting is not needed
          needsReSorting = false;
        break;
      }

      if ( needsReSorting )
        attachGroup( *it ); // it will first detach and then re-attach in the proper place
    }

    mGroupHeadersThatNeedUpdate->erase( it );
    it = mGroupHeadersThatNeedUpdate->begin();

    curIndex++;

    // FIXME: In fact a single update is likely to manipulate
    //        a subtree with a LOT of messages inside. If interactivity is favored
    //        we should check the time really more often.
    if ( ( curIndex % mViewItemJobStepMessageCheckCount ) == 0 )
    {
      elapsed = tStart.msecsTo( QTime::currentTime() );
      if ( ( elapsed > mViewItemJobStepChunkTimeout ) || ( elapsed < 0 ) )
      {
        if ( it != mGroupHeadersThatNeedUpdate->end() )
        {
          job->setCurrentIndex( curIndex );
          return ViewItemJobInterrupted;
        }
      }
    }

  }

  return ViewItemJobCompleted;
}



Model::ViewItemJobResult Model::viewItemJobStepInternalForJobPass4( ViewItemJob *job, const QTime &tStart )
{
  // In this pass we scan mUnassignedMessageListForPass4 which now
  // contains both items with parents and items without parents.
  // We scan mUnassignedMessageList for messages without parent (the ones that haven't been
  // attacched to the viewable tree yet) and find a suitable group for them. Then we simply
  // clear mUnassignedMessageList.

  // We call this pass "Grouping"

  int elapsed;

  int curIndex = job->currentIndex();
  int endIndex = job->endIndex();

  while ( curIndex <= endIndex )
  {
    MessageItem * mi = (*mUnassignedMessageListForPass4)[curIndex];
    if ( !mi->parent() )
    {
      // Unassigned item: thread leader, insert into the proper group.
      // Locate the group (or root if no grouping requested)
      attachMessageToGroupHeader( mi );
    } else {
      // A parent was already assigned in Pass3: we have nothing to do here
    }
    curIndex++;

    // FIXME: In fact a single call to attachMessageToGroupHeader() is likely to manipulate
    //        a subtree with a LOT of messages inside. If interactivity is favored
    //        we should check the time really more often.
    if ( ( curIndex % mViewItemJobStepMessageCheckCount ) == 0 )
    {
      elapsed = tStart.msecsTo( QTime::currentTime() );
      if ( ( elapsed > mViewItemJobStepChunkTimeout ) || ( elapsed < 0 ) )
      {
        if ( curIndex <= endIndex )
        {
          job->setCurrentIndex( curIndex );
          return ViewItemJobInterrupted;
        }
      }
    }
  }

  mUnassignedMessageListForPass4->clear();
  return ViewItemJobCompleted;
}

Model::ViewItemJobResult Model::viewItemJobStepInternalForJobPass3( ViewItemJob *job, const QTime &tStart )
{
  // In this pass we scan the mUnassignedMessageListForPass3 and try to do construct the threads
  // by using subject based threading. If subject based threading is not in effect then
  // this pass turns to a nearly-no-op: at the end of Pass2 we have swapped the lists
  // and mUnassignedMessageListForPass3 is actually empty.

  // We don't shrink the mUnassignedMessageListForPass3 for two reasons:
  // - It would mess up this chunked algorithm by shifting indexes
  // - mUnassignedMessageList is a QList which is basically an array. It's faster
  //   to traverse an array of N entries than to remove K>0 entries one by one and
  //   to traverse the remaining N-K entries.

  int elapsed;

  int curIndex = job->currentIndex();
  int endIndex = job->endIndex();

  while ( curIndex <= endIndex )
  {
    // If we're here, then threading is requested for sure.
    MessageItem * mi = (*mUnassignedMessageListForPass3)[curIndex];
    if ( ( !mi->parent() ) || ( mi->threadingStatus() == MessageItem::ParentMissing ) )
    {
      // Parent is missing (either "physically" with the item being not attacched or "logically"
      // with the item being attacched to a group or directly to the root.
      if ( mi->subjectIsPrefixed() )
      {
        // We can try to guess it
        MessageItem * mparent = guessMessageParent( mi );

        if ( mparent )
        {
          // imperfect parent found
          if ( mi->isViewable() )
          {
            // mi was already viewable, we're just trying to re-parent it better...
            attachMessageToParent( mparent, mi );
            if ( !mparent->isViewable() )
            {
              // re-attach it immediately (so current item is not lost)
              MessageItem * topmost = mparent->topmostMessage();
              Q_ASSERT( !topmost->parent() ); // groups are always viewable!
              topmost->setThreadingStatus( MessageItem::ParentMissing );
              attachMessageToGroupHeader( topmost );
            }
          } else {
            // mi wasn't viewable yet.. no need to attach parent
            attachMessageToParent( mparent, mi );
          }
          // and we're done for now
        } else {
          // so parent not found, (threadingStatus() is either MessageItem::ParentMissing or MessageItem::NonThreadable)
          Q_ASSERT( ( mi->threadingStatus() == MessageItem::ParentMissing ) || ( mi->threadingStatus() == MessageItem::NonThreadable ) );
          mUnassignedMessageListForPass4->append( mi ); // this is ~O(1)
          // and wait for Pass4
        }
      } else {
        // can't guess the parent as the subject isn't prefixed
        Q_ASSERT( ( mi->threadingStatus() == MessageItem::ParentMissing ) || ( mi->threadingStatus() == MessageItem::NonThreadable ) );
        mUnassignedMessageListForPass4->append( mi ); // this is ~O(1)
        // and wait for Pass4
      }
    } else {
      // Has a parent: either perfect parent already found or non threadable.
      // Since we don't end here if mi has status of parent missing then mi must not have imperfect parent.
      Q_ASSERT( mi->threadingStatus() != MessageItem::ImperfectParentFound );
      Q_ASSERT( mi->isViewable() );
    }

    curIndex++;

    // FIXME: In fact a single call to attachMessageToGroupHeader() is likely to manipulate
    //        a subtree with a LOT of messages inside. If interactivity is favored
    //        we should check the time really more often.
    if ( ( curIndex % mViewItemJobStepMessageCheckCount ) == 0 )
    {
      elapsed = tStart.msecsTo( QTime::currentTime() );
      if ( ( elapsed > mViewItemJobStepChunkTimeout ) || ( elapsed < 0 ) )
      {
        if ( curIndex <= endIndex )
        {
          job->setCurrentIndex( curIndex );
          return ViewItemJobInterrupted;
        }
      }
    }
  }

  mUnassignedMessageListForPass3->clear();
  return ViewItemJobCompleted;
}

Model::ViewItemJobResult Model::viewItemJobStepInternalForJobPass2( ViewItemJob *job, const QTime &tStart )
{
  // In this pass we scan the mUnassignedMessageList and try to do construct the threads.
  // If some thread leader message got attacched to the viewable tree in Pass1Fill then
  // we'll also attach all of its children too. The thread leaders we were unable
  // to attach in Pass1Fill and their children (which we find here) will make it to the small Pass3

  // We don't shrink the mUnassignedMessageList for two reasons:
  // - It would mess up this chunked algorithm by shifting indexes
  // - mUnassignedMessageList is a QList which is basically an array. It's faster
  //   to traverse an array of N entries than to remove K>0 entries one by one and
  //   to traverse the remaining N-K entries.

  // We call this pass "Threading"

  int elapsed;

  int curIndex = job->currentIndex();
  int endIndex = job->endIndex();

  while ( curIndex <= endIndex )
  {
    // If we're here, then threading is requested for sure.
    MessageItem * mi = (*mUnassignedMessageListForPass2)[curIndex];
    // The item may or may not have a parent.
    // If it has no parent or it has a temporary one (mi->parent() && mi->threadingStatus() == MessageItem::ParentMissing)
    // then we attempt to (re-)thread it. Otherwise we just do nothing (the job has already been done by the previous steps).
    if ( ( !mi->parent() ) || ( mi->threadingStatus() == MessageItem::ParentMissing ) )
    {
      MessageItem * mparent = findMessageParent( mi );

      if ( mparent )
      {
        // parent found, either perfect or imperfect
        if ( mi->isViewable() )
        {
          // mi was already viewable, we're just trying to re-parent it better...
          attachMessageToParent( mparent, mi );
          if ( !mparent->isViewable() )
          {
            // re-attach it immediately (so current item is not lost)
            MessageItem * topmost = mparent->topmostMessage();
            Q_ASSERT( !topmost->parent() ); // groups are always viewable!
            topmost->setThreadingStatus( MessageItem::ParentMissing );
            attachMessageToGroupHeader( topmost );
          }
        } else {
          // mi wasn't viewable yet.. no need to attach parent
          attachMessageToParent( mparent, mi );
        }
        // and we're done for now
      } else {
        // so parent not found, (threadingStatus() is either MessageItem::ParentMissing or MessageItem::NonThreadable)
        switch( mi->threadingStatus() )
        {
          case MessageItem::ParentMissing:
            if ( mAggregation->threading() == Aggregation::PerfectReferencesAndSubject )
            {
              // parent missing but still can be found in Pass3
              mUnassignedMessageListForPass3->append( mi ); // this is ~O(1)
            } else {
              // We're not doing subject based threading: will never be threaded, go straight to Pass4
              mUnassignedMessageListForPass4->append( mi ); // this is ~O(1)
            }
          break;
          case MessageItem::NonThreadable:
            // will never be threaded, go straight to Pass4
            mUnassignedMessageListForPass4->append( mi ); // this is ~O(1)
          break;
          default:
            // a bug for sure
            kWarning() << "ERROR: Invalid message threading status returned by findMessageParent()!";
            Q_ASSERT( false );
          break;
        }
      }
    } else {
      // Has a parent: either perfect parent already found or non threadable.
      // Since we don't end here if mi has status of parent missing then mi must not have imperfect parent.
      Q_ASSERT( mi->threadingStatus() != MessageItem::ImperfectParentFound );
      if ( !mi->isViewable() )
      {
        kWarning() << "Non viewable message " << mi << " subject " << mi->subject().toUtf8().data() << endl;
        Q_ASSERT( mi->isViewable() );
      }
    }

    curIndex++;

    // FIXME: In fact a single call to attachMessageToGroupHeader() is likely to manipulate
    //        a subtree with a LOT of messages inside. If interactivity is favored
    //        we should check the time really more often.
    if ( ( curIndex % mViewItemJobStepMessageCheckCount ) == 0 )
    {
      elapsed = tStart.msecsTo( QTime::currentTime() );
      if ( ( elapsed > mViewItemJobStepChunkTimeout ) || ( elapsed < 0 ) )
      {
        if ( curIndex <= endIndex )
        {
          job->setCurrentIndex( curIndex );
          return ViewItemJobInterrupted;
        }
      }
    }
  }

  mUnassignedMessageListForPass2->clear();
  return ViewItemJobCompleted;
}

Model::ViewItemJobResult Model::viewItemJobStepInternalForJobPass1Fill( ViewItemJob *job, const QTime &tStart )
{
  // In this pass we scan the a contiguous region of the underlying storage (that is
  // assumed to be FLAT) and create the corresponding MessageItem objects.
  // The deal is to show items to the user as soon as possible so in this pass we
  // *TRY* to attach them to the viewable tree (which is rooted on mRootItem).
  // Messages we're unable to attach for some reason (mainly due to threading) get appended
  // to mUnassignedMessageList and wait for Pass2.

  // We call this pass "Processing"

  int elapsed;

  // Should we use the receiver or the sender field for sorting ?
  bool bUseReceiver = ( mStorageModel->containsOutboundMessages() );

  // The begin storage index of our work
  int curIndex = job->currentIndex();
  // The end storage index of our work.
  int endIndex = job->endIndex();

  MessageItem * mi = 0;

  while( curIndex <= endIndex )
  {
    // Create the message item with no parent: we'll set it later
    if ( !mi )
    {
      mi = new MessageItem();
    } else {
      // a MessageItem discarded by a previous iteration: reuse it.
      Q_ASSERT( mi->parent() == 0 );
    }

    if ( !mStorageModel->initializeMessageItem( mi, curIndex, bUseReceiver ) )
    {
      // ugh
      kWarning() << "Fill of the MessageItem at storage row index " << curIndex << " failed" << endl;
      curIndex++;
      continue;
    }

    // If we're supposed to pre-select a specific message, check if it's this one.
    if ( mUniqueIdOfLastSelectedMessageInFolder != 0 )
    {
      // Yes.. a pre-selection is pending
      if( mUniqueIdOfLastSelectedMessageInFolder == mi->uniqueId() )
      {
        // Found, it's this one.
        // But actually it's not viewable (so not selectable). We must wait
        // until the end of the job to be 100% sure. So here we just translate
        // the unique id to a MessageItem pointer and wait.
        mLastSelectedMessageInFolder = mi;
        mUniqueIdOfLastSelectedMessageInFolder = 0; // already found, don't bother checking anymore
      }
    }

    // Ok.. it passed the initial checks: we will not be discarding it.
    // Make this message item an invariant index to the underlying model storage.
    mInvariantRowMapper->createModelInvariantIndex( curIndex, mi );


    // Attempt to do threading as soon as possible (to display items to the user)
    if ( mAggregation->threading() != Aggregation::NoThreading )
    {
      // Threading is requested

      // Fetch the data needed for proper threading
      // Add the item to the threading caches 

      switch( mAggregation->threading() )
      {
        case Aggregation::PerfectReferencesAndSubject:
          mStorageModel->fillMessageItemThreadingData( mi, curIndex, StorageModel::PerfectThreadingReferencesAndSubject );

          // We also need to build the subject-based threading cache
          addMessageToSubjectBasedThreadingCache( mi );
        break;
        case Aggregation::PerfectAndReferences:
          mStorageModel->fillMessageItemThreadingData( mi, curIndex, StorageModel::PerfectThreadingPlusReferences );
        break;
        default:
          mStorageModel->fillMessageItemThreadingData( mi, curIndex, StorageModel::PerfectThreadingOnly );
        break;
      }

      // Perfect/References threading cache
      mThreadingCacheMessageIdMD5ToMessageItem->insert( mi->messageIdMD5(), mi );

      // Check if this item is a perfect parent for some imperfectly threaded
      // message (that is actually attacched to it, but not necessairly to the
      // viewable root). If it is, then remove the imperfect child from its
      // current parent rebuild the hierarchy on the fly.

      bool needsImmediateReAttach = false;

      if ( mThreadingCacheMessageInReplyToIdMD5ToMessageItem->count() > 0 ) // unlikely
      {
        QList< MessageItem * > lImperfectlyThreaded = mThreadingCacheMessageInReplyToIdMD5ToMessageItem->values( mi->messageIdMD5() );
        if ( !lImperfectlyThreaded.isEmpty() )
        {
          // must move all of the items in the perfect parent
          for ( QList< MessageItem * >::Iterator it = lImperfectlyThreaded.begin(); it != lImperfectlyThreaded.end(); ++it )
          {
            Q_ASSERT( ( *it )->parent() );
            Q_ASSERT( ( *it )->parent() != mi );
#if 1
            Q_ASSERT( ( ( *it )->threadingStatus() == MessageItem::ImperfectParentFound ) || ( ( *it )->threadingStatus() == MessageItem::ParentMissing ) );
#else
            if(!(( ( *it )->threadingStatus() == MessageItem::ImperfectParentFound ) || ( ( *it )->threadingStatus() == MessageItem::ParentMissing )))
            {
              kDebug() << "GOT A MESSAGE " << ( *it ) << " WITH THREADING STATUS " << ( *it )->threadingStatus();
              Q_ASSERT( false );
            }
#endif
            // If the item was already attached to the view then
            // re-attach it immediately. This will avoid a message
            // being displayed for a short while in the view and then
            // disappear until a perfect parent isn't found.
            if ( ( *it )->isViewable() )
              needsImmediateReAttach = true; 

            ( *it )->setThreadingStatus( MessageItem::PerfectParentFound );
            attachMessageToParent( mi, *it );
          }
        }
      }

      // FIXME: Might look by "References" too, here... (?)

      // Attempt to do threading with anything we already have in caches until now
      // Note that this is likely to work since thread-parent messages tend
      // to come before thread-children messages in the folders (simply because of
      // date of arrival).

      Item * pParent;

      // First of all try to find a "perfect parent", that is the message for that
      // we have the ID in the "In-Reply-To" field. This is actually done by using
      // MD5 caches of the message ids because of speed. Collisions are very unlikely.

      QString md5 = mi->inReplyToIdMD5();

      if ( !md5.isEmpty() )
      {
        // Have an In-Reply-To field MD5.
        // In well behaved mailing lists 70% of the threadable messages get a parent here :)
        pParent = mThreadingCacheMessageIdMD5ToMessageItem->value( md5, 0 );

        if( pParent ) // very likely
        {
          if ( pParent == mi )
          {
            // Bad, bad message.. it has In-Reply-To equal to MessageId...
            // Will wait for Pass2 with References-Id only
            mUnassignedMessageListForPass2->append( mi );
          } else {
            // wow, got a perfect parent for this message!
            mi->setThreadingStatus( MessageItem::PerfectParentFound );
            attachMessageToParent( pParent, mi );
            // we're done with this message (also for Pass2)
          }
        } else {
          // got no parent
          // will have to wait Pass2
          mUnassignedMessageListForPass2->append( mi );
        }
      } else {
        // No In-Reply-To header.

        bool mightHaveOtherMeansForThreading;

        switch( mAggregation->threading() )
        {
          case Aggregation::PerfectReferencesAndSubject:
            mightHaveOtherMeansForThreading = mi->subjectIsPrefixed() || !mi->referencesIdMD5().isEmpty();
          break;
          case Aggregation::PerfectAndReferences:
            mightHaveOtherMeansForThreading = !mi->referencesIdMD5().isEmpty();
          break;
          case Aggregation::PerfectOnly:
            mightHaveOtherMeansForThreading = false;
          break;
          default: 
            // BUG: there shouldn't be other values (NoThreading is ecluded in an upper branch)
            Q_ASSERT( false );
            mightHaveOtherMeansForThreading = false; // make gcc happy
          break;
        }

        if ( mightHaveOtherMeansForThreading )
        {
          // We might have other means for threading this message, wait until Pass2
          mUnassignedMessageListForPass2->append( mi );
        } else {
          // No other means for threading this message. This is either
          // a standalone message or a thread leader.
          // If there is no grouping in effect or thread leaders are just the "topmost"
          // messages then we might be done with this one.
          if ( 
               ( mAggregation->grouping() == Aggregation::NoGrouping ) ||
               ( mAggregation->threadLeader() == Aggregation::TopmostMessage )
            )
          {
            // We're done with this message: it will be surely either toplevel (no grouping in effect)
            // or a thread leader with a well defined group. Do it :)
            //kDebug() << "Setting message status from " << mi->threadingStatus() << " to non threadable (1) " << mi;
            mi->setThreadingStatus( MessageItem::NonThreadable );
            // Locate the parent group for this item
            attachMessageToGroupHeader( mi );
            // we're done with this message (also for Pass2)
          } else {
            // Threads belong to the most recent message in the thread. This means
            // that we have to wait until Pass2 or Pass3 to assign a group.
            mUnassignedMessageListForPass2->append( mi );
          }
        }
      }

      if ( needsImmediateReAttach && !mi->isViewable() )
      {
        // The item gathered previously viewable children. They must be immediately
        // re-shown. So this item must currently be attached to the view.
        // This is a temporary measure: it will be probably still moved.
        MessageItem * topmost = mi->topmostMessage();
        Q_ASSERT( topmost->threadingStatus() == MessageItem::ParentMissing );
        attachMessageToGroupHeader( topmost );
      }

    } else {
      // else no threading requested: we don't even need Pass2
      // set not threadable status (even if it might be not true, but in this mode we don't care)
      //kDebug() << "Setting message status from " << mi->threadingStatus() << " to non threadable (2) " << mi;
      mi->setThreadingStatus( MessageItem::NonThreadable );
      // locate the parent group for this item
      if ( mAggregation->grouping() == Aggregation::NoGrouping )
        attachMessageToParent( mRootItem, mi ); // no groups requested, attach directly to root
      else
        attachMessageToGroupHeader( mi );
      // we're done with this message (also for Pass2)
    }

    mi = 0; // this item was pushed somewhere, create a new one at next iteration
    curIndex++;

    if ( ( curIndex % mViewItemJobStepMessageCheckCount ) == 0 )
    {
      elapsed = tStart.msecsTo( QTime::currentTime() );
      if ( ( elapsed > mViewItemJobStepChunkTimeout ) || ( elapsed < 0 ) )
      {
        if ( curIndex <= endIndex )
        {
          job->setCurrentIndex( curIndex );
          if ( mi )
            delete mi;
          return ViewItemJobInterrupted;
        }
      }
    }
  }

  if ( mi )
    delete mi;
  return ViewItemJobCompleted;
}

Model::ViewItemJobResult Model::viewItemJobStepInternalForJobPass1Cleanup( ViewItemJob *job, const QTime &tStart )
{
  Q_ASSERT( mModelForItemFunctions ); // UI must be not disconnected here
  // In this pass we remove the MessageItem objects that are present in the job
  // and put their children in the unassigned message list.

  // Note that this list in fact contains MessageItem objects (we need dynamic_cast<>).
  QList< ModelInvariantIndex * > * invalidatedMessages = job->invariantIndexList();

  // We don't shrink the invalidatedMessages because it's basically an array.
  // It's faster to traverse an array of N entries than to remove K>0 entries
  // one by one and to traverse the remaining N-K entries.

  int elapsed;

  // The begin index of our work
  int curIndex = job->currentIndex();
  // The end index of our work.
  int endIndex = job->endIndex();

  if ( curIndex == job->startIndex() )
    Q_ASSERT( mOrphanChildrenHash->isEmpty() );

  while( curIndex <= endIndex )
  {
    // Get the underlying storage message data...
    MessageItem * dyingMessage = dynamic_cast< MessageItem * >( invalidatedMessages->at( curIndex ) );
    // This MUST NOT be null (otherwise we have a bug somewhere in this file).
    Q_ASSERT( dyingMessage );

    // If we were going to pre-select this message but we were interrupted
    // *before* it was actually made viewable, we just clear the pre-selection pointer
    // and unique id (abort pre-selection).
    if ( dyingMessage == mLastSelectedMessageInFolder )
    {
      mLastSelectedMessageInFolder = 0;
      mUniqueIdOfLastSelectedMessageInFolder = 0;
    }

    // remove the message from any pending user job
    if ( mPersistentSetManager )
    {
      mPersistentSetManager->removeMessageItemFromAllSets( dyingMessage );
      if ( mPersistentSetManager->setCount() < 1 )
      {
        delete mPersistentSetManager;
        mPersistentSetManager = 0;
      }
    }

    if ( dyingMessage->parent() )
    {      
      // Handle saving the current selection: if this item was the current before the step
      // then zero it out. We have killed it and it's OK for the current item to change.

      if ( dyingMessage == mCurrentItemToRestoreAfterViewItemJobStep )
      {
        Q_ASSERT( dyingMessage->isViewable() );
        // Try to select the item below the removed one as it helps in doing a "readon" of emails:
        // you read a message, decide to delete it and then go to the next.
        // Qt tends to select the message above the removed one instead (this is a hardcoded logic in
        // QItemSelectionModelPrivate::_q_rowsAboutToBeRemoved()).
        mCurrentItemToRestoreAfterViewItemJobStep = mView->messageItemAfter( dyingMessage, MessageTypeAny, false );

        if ( !mCurrentItemToRestoreAfterViewItemJobStep )
        {
          // There is no item below. Try the item above.
          // We still do it better than qt which tends to find the *thread* above
          // instead of the item above.
          mCurrentItemToRestoreAfterViewItemJobStep = mView->messageItemBefore( dyingMessage, MessageTypeAny, false );
        }

        Q_ASSERT( (!mCurrentItemToRestoreAfterViewItemJobStep) || mCurrentItemToRestoreAfterViewItemJobStep->isViewable() );
      }

      if (
           dyingMessage->isViewable() && 
           ( ( dyingMessage )->childItemCount() > 0 ) && // has children
           mView->isExpanded( index( dyingMessage, 0 ) ) // is actually expanded
         )
        saveExpandedStateOfSubtree( dyingMessage );

      Item * oldParent = dyingMessage->parent();
      oldParent->takeChildItem( this, dyingMessage );

      // FIXME: This can generate many message movements.. it would be nicer
      //        to start from messages that are higher in the hierarchy so
      //        we would need to move less stuff above.

      if ( oldParent != mRootItem )
        messageDetachedUpdateParentProperties( oldParent, dyingMessage );

      // We might have already removed its parent from the view, so it
      // might already be in the orphan child hash...
      if ( dyingMessage->threadingStatus() == MessageItem::ParentMissing )
        mOrphanChildrenHash->remove( dyingMessage ); // this can turn to a no-op (dyingMessage not present in fact)

    } else {
      // The dying message had no parent: this should happen only if it's already an orphan

      Q_ASSERT( dyingMessage->threadingStatus() == MessageItem::ParentMissing );
      Q_ASSERT( mOrphanChildrenHash->contains( dyingMessage ) );
      Q_ASSERT( dyingMessage != mCurrentItemToRestoreAfterViewItemJobStep );

      mOrphanChildrenHash->remove( dyingMessage );
    }

    if ( mAggregation->threading() != Aggregation::NoThreading )
    {
      // Threading is requested: remove the message from threading caches.

      // Remove from the cache of potential parent items
      mThreadingCacheMessageIdMD5ToMessageItem->remove( dyingMessage->messageIdMD5() );

      // If we also have a cache for subject-based threading then remove the message from there too
      if( mAggregation->threading() == Aggregation::PerfectReferencesAndSubject )
        removeMessageFromSubjectBasedThreadingCache( dyingMessage );

      // If this message wasn't perfectly parented then it might still be in another cache.
      switch( dyingMessage->threadingStatus() )
      {
        case MessageItem::ImperfectParentFound:
        case MessageItem::ParentMissing:
          if ( !dyingMessage->inReplyToIdMD5().isEmpty() )
            mThreadingCacheMessageInReplyToIdMD5ToMessageItem->remove( dyingMessage->inReplyToIdMD5() );
        break;
        default:
          Q_ASSERT( !mThreadingCacheMessageInReplyToIdMD5ToMessageItem->contains( dyingMessage->inReplyToIdMD5(), dyingMessage ) );
          // make gcc happy
        break;
      }
    }

    while ( Item * childItem = dyingMessage->firstChildItem() )
    {
      MessageItem * childMessage = dynamic_cast< MessageItem * >( childItem );
      Q_ASSERT( childMessage );

      dyingMessage->takeChildItem( this, childMessage );
 
      if ( mAggregation->threading() != Aggregation::NoThreading )
      {
        if ( childMessage->threadingStatus() == MessageItem::PerfectParentFound )
        {
          // If the child message was perfectly parented then now it had
          // lost its perfect parent. Add to the cache of imperfectly parented.
          if ( !childMessage->inReplyToIdMD5().isEmpty() )
          {
            Q_ASSERT( !mThreadingCacheMessageInReplyToIdMD5ToMessageItem->contains( childMessage->inReplyToIdMD5(), childMessage ) );
            mThreadingCacheMessageInReplyToIdMD5ToMessageItem->insert( childMessage->inReplyToIdMD5(), childMessage );
          }
        }
      }

      // Parent is gone
      childMessage->setThreadingStatus( MessageItem::ParentMissing );

      // If the child is going to be selected, we must immediately
      // reattach it to a temporary group in order for the selection
      // to be preserved across multiple steps. Otherwise we could end
      // with the child-to-be-selected being non viewable at the end
      // of the view job step. Attach to a temporary group.
      if ( childMessage == mCurrentItemToRestoreAfterViewItemJobStep )
      {
        attachMessageToGroupHeader( childMessage );

        Q_ASSERT( childMessage->isViewable() );
      }
     
      mOrphanChildrenHash->insert( childMessage, childMessage );
    }

    delete dyingMessage;

    curIndex++;

    // FIXME: Maybe we should check smaller steps here since the
    //        code above can generate large message tree movements
    //        for each single item we sweep in the invalidatedMessages list.
    if ( ( curIndex % mViewItemJobStepMessageCheckCount ) == 0 )
    {
      elapsed = tStart.msecsTo( QTime::currentTime() );
      if ( ( elapsed > mViewItemJobStepChunkTimeout ) || ( elapsed < 0 ) )
      {
        if ( curIndex <= endIndex )
        {
          job->setCurrentIndex( curIndex );
          return ViewItemJobInterrupted;
        }
      }
    }
  }

  // We looped over the entire deleted message list.

  job->setCurrentIndex( endIndex + 1 );

  // A quick last cleaning pass: this is usually very fast so we don't have a real
  // Pass enumeration for it. We just include it as trailer of Pass1Cleanup to be executed
  // when job->currentIndex() > job->endIndex();

  // We move all the messages from the orphan child hash to the unassigned message
  // list and get them ready for the standard Pass2.

  QHash< MessageItem *, MessageItem * >::Iterator it = mOrphanChildrenHash->begin();

  curIndex = 0;

  while ( it != mOrphanChildrenHash->end() )
  {
    mUnassignedMessageListForPass2->append( *it );

    mOrphanChildrenHash->erase( it );

    it = mOrphanChildrenHash->begin();

    // This is still interruptible

    curIndex++;

    // FIXME: We could take "larger" steps here
    if ( ( curIndex % mViewItemJobStepMessageCheckCount ) == 0 )
    {
      elapsed = tStart.msecsTo( QTime::currentTime() );
      if ( ( elapsed > mViewItemJobStepChunkTimeout ) || ( elapsed < 0 ) )
      {
        if ( it != mOrphanChildrenHash->end() )
          return ViewItemJobInterrupted;
      }
    }
  }

  return ViewItemJobCompleted;
}


Model::ViewItemJobResult Model::viewItemJobStepInternalForJobPass1Update( ViewItemJob *job, const QTime &tStart )
{
  Q_ASSERT( mModelForItemFunctions ); // UI must be not disconnected here

  // In this pass we simply update the MessageItem objects that are present in the job.

  // Note that this list in fact contains MessageItem objects (we need dynamic_cast<>).
  QList< ModelInvariantIndex * > * messagesThatNeedUpdate = job->invariantIndexList();

  // We don't shrink the messagesThatNeedUpdate because it's basically an array.
  // It's faster to traverse an array of N entries than to remove K>0 entries
  // one by one and to traverse the remaining N-K entries.

  int elapsed;

  // The begin index of our work
  int curIndex = job->currentIndex();
  // The end index of our work.
  int endIndex = job->endIndex();

  bool viewportNeedsUpdate = false;

  while( curIndex <= endIndex )
  {
    // Get the underlying storage message data...
    MessageItem * message = dynamic_cast< MessageItem * >( messagesThatNeedUpdate->at( curIndex ) );
    // This MUST NOT be null (otherwise we have a bug somewhere in this file).
    Q_ASSERT( message );

    int row = mInvariantRowMapper->modelInvariantIndexToModelIndexRow( message );

    if ( row < 0 )
    {
      // Must have been invalidated (so it's basically about to be deleted)
      Q_ASSERT( !message->isValid() );
      // Skip it here.
      curIndex++;
      continue;
    }

    time_t prevDate = message->date();
    time_t prevMaxDate = message->maxDate();
    bool toDoStatus = message->status().isToAct();

    mStorageModel->updateMessageItemData( message, row );

    int propertyChangeMask = 0;

    if ( prevDate != message->date() )
       propertyChangeMask |= DateChanged;
    if ( prevMaxDate != message->maxDate() )
       propertyChangeMask |= MaxDateChanged;
    if ( toDoStatus != message->status().isToAct() )
       propertyChangeMask |= ActionItemStatusChanged;

    if ( propertyChangeMask )
    {
      // Some message data has changed
      // We could emit dataChanged() so the viewport would be updated...
      // but this is AGAIN a huge performance cost. Since we don't actually
      // use the standard painting code nothing will screw up if we don't
      // emit this signal (I hope.. :D). We just set a flag that will cause
      // us to update the viewport on exit instead.
      //
      // ... hm.. now that I think of it.. what the heck is the meaning of
      // topLeft and bottomRight parameters of dataChanged() in a tree ?
      // I guess that it should be always topLeft == bottomRight == itemIndex...
      // But anyway, the view jumps like crazy when this signal is emitted.

      // QModelIndex idx = index( message, 0 );
      // emit dataChanged( idx, idx );

      viewportNeedsUpdate = true;

      // now we need to handle the changes that might cause re-grouping/re-sorting
      // and propagate them to the parents.

      Item * pParent = message->parent();

      if ( pParent && ( pParent != mRootItem ) )
      {
        // The following function will return true if itemParent may be affected by the change.
        // If the itemParent isn't affected, we stop climbing.
        if ( handleItemPropertyChanges( propertyChangeMask, pParent, message ) )
        {
          Q_ASSERT( message->parent() ); // handleItemPropertyChanges() must never leave an item detached

          // Note that actually message->parent() may be different than pParent since
          // handleItemPropertyChanges() may have re-grouped it. 

          // Time to propagate up.
          propagateItemPropertiesToParent( message );
        }
      } // else there is no parent so the item isn't attached to the view: re-grouping/re-sorting not needed.
    } // else message data didn't change an there is nothing interesting to do

    // (re-)apply the filter, if needed
    if ( mFilter && message->isViewable() )
    {
      // We explicitly avoid handling one particular case: the filter
      // set to "new messages only". This is because simply clicking
      // on the message would then remove the "new" status and the message
      // would disappear from the list. This is not what we want :)
      if ( ! (mFilter->statusMask() & mCachedNewStatusBits ) )
      {
        // In all the other cases we (re-)apply the filter to the topmost subtree that this message is in.
        Item * pTopMostNonRoot = message->topmostNonRoot();

        Q_ASSERT( pTopMostNonRoot );
        Q_ASSERT( pTopMostNonRoot != mRootItem );
        Q_ASSERT( pTopMostNonRoot->parent() == mRootItem );

        // FIXME: The call below works, but it's expensive when we are updating
        //        a lot of items with filtering enabled. This is because the updated
        //        items are likely to be in the same subtree which we then filter multiple times.
        //        A point for us is that when filtering there shouldn't be really many
        //        items in the view so the user isn't going to update a lot of them at once...
        //        Well... anyway, the alternative would be to write yet another
        //        specialized routine that would update only the "message" item
        //        above and climb up eventually hiding parents (without descending the sibling subtrees again).
        //        If people complain about performance in this particular case I'll consider that solution.

        applyFilterToSubtree( pTopMostNonRoot, QModelIndex() );
      }
    } // otherwise there is no filter or the item isn't viewable: very likely
      // left detached while propagating property changes. Will filter it
      // on reattach.

    // Done updating this message

    curIndex++;

    // FIXME: Maybe we should check smaller steps here since the
    //        code above can generate large message tree movements
    //        for each single item we sweep in the messagesThatNeedUpdate list.
    if ( ( curIndex % mViewItemJobStepMessageCheckCount ) == 0 )
    {
      elapsed = tStart.msecsTo( QTime::currentTime() );
      if ( ( elapsed > mViewItemJobStepChunkTimeout ) || ( elapsed < 0 ) )
      {
        if ( curIndex <= endIndex )
        {
          job->setCurrentIndex( curIndex );
          if ( viewportNeedsUpdate )
            mView->viewport()->update();
          return ViewItemJobInterrupted;
        }
      }
    }
  }

  if ( viewportNeedsUpdate )
    mView->viewport()->update();
  return ViewItemJobCompleted;
}


Model::ViewItemJobResult Model::viewItemJobStepInternalForJob( ViewItemJob *job, const QTime &tStart )
{
  // This function does a timed chunk of work for a single Fill View job.
  // It attempts to process messages until a timeout forces it to return to the caller.

  // A macro would improve readability here but since this is a good point
  // to place debugger breakpoints then we need it explicited.
  // A (template) helper would need to pass many parameters and would not be inlined...

  int elapsed;

  if ( job->currentPass() == ViewItemJob::Pass1Fill )
  {
    // We're in Pass1Fill of the job.
    switch ( viewItemJobStepInternalForJobPass1Fill( job, tStart ) )
    {
      case ViewItemJobInterrupted:
        // current job interrupted by timeout: propagate status to caller
        return ViewItemJobInterrupted;
      break;
      case ViewItemJobCompleted:
        // pass 1 has been completed
        job->setCurrentPass( ViewItemJob::Pass2 );
        job->setStartIndex( 0 );
        job->setEndIndex( mUnassignedMessageListForPass2->count() - 1 );
        // take care of small jobs which never timeout by themselves because
        // of a small number of messages. At the end of each job check
        // the time used and if we're timeoutting and there is another job
        // then interrupt.
        elapsed = tStart.msecsTo( QTime::currentTime() );
        if ( ( elapsed > mViewItemJobStepChunkTimeout ) || ( elapsed < 0 ) )
        {
          return ViewItemJobInterrupted;
        } // else proceed with the next pass
      break;
      default:
        // This is *really* a BUG
        kWarning() << "ERROR: Model::viewItemJobStepInternalForJobPass1Fill() returned an invalid result";
        Q_ASSERT( false );
      break;
    }
  } else if ( job->currentPass() == ViewItemJob::Pass1Cleanup )
  {
    // We're in Pass1Cleanup of the job.
    switch ( viewItemJobStepInternalForJobPass1Cleanup( job, tStart ) )
    {
      case ViewItemJobInterrupted:
        // current job interrupted by timeout: propagate status to caller
        return ViewItemJobInterrupted;
      break;
      case ViewItemJobCompleted:
        // pass 1 has been completed
        job->setCurrentPass( ViewItemJob::Pass2 );
        job->setStartIndex( 0 );
        job->setEndIndex( mUnassignedMessageListForPass2->count() - 1 );
        // take care of small jobs which never timeout by themselves because
        // of a small number of messages. At the end of each job check
        // the time used and if we're timeoutting and there is another job
        // then interrupt.
        elapsed = tStart.msecsTo( QTime::currentTime() );
        if ( ( elapsed > mViewItemJobStepChunkTimeout ) || ( elapsed < 0 ) )
        {
          return ViewItemJobInterrupted;
        } // else proceed with the next pass
      break;
      default:
        // This is *really* a BUG
        kWarning() << "ERROR: Model::viewItemJobStepInternalForJobPass1Cleanup() returned an invalid result";
        Q_ASSERT( false );
      break;
    }
  } else if ( job->currentPass() == ViewItemJob::Pass1Update )
  {
    // We're in Pass1Update of the job.
    switch ( viewItemJobStepInternalForJobPass1Update( job, tStart ) )
    {
      case ViewItemJobInterrupted:
        // current job interrupted by timeout: propagate status to caller
        return ViewItemJobInterrupted;
      break;
      case ViewItemJobCompleted:
        // pass 1 has been completed
        // Since Pass2, Pass3 and Pass4 are empty for an Update operation
        // we simply skip them. (TODO: Triple-verify this assertion...).
        job->setCurrentPass( ViewItemJob::Pass5 );
        job->setStartIndex( 0 );
        job->setEndIndex( mGroupHeadersThatNeedUpdate->count() - 1 );
        // take care of small jobs which never timeout by themselves because
        // of a small number of messages. At the end of each job check
        // the time used and if we're timeoutting and there is another job
        // then interrupt.
        elapsed = tStart.msecsTo( QTime::currentTime() );
        if ( ( elapsed > mViewItemJobStepChunkTimeout ) || ( elapsed < 0 ) )
        {
          return ViewItemJobInterrupted;
        } // else proceed with the next pass
      break;
      default:
        // This is *really* a BUG
        kWarning() << "ERROR: Model::viewItemJobStepInternalForJobPass1Cleanup() returned an invalid result";
        Q_ASSERT( false );
      break;
    }
  }

  // Pass1Fill/Pass1Cleanup/Pass1Update has been already completed.

  if ( job->currentPass() == ViewItemJob::Pass2 )
  {
    // We're in Pass2 of the job.
    switch ( viewItemJobStepInternalForJobPass2( job, tStart ) )
    {
      case ViewItemJobInterrupted:
        // current job interrupted by timeout: propagate status to caller
        return ViewItemJobInterrupted;
      break;
      case ViewItemJobCompleted:
        // pass 2 has been completed
        job->setCurrentPass( ViewItemJob::Pass3 );
        job->setStartIndex( 0 );
        job->setEndIndex( mUnassignedMessageListForPass3->count() - 1 );
        // take care of small jobs which never timeout by themselves because
        // of a small number of messages. At the end of each job check
        // the time used and if we're timeoutting and there is another job
        // then interrupt.
        elapsed = tStart.msecsTo( QTime::currentTime() );
        if ( ( elapsed > mViewItemJobStepChunkTimeout ) || ( elapsed < 0 ) )
          return ViewItemJobInterrupted;
        // else proceed with the next pass
      break;
      default:
        // This is *really* a BUG
        kWarning() << "ERROR: Model::viewItemJobStepInternalForJobPass2() returned an invalid result";
        Q_ASSERT( false );
      break;
    }
  }

  if ( job->currentPass() == ViewItemJob::Pass3 )
  {
    // We're in Pass3 of the job.
    switch ( viewItemJobStepInternalForJobPass3( job, tStart ) )
    {
      case ViewItemJobInterrupted:
        // current job interrupted by timeout: propagate status to caller
        return ViewItemJobInterrupted;
      break;
      case ViewItemJobCompleted:
        // pass 3 has been completed
        job->setCurrentPass( ViewItemJob::Pass4 );
        job->setStartIndex( 0 );
        job->setEndIndex( mUnassignedMessageListForPass4->count() - 1 );
        // take care of small jobs which never timeout by themselves because
        // of a small number of messages. At the end of each job check
        // the time used and if we're timeoutting and there is another job
        // then interrupt.
        elapsed = tStart.msecsTo( QTime::currentTime() );
        if ( ( elapsed > mViewItemJobStepChunkTimeout ) || ( elapsed < 0 ) )
          return ViewItemJobInterrupted;
        // else proceed with the next pass
      break;
      default:
        // This is *really* a BUG
        kWarning() << "ERROR: Model::viewItemJobStepInternalForJobPass3() returned an invalid result";
        Q_ASSERT( false );
      break;
    }
  }

  if ( job->currentPass() == ViewItemJob::Pass4 )
  {
    // We're in Pass4 of the job.
    switch ( viewItemJobStepInternalForJobPass4( job, tStart ) )
    {
      case ViewItemJobInterrupted:
        // current job interrupted by timeout: propagate status to caller
        return ViewItemJobInterrupted;
      break;
      case ViewItemJobCompleted:
        // pass 4 has been completed
        job->setCurrentPass( ViewItemJob::Pass5 );
        job->setStartIndex( 0 );
        job->setEndIndex( mGroupHeadersThatNeedUpdate->count() - 1 );
        // take care of small jobs which never timeout by themselves because
        // of a small number of messages. At the end of each job check
        // the time used and if we're timeoutting and there is another job
        // then interrupt.
        elapsed = tStart.msecsTo( QTime::currentTime() );
        if ( ( elapsed > mViewItemJobStepChunkTimeout ) || ( elapsed < 0 ) )
          return ViewItemJobInterrupted;
        // else proceed with the next pass
      break;
      default:
        // This is *really* a BUG
        kWarning() << "ERROR: Model::viewItemJobStepInternalForJobPass4() returned an invalid result";;
        Q_ASSERT( false );
      break;
    }
  }

  // Pass4 has been already completed. Proceed to Pass5.
  return viewItemJobStepInternalForJobPass5( job, tStart );
}

// FIXME: Remove for release
#define WANT_FILL_VIEW_STATS

Model::ViewItemJobResult Model::viewItemJobStepInternal()
{
  // This function does a timed chunk of work in our View Fill operation.
  // It attempts to do processing until it either runs out of jobs
  // to be done or a timeout forces it to interrupt and jump back to the caller.

  QTime tStart = QTime::currentTime();
  int elapsed;

  while( !mViewItemJobs->isEmpty() )
  {
    // Have a job to do.
    ViewItemJob * job = mViewItemJobs->first();

#ifdef WANT_FILL_VIEW_STATS
    // BEGIN STATS (REMOVE FOR RELEASE)
    static int statsTotalMessages = 0;
    static QTime tStatsTotalStart;
    if ( job->currentPass() == ViewItemJob::Pass1Fill && job->currentIndex() == job->startIndex() )
    {
      statsTotalMessages = job->endIndex() - job->startIndex();
      tStatsTotalStart = QTime::currentTime();
    }
    // END STATS (REMOVE FOR RELEASE)
#endif //WANT_FILL_VIEW_STATS

    mViewItemJobStepIdleInterval = job->idleInterval();
    mViewItemJobStepChunkTimeout = job->chunkTimeout();
    mViewItemJobStepMessageCheckCount = job->messageCheckCount();

    if ( job->disconnectUI() )
    {
      mModelForItemFunctions = 0; // disconnect the UI for this job
      Q_ASSERT( mLoading ); // this must be true in the first job
      // FIXME: Should assert yet more that this is the very first job for this StorageModel
      //        Asserting only mLoading is not enough as we could be using a two-jobs loading strategy
      //        or this could be a job enqueued before the first job has completed.
    }

    switch( viewItemJobStepInternalForJob( job, tStart ) )
    {
      case ViewItemJobInterrupted:
      {
        // current job interrupted by timeout: will propagate status to caller
        // but before this, give some feedback to the user

        // FIXME: This is now inaccurate, think of something else
        switch( job->currentPass() )
        {
          case ViewItemJob::Pass1Fill:
          case ViewItemJob::Pass1Cleanup:
          case ViewItemJob::Pass1Update:
            KPIM::BroadcastStatus::instance()->setStatusMsg( i18n("Processed %1 Messages of %2", job->currentIndex() - job->startIndex(), ( job->endIndex() - job->startIndex() ) + 1 ) );
          break;
          case ViewItemJob::Pass2:
            KPIM::BroadcastStatus::instance()->setStatusMsg( i18n("Threaded %1 Messages of %2", job->currentIndex() - job->startIndex(), ( job->endIndex() - job->startIndex() ) + 1 ) );
          break;
          case ViewItemJob::Pass3:
            KPIM::BroadcastStatus::instance()->setStatusMsg( i18n("Threaded %1 Messages of %2", job->currentIndex() - job->startIndex(), ( job->endIndex() - job->startIndex() ) + 1 ) );
          break;
          case ViewItemJob::Pass4:
            KPIM::BroadcastStatus::instance()->setStatusMsg( i18n("Grouped %1 Threads of %2", job->currentIndex() - job->startIndex(), ( job->endIndex() - job->startIndex() ) + 1 ) );
          break;
          case ViewItemJob::Pass5:
            KPIM::BroadcastStatus::instance()->setStatusMsg( i18n("Updated %1 Groups of %2", job->currentIndex() - job->startIndex(), ( job->endIndex() - job->startIndex() ) + 1 ) );
          break;
        }
        return ViewItemJobInterrupted;
      }
      break;
      case ViewItemJobCompleted:

#ifdef WANT_FILL_VIEW_STATS
        // BEGIN STATS (REMOVE FOR RELEASE)
        {
          int msecs = tStatsTotalStart.msecsTo( QTime::currentTime() );
          double dMsgSec = (statsTotalMessages * 1000.0) / msecs;
          kDebug() << "FILLED THE VIEW AT " << dMsgSec << " MSG/SEC";
        }
        // END STATS (REMOVE FOR RELEASE)
#endif //WANT_FILL_VIEW_STATS

        // If this job worked with a disconnected UI, emit layoutChanged()
        // to reconnect it. We go back to normal operation now.
        if ( job->disconnectUI() )
        {
          mModelForItemFunctions = this;
          // This call would destroy the expanded state of items.
          // This is why when mModelForItemFunctions was 0 we didn't actually expand them
          // but we just set a "ExpandNeeded" mark...
          kDebug() << "Emitting layoutChanged()";
          mView->modelAboutToEmitLayoutChanged();
          emit layoutChanged();
          mView->modelEmittedLayoutChanged();
          kDebug() << "Emitted layoutChanged()";

#ifdef WANT_FILL_VIEW_STATS
          // BEGIN STATS (REMOVE FOR RELEASE)
          tStatsTotalStart = QTime::currentTime();
          // END STATS (REMOVE FOR RELEASE)
#endif //WANT_FILL_VIEW_STATS

          // expand all the items that need it in a single sweep

          // FIXME: This takes quite a lot of time, it could be made an interruptible job

          QList< Item * > * rootChildItems = mRootItem->childItems();
          if ( rootChildItems )
          {
            for ( QList< Item * >::Iterator it = rootChildItems->begin(); it != rootChildItems->end() ;++it )
            {
              if ( ( *it )->initialExpandStatus() == Item::ExpandNeeded )
                syncExpandedStateOfSubtree( *it );
            }
          }

#ifdef WANT_FILL_VIEW_STATS
          // BEGIN STATS (REMOVE FOR RELEASE)
          kDebug() << "EXPANDING THE TREE TOOK " << tStatsTotalStart.msecsTo( QTime::currentTime() ) << " MSECS";
          // END STATS (REMOVE FOR RELEASE)
#endif //WANT_FILL_VIEW_STATS

        }

        // this job has been completed
        delete mViewItemJobs->takeFirst();
        // take care of small jobs which never timeout by themselves because
        // of a small number of messages. At the end of each job check
        // the time used and if we're timeoutting and there is another job
        // then interrupt.
        elapsed = tStart.msecsTo( QTime::currentTime() );
        if ( ( elapsed > mViewItemJobStepChunkTimeout ) || ( elapsed < 0 ) )
        {
          if ( !mViewItemJobs->isEmpty() )
            return ViewItemJobInterrupted;
          // else it's completed in fact
        } // else proceed with the next job
      break;
      default:
        // This is *really* a BUG
        kWarning() << "ERROR: Model::viewItemJobStepInternalForJob() returned an invalid result";
        Q_ASSERT( false );
      break;
    }
  }

  // no more jobs

  KPIM::BroadcastStatus::instance()->setStatusMsg( i18nc( "@info:status Finished view fill", "Ready" ) );

  return ViewItemJobCompleted;
}


void Model::viewItemJobStep()
{
  // A single step in the View Fill operation.
  // This function wraps viewItemJobStepInternal() which does the step job
  // and either completes it or stops because of a timeout.
  // If the job is stopped then we start a zero-msecs timer to call us
  // back and resume the job. Otherwise we're just done.

  mViewItemJobStepStartTime = ::time( 0 );

  if( mFillStepTimer->isActive() )
    mFillStepTimer->stop();

  if ( !mStorageModel )
    return; // nothing more to do


  // Save the current item in the view as our process may
  // cause items to be reparented (and QTreeView will forget the current item in the meantime).
  // This machinery is also needed when we're about to remove items from the view in
  // a cleanup job: we'll be trying to set as current the item after the one removed.

  QModelIndex currentIndexBeforeStep = mView->currentIndex();
  Item * currentItemBeforeStep = currentIndexBeforeStep.isValid() ?
      static_cast< Item * >( currentIndexBeforeStep.internalPointer() ) : 0;

  // mCurrentItemToRestoreAfterViewItemJobStep will be zeroed out if it's killed
  mCurrentItemToRestoreAfterViewItemJobStep = currentItemBeforeStep;

  // Save the current item position in the viewport as QTreeView fails to keep
  // the current item in the sample place when items are added or removed...
  QRect rectBeforeViewItemJobStep;

  // This is generally SLOW AS HELL...
  if ( mCurrentItemToRestoreAfterViewItemJobStep )
    rectBeforeViewItemJobStep = mView->visualRect( currentIndexBeforeStep );

  // FIXME: If the current item is NOT in the view, preserve the position
  //        of the top visible item. This will make the view move yet less.

  // Insulate the View from (very likely spurious) "currentChanged()" signals.
  mView->ignoreCurrentChanges( true );

  // And go to real work.
  switch( viewItemJobStepInternal() )
  {
    case ViewItemJobInterrupted:
      // Operation timed out, need to resume in a while
      if ( !mInLengthyJobBatch )
      {
        mInLengthyJobBatch = true;
        mView->modelJobBatchStarted();
      }
      mFillStepTimer->start( mViewItemJobStepIdleInterval ); // this is a single shot timer connected to viewItemJobStep()
      // and go dealing with current/selection out of the switch.
    break;
    case ViewItemJobCompleted:
      // done :)

      Q_ASSERT( mModelForItemFunctions ); // UI must be no (longer) disconnected in this state

      // Ask the view to remove the eventual busy indications
      if ( mInLengthyJobBatch )
      {
        mInLengthyJobBatch = false;
        mView->modelJobBatchTerminated();
      }

      if ( mLoading )
      {
        mLoading = false;
        mView->modelFinishedLoading();
      }

      // Apply pre-selection, if any
      if ( mPreSelectionMode != PreSelectNone )
      {
        mView->ignoreCurrentChanges( false );

        bool bSelectionDone = false;

        switch( mPreSelectionMode )
        {
          case PreSelectLastSelected:
            // fall down
          break;
          case PreSelectFirstUnread:
            bSelectionDone = mView->selectFirstMessageItem( MessageTypeUnreadOnly, false ); // don't center
          break;
          case PreSelectFirstUnreadCentered:
            bSelectionDone = mView->selectFirstMessageItem( MessageTypeUnreadOnly, true ); // center
          break;
          case PreSelectFirstNew:
            bSelectionDone = mView->selectFirstMessageItem( MessageTypeNewOnly, false ); // don't center
            if ( !bSelectionDone ) // try to fallback to unread
              bSelectionDone = mView->selectFirstMessageItem( MessageTypeUnreadOnly, false ); // don't center
          break;
          case PreSelectFirstNewCentered:
            bSelectionDone = mView->selectFirstMessageItem( MessageTypeNewOnly, true ); // center
            if ( !bSelectionDone ) // try to fallback to unread
              bSelectionDone = mView->selectFirstMessageItem( MessageTypeUnreadOnly, true ); // center
          break;
          case PreSelectFirstNewOrUnread:
            bSelectionDone = mView->selectFirstMessageItem( MessageTypeNewOrUnreadOnly, false ); // don't center
          break;
          case PreSelectFirstNewOrUnreadCentered:
            bSelectionDone = mView->selectFirstMessageItem( MessageTypeNewOrUnreadOnly, true ); // center
          break;
          case PreSelectNone:
            // deal with selection below
          break;
          default:
            kWarning() << "ERROR: Unrecognized pre-selection mode " << (int)mPreSelectionMode;
          break;
        }

        if ( ( !bSelectionDone ) && ( mPreSelectionMode != PreSelectNone ) )
        {
          // fallback to last selected, if possible
          if ( mLastSelectedMessageInFolder ) // we found it in the loading process: select and jump out
          {
            mView->setCurrentMessageItem( mLastSelectedMessageInFolder );
            bSelectionDone = true;
          }
        }

        mUniqueIdOfLastSelectedMessageInFolder = 0;
        mLastSelectedMessageInFolder = 0;
        mPreSelectionMode = PreSelectNone;

        if ( bSelectionDone )
          return; // already taken care of current / selection
      }
      // deal with current/selection out of the switch

    break;
    default:
      // This is *really* a BUG
      kWarning() << "ERROR: Model::viewItemJobStepInternal() returned an invalid result";
      Q_ASSERT( false );
    break;
  }

  // Everything else here deals with the selection

  // If UI is disconnected then we don't have anything else to do here
  if ( !mModelForItemFunctions )
  {
    mView->ignoreCurrentChanges( false );
    return;
  }

  // Restore current/selection and/or scrollbar position

  if ( mCurrentItemToRestoreAfterViewItemJobStep )
  {
    bool stillIgnoringCurrentChanges = true;

    // If the assert below fails then the previously current item got detached
    // and didn't get reattached in the step: this should never happen.
    Q_ASSERT( mCurrentItemToRestoreAfterViewItemJobStep->isViewable() );

    // Check if the current item changed
    QModelIndex currentIndexAfterStep = mView->currentIndex();
    Item * currentAfterStep = currentIndexAfterStep.isValid() ?
        static_cast< Item * >( currentIndexAfterStep.internalPointer() ) : 0;

    if ( mCurrentItemToRestoreAfterViewItemJobStep != currentAfterStep )
    {
      // QTreeView lost the current item...
      if ( mCurrentItemToRestoreAfterViewItemJobStep != currentItemBeforeStep )
      {
         // Some view job code expects us to actually *change* the current item.
         // This is done by the cleanup step which removes items and tries
         // to set as current the item *after* the removed one, if possible.
         // We need the view to handle the change though.
         stillIgnoringCurrentChanges = false;
         mView->ignoreCurrentChanges( false );
      } else {
         // we just have to restore the old current item. The code
         // outside shouldn't have noticed that we lost it (e.g. the message viewer
         // still should have the old message opened). So we don't need to
         // actually notify the view of the restored setting.
      }
      // Restore it
      mView->setCurrentIndex( index( mCurrentItemToRestoreAfterViewItemJobStep, 0 ) );
    } else {
      // The item we're expected to set as current is already current
      if ( mCurrentItemToRestoreAfterViewItemJobStep != currentItemBeforeStep )
      {
        // But we have changed it in the job step.
        // This means that: we have deleted the current item and chosen a
        // new candidate as current but Qt also has chosen it as candidate
        // and already made it current. The problem is that (as of Qt 4.4)
        // it probably didn't select it.
        if ( !mView->selectionModel()->hasSelection() )
        {
          stillIgnoringCurrentChanges = false;
          mView->ignoreCurrentChanges( false );

          QItemSelection selection;
          selection.append( QItemSelectionRange( index( mCurrentItemToRestoreAfterViewItemJobStep, 0 ) ) );
          mView->selectionModel()->select( selection, QItemSelectionModel::Select | QItemSelectionModel::Rows );
        }
      }
    }

    // FIXME: If it was selected before the change, then re-select it (it may happen that it's not)

    QRect rectAfterViewItemJobStep = mView->visualRect( index( mCurrentItemToRestoreAfterViewItemJobStep, 0 ) );
    if ( rectBeforeViewItemJobStep.y() != rectAfterViewItemJobStep.y() )
    {
      // QTreeView lost its position...
      mView->verticalScrollBar()->setValue( mView->verticalScrollBar()->value() + rectAfterViewItemJobStep.y() - rectBeforeViewItemJobStep.y() );
    }

    // and kill the insulation, if not yet done
    if ( stillIgnoringCurrentChanges )
      mView->ignoreCurrentChanges( false );

    return;
  }

  // Either there was no current item before, or it was lost in a cleanup step and another candidate for
  // current item couldn't be found (possibly empty view)
  mView->ignoreCurrentChanges( false );

  if ( currentItemBeforeStep )
  {
    // lost in a cleanup..
    // tell the view that we have a new current, this time with no insulation
    mView->slotSelectionChanged( QItemSelection(), QItemSelection() );
  }
}

void Model::slotStorageModelRowsInserted( const QModelIndex &parent, int from, int to )
{
  if ( parent.isValid() )
    return; // ugh... should never happen

  Q_ASSERT( from <= to );

  int count = ( to - from ) + 1;

  mInvariantRowMapper->modelRowsInserted( from, count );

  // look if no current job is in the middle

  int jobCount = mViewItemJobs->count();

  for ( int idx = 0; idx < jobCount; idx++ )
  {
    ViewItemJob * job = mViewItemJobs->at( idx );
    if ( job->currentPass() == ViewItemJob::Pass1Fill )
    {
      //
      // The following cases are possible:
      //
      //               from  to
      //                 |    |                              -> shift up job
      //               from             to 
      //                 |              |                    -> shift up job
      //               from                            to
      //                 |                             |     -> shift up job
      //                           from   to
      //                             |     |                 -> split job
      //                           from                to
      //                             |                 |     -> split job
      //                                     from      to
      //                                       |       |     -> job unaffected
      //
      //
      // FOLDER
      // |-------------------------|---------|--------------|
      // 0                   currentIndex endIndex         count
      //                           +-- job --+

      // 

      if ( from > job->endIndex() )
      {
        // The change is completely above the job, the job is not affected
      } else if( from > job->currentIndex() ) // and from <= job->endIndex()
      {
        // The change starts in the middle of the job in a way that it must be splitted in two.
        // The first part is unaffected by the shift and ranges from job->currentIndex() to from - 1.
        // We use the existing job for this.
        job->setEndIndex( from - 1 );

        Q_ASSERT( job->currentIndex() <= job->endIndex() );

        // The second part would range from "from" to job->endIndex() but must
        // be shifted up by count. We add a new job for this.
        ViewItemJob * newJob = new ViewItemJob( from + count, job->endIndex() + count, job->chunkTimeout(), job->idleInterval(), job->messageCheckCount() );

        Q_ASSERT( newJob->currentIndex() <= newJob->endIndex() );

        idx++; // we can skip this job in the loop, it's already ok
        jobCount++; // and our range increases by one.
        mViewItemJobs->insert( idx, newJob );

      } else {
        // The change starts below (or exactly on the beginning of) the job.
        // The job must be shifted up.
        job->setCurrentIndex( job->currentIndex() + count );
        job->setEndIndex( job->endIndex() + count );

        Q_ASSERT( job->currentIndex() <= job->endIndex() );
      }
    } else {
      // The job is a cleanup or in a later pass: the storage has been already accessed
      // and the messages created... no need to care anymore: the invariant row mapper will do the job.
    }
  }

  bool newJobNeeded = true;

  // Try to attach to an existing fill job, if any.
  // To enforce consistency we can attach only if the Fill job
  // is the last one in the list (might be eventually *also* the first,
  // and even being already processed but we must make sure that there
  // aren't jobs _after_ it).
  if ( jobCount > 0 )
  {
    ViewItemJob * job = mViewItemJobs->at( jobCount - 1 );
    if ( job->currentPass() == ViewItemJob::Pass1Fill )
    {
      if (
           // The job ends just before the added rows
           ( from == ( job->endIndex() + 1 ) ) &&
           // The job didn't reach the end of Pass1Fill yet
           ( job->currentIndex() <= job->endIndex() )
         )
      {
        // We can still attach this :)
        job->setEndIndex( to );
        Q_ASSERT( job->currentIndex() <= job->endIndex() );
        newJobNeeded = false;
      }
    }
  }

  if ( newJobNeeded )
  {
    // FIXME: Should take timing options from aggregation here ?
    ViewItemJob * job = new ViewItemJob( from, to, 100, 50, 10 );
    mViewItemJobs->append( job );
  }

  if ( !mFillStepTimer->isActive() )
    mFillStepTimer->start( mViewItemJobStepIdleInterval );
}

void Model::slotStorageModelRowsRemoved( const QModelIndex &parent, int from, int to )
{
  // This is called when the underlying StorageModel emits the rowsRemoved signal.

  if ( parent.isValid() )
    return; // ugh... should never happen

  // look if no current job is in the middle

  Q_ASSERT( from <= to );

  int count = ( to - from ) + 1;

  int jobCount = mViewItemJobs->count();

  for ( int idx = 0; idx < jobCount; idx++ )
  {
    ViewItemJob * job = mViewItemJobs->at( idx );
    if ( job->currentPass() == ViewItemJob::Pass1Fill )
    {
      //
      // The following cases are possible:
      //
      //               from  to
      //                 |    |                              -> shift down job
      //               from             to 
      //                 |              |                    -> shift down and crop job
      //               from                            to
      //                 |                             |     -> kill job
      //                           from   to
      //                             |     |                 -> split job, crop and shift
      //                           from                to
      //                             |                 |     -> crop job
      //                                     from      to
      //                                       |       |     -> job unaffected
      //
      //
      // FOLDER
      // |-------------------------|---------|--------------|
      // 0                   currentIndex endIndex         count
      //                           +-- job --+

      // 

      if ( from > job->endIndex() )
      {
        // The change is completely above the job, the job is not affected
      } else if( from > job->currentIndex() ) // and from <= job->endIndex()
      {
        // The change starts in the middle of the job and ends in the middle or after the job.

        // The first part is unaffected by the shift and ranges from job->currentIndex() to from - 1
        // We use the existing job for this.
        job->setEndIndex( from - 1 ); // stop before the first removed row
 
        Q_ASSERT( job->currentIndex() <= job->endIndex() );

        if ( to < job->endIndex() )
        {
          // The change ends inside the job and a part of it can be completed.
          // We create a new job for the shifted remaining part. It would actually
          // range from to + 1 up to job->endIndex(), but we need to shift it down by count.
          // since count = ( to - from ) + 1 so from = to + 1 - count

          ViewItemJob * newJob = new ViewItemJob( from, job->endIndex() - count, job->chunkTimeout(), job->idleInterval(), job->messageCheckCount() );

          Q_ASSERT( newJob->currentIndex() < newJob->endIndex() );

          idx++; // we can skip this job in the loop, it's already ok
          jobCount++; // and our range increases by one.
          mViewItemJobs->insert( idx, newJob );
        } // else the change includes completely the end of the job and no other part of it can be completed.
      } else {
        // The change starts below (or exactly on the beginning of) the job. ( from <= job->currentIndex() )
        if ( to >= job->endIndex() )
        {
          // The change completely covers the job: kill it
          delete job;
          mViewItemJobs->removeAt( idx );
          idx--;
          jobCount--;
        } else if ( to >= job->currentIndex() )
        {
          // The change partially covers the job. Only a part of it can be completed
          // and it must be shifted down. It would actually
          // range from to + 1 up to job->endIndex(), but we need to shift it down by count.
          // since count = ( to - from ) + 1 so from = to + 1 - count
          job->setCurrentIndex( from );
          job->setEndIndex( job->endIndex() - count );
          
          Q_ASSERT( job->currentIndex() <= job->endIndex() );
        } else {
          // The change is completely below the job: it must be shifted down.
          job->setCurrentIndex( job->currentIndex() - count );
          job->setEndIndex( job->endIndex() - count );
        }
      }
    } else {
      // The job is a cleanup or in a later pass: the storage has been already accessed
      // and the messages created... no need to care: we will invalidate the messages in a while.
    }
  }

  // This will invalidate the ModelInvariantIndex-es that have been removed and return
  // them all in a nice list that we can feed to a view removal job.
  QList< ModelInvariantIndex * > * invalidatedIndexes = mInvariantRowMapper->modelRowsRemoved( from, count );

  if ( invalidatedIndexes )
  {
    // Try to attach to an existing cleanup job, if any.
    // To enforce consistency we can attach only if the Cleanup job
    // is the last one in the list (might be eventually *also* the first,
    // and even being already processed but we must make sure that there
    // aren't jobs _after_ it).
    if ( jobCount > 0 )
    {
      ViewItemJob * job = mViewItemJobs->at( jobCount - 1 );
      if ( job->currentPass() == ViewItemJob::Pass1Cleanup )
      {
        if ( ( job->currentIndex() <= job->endIndex() ) && job->invariantIndexList() )
        {
          //kDebug() << "Appending " << invalidatedIndexes->count() << " invalidated indexes to existing cleanup job" << endl;
          // We can still attach this :)
          *( job->invariantIndexList() ) += *invalidatedIndexes;
          job->setEndIndex( job->endIndex() + invalidatedIndexes->count() );
          delete invalidatedIndexes;
          invalidatedIndexes = 0;
        }
      }
    }

    if ( invalidatedIndexes )
    {
      // Didn't append to any existing cleanup job.. create a new one

      //kDebug() << "Creating new cleanup job for " << invalidatedIndexes->count() << " invalidated indexes" << endl;
      // FIXME: Should take timing options from aggregation here ?
      ViewItemJob * job = new ViewItemJob( ViewItemJob::Pass1Cleanup, invalidatedIndexes, 100, 50, 10 );
      mViewItemJobs->append( job );
    }

    if ( !mFillStepTimer->isActive() )
      mFillStepTimer->start( mViewItemJobStepIdleInterval );
  }
}

void Model::slotStorageModelLayoutChanged()
{
  // need to reset everything...
  setStorageModel( mStorageModel );  
}

void Model::slotStorageModelDataChanged( const QModelIndex &fromIndex, const QModelIndex &toIndex )
{
  Q_ASSERT( mStorageModel ); // must exist (and be the sender of the signal connected to this slot)

  int from = fromIndex.row();
  int to = toIndex.row();

  Q_ASSERT( from <= to );

  int count = ( to - from ) + 1;

  int jobCount = mViewItemJobs->count();

  // This will find out the ModelInvariantIndex-es that need an update and will return
  // them all in a nice list that we can feed to a view removal job.
  QList< ModelInvariantIndex * > * indexesThatNeedUpdate = mInvariantRowMapper->modelIndexRowRangeToModelInvariantIndexList( from, count );

  if ( indexesThatNeedUpdate )
  {
    // Try to attach to an existing update job, if any.
    // To enforce consistency we can attach only if the Update job
    // is the last one in the list (might be eventually *also* the first,
    // and even being already processed but we must make sure that there
    // aren't jobs _after_ it).
    if ( jobCount > 0 )
    {
      ViewItemJob * job = mViewItemJobs->at( jobCount - 1 );
      if ( job->currentPass() == ViewItemJob::Pass1Update )
      {
        if ( ( job->currentIndex() <= job->endIndex() ) && job->invariantIndexList() )
        {
          // We can still attach this :)
          *( job->invariantIndexList() ) += *indexesThatNeedUpdate;
          job->setEndIndex( job->endIndex() + indexesThatNeedUpdate->count() );
          delete indexesThatNeedUpdate;
          indexesThatNeedUpdate = 0;
        }
      }
    }

    if ( indexesThatNeedUpdate )
    {
      // Didn't append to any existing update job.. create a new one
      // FIXME: Should take timing options from aggregation here ?
      ViewItemJob * job = new ViewItemJob( ViewItemJob::Pass1Update, indexesThatNeedUpdate, 100, 50, 10 );
      mViewItemJobs->append( job );
    }

    if ( !mFillStepTimer->isActive() )
      mFillStepTimer->start( mViewItemJobStepIdleInterval );
  }

}

Qt::ItemFlags Model::flags( const QModelIndex &index ) const
{
  if ( !index.isValid() )
    return Qt::NoItemFlags;

  Q_ASSERT( mModelForItemFunctions ); // UI must be connected if a valid index was queried

  Item * it = static_cast< Item * >( index.internalPointer() );

  Q_ASSERT( it );

  if ( it->type() == Item::GroupHeader )
    return Qt::ItemIsEnabled;

  Q_ASSERT( it->type() == Item::Message );

  if ( !static_cast< MessageItem * >( it )->isValid() )
    return Qt::NoItemFlags; // not enabled, not selectable

  if ( static_cast< MessageItem * >( it )->aboutToBeRemoved() )
    return Qt::NoItemFlags; // not enabled, not selectable

  if ( static_cast< MessageItem * >( it )->status().isDeleted() )
    return Qt::NoItemFlags; // not enabled, not selectable

  return Qt::ItemIsEnabled | Qt::ItemIsSelectable;
}

MessageItem * Model::messageItemByStorageRow( int row ) const
{
  if ( !mStorageModel )
    return 0;
  ModelInvariantIndex * idx = mInvariantRowMapper->modelIndexRowToModelInvariantIndex( row );
  if ( !idx )
    return 0;

  return static_cast< MessageItem * >( idx );
}


MessageItemSetReference Model::createPersistentSet( const QList< MessageItem * > &items )
{
  if ( !mPersistentSetManager )
    mPersistentSetManager = new MessageItemSetManager();

  MessageItemSetReference ref = mPersistentSetManager->createSet();
  for ( QList< MessageItem * >::ConstIterator it = items.constBegin(); it != items.constEnd(); ++it )
    mPersistentSetManager->addMessageItem( ref, *it );

  return ref;
}

QList< MessageItem * > Model::persistentSetCurrentMessageItemList( MessageItemSetReference ref )
{
  if ( !mPersistentSetManager )
    return QList< MessageItem * >();

  return mPersistentSetManager->messageItems( ref );
}

void Model::deletePersistentSet( MessageItemSetReference ref )
{
  if ( !mPersistentSetManager )
    return;

  mPersistentSetManager->removeSet( ref );

  if ( mPersistentSetManager->setCount() < 1 )
  {
    delete mPersistentSetManager;
    mPersistentSetManager = 0;
  }
}

} // namespace Core

} // namespace MessageListView

} // namespace KMail<|MERGE_RESOLUTION|>--- conflicted
+++ resolved
@@ -1158,11 +1158,7 @@
   // use but still want them to be capitalized in the headers...
   QString name = QDate::longDayName( dayOfWeek );
   if ( name.isEmpty() )
-<<<<<<< HEAD
       return name;
-=======
-    return name;
->>>>>>> e7b9fee3
   QString copy = name;
   copy[ 0 ] = name.at( 0 ).toUpper();
   return copy;
@@ -1176,11 +1172,7 @@
   // use but still want them to be capitalized in the headers...
   QString name = QDate::longMonthName( month );
   if ( name.isEmpty() )
-<<<<<<< HEAD
       return name;
-=======
-    return name;
->>>>>>> e7b9fee3
   QString copy = name;
   copy[ 0 ] = name.at( 0 ).toUpper();
   return copy;
@@ -1704,13 +1696,9 @@
 template< class ItemComparator > bool messageItemNeedsReSorting(
             SortOrder::SortDirection messageSortDirection, Item * parent, MessageItem *messageItem )
 {
-<<<<<<< HEAD
-  if ( ( messageSortDirection == Aggregation::Ascending )
+  if ( ( messageSortDirection == SortOrder::Ascending )
     || ( parent->type() == Item::Message ) )
   {
-=======
-  if ( messageSortDirection == SortOrder::Ascending )
->>>>>>> e7b9fee3
     return parent->childItemNeedsReSorting< ItemComparator, true >( messageItem );
   }
   return parent->childItemNeedsReSorting< ItemComparator, false >( messageItem );
@@ -2089,8 +2077,7 @@
   // I'm NOT using a helper function since gcc will refuse to inline some of
   // the calls because they make this function grow too much.
 #define INSERT_MESSAGE_WITH_COMPARATOR( _ItemComparator ) \
-<<<<<<< HEAD
-  if ( ( mAggregation->messageSortDirection() == Aggregation::Ascending ) \
+  if ( ( mSortOrder->messageSortDirection() == SortOrder::Ascending ) \
     || ( pParent->type() == Item::Message ) ) \
   { \
     pParent->insertChildItem< _ItemComparator, true >( mModelForItemFunctions, mi ); \
@@ -2099,21 +2086,6 @@
   { \
     pParent->insertChildItem< _ItemComparator, false >( mModelForItemFunctions, mi ); \
   }
-=======
-      switch( mSortOrder->messageSortDirection() ) \
-      { \
-        case SortOrder::Ascending: \
-          pParent->insertChildItem< _ItemComparator, true >( mModelForItemFunctions, mi ); \
-        break; \
-        case SortOrder::Descending: \
-          pParent->insertChildItem< _ItemComparator, false >( mModelForItemFunctions, mi ); \
-        break; \
-        default: /* should never happen... */ \
-          pParent->appendChildItem( mModelForItemFunctions, mi ); \
-        break; \
-      }
-
->>>>>>> e7b9fee3
 
   // If pParent is viewable then the insertion call will also set the child state to viewable.
   // Since mi MAY have children, then this call may make them viewable.
