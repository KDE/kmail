--- conflicted
+++ resolved
@@ -225,14 +225,9 @@
     folder()->setSystemFolder( true );
     folder()->setLabel( i18n("inbox") );
   }
-<<<<<<< HEAD
   mNoContent = group.readEntry( "NoContent", false );
   mReadOnly = group.readEntry( "ReadOnly", false );
-=======
-  mNoContent = config->readBoolEntry("NoContent", false);
-  mReadOnly = config->readBoolEntry("ReadOnly", false);
   mUploadAllFlags = config->readBoolEntry( "UploadAllFlags", true );
->>>>>>> b4d12ce8
 
   KMFolderMbox::readConfig();
 }
@@ -241,22 +236,13 @@
 void KMFolderImap::writeConfig()
 {
   KConfig* config = KMKernel::config();
-<<<<<<< HEAD
   KConfigGroup group(config, "Folder-" + folder()->idString());
   group.writeEntry("checkmail", mCheckMail);
   group.writeEntry("UidValidity", mUidValidity);
   group.writeEntry("ImapPath", mImapPath);
   group.writeEntry("NoContent", mNoContent);
   group.writeEntry("ReadOnly", mReadOnly);
-=======
-  KConfigGroupSaver saver(config, "Folder-" + folder()->idString());
-  config->writeEntry("checkmail", mCheckMail);
-  config->writeEntry("UidValidity", mUidValidity);
-  config->writeEntry("ImapPath", mImapPath);
-  config->writeEntry("NoContent", mNoContent);
-  config->writeEntry("ReadOnly", mReadOnly);
   config->writeEntry( "UploadAllFlags", mUploadAllFlags );
->>>>>>> b4d12ce8
   KMFolderMbox::writeConfig();
 }
 
@@ -1089,11 +1075,7 @@
 
   KMAcctImap::ConnectionState connectionState = account()->makeConnection();
   if ( connectionState == ImapAccountBase::Error ) {
-<<<<<<< HEAD
     kDebug(5006) <<"KMFolderImap::checkValidity - got no connection";
-=======
-    kdDebug(5006) << "KMFolderImap::checkValidity - got no connection" << endl;
->>>>>>> b4d12ce8
     emit folderComplete(this, false);
     mContentState = imapNoInformation;
     return;
@@ -1129,7 +1111,6 @@
   }
   open( "checkvalidity" );
   ImapAccountBase::jobData jd( url.url() );
-<<<<<<< HEAD
   KIO::SimpleJob *job = KIO::get( url, false, false );
   KIO::Scheduler::assignJobToSlave( account()->slave(), job );
   account()->insertJob( job, jd );
@@ -1137,15 +1118,6 @@
            SLOT( slotCheckValidityResult( KJob * ) ) );
   connect( job, SIGNAL( data( KIO::Job *, const QByteArray & ) ),
            SLOT( slotSimpleData( KIO::Job *, const QByteArray & ) ) );
-=======
-  KIO::SimpleJob *job = KIO::get(url, false, false);
-  KIO::Scheduler::assignJobToSlave(account()->slave(), job);
-  account()->insertJob(job, jd);
-  connect(job, SIGNAL(result(KIO::Job *)),
-          SLOT(slotCheckValidityResult(KIO::Job *)));
-  connect(job, SIGNAL(data(KIO::Job *, const QByteArray &)),
-          SLOT(slotSimpleData(KIO::Job *, const QByteArray &)));
->>>>>>> b4d12ce8
   // Only check once at a time.
   mCheckingValidity = true;
 }
@@ -1193,13 +1165,8 @@
     }
     kDebug(5006) <<"error in slotCheckValidityResult";
     mContentState = imapNoInformation;
-<<<<<<< HEAD
     emit folderComplete( this, false );
     close( "checkvalidity" );
-=======
-    emit folderComplete(this, false);
-    close();
->>>>>>> b4d12ce8
   } else {
     QByteArray cstr( (*it).data.data(), (*it).data.size() );
     int a = cstr.indexOf( "X-uidValidity: " );
@@ -1303,29 +1270,18 @@
   KUrl url = account()->getUrl();
   if ( account()->makeConnection() != ImapAccountBase::Connected ) {
     mContentState = imapNoInformation;
-<<<<<<< HEAD
     emit folderComplete( this, false );
-=======
-    emit folderComplete(this, false);
-    close();
->>>>>>> b4d12ce8
     return;
   }
   quiet( true );
   if ( startUid.isEmpty() ) {
     if ( mMailCheckProgressItem ) {
       mMailCheckProgressItem->setStatus( i18n("Retrieving message status") );
-<<<<<<< HEAD
     }
     url.setPath( imapPath() + ";SECTION=UID FLAGS" );
     KIO::SimpleJob *job = KIO::listDir( url, false );
     open( "listfolder" );
     KIO::Scheduler::assignJobToSlave( account()->slave(), job );
-=======
-    url.setPath(imapPath() + ";SECTION=UID FLAGS");
-    KIO::SimpleJob *job = KIO::listDir(url, false);
-    KIO::Scheduler::assignJobToSlave(account()->slave(), job);
->>>>>>> b4d12ce8
     ImapAccountBase::jobData jd( url.url(), folder() );
     jd.cancellable = true;
     account()->insertJob( job, jd );
@@ -1339,18 +1295,11 @@
     mContentState = imapDownloadInProgress;
     if ( mMailCheckProgressItem ) {
       mMailCheckProgressItem->setStatus( i18n("Retrieving messages") );
-<<<<<<< HEAD
     }
     url.setPath( imapPath() + ";UID=" + startUid + ":*;SECTION=ENVELOPE" );
     kDebug(5006) << folder()->name() <<" download" << url;
     KIO::SimpleJob *newJob = KIO::get( url, false, false );
     KIO::Scheduler::assignJobToSlave( account()->slave(), newJob );
-=======
-    url.setPath(imapPath() + ";UID=" + startUid
-      + ":*;SECTION=ENVELOPE");
-    KIO::SimpleJob *newJob = KIO::get(url, false, false);
-    KIO::Scheduler::assignJobToSlave(account()->slave(), newJob);
->>>>>>> b4d12ce8
     ImapAccountBase::jobData jd( url.url(), folder() );
     jd.cancellable = true;
     open( "getMessage" );
@@ -1410,14 +1359,9 @@
         // is what has to be considered correct.
         if ( !mReadOnly ) {
           flagsToStatus( msgBase, serverFlags, false );
-<<<<<<< HEAD
         } else {
           seenFlagToStatus( msgBase, serverFlags, false );
         }
-=======
-        else
-          seenFlagToStatus( msgBase, serverFlags, false );
->>>>>>> b4d12ce8
         idx++;
         uid = (*it).items.erase( uid );
         if ( msgBase->getMsgSerNum() > 0 ) {
@@ -1430,13 +1374,9 @@
     }
     // remove all remaining entries in the local cache, they are no longer
     // present on the server
-<<<<<<< HEAD
     while ( idx < count() ) {
       removeMsg( idx, true );
     }
-=======
-    while (idx < count()) removeMsg(idx, true);
->>>>>>> b4d12ce8
   }
   // strip the flags from the list of uids, so it can be reused
   for ( uid = (*it).items.begin(); uid != (*it).items.end(); ++uid ) {
@@ -1475,16 +1415,10 @@
   // Now kick off the getting of envelopes for the new mails in the folder
   for ( QStringList::Iterator i = sets.begin(); i != sets.end(); ++i ) {
     mContentState = imapDownloadInProgress;
-<<<<<<< HEAD
     KUrl url = account()->getUrl();
     url.setPath( imapPath() + ";UID=" + *i + ";SECTION=ENVELOPE" );
     KIO::SimpleJob *newJob = KIO::get( url, false, false );
     kDebug(5006) << folder()->name() <<" download" << url;
-=======
-    KURL url = account()->getUrl();
-    url.setPath(imapPath() + ";UID=" + *i + ";SECTION=ENVELOPE");
-    KIO::SimpleJob *newJob = KIO::get(url, false, false);
->>>>>>> b4d12ce8
     jd.url = url.url();
     KIO::Scheduler::assignJobToSlave( account()->slave(), newJob );
     account()->insertJob( newJob, jd );
@@ -1530,7 +1464,6 @@
 
   const KPIM::MessageStatus oldStatus = msg->status();
   // Set flags if they are new
-<<<<<<< HEAD
   if ( (flags & 4) && oldStatus.isImportant() )
     msg->status().setImportant();
   if ( (flags & 2) && oldStatus.isReplied() )
@@ -1546,31 +1479,6 @@
   const KPIM::MessageStatus oldStatus = msg->status();
   if ( (flags & 1) && oldStatus.isOld() )
     msg->status().setOld();
-=======
-  if ( (flags & 4) && (oldStatus & KMMsgStatusFlag) == 0 )
-    msg->setStatus( KMMsgStatusFlag );
-  if ( (flags & 2) && (oldStatus & KMMsgStatusReplied) == 0 )
-    msg->setStatus( KMMsgStatusReplied );
-
-  // Toggle flags if they changed
-//  if ( ( (flags & 4) > 0 ) != ( (oldStatus & KMMsgStatusFlag) > 0 ) )
-//    msg->toggleStatus( KMMsgStatusFlag );
-//  if ( ( (flags & 2) > 0 ) != ( (oldStatus & KMMsgStatusReplied) > 0 ) )
-//    msg->toggleStatus( KMMsgStatusReplied );
-//  if ( ( (flags & 1) > 0 ) != ( (oldStatus & KMMsgStatusOld) > 0 ) )
-//    msg->toggleStatus( KMMsgStatusOld );
->>>>>>> b4d12ce8
-
-  seenFlagToStatus( msg, flags, newMsg );
-}
-
-void KMFolderImap::seenFlagToStatus(KMMsgBase * msg, int flags, bool newMsg)
-{
-  if ( !msg ) return;
-
-  const KMMsgStatus oldStatus = msg->status();
-  if ( (flags & 1) && (oldStatus & KMMsgStatusOld) == 0 )
-    msg->setStatus( KMMsgStatusOld );
 
   // In case the message does not have the seen flag set, override our local
   // notion that it is read. Otherwise the count of unread messages and the
@@ -1982,17 +1890,12 @@
   setStatus( ids, status, toggle );
 }
 
-<<<<<<< HEAD
-void KMFolderImap::setStatus( QList<int> &ids,
+void KMFolderImap::setStatus( QList<int> &_ids,
                               const MessageStatus &status, bool toggle )
 {
   open( "setstatus" );
-  FolderStorage::setStatus( ids, status, toggle );
-=======
-void KMFolderImap::setStatus(QValueList<int>& _ids, KMMsgStatus status, bool toggle)
-{
   FolderStorage::setStatus(_ids, status, toggle);
-  QValueList<int> ids;
+  QList<int> ids;
   if ( mUploadAllFlags ) {
     kdDebug(5006) << k_funcinfo << "Migrating all flags to the server" << endl;
     ids.clear();
@@ -2002,7 +1905,6 @@
   } else {
     ids = _ids;
   }
->>>>>>> b4d12ce8
 
   /* The status has been already set in the local index. Update the flags on
    * the server. To avoid doing that for each message individually, group them
@@ -2010,7 +1912,6 @@
    * groups of mails. This is necessary because the imap kio_slave status job
    * does not append flags but overwrites them.
    *
-<<<<<<< HEAD
    * Example:
    *   2 important mails and 3 unimportant mail, all unread.
    *   Mark all as read calls
@@ -2024,26 +1925,11 @@
     // FIXME duplicated code in KMFolderCachedImap
     QList<ulong> seenUids, unseenUids;
     for ( QList<int>::ConstIterator it = ids.constBegin(); it != ids.constEnd(); ++it ) {
-=======
-   * 2 important mails and 3 unimportant mail, all unread. Mark all as read calls
-   * this method with a list of uids. The 2 important mails need to get the string
-   * \SEEN \FLAGGED while the others need to get just \SEEN. Build sets for each
-   * of those and sort them, so the server can handle them efficiently. */
-
-  if ( mReadOnly ) { // mUserRights is not available here
-    // FIXME duplicated code in KMFolderCachedImap
-    QValueList<ulong> seenUids, unseenUids;
-    for ( QValueList<int>::ConstIterator it = ids.constBegin(); it != ids.constEnd(); ++it ) {
->>>>>>> b4d12ce8
       KMMessage *msg = 0;
       bool unget = !isMessage(*it);
       msg = getMsg(*it);
       if (!msg) continue;
-<<<<<<< HEAD
       if ( msg->status().isOld() || msg->status().isRead() )
-=======
-      if ( msg->status() & KMMsgStatusOld || msg->status() & KMMsgStatusRead )
->>>>>>> b4d12ce8
         seenUids.append( msg->UID() );
       else
         unseenUids.append( msg->UID() );
@@ -2063,10 +1949,7 @@
         account()->setImapSeenStatus( folder(), imappath, false );
       }
     }
-<<<<<<< HEAD
     close( "setstatus" );
-=======
->>>>>>> b4d12ce8
     return;
   }
 
@@ -2199,11 +2082,7 @@
 void KMFolderImap::expungeFolder(KMFolderImap * aFolder, bool quiet)
 {
   aFolder->setNeedsCompacting(false);
-<<<<<<< HEAD
   KUrl url = account()->getUrl();
-=======
-  KURL url = account()->getUrl();
->>>>>>> b4d12ce8
   url.setPath(aFolder->imapPath() + ";UID=*");
   if ( account()->makeConnection() != ImapAccountBase::Connected )
     return;
