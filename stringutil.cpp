--- conflicted
+++ resolved
@@ -185,10 +185,6 @@
 QMap<QString, QString> parseMailtoUrl ( const KUrl& url )
 {
   kDebug() << url.pathOrUrl();
-<<<<<<< HEAD
-  to = MessageViewer::StringUtil::decodeMailtoUrl( url.path() );
-=======
->>>>>>> cdb4815b
   QMap<QString, QString> values = url.queryItems( KUrl::CaseInsensitiveKeys );
   QString to = decodeMailtoUrl( url.path() );
   to = to.isEmpty() ?  values.value( "to" ) : to + QString( ", " ) + values.value( "to" );
