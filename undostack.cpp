--- conflicted
+++ resolved
@@ -32,12 +32,7 @@
 
 #include <QList>
 
-<<<<<<< HEAD
-namespace KMail
-{
-=======
 using namespace KMail;
->>>>>>> edd96da6
 
 UndoStack::UndoStack(int size)
     : QObject(Q_NULLPTR),
@@ -124,20 +119,11 @@
 
 void UndoStack::pushSingleAction(const Akonadi::Item &item, const Akonadi::Collection &folder, const Akonadi::Collection &destFolder)
 {
-<<<<<<< HEAD
-    int id = newUndoAction(folder, destFolder);
-    addMsgToAction(id, item);
-}
-
-void
-UndoStack::folderDestroyed(const Akonadi::Collection &folder)
-=======
     const int id = newUndoAction( folder, destFolder );
     addMsgToAction( id, item );
 }
 
 void UndoStack::folderDestroyed( const Akonadi::Collection &folder)
->>>>>>> edd96da6
 {
     QList<UndoInfo *>::iterator it = mStack.begin();
     while (it != mStack.end()) {
