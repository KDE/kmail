#ifdef HAVE_CONFIG_H
#include <config.h>
#endif

#include "kmmainwin.h"
#include "kmmainwidget.h"
#include "kstatusbar.h"
#include "kmkernel.h"
#include "kmsender.h"
#include "statusbarprogresswidget.h"
#include "kmglobal.h"
#include "kmacctmgr.h"
#include <kapplication.h>
#include <klocale.h>
#include <kedittoolbar.h>
#include <kconfig.h>
#include <kmessagebox.h>
#include <kdebug.h>

#include "kmmainwin.moc"

KMMainWin::KMMainWin(QWidget *)
    : KMainWindow( 0, "kmail-mainwindow#" ),
      mReallyClose( false )
{
  // Set this to be the group leader for all subdialogs - this means
  // modal subdialogs will only affect this dialog, not the other windows
  setWFlags( getWFlags() | WGroupLeader );

  kapp->ref();
  mKMMainWidget = new KMMainWidget( this, "KMMainWidget", actionCollection() );
  mKMMainWidget->resize( 450, 600 );
  setCentralWidget(mKMMainWidget);
  setupStatusBar();
  if (kmkernel->xmlGuiInstance())
    setInstance( kmkernel->xmlGuiInstance() );

  setStandardToolBarMenuEnabled(true);

  KStdAction::configureToolbars(this, SLOT(slotEditToolbars()),
				actionCollection());

  KStdAction::keyBindings(mKMMainWidget, SLOT(slotEditKeys()),
                          actionCollection());

  KStdAction::quit( this, SLOT(slotQuit()), actionCollection());
  createGUI( "kmmainwin.rc", false );

  conserveMemory();
  applyMainWindowSettings(KMKernel::config(), "Main Window");
  connect(kmkernel->msgSender(), SIGNAL(statusMsg(const QString&)),
	  this, SLOT(statusMsg(const QString&)));
  connect(kmkernel, SIGNAL(configChanged()),
    this, SLOT(slotConfigChanged()));
  connect(mKMMainWidget->messageView(), SIGNAL(statusMsg(const QString&)),
	  this, SLOT(htmlStatusMsg(const QString&)));
  connect(mKMMainWidget, SIGNAL(captionChangeRequest(const QString&)),
	  SLOT(setCaption(const QString&)) );
  connect(mKMMainWidget, SIGNAL(modifiedToolBarConfig()),
	   SLOT(slotUpdateToolbars()) );

  // Enable mail checks again (see destructor)
  kmkernel->enableMailCheck();
}

KMMainWin::~KMMainWin()
{
  saveMainWindowSettings(KMKernel::config(), "Main Window");
  KMKernel::config()->sync();
  kapp->deref();

  if ( !kmkernel->haveSystemTrayApplet() ) {
    // Check if this was the last KMMainWin
    int not_withdrawn = 0;
    QPtrListIterator<KMainWindow> it(*KMainWindow::memberList);
    for (it.toFirst(); it.current(); ++it){
      if ( !it.current()->isHidden() &&
           it.current()->isTopLevel() &&
           it.current() != this &&
           ::qt_cast<KMMainWin *>( it.current() )
        )
        not_withdrawn++;
    }

    if ( not_withdrawn == 0 ) {
      kdDebug(5006) << "Closing last KMMainWin: stopping mail check" << endl;
      // Running KIO jobs prevent kapp from exiting, so we need to kill them
      // if they are only about checking mail (not important stuff like moving messages)
      kmkernel->abortMailCheck();
      kmkernel->acctMgr()->cancelMailCheck();
    }
  }
}

void KMMainWin::statusMsg(const QString& aText)
{
  mLastStatusMsg = aText;
  displayStatusMsg(aText);
}

void KMMainWin::htmlStatusMsg(const QString& aText)
{
  if (aText.isEmpty()) displayStatusMsg(mLastStatusMsg);
  else displayStatusMsg(aText);
}

void KMMainWin::displayStatusMsg(const QString& aText)
{
  if ( !statusBar() || !littleProgress) return;
  QString text = " " + aText + " ";
  int statusWidth = statusBar()->width() - littleProgress->width()
    - fontMetrics().maxWidth();

  while (!text.isEmpty() && fontMetrics().width( text ) >= statusWidth)
    text.truncate( text.length() - 1);

  // ### FIXME: We should disable richtext/HTML (to avoid possible denial of service attacks),
  // but this code would double the size of the satus bar if the user hovers
  // over an <foo@bar.com>-style email address :-(
//  text.replace("&", "&amp;");
//  text.replace("<", "&lt;");
//  text.replace(">", "&gt;");

  statusBar()->changeItem(text, mMessageStatusId);
}

void KMMainWin::slotEditToolbars()
{
<<<<<<< HEAD
=======
  // remove dynamically created actions before editing
  mKMMainWidget->clearFilterActions();

>>>>>>> f5df0a3e
  saveMainWindowSettings(KMKernel::config(), "Main Window");
  KEditToolbar dlg(actionCollection(), "kmmainwin.rc");

  connect( &dlg, SIGNAL(newToolbarConfig()),
	   SLOT(slotUpdateToolbars()) );

  dlg.exec();
}

void KMMainWin::slotUpdateToolbars()
{
  createGUI("kmmainwin.rc");
  applyMainWindowSettings(KMKernel::config(), "Main Window");
}

void KMMainWin::setupStatusBar()
{
  mMessageStatusId = 1;
  littleProgress = mainKMWidget()->progressWidget();

  statusBar()->addWidget( littleProgress, 0 , true );
  statusBar()->insertItem(i18n(" Initializing..."), 1, 1 );
  statusBar()->setItemAlignment( 1, AlignLeft | AlignVCenter );
  littleProgress->show();
}

/** Read configuration options after widgets are created. */
void KMMainWin::readConfig(void)
{
}

/** Write configuration options. */
void KMMainWin::writeConfig(void)
{
  mKMMainWidget->writeConfig();
}

void KMMainWin::slotQuit()
{
  mReallyClose = true;
  close();
}

void KMMainWin::slotConfigChanged()
{
  readConfig();
}

//-----------------------------------------------------------------------------
bool KMMainWin::queryClose() {
  if ( kmkernel->shuttingDown() || kapp->sessionSaving() || mReallyClose )
    return true;
  return kmkernel->canQueryClose();
}<|MERGE_RESOLUTION|>--- conflicted
+++ resolved
@@ -7,7 +7,9 @@
 #include "kstatusbar.h"
 #include "kmkernel.h"
 #include "kmsender.h"
+#include "progressdialog.h"
 #include "statusbarprogresswidget.h"
+#include "broadcaststatus.h"
 #include "kmglobal.h"
 #include "kmacctmgr.h"
 #include <kapplication.h>
@@ -15,6 +17,7 @@
 #include <kedittoolbar.h>
 #include <kconfig.h>
 #include <kmessagebox.h>
+#include <kstringhandler.h>
 #include <kdebug.h>
 
 #include "kmmainwin.moc"
@@ -28,7 +31,7 @@
   setWFlags( getWFlags() | WGroupLeader );
 
   kapp->ref();
-  mKMMainWidget = new KMMainWidget( this, "KMMainWidget", actionCollection() );
+  mKMMainWidget = new KMMainWidget( this, "KMMainWidget", this, actionCollection() );
   mKMMainWidget->resize( 450, 600 );
   setCentralWidget(mKMMainWidget);
   setupStatusBar();
@@ -45,19 +48,19 @@
 
   KStdAction::quit( this, SLOT(slotQuit()), actionCollection());
   createGUI( "kmmainwin.rc", false );
+  // Don't use conserveMemory() because this renders dynamic plugging
+  // of actions unusable!
 
-  conserveMemory();
   applyMainWindowSettings(KMKernel::config(), "Main Window");
-  connect(kmkernel->msgSender(), SIGNAL(statusMsg(const QString&)),
-	  this, SLOT(statusMsg(const QString&)));
+
+  connect( KPIM::BroadcastStatus::instance(), SIGNAL( statusMsg( const QString& ) ),
+           this, SLOT( displayStatusMsg(const QString&) ) );
+
   connect(kmkernel, SIGNAL(configChanged()),
     this, SLOT(slotConfigChanged()));
-  connect(mKMMainWidget->messageView(), SIGNAL(statusMsg(const QString&)),
-	  this, SLOT(htmlStatusMsg(const QString&)));
+
   connect(mKMMainWidget, SIGNAL(captionChangeRequest(const QString&)),
 	  SLOT(setCaption(const QString&)) );
-  connect(mKMMainWidget, SIGNAL(modifiedToolBarConfig()),
-	   SLOT(slotUpdateToolbars()) );
 
   // Enable mail checks again (see destructor)
   kmkernel->enableMailCheck();
@@ -92,27 +95,13 @@
   }
 }
 
-void KMMainWin::statusMsg(const QString& aText)
-{
-  mLastStatusMsg = aText;
-  displayStatusMsg(aText);
-}
-
-void KMMainWin::htmlStatusMsg(const QString& aText)
-{
-  if (aText.isEmpty()) displayStatusMsg(mLastStatusMsg);
-  else displayStatusMsg(aText);
-}
-
 void KMMainWin::displayStatusMsg(const QString& aText)
 {
-  if ( !statusBar() || !littleProgress) return;
-  QString text = " " + aText + " ";
-  int statusWidth = statusBar()->width() - littleProgress->width()
-    - fontMetrics().maxWidth();
-
-  while (!text.isEmpty() && fontMetrics().width( text ) >= statusWidth)
-    text.truncate( text.length() - 1);
+  if ( !statusBar() || !mLittleProgress) return;
+  int statusWidth = statusBar()->width() - mLittleProgress->width()
+                    - fontMetrics().maxWidth();
+  QString text = KStringHandler::rPixelSqueeze( " " + aText, fontMetrics(),
+                                                statusWidth );
 
   // ### FIXME: We should disable richtext/HTML (to avoid possible denial of service attacks),
   // but this code would double the size of the satus bar if the user hovers
@@ -126,12 +115,9 @@
 
 void KMMainWin::slotEditToolbars()
 {
-<<<<<<< HEAD
-=======
   // remove dynamically created actions before editing
   mKMMainWidget->clearFilterActions();
 
->>>>>>> f5df0a3e
   saveMainWindowSettings(KMKernel::config(), "Main Window");
   KEditToolbar dlg(actionCollection(), "kmmainwin.rc");
 
@@ -139,6 +125,8 @@
 	   SLOT(slotUpdateToolbars()) );
 
   dlg.exec();
+  // plug dynamically created actions again
+  mKMMainWidget->initializeFilterActions();
 }
 
 void KMMainWin::slotUpdateToolbars()
@@ -150,12 +138,18 @@
 void KMMainWin::setupStatusBar()
 {
   mMessageStatusId = 1;
-  littleProgress = mainKMWidget()->progressWidget();
 
-  statusBar()->addWidget( littleProgress, 0 , true );
+  /* Create a progress dialog and hide it. */
+  mProgressDialog = new KPIM::ProgressDialog( statusBar(), this );
+  mProgressDialog->hide();
+
+  mLittleProgress = new StatusbarProgressWidget( mProgressDialog, statusBar() );
+  mLittleProgress->show();
+
+  statusBar()->addWidget( mLittleProgress, 0 , true );
   statusBar()->insertItem(i18n(" Initializing..."), 1, 1 );
   statusBar()->setItemAlignment( 1, AlignLeft | AlignVCenter );
-  littleProgress->show();
+  mLittleProgress->show();
 }
 
 /** Read configuration options after widgets are created. */
@@ -181,7 +175,11 @@
 }
 
 //-----------------------------------------------------------------------------
-bool KMMainWin::queryClose() {
+bool KMMainWin::queryClose()
+{
+  if ( kapp->sessionSaving() )
+    writeConfig();
+
   if ( kmkernel->shuttingDown() || kapp->sessionSaving() || mReallyClose )
     return true;
   return kmkernel->canQueryClose();
