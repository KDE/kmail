--- conflicted
+++ resolved
@@ -18,12 +18,7 @@
 #include "kmlaunchexternalcomponent.h"
 #include <KMessageBox>
 #include <KLocalizedString>
-<<<<<<< HEAD
-
-=======
-#include <KStandardDirs>
 #include <KRun>
->>>>>>> c27342ef
 
 #include "util.h"
 #include "archivemailagentinterface.h"
@@ -108,18 +103,11 @@
 
 void KMLaunchExternalComponent::slotExportData()
 {
-<<<<<<< HEAD
     const QString path = QStandardPaths::findExecutable(QLatin1String("pimsettingexporter"));
     if (!QProcess::startDetached(path))
         KMessageBox::error(mParentWidget, i18n("Could not start \"PIM Setting Exporter\" program. "
                                                "Please check your installation."),
                            i18n("Unable to start \"PIM Setting Exporter\" program"));
-=======
-    const QString path = KStandardDirs::findExe( QLatin1String("pimsettingexporter" ) );
-    if ( !QProcess::startDetached( path ) )
-        KMessageBox::error( mParentWidget, i18n( "Could not start \"PIM Setting Exporter\" program. "
-                                        "Please check your installation." ),
-                            i18n( "Unable to start \"PIM Setting Exporter\" program" ) );
 }
 
 void KMLaunchExternalComponent::slotAddrBook()
@@ -135,5 +123,4 @@
 void KMLaunchExternalComponent::slotAccountWizard()
 {
     KMail::Util::launchAccountWizard( mParentWidget );
->>>>>>> c27342ef
 }