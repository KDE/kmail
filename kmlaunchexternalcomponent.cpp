--- conflicted
+++ resolved
@@ -122,17 +122,13 @@
 
 void KMLaunchExternalComponent::slotAccountWizard()
 {
-<<<<<<< HEAD
-    KMail::Util::launchAccountWizard(mParentWidget);
-=======
     QStringList lst;
-    lst.append( QLatin1String("--type") );
-    lst.append( QLatin1String("message/rfc822") );
+    lst.append(QLatin1String("--type"));
+    lst.append(QLatin1String("message/rfc822"));
 
-    const QString path = KStandardDirs::findExe( QLatin1String("accountwizard" ) );
-    if( !QProcess::startDetached( path, lst ) )
-        KMessageBox::error( mParentWidget, i18n( "Could not start the account wizard. "
-                                     "Please check your installation." ),
-                            i18n( "Unable to start account wizard" ) );
->>>>>>> f468bcf3
+    const QString path = QStandardPaths::findExecutable(QLatin1String("accountwizard"));
+    if (!QProcess::startDetached(path, lst))
+        KMessageBox::error(mParentWidget, i18n("Could not start the account wizard. "
+                                               "Please check your installation."),
+                           i18n("Unable to start account wizard"));
 }