// -*- mode: C++; c-file-style: "gnu" -*-

#ifndef KMReaderMainWin_h
#define KMReaderMainWin_h

#include "secondarywindow.h"

#include <kurl.h>

class KMReaderWin;
class KMMessage;
class KMMessagePart;
class KAction;
class KActionMenu;
class KMFolder;
class KFontAction;
class KFontSizeAction;
class CustomTemplatesMenu;
template <typename T, typename S> class QMap;

class KMReaderMainWin : public KMail::SecondaryWindow
{
  Q_OBJECT

public:
  KMReaderMainWin( bool htmlOverride, bool htmlLoadExtOverride, char *name = 0 );
  KMReaderMainWin( char *name = 0 );
  KMReaderMainWin(KMMessagePart* aMsgPart,
    bool aHTML, const QString& aFileName, const QString& pname,
    const QString & encoding, char *name = 0 );
  virtual ~KMReaderMainWin();

  void setUseFixedFont( bool useFixedFont );

  // take ownership of and show @param msg
  void showMsg( const QString & encoding, KMMessage *msg );

private slots:
  void slotMsgPopup(KMMessage &aMsg, const KUrl &aUrl, const QPoint& aPoint);

  /** Copy selected messages to folder with corresponding to given QAction */
  void copySelectedToFolder( QAction* );
  void slotPrintMsg();
  void slotReplyToMsg();
  void slotReplyAllToMsg();
  void slotReplyAuthorToMsg();
  void slotReplyListToMsg();
  void slotForwardMsg();
  void slotForwardAttachedMsg();
  void slotRedirectMsg();
  void slotShowMsgSrc();
<<<<<<< HEAD
  void slotFontAction(const QString &);
  void slotSizeAction(int);
  void slotCreateTodo();

=======
  void slotFontAction( const QString & );
  void slotSizeAction( int );
  void slotCustomReplyToMsg( const QString &tmpl );
  void slotCustomReplyAllToMsg( const QString &tmpl );
  void slotCustomForwardMsg( const QString &tmpl );
>>>>>>> c6a52c7d
  void slotConfigChanged();

  void slotFolderRemoved( QObject* folderPtr );

private:
  void initKMReaderMainWin();
  void setupAccel();
  void updateMessageMenu();
  void updateCustomTemplateMenus();

  KMReaderWin *mReaderWin;
  KMMessage *mMsg;
  KUrl mUrl;
  QMap<QAction*,KMFolder*> mMenuToFolder;
  // a few actions duplicated from kmmainwidget
  KAction *mPrintAction, *mSaveAsAction, *mSaveAtmAction,
          *mReplyAction, *mReplyAllAction, *mReplyAuthorAction, *mReplyListAction,
          *mForwardAction, *mForwardAttachedAction, *mRedirectAction,
          *mViewSourceAction, *mCreateTodoAction;
  KActionMenu *mReplyActionMenu;
  KActionMenu *mForwardActionMenu;
  KActionMenu *mCopyActionMenu;
  KFontAction *fontAction;
  KFontSizeAction *fontSizeAction;

  // Custom template actions menu
  CustomTemplatesMenu *mCustomTemplateMenus;
};

#endif /*KMReaderMainWin_h*/<|MERGE_RESOLUTION|>--- conflicted
+++ resolved
@@ -49,18 +49,12 @@
   void slotForwardAttachedMsg();
   void slotRedirectMsg();
   void slotShowMsgSrc();
-<<<<<<< HEAD
   void slotFontAction(const QString &);
   void slotSizeAction(int);
   void slotCreateTodo();
-
-=======
-  void slotFontAction( const QString & );
-  void slotSizeAction( int );
   void slotCustomReplyToMsg( const QString &tmpl );
   void slotCustomReplyAllToMsg( const QString &tmpl );
   void slotCustomForwardMsg( const QString &tmpl );
->>>>>>> c6a52c7d
   void slotConfigChanged();
 
   void slotFolderRemoved( QObject* folderPtr );
