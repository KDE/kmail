//

#ifndef KMReaderMainWin_h
#define KMReaderMainWin_h

#include "secondarywindow.h"

#include <QUrl>
#include <KMime/Message>

#include <boost/scoped_ptr.hpp>
#include <AkonadiCore/item.h>
#include <AkonadiCore/collection.h>
#include <QModelIndex>
#include <messageviewer/viewer/viewer.h>
class KMReaderWin;
class QAction;
class KFontAction;
class KFontSizeAction;
class KJob;

namespace KMail
{
class MessageActions;
}

namespace KMime
{
class Message;
class Content;
}
Q_DECLARE_METATYPE(QModelIndex)

class KMReaderMainWin : public KMail::SecondaryWindow
{
    Q_OBJECT

public:
    KMReaderMainWin(MessageViewer::Viewer::DisplayFormatMessage format, bool htmlLoadExtOverride, char *name = Q_NULLPTR);
    explicit KMReaderMainWin(char *name = Q_NULLPTR);
    KMReaderMainWin(KMime::Content *aMsgPart, MessageViewer::Viewer::DisplayFormatMessage format, const QString &encoding, char *name = Q_NULLPTR);
    virtual ~KMReaderMainWin();

    void setUseFixedFont(bool useFixedFont);

    /**
    * take ownership of and show @param msg
    *
    * The last two parameters, serNumOfOriginalMessage and nodeIdOffset, are needed when @p msg
    * is derived from another message, e.g. the user views an encapsulated message in this window.
    * Then, the reader needs to know about that original message, so those to parameters are passed
    * onto setOriginalMsg() of KMReaderWin.
    */
    void showMessage(const QString &encoding, const Akonadi::Item &msg, const Akonadi::Collection &parentCollection = Akonadi::Collection());

    void showMessage(const QString &encoding, KMime::Message::Ptr message);
    void showMessagePopup(const Akonadi::Item &msg , const QUrl &aUrl, const QUrl &imageUrl, const QPoint &aPoint, bool contactAlreadyExists, bool uniqueContactFound);

private Q_SLOTS:
    void slotMessagePopup(const Akonadi::Item &, const QUrl &, const QUrl &imageUrl, const QPoint &);
    void slotContactSearchJobForMessagePopupDone(KJob *);
    void slotTrashMsg();
    void slotForwardInlineMsg();
    void slotForwardAttachedMsg();
    void slotRedirectMsg();
    void slotFontAction(const QString &);
    void slotSizeAction(int);
    void slotCustomReplyToMsg(const QString &tmpl);
    void slotCustomReplyAllToMsg(const QString &tmpl);
    void slotCustomForwardMsg(const QString &tmpl);

    void slotEditToolbars();
    void slotConfigChanged();
    void slotUpdateToolbars();

    /// This closes the window if the setting to close the window after replying or
    /// forwarding is set.
    void slotReplyOrForwardFinished();
<<<<<<< HEAD
    void slotCopyItem(QAction *);
    void slotCopyResult(KJob *job);
=======
    void slotCopyItem(QAction*);
    void slotCopyMoveResult( KJob * job );
    void slotMoveItem(QAction *action);
>>>>>>> c2721e6a

private:
    Akonadi::Collection parentCollection() const;
    void initKMReaderMainWin();
    void setupAccel();
<<<<<<< HEAD
    QAction *copyActionMenu(QMenu *menu);
=======
    KAction *copyActionMenu(QMenu *menu);
    KAction *moveActionMenu(QMenu *menu);
>>>>>>> c2721e6a

    KMReaderWin *mReaderWin;
    Akonadi::Item mMsg;
    // a few actions duplicated from kmmainwidget
    QAction *mTrashAction, *mSaveAtmAction;
    KFontAction *mFontAction;
    KFontSizeAction *mFontSizeAction;
    KMail::MessageActions *mMsgActions;
    Akonadi::Collection mParentCollection;
};

#endif /*KMReaderMainWin_h*/<|MERGE_RESOLUTION|>--- conflicted
+++ resolved
@@ -76,25 +76,16 @@
     /// This closes the window if the setting to close the window after replying or
     /// forwarding is set.
     void slotReplyOrForwardFinished();
-<<<<<<< HEAD
     void slotCopyItem(QAction *);
-    void slotCopyResult(KJob *job);
-=======
-    void slotCopyItem(QAction*);
     void slotCopyMoveResult( KJob * job );
     void slotMoveItem(QAction *action);
->>>>>>> c2721e6a
 
 private:
     Akonadi::Collection parentCollection() const;
     void initKMReaderMainWin();
     void setupAccel();
-<<<<<<< HEAD
     QAction *copyActionMenu(QMenu *menu);
-=======
-    KAction *copyActionMenu(QMenu *menu);
-    KAction *moveActionMenu(QMenu *menu);
->>>>>>> c2721e6a
+    QAction *moveActionMenu(QMenu *menu);
 
     KMReaderWin *mReaderWin;
     Akonadi::Item mMsg;
