/*  -*- c++ -*-
    urlhandlermanager.cpp

    This file is part of KMail, the KDE mail client.
    Copyright (c) 2002-2003 Klar�vdalens Datakonsult AB
    Copyright (c) 2003      Marc Mutz <mutz@kde.org>

    KMail is free software; you can redistribute it and/or modify it
    under the terms of the GNU General Public License, version 2, as
    published by the Free Software Foundation.

    KMail is distributed in the hope that it will be useful, but
    WITHOUT ANY WARRANTY; without even the implied warranty of
    MERCHANTABILITY or FITNESS FOR A PARTICULAR PURPOSE.  See the GNU
    General Public License for more details.

    You should have received a copy of the GNU General Public License
    along with this program; if not, write to the Free Software
    Foundation, Inc., 59 Temple Place, Suite 330, Boston, MA  02111-1307  USA

    In addition, as a special exception, the copyright holders give
    permission to link the code of this program with any edition of
    the Qt library by Trolltech AS, Norway (or with modified versions
    of Qt that use the same license as Qt), and distribute linked
    combinations including the two.  You must obey the GNU General
    Public License in all respects for all of the code used other than
    Qt.  If you modify this file, you may extend this exception to
    your version of the file, but you are not obligated to do so.  If
    you do not wish to do so, delete this exception statement from
    your version.
*/

#ifdef HAVE_CONFIG_H
#include <config.h>
#endif

#include "urlhandlermanager.h"

#include "interfaces/urlhandler.h"
#include "interfaces/bodyparturlhandler.h"
#include "partNode.h"
#include "partnodebodypart.h"
#include "kmreaderwin.h"
#include "callback.h"
#include "kimproxy.h"

<<<<<<< HEAD
=======
#include <kimproxy.h>
#include "stl_util.h"
>>>>>>> 218736db
#include <kurl.h>

#include <algorithm>
using std::for_each;
using std::remove;
using std::find;

KMail::URLHandlerManager * KMail::URLHandlerManager::self = 0;

namespace {
  class ShowHtmlSwitchURLHandler : public KMail::URLHandler {
  public:
    ShowHtmlSwitchURLHandler() : KMail::URLHandler() {}
    ~ShowHtmlSwitchURLHandler() {}

    bool handleClick( const KURL &, KMReaderWin * ) const;
    bool handleContextMenuRequest( const KURL &, const QPoint &, KMReaderWin * ) const {
      return false;
    }
    QString statusBarMessage( const KURL &, KMReaderWin * ) const;
  };

  class SMimeURLHandler : public KMail::URLHandler {
  public:
    SMimeURLHandler() : KMail::URLHandler() {}
    ~SMimeURLHandler() {}

    bool handleClick( const KURL &, KMReaderWin * ) const;
    bool handleContextMenuRequest( const KURL &, const QPoint &, KMReaderWin * ) const {
      return false;
    }
    QString statusBarMessage( const KURL &, KMReaderWin * ) const;
  };

  class GroupwareURLHandler : public KMail::URLHandler {
  public:
    GroupwareURLHandler() : KMail::URLHandler() {}
    ~GroupwareURLHandler() {}

    bool handleClick( const KURL &, KMReaderWin * ) const;
    bool handleContextMenuRequest( const KURL &, const QPoint &, KMReaderWin * ) const {
      return false;
    }
    QString statusBarMessage( const KURL &, KMReaderWin * ) const;
  };

  class MailToURLHandler : public KMail::URLHandler {
  public:
    MailToURLHandler() : KMail::URLHandler() {}
    ~MailToURLHandler() {}

    bool handleClick( const KURL &, KMReaderWin * ) const { return false; }
    bool handleContextMenuRequest( const KURL &, const QPoint &, KMReaderWin * ) const {
      return false;
    }
    QString statusBarMessage( const KURL &, KMReaderWin * ) const;
  };

  class HtmlAnchorHandler : public KMail::URLHandler {
  public:
    HtmlAnchorHandler() : KMail::URLHandler() {}
    ~HtmlAnchorHandler() {}

    bool handleClick( const KURL &, KMReaderWin * ) const;
    bool handleContextMenuRequest( const KURL &, const QPoint &, KMReaderWin * ) const {
      return false;
    }
    QString statusBarMessage( const KURL &, KMReaderWin * ) const { return QString::null; }
  };

  class AttachmentURLHandler : public KMail::URLHandler {
  public:
    AttachmentURLHandler() : KMail::URLHandler() {}
    ~AttachmentURLHandler() {}

    bool handleClick( const KURL &, KMReaderWin * ) const;
    bool handleContextMenuRequest( const KURL &, const QPoint &, KMReaderWin * ) const;
    QString statusBarMessage( const KURL &, KMReaderWin * ) const;
  };

  class FallBackURLHandler : public KMail::URLHandler {
  public:
    FallBackURLHandler() : KMail::URLHandler() {}
    ~FallBackURLHandler() {}

    bool handleClick( const KURL &, KMReaderWin * ) const;
    bool handleContextMenuRequest( const KURL &, const QPoint &, KMReaderWin * ) const;
    QString statusBarMessage( const KURL & url, KMReaderWin * ) const {
      return url.prettyURL();
    }
  };

} // anon namespace


<<<<<<< HEAD
namespace {
  template <typename T> struct Delete {
    void operator()( const T * x ) { delete x; x = 0; }
  };
}

=======
>>>>>>> 218736db
//
//
// BodyPartURLHandlerManager
//
//

class KMail::URLHandlerManager::BodyPartURLHandlerManager : public KMail::URLHandler {
public:
  BodyPartURLHandlerManager() : KMail::URLHandler() {}
  ~BodyPartURLHandlerManager();

  bool handleClick( const KURL &, KMReaderWin * ) const;
  bool handleContextMenuRequest( const KURL &, const QPoint &, KMReaderWin * ) const;
  QString statusBarMessage( const KURL &, KMReaderWin * ) const;

  void registerHandler( const Interface::BodyPartURLHandler * handler );
  void unregisterHandler( const Interface::BodyPartURLHandler * handler );

private:
  typedef QValueVector<const Interface::BodyPartURLHandler*> BodyPartHandlerList;
  BodyPartHandlerList mHandlers;
};

KMail::URLHandlerManager::BodyPartURLHandlerManager::~BodyPartURLHandlerManager() {
  for_each( mHandlers.begin(), mHandlers.end(),
<<<<<<< HEAD
	    Delete<Interface::BodyPartURLHandler>() );
=======
	    DeleteAndSetToZero<Interface::BodyPartURLHandler> );
>>>>>>> 218736db
}

void KMail::URLHandlerManager::BodyPartURLHandlerManager::registerHandler( const Interface::BodyPartURLHandler * handler ) {
  if ( !handler )
    return;
  unregisterHandler( handler ); // don't produce duplicates
  mHandlers.push_back( handler );
}

void KMail::URLHandlerManager::BodyPartURLHandlerManager::unregisterHandler( const Interface::BodyPartURLHandler * handler ) {
  // don't delete them, only remove them from the list!
  mHandlers.erase( remove( mHandlers.begin(), mHandlers.end(), handler ), mHandlers.end() );
}

static partNode * partNodeFromXKMailUrl( const KURL & url, KMReaderWin * w, QString * path ) {
  assert( path );

  if ( !w || url.protocol() != "x-kmail" )
    return 0;
  const QString urlPath = url.path();

  // urlPath format is: /bodypart/<random number>/<part id>/<path>

  kdDebug( 5006 ) << "BodyPartURLHandler: urlPath == \"" << urlPath << "\"" << endl;
  if ( !urlPath.startsWith( "/bodypart/" ) )
    return 0;

  const QStringList urlParts = QStringList::split( '/', urlPath.mid( 10 ), true );
  if ( urlParts.size() != 3 )
    return 0;
  bool ok = false;
  const int part_id = urlParts[1].toInt( &ok );
  if ( !ok )
    return 0;
  *path = KURL::decode_string( urlParts[2], 106 );
  return w->partNodeForId( part_id );
}

bool KMail::URLHandlerManager::BodyPartURLHandlerManager::handleClick( const KURL & url, KMReaderWin * w ) const {
  QString path;
  partNode * node = partNodeFromXKMailUrl( url, w, &path );
  if ( !node )
    return false;

  Callback callback( w->message() );
  KMail::PartNodeBodyPart part( *node, w->overrideCodec() );
  for ( BodyPartHandlerList::const_iterator it = mHandlers.begin() ; it != mHandlers.end() ; ++it )
    if ( (*it)->handleClick( &part, path, callback ) )
      return true;
  return false;
}

bool KMail::URLHandlerManager::BodyPartURLHandlerManager::handleContextMenuRequest( const KURL & url, const QPoint & p, KMReaderWin * w ) const {
  QString path;
  partNode * node = partNodeFromXKMailUrl( url, w, &path );
  if ( !node )
    return false;

  KMail::PartNodeBodyPart part( *node, w->overrideCodec() );
  for ( BodyPartHandlerList::const_iterator it = mHandlers.begin() ; it != mHandlers.end() ; ++it )
    if ( (*it)->handleContextMenuRequest( &part, path, p ) )
      return true;
  return false;
}

QString KMail::URLHandlerManager::BodyPartURLHandlerManager::statusBarMessage( const KURL & url, KMReaderWin * w ) const {
  QString path;
  partNode * node = partNodeFromXKMailUrl( url, w, &path );
  if ( !node )
    return QString::null;

  KMail::PartNodeBodyPart part( *node, w->overrideCodec() );
  for ( BodyPartHandlerList::const_iterator it = mHandlers.begin() ; it != mHandlers.end() ; ++it ) {
    const QString msg = (*it)->statusBarMessage( &part, path );
    if ( !msg.isEmpty() )
      return msg;
  }
  return QString::null;
}

//
//
// URLHandlerManager
//
//

KMail::URLHandlerManager::URLHandlerManager() {
  registerHandler( new ShowHtmlSwitchURLHandler() );
  registerHandler( new SMimeURLHandler() );
//  registerHandler( new GroupwareURLHandler() );
  registerHandler( new MailToURLHandler() );
  registerHandler( new HtmlAnchorHandler() );
  registerHandler( new AttachmentURLHandler() );
  registerHandler( mBodyPartURLHandlerManager = new BodyPartURLHandlerManager() );
  registerHandler( new FallBackURLHandler() );
}

KMail::URLHandlerManager::~URLHandlerManager() {
  for_each( mHandlers.begin(), mHandlers.end(),
<<<<<<< HEAD
	    Delete<URLHandler>() );
=======
	    DeleteAndSetToZero<URLHandler> );
>>>>>>> 218736db
}

void KMail::URLHandlerManager::registerHandler( const URLHandler * handler ) {
  if ( !handler )
    return;
  unregisterHandler( handler ); // don't produce duplicates
  mHandlers.push_back( handler );
}

void KMail::URLHandlerManager::unregisterHandler( const URLHandler * handler ) {
  // don't delete them, only remove them from the list!
  mHandlers.erase( remove( mHandlers.begin(), mHandlers.end(), handler ), mHandlers.end() );
}

void KMail::URLHandlerManager::registerHandler( const Interface::BodyPartURLHandler * handler ) {
  if ( mBodyPartURLHandlerManager )
    mBodyPartURLHandlerManager->registerHandler( handler );
}

void KMail::URLHandlerManager::unregisterHandler( const Interface::BodyPartURLHandler * handler ) {
  if ( mBodyPartURLHandlerManager )
    mBodyPartURLHandlerManager->unregisterHandler( handler );
}

bool KMail::URLHandlerManager::handleClick( const KURL & url, KMReaderWin * w ) const {
  for ( HandlerList::const_iterator it = mHandlers.begin() ; it != mHandlers.end() ; ++it )
    if ( (*it)->handleClick( url, w ) )
      return true;
  return false;
}

bool KMail::URLHandlerManager::handleContextMenuRequest( const KURL & url, const QPoint & p, KMReaderWin * w ) const {
  for ( HandlerList::const_iterator it = mHandlers.begin() ; it != mHandlers.end() ; ++it )
    if ( (*it)->handleContextMenuRequest( url, p, w ) )
      return true;
  return false;
}

QString KMail::URLHandlerManager::statusBarMessage( const KURL & url, KMReaderWin * w ) const {
  for ( HandlerList::const_iterator it = mHandlers.begin() ; it != mHandlers.end() ; ++it ) {
    const QString msg = (*it)->statusBarMessage( url, w );
    if ( !msg.isEmpty() )
      return msg;
  }
  return QString::null;
}


//
//
// URLHandler
//
//

// these includes are temporary and should not be needed for the code
// above this line, so they appear only here:
#include "kmgroupware.h"
#include "kmmessage.h"
#include "kmkernel.h"
#include "kmreaderwin.h"
#include "partNode.h"
#include "kmmsgpart.h"

#include <klocale.h>
#include <kprocess.h>
#include <kmessagebox.h>
#include <khtml_part.h>

#include <qstring.h>

namespace {
  bool ShowHtmlSwitchURLHandler::handleClick( const KURL & url, KMReaderWin * w ) const {
    if ( url.protocol() == "kmail" )
	{
	  if ( url.path() == "showHTML" )
	  {
	    if ( w ) {
            w->setHtmlOverride( !w->htmlOverride() );
            w->update( true );
        }
        return true;
      }
//       if ( url.path() == "startIMApp" )
//       {
//         kmkernel->imProxy()->startPreferredApp();
//         return true;
//       }
//       //FIXME: handle startIMApp urls in their own handler, or rename this one
    }
    return false;
  }

  QString ShowHtmlSwitchURLHandler::statusBarMessage( const KURL & url, KMReaderWin * ) const {
    return url.url() == "kmail:showHTML"
      ? i18n("Turn on HTML rendering for this message.")
      : QString::null ;
  }
}

// defined in kmreaderwin.cpp...
extern bool foundSMIMEData( const QString aUrl, QString & displayName,
			    QString & libName, QString & keyId );

namespace {
  bool SMimeURLHandler::handleClick( const KURL & url, KMReaderWin * w ) const {
    if ( !url.hasRef() )
      return false;
    QString displayName, libName, keyId;
    if ( !foundSMIMEData( url.path() + '#' + url.ref(), displayName, libName, keyId ) )
      return false;
    KProcess cmp;
    cmp << "kleopatra" << "-query" << keyId;
    if ( !cmp.start( KProcess::DontCare ) )
      KMessageBox::error( w, i18n("Could not start certificate manager. "
				  "Please check your installation."),
			  i18n("KMail Error") );
    return true;
  }

  QString SMimeURLHandler::statusBarMessage( const KURL & url, KMReaderWin * ) const {
    QString displayName, libName, keyId;
    if ( !foundSMIMEData( url.path() + '#' + url.ref(), displayName, libName, keyId ) )
      return QString::null;
    return i18n("Show certificate 0x%1").arg( keyId );
  }
}

namespace {
  bool GroupwareURLHandler::handleClick( const KURL & url, KMReaderWin * w ) const {
    if ( !kmkernel->groupware().isEnabled() )
      return false;
    return !w || kmkernel->groupware().handleLink( url, w->message() );
  }

  QString GroupwareURLHandler::statusBarMessage( const KURL & url, KMReaderWin * ) const {
    QString type, action, action2, dummy;
    if ( url.url().find( "groupware_" ) == -1 ) return QString::null;
    //if ( !KMGroupware::foundGroupwareLink( url.url(), type, action, action2, dummy ) )
    //  return QString::null;
    QString result = type + ' ' + action;
    if ( !action2.isEmpty() )
      result += ' ' + action2;
    return i18n("Groupware: \"%1\"").arg( result );
  }
}

namespace {
  bool HtmlAnchorHandler::handleClick( const KURL & url, KMReaderWin * w ) const {
    if ( url.hasHost() || url.path() != "/" || !url.hasRef() )
      return false;
    if ( w && !w->htmlPart()->gotoAnchor( url.ref() ) )
      static_cast<QScrollView*>( w->htmlPart()->widget() )->ensureVisible( 0, 0 );
    return true;
  }
}

namespace {
  QString MailToURLHandler::statusBarMessage( const KURL & url, KMReaderWin * ) const {
    if ( url.protocol() != "mailto" )
      return QString::null;
    return KMMessage::decodeMailtoUrl( url.url() );
  }
}

namespace {
  bool AttachmentURLHandler::handleClick( const KURL & url, KMReaderWin * w ) const {
    if ( !w || !w->message() )
      return false;
    const int id = KMReaderWin::msgPartFromUrl( url );
    if ( id <= 0 )
      return false;
    w->openAttachment( id, url.path() );
    return true;
  }

  bool AttachmentURLHandler::handleContextMenuRequest( const KURL & url, const QPoint & p, KMReaderWin * w ) const {
    if ( !w || !w->message() )
      return false;
    const int id = KMReaderWin::msgPartFromUrl( url );
    if ( id <= 0 )
      return false;
    w->showAttachmentPopup( id, url.path(), p );
    return true;
  }

  QString AttachmentURLHandler::statusBarMessage( const KURL & url, KMReaderWin * w ) const {
    if ( !w || !w->message() )
      return QString::null;
    const partNode * node = w->partNodeFromUrl( url );
    if ( !node )
      return QString::null;
    const KMMessagePart & msgPart = node->msgPart();
    QString name = msgPart.fileName();
    if ( name.isEmpty() )
      name = msgPart.name();
    if ( !name.isEmpty() )
      return i18n( "Attachment: %1" ).arg( name );
    return i18n( "Attachment #%1 (unnamed)" ).arg( KMReaderWin::msgPartFromUrl( url ) );
  }
}

namespace {
  bool FallBackURLHandler::handleClick( const KURL & url, KMReaderWin * w ) const {
    if ( w )
      w->emitUrlClicked( url, Qt::LeftButton );
    return true;
  }

  bool FallBackURLHandler::handleContextMenuRequest( const KURL & url, const QPoint & p, KMReaderWin * w ) const {
    if ( w )
      w->emitPopupMenu( url, p );
    return true;
  }
}<|MERGE_RESOLUTION|>--- conflicted
+++ resolved
@@ -43,12 +43,8 @@
 #include "kmreaderwin.h"
 #include "callback.h"
 #include "kimproxy.h"
-
-<<<<<<< HEAD
-=======
-#include <kimproxy.h>
 #include "stl_util.h"
->>>>>>> 218736db
+
 #include <kurl.h>
 
 #include <algorithm>
@@ -83,18 +79,6 @@
     QString statusBarMessage( const KURL &, KMReaderWin * ) const;
   };
 
-  class GroupwareURLHandler : public KMail::URLHandler {
-  public:
-    GroupwareURLHandler() : KMail::URLHandler() {}
-    ~GroupwareURLHandler() {}
-
-    bool handleClick( const KURL &, KMReaderWin * ) const;
-    bool handleContextMenuRequest( const KURL &, const QPoint &, KMReaderWin * ) const {
-      return false;
-    }
-    QString statusBarMessage( const KURL &, KMReaderWin * ) const;
-  };
-
   class MailToURLHandler : public KMail::URLHandler {
   public:
     MailToURLHandler() : KMail::URLHandler() {}
@@ -144,15 +128,6 @@
 } // anon namespace
 
 
-<<<<<<< HEAD
-namespace {
-  template <typename T> struct Delete {
-    void operator()( const T * x ) { delete x; x = 0; }
-  };
-}
-
-=======
->>>>>>> 218736db
 //
 //
 // BodyPartURLHandlerManager
@@ -178,11 +153,7 @@
 
 KMail::URLHandlerManager::BodyPartURLHandlerManager::~BodyPartURLHandlerManager() {
   for_each( mHandlers.begin(), mHandlers.end(),
-<<<<<<< HEAD
-	    Delete<Interface::BodyPartURLHandler>() );
-=======
 	    DeleteAndSetToZero<Interface::BodyPartURLHandler> );
->>>>>>> 218736db
 }
 
 void KMail::URLHandlerManager::BodyPartURLHandlerManager::registerHandler( const Interface::BodyPartURLHandler * handler ) {
@@ -226,8 +197,9 @@
   partNode * node = partNodeFromXKMailUrl( url, w, &path );
   if ( !node )
     return false;
-
-  Callback callback( w->message() );
+  KMMessage *msg = w->message();
+  if ( !msg ) return false;
+  Callback callback( msg );
   KMail::PartNodeBodyPart part( *node, w->overrideCodec() );
   for ( BodyPartHandlerList::const_iterator it = mHandlers.begin() ; it != mHandlers.end() ; ++it )
     if ( (*it)->handleClick( &part, path, callback ) )
@@ -272,7 +244,6 @@
 KMail::URLHandlerManager::URLHandlerManager() {
   registerHandler( new ShowHtmlSwitchURLHandler() );
   registerHandler( new SMimeURLHandler() );
-//  registerHandler( new GroupwareURLHandler() );
   registerHandler( new MailToURLHandler() );
   registerHandler( new HtmlAnchorHandler() );
   registerHandler( new AttachmentURLHandler() );
@@ -282,11 +253,7 @@
 
 KMail::URLHandlerManager::~URLHandlerManager() {
   for_each( mHandlers.begin(), mHandlers.end(),
-<<<<<<< HEAD
-	    Delete<URLHandler>() );
-=======
 	    DeleteAndSetToZero<URLHandler> );
->>>>>>> 218736db
 }
 
 void KMail::URLHandlerManager::registerHandler( const URLHandler * handler ) {
@@ -343,7 +310,6 @@
 
 // these includes are temporary and should not be needed for the code
 // above this line, so they appear only here:
-#include "kmgroupware.h"
 #include "kmmessage.h"
 #include "kmkernel.h"
 #include "kmreaderwin.h"
@@ -415,25 +381,6 @@
 }
 
 namespace {
-  bool GroupwareURLHandler::handleClick( const KURL & url, KMReaderWin * w ) const {
-    if ( !kmkernel->groupware().isEnabled() )
-      return false;
-    return !w || kmkernel->groupware().handleLink( url, w->message() );
-  }
-
-  QString GroupwareURLHandler::statusBarMessage( const KURL & url, KMReaderWin * ) const {
-    QString type, action, action2, dummy;
-    if ( url.url().find( "groupware_" ) == -1 ) return QString::null;
-    //if ( !KMGroupware::foundGroupwareLink( url.url(), type, action, action2, dummy ) )
-    //  return QString::null;
-    QString result = type + ' ' + action;
-    if ( !action2.isEmpty() )
-      result += ' ' + action2;
-    return i18n("Groupware: \"%1\"").arg( result );
-  }
-}
-
-namespace {
   bool HtmlAnchorHandler::handleClick( const KURL & url, KMReaderWin * w ) const {
     if ( url.hasHost() || url.path() != "/" || !url.hasRef() )
       return false;
