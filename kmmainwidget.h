/* -*- mode: C++; c-file-style: "gnu" -*-
  This file is part of KMail, the KDE mail client.
  Copyright (c) 2002 Don Sanders <sanders@kde.org>

  Based on the work of Stefan Taferner <taferner@kde.org>

  KMail is free software; you can redistribute it and/or modify it
  under the terms of the GNU General Public License, version 2, as
  published by the Free Software Foundation.

  KMail is distributed in the hope that it will be useful, but
  WITHOUT ANY WARRANTY; without even the implied warranty of
  MERCHANTABILITY or FITNESS FOR A PARTICULAR PURPOSE.  See the GNU
  General Public License for more details.

  You should have received a copy of the GNU General Public License along
  with this program; if not, write to the Free Software Foundation, Inc.,
  51 Franklin Street, Fifth Floor, Boston, MA  02110-1301  USA
*/

#ifndef __KMMAINWIDGET
#define __KMMAINWIDGET

#include "kmail_export.h"
#include "kmreaderwin.h" //for inline actions
#include "kmkernel.h" // for access to config

#include <kurl.h>
#include <kxmlguiclient.h>
#include "messageactions.h"
#include <kaction.h>
#include <kactioncollection.h>
#include <kvbox.h>

#include <QList>
#include <QVBoxLayout>
#include <q3listview.h>
#include <QMenu>
#include <QHash>
#include <QPointer>

class QVBoxLayout;
class QSplitter;
class QSignalMapper;
class QToolBar;

class KActionMenu;
class KConfig;
class KToggleAction;
class K3ListViewSearchLine;

class KMFolder;
class KMFolderTree;
class KMFolderTreeItem;
class KMMetaFilterActionCommand;
class FolderShortcutCommand;
class KMMessage;
class KMFolder;
class KMSystemTray;
class KMHeaders;
class KMMessageTagDescription;
typedef QPair<KMMessageTagDescription*,KAction*> MessageTagPtrPair;
class CustomTemplatesMenu;

template <typename T> class QList;
template <typename T, typename S> class QMap;
template <typename T> class QPointer;

namespace KIO {
  class Job;
}

namespace KMail {
  class Vacation;
  class SieveDebugDialog;
  class FolderJob;
  class HeaderListQuickSearch;
  class SearchWindow;
  class ImapAccountBase;
  class FavoriteFolderView;
  class StatusBarLabel;
}

typedef QMap<QAction*,KMFolder*> KMMenuToFolder;

class KMAIL_EXPORT KMMainWidget : public QWidget
{
  Q_OBJECT

<<<<<<< HEAD
  public:
    typedef QList<KMMainWidget*> PtrList;

    KMMainWidget(QWidget *parent, KXMLGUIClient *aGUIClient,
                 KActionCollection *actionCollection,
                 KConfig *config = KMKernel::config() );
    virtual ~KMMainWidget();
    void destruct();

    /** Read configuration options before widgets are created. */
    virtual void readPreConfig();

    /** Read configuration for current folder. */
    virtual void readFolderConfig();

    /** Write configuration for current folder. */
    virtual void writeFolderConfig();
=======
public:
  KMMainWidget(QWidget *parent, const char *name,
               KXMLGUIClient *aGUIClient,
               KActionCollection *actionCollection,
         KConfig*config = KMKernel::config() );
  virtual ~KMMainWidget();
  void destruct();

  /** Read configuration options before widgets are created. */
  virtual void readPreConfig(void);

  /** Read configuration for current folder. */
  virtual void readFolderConfig(void);

  /** Write configuration for current folder. */
  virtual void writeFolderConfig(void);

  /** Read configuration options after widgets are created. */
  virtual void readConfig(void);

  /** Write configuration options. */
  virtual void writeConfig(void);

  /** Easy access to main components of the window. */
  KMReaderWin* messageView(void) const { return mMsgView; }
  KMFolderTree* folderTree(void) const  { return mFolderTree; }
  KMail::FavoriteFolderView *favoriteFolderView() const { return mFavoriteFolderView; }

  static void cleanup();

  KAction *action( const char *name ) { return mActionCollection->action( name ); }
  KActionMenu *customReplyAction() const { return mCustomReplyActionMenu; }
  KActionMenu *customReplyAllAction() const { return mCustomReplyAllActionMenu; }
  KActionMenu *forwardMenu() const { return mForwardActionMenu; }
  KAction *forwardInlineAction() const { return mForwardInlineAction; }
  KAction *forwardAttachedAction() const { return mForwardAttachedAction; }
  KAction *forwardDigestAction() const { return mForwardDigestAction; }
  KAction *redirectAction() const { return mRedirectAction; }
  KActionMenu *customForwardAction() const { return mCustomForwardActionMenu; }
  KActionMenu *filterMenu() const { return mFilterMenu; }
  KAction *printAction() const { return mPrintAction; }
  KAction *trashAction() const { return mTrashAction; }
  KAction *deleteAction() const { return mDeleteAction; }
  KAction *trashThreadAction() const { return mTrashThreadAction; }
  KAction *deleteThreadAction() const { return mDeleteThreadAction; }
  KAction *saveAsAction() const { return mSaveAsAction; }
  KAction *editAction() const { return mMsgActions->editAction(); }
  KAction *useAction() const { return mUseAction; }
  KAction *sendAgainAction() const { return mSendAgainAction; }
  KAction *applyAllFiltersAction() const { return mApplyAllFiltersAction; }
  KAction *findInMessageAction() const { return mFindInMessageAction; }
  KAction *saveAttachmentsAction() const { return mSaveAttachmentsAction; }
  KAction *openAction() const { return mOpenAction; }
  KAction *viewSourceAction() const { return mViewSourceAction; }
  KMail::MessageActions *messageActions() const { return mMsgActions; }

  KActionMenu *statusMenu()  const{ return mMsgActions->messageStatusMenu(); }
  KActionMenu *threadStatusMenu() const { return mThreadStatusMenu; }
  KActionMenu *moveActionMenu() const{ return mMoveActionMenu; }
  KActionMenu *mopyActionMenu() const { return mCopyActionMenu; }
  KActionMenu *applyFilterActionsMenu() const { return mApplyFilterActionsMenu; }

  KToggleAction *watchThreadAction() const { return mWatchThreadAction; }
  KToggleAction *ignoreThreadAction() const { return mIgnoreThreadAction; }

  KMHeaders *headers() const { return mHeaders; }
  void toggleSystemTray();

  void updateListFilterAction();

  /** Returns a list of all KMMainWidgets. Warning, the list itself can be 0.
   * @return the list of all main widgets, or 0 if it is not yet initialized */
  static const QValueList<KMMainWidget*>* mainWidgetList() { return s_mainWidgetList; }

  KMSystemTray *systray() const;

  /** Checks a shortcut against the actioncollection and returns whether it
   * is already used and therefor not valid or not. */
  bool shortcutIsValid( const KShortcut& ) const;


  void modifyFolder( KMFolderTreeItem* folderItem );

  /**
   * Enable or disable the global accelerators. This is useful for keyboard
   * navigation inside child widgets like combo boxes.
   */
  void setAccelsEnabled( bool enabled = true );

  /**
   * Sets up action list for forward menu.
  */
  void setupForwardingActionsList();

  KStatusBarLabel* vacationScriptIndicator() const { return mVacationScriptIndicator; }
  void updateVactionScriptStatus() { updateVactionScriptStatus( mVacationIndicatorActive ); }

public slots:
  void slotMoveMsgToFolder( KMFolder *dest);
  void slotTrashMsg();   // move to trash

  virtual void show();
  virtual void hide();
  /** sven: moved here as public */
  void slotCheckMail();

  /**
   * Select the given folder
   * If the folder is 0 the intro is shown
   */
  void folderSelected( KMFolder*, bool forceJumpToUnread = false );

  /** Reselect current folder */
  void folderSelected();

  /** Select the folder and jump to the next unread msg */
  void folderSelectedUnread( KMFolder* );

  void slotMsgSelected(KMMessage*);
  void slotMsgChanged();

  /** Change the current folder, select a message in the current folder */
  void slotSelectFolder(KMFolder*);
  void slotSelectMessage(KMMessage*);

  void slotReplaceMsgByUnencryptedVersion();

  /** Update message menu */
  void updateMessageMenu();
  /** Start a timer to update message actions */
  void startUpdateMessageActionsTimer();
  /** Update message actions */
  void updateMessageActions();

  /** Launch subscription-dialog (server side) */
  void slotSubscriptionDialog();

  /** Launch dialog for local (client side) subscription configuration */
  void slotLocalSubscriptionDialog();

  /** The columns of the foldertree changed */
  void slotFolderTreeColumnsChanged();

  /** Clear and create actions for marked filters */
  void clearFilterActions();
  void initializeFilterActions();

  /** Create IMAP-account-related actions if applicable */
  void initializeIMAPActions() { initializeIMAPActions( true ); }

  /** Create actions for the folder shortcuts. */
  void initializeFolderShortcutActions();

  /** Add, remove or adjust the folder's shortcut. */
  void slotShortcutChanged( KMFolder *folder );

  void updateCustomTemplateMenus();
  void slotEditVacation();

signals:
  void messagesTransfered( bool );
  void captionChangeRequest( const QString & caption );

protected:
  void setupActions();
  void createWidgets();
  void activatePanners();
  void showMsg( KMReaderWin *win, KMMessage *msg );
  void updateFileMenu();
  void newFromTemplate( KMMessage *msg );

  KActionCollection * actionCollection() const { return mActionCollection; }

  /** @return the correct config dialog depending on whether the parent of the mainWidget
   *          is a KPart or a KMMainWindow. When dealing with geometries, use this pointer
   */
  KConfig * config();

protected slots:
  void slotCheckOneAccount(int);
  void slotMailChecked( bool newMail, bool sendOnCheck,
                        const QMap<QString, int> & newInFolder );
  void getAccountMenu();
  void getTransportMenu();
  void slotHelp();
  void slotFilter();
  void slotPopFilter();
  void slotManageSieveScripts();
  void slotAddrBook();
  void slotImport();
  void slotViewChange();
  void slotCompose();
  void slotPostToML();
  void slotModifyFolder();
  void slotFolderMailingListProperties();
  void slotFolderShortcutCommand();
  void slotExpireFolder();
  void slotExpireAll();
  void slotInvalidateIMAPFolders();
  void slotMarkAllAsRead();
  void slotArchiveFolder();
  void slotRemoveFolder();
  void slotEmptyFolder();
  void slotCompactFolder();
  void slotRefreshFolder();
  void slotTroubleshootFolder();
  void slotCompactAll();
  void slotOverrideHtml();
  void slotOverrideHtmlLoadExt();
  void slotOverrideThread();
  void slotToggleSubjectThreading();
  void slotMessageQueuedOrDrafted();
  void slotUseTemplate();
  //void slotTrashMsg();   // move to trash
  void slotDeleteMsg( bool confirmDelete = true );  // completely delete message
  void slotTrashThread();
  void slotDeleteThread( bool confirmDelete = true );  // completely delete thread
  void slotUndo();
  void slotReadOn();
  void slotSaveMsg();
  void slotOpenMsg();
  void slotSaveAttachments();
  void slotJumpToFolder();
  void slotMoveMsg();
  //void slotMoveMsgToFolder( KMFolder *dest);
  void slotCopyMsgToFolder( KMFolder *dest);
  void slotCopyMsg();
  void slotResendMsg();
  void slotCheckVacation();
  void slotDebugSieve();
  void slotStartCertManager();
  void slotStartWatchGnuPG();
  void slotApplyFilters();
  void slotExpandThread();
  void slotExpandAllThreads();
  void slotCollapseThread();
  void slotCollapseAllThreads();
  void slotShowMsgSrc();
  void slotSetThreadStatusNew();
  void slotSetThreadStatusUnread();
  void slotSetThreadStatusRead();
  void slotSetThreadStatusTodo();
  void slotSetThreadStatusFlag();
  void slotSetThreadStatusWatched();
  void slotSetThreadStatusIgnored();
  void slotToggleUnread();
  void slotToggleTotalColumn();
  void slotToggleSizeColumn();
  void slotSendQueued();
  void slotSendQueuedVia( int item );
  void slotOnlineStatus();
  void slotUpdateOnlineStatus( GlobalSettings::EnumNetworkState::type );
  void slotMsgPopup(KMMessage &msg, const KURL &aUrl, const QPoint&);
  void slotMarkAll();
  void slotMemInfo();
  void slotSearch();
  void slotSearchClosed();
  void slotFind();
  void slotIntro();
  void slotShowStartupFolder();
  /** Show tip-of-the-day, forced */
  void slotShowTip();
  void slotAntiSpamWizard();
  void slotAntiVirusWizard();
  void slotFilterLogViewer();

  /** Message navigation */
  void slotNextMessage();
  void slotNextUnreadMessage();
  void slotNextImportantMessage();
  void slotNextUnreadFolder();
  void slotPrevMessage();
  void slotPrevUnreadMessage();
  void slotPrevImportantMessage();
  void slotPrevUnreadFolder();

  /** etc. */
  void slotDisplayCurrentMessage();
  void slotMsgActivated( KMMessage* );

  void slotShowNewFromTemplate();
  void slotNewFromTemplate( int );

  /** Update the undo action */
  void slotUpdateUndo();

  /** Move selected messages to folder with corresponding to given menuid */
  virtual void moveSelectedToFolder( int menuId );
  /** Copy selected messages to folder with corresponding to given menuid */
  virtual void copySelectedToFolder( int menuId );
  /** Update html and threaded messages preferences in Folder menu. */
  void updateFolderMenu();
  /** Enable or disable the "mark all as read" action. Needs to happen more
   * often the the other updates and is therefor in its own method. */
  void updateMarkAsReadAction();

  /** Settings menu */
  void slotToggleShowQuickSearch();

  /** XML-GUI stuff */
  void slotEditNotifications();
  void slotEditKeys();

  /** changes the caption and displays the foldername */
  void slotChangeCaption(QListViewItem*);
  void removeDuplicates();

  void slotCustomReplyToMsg( int tid );
  void slotCustomReplyAllToMsg( int tid );
  void slotForwardInlineMsg();
  void slotForwardAttachedMsg();
  void slotForwardDigestMsg();
  void slotRedirectMsg();
  void slotCustomForwardMsg( int tid );
  void slotNoQuoteReplyToMsg();
  void slotSubjectFilter();
  void slotMailingListFilter();
  void slotFromFilter();
  void slotToFilter();
  void slotPrintMsg();
  void slotCreateTodo();

  void slotConfigChanged();
  /** Remove the shortcut actions associated with a folder. */
  void slotFolderRemoved( KMFolder *folder );

  /** Show a splash screen for the longer-lasting operation */
  void slotShowBusySplash();
  /** Show a message screen explaining that we are currently offline, when
   * an online folder is selected. */
  void showOfflinePage();

private:
  /** Get override character encoding. */
  QString overrideEncoding() const;

  void initializeIMAPActions( bool setState );

  /** Helper which finds the associated account if there is a current
   * folder and it is an imap or disconnected imap one.
   */
  KMail::ImapAccountBase* findCurrentImapAccountBase();

  /** Helper which finds the associated IMAP path if there is a current
   * folder and it is an imap or disconnected imap one.
   */
  QString findCurrentImapPath();

  /**
   * This function adds or updates the actions of the forward action menu, taking the
   * preference whether to forward inline or as attachment by default into account.
   * This has to be called when that preference config has been changed.
   */
  void setupForwardActions();

  void setupFolderView();

private slots:
  void slotRequestFullSearchFromQuickSearch();
  void updateVactionScriptStatus( bool active );

private:
  // Message actions
  KAction *mTrashAction, *mDeleteAction, *mTrashThreadAction,
    *mDeleteThreadAction, *mSaveAsAction, *mUseAction,
    *mSendAgainAction, *mApplyAllFiltersAction, *mFindInMessageAction,
    *mSaveAttachmentsAction, *mOpenAction, *mViewSourceAction,
    *mFavoritesCheckMailAction,
    *mMoveMsgToFolderAction;
  // Composition actions
  KAction *mPrintAction,
    *mForwardInlineAction, *mForwardAttachedAction, *mForwardDigestAction,
    *mRedirectAction;
  KActionMenu *mForwardActionMenu;
  // Filter actions
  KActionMenu *mFilterMenu;
  KAction *mSubjectFilterAction, *mFromFilterAction, *mToFilterAction,
      *mListFilterAction;
  KActionMenu *mTemplateMenu;

  // Custom template actions menu
  KActionMenu *mCustomReplyActionMenu,
              *mCustomReplyAllActionMenu,
              *mCustomForwardActionMenu;
  // Signal mappers for custom template actions
  QSignalMapper *mCustomReplyMapper,
                *mCustomReplyAllMapper,
                *mCustomForwardMapper;

  KActionMenu *mThreadStatusMenu,
    *mMoveActionMenu, *mCopyActionMenu, *mApplyFilterActionsMenu;
  KAction *mMarkThreadAsNewAction;
  KAction *mMarkThreadAsReadAction;
  KAction *mMarkThreadAsUnreadAction;
  KToggleAction *mToggleThreadTodoAction;
  KToggleAction *mToggleThreadFlagAction;

  KToggleAction *mWatchThreadAction, *mIgnoreThreadAction;

  /** we need to access those KToggleActions from the foldertree-popup */
  KRadioAction* mUnreadColumnToggle;
  KRadioAction* mUnreadTextToggle;
  KToggleAction* mTotalColumnToggle;
  KToggleAction* mSizeColumnToggle;

  KToggleAction *mToggleShowQuickSearchAction;

  KMFolderTree *mFolderTree;
  KMail::FavoriteFolderView *mFavoriteFolderView;
  QWidget      *mFolderView;
  QSplitter    *mFolderViewParent;
  KMReaderWin  *mMsgView;
  QSplitter    *mPanner1, *mPanner2;
  QSplitter    *mFolderViewSplitter;
  KMHeaders    *mHeaders;
  QVBox        *mSearchAndHeaders;
  KToolBar     *mSearchToolBar;
  KMail::HeaderListQuickSearch *mQuickSearchLine;
  QGuardedPtr<KMFolder> mFolder;
  KMFolder     *mTemplateFolder;
  QPopupMenu   *mViewMenu, *mBodyPartsMenu;
  KAction       *mlistFilterAction;
  bool		mIntegrated;
  bool          mBeepOnNew;
  bool          mConfirmEmpty;
  QString       mStartupFolder;
  int		mMessageStatusId;
  QValueList<int> mPanner1Sep, mPanner2Sep;
  KURL          mUrlCurrent;
  QPopupMenu	*mActMenu;
  QPopupMenu    *mSendMenu;
  QPopupMenu	*mFileMenu;

  bool mLongFolderList;

  bool		mStartupDone;
  KMMenuToFolder mMenuToFolder;
  int copyId, moveId, htmlId, threadId;
  bool mHtmlPref, mHtmlLoadExtPref, mThreadPref,
       mFolderHtmlPref, mFolderHtmlLoadExtPref, mFolderThreadPref,
       mFolderThreadSubjPref, mReaderWindowActive, mReaderWindowBelow;
  bool mEnableFavoriteFolderView;

//  QPopupMenu *mMessageMenu;
  KMail::SearchWindow *mSearchWin;

  KAction *mNewFolderAction, *mModifyFolderAction, *mRemoveFolderAction, *mExpireFolderAction,
      *mCompactFolderAction, *mRefreshFolderAction, *mEmptyFolderAction,
      *mMarkAllAsReadAction, *mFolderMailingListPropertiesAction,
      *mFolderShortCutCommandAction, *mTroubleshootFolderAction,
      *mRemoveDuplicatesAction, *mArchiveFolderAction;
  KToggleAction *mPreferHtmlAction, *mPreferHtmlLoadExtAction, *mThreadMessagesAction;
  KToggleAction *mThreadBySubjectAction;
  KToggleAction *mFolderAction, *mHeaderAction, *mMimeAction;
>>>>>>> 483b1738

    /** Read configuration options after widgets are created. */
    virtual void readConfig();

    /** Write configuration options. */
    virtual void writeConfig();

    /** Easy access to main components of the window. */
    KMReaderWin* messageView() const { return mMsgView; }
    KMFolderTree* folderTree() const  { return mFolderTree; }
    KMail::FavoriteFolderView *favoriteFolderView() const { return mFavoriteFolderView; }

    static void cleanup();

    QAction *action( const char *name ) { return mActionCollection->action( name ); }
    KActionMenu *filterMenu() const { return mFilterMenu; }
    KAction *printAction() const { return mPrintAction; }
    KAction *trashAction() const { return mTrashAction; }
    KAction *deleteAction() const { return mDeleteAction; }
    KAction *trashThreadAction() const { return mTrashThreadAction; }
    KAction *deleteThreadAction() const { return mDeleteThreadAction; }
    KAction *saveAsAction() const { return mSaveAsAction; }
    KAction *editAction() const { return mMsgActions->editAction(); }
    KAction *useAction() const { return mUseAction; }
    KAction *sendAgainAction() const { return mSendAgainAction; }
    KAction *applyAllFiltersAction() const { return mApplyAllFiltersAction; }
    KAction *findInMessageAction() const { return mFindInMessageAction; }
    KAction *saveAttachmentsAction() const { return mSaveAttachmentsAction; }
    KAction *openAction() const { return mOpenAction; }
    KAction *viewSourceAction() const { return mViewSourceAction; }
    KMail::MessageActions *messageActions() const { return mMsgActions; }

    KActionMenu *threadStatusMenu() const { return mThreadStatusMenu; }
    KActionMenu *moveActionMenu() const{ return mMoveActionMenu; }
    KActionMenu *mopyActionMenu() const { return mCopyActionMenu; }
    KActionMenu *applyFilterActionsMenu() const { return mApplyFilterActionsMenu; }

    KToggleAction *watchThreadAction() const { return mWatchThreadAction; }
    KToggleAction *ignoreThreadAction() const { return mIgnoreThreadAction; }

    KMHeaders *headers() const { return mHeaders; }
    void toggleSystemTray();

    void updateListFilterAction();

    /**
      Returns a list of all KMMainWidgets. Warning, the list itself can be 0.
      @return the list of all main widgets, or 0 if it is not yet initialized
    */
    static const PtrList *mainWidgetList();

    KMSystemTray *systray() const;

    /**
      Return the list of all action, in order to check shortcuts conflicts against them.
    */
    QList<QAction*> actionList();

    void modifyFolder( KMFolderTreeItem *folderItem );

    QLabel* vacationScriptIndicator() const;
    void updateVactionScriptStatus() { updateVactionScriptStatus( mVacationIndicatorActive ); }

  public slots:
    void slotMoveMsgToFolder( KMFolder *dest);
    void slotTrashMsg();   // move to trash

    void slotCheckMail();

    /**
      Select the given folder
      If the folder is 0 the intro is shown
    */
    void folderSelected( KMFolder*, bool forceJumpToUnread = false );

    /**
      Reselect current folder
    */
    void folderSelected();

    /**
      Select the folder and jump to the next unread msg
    */
    void folderSelectedUnread( KMFolder* );

    void slotMsgSelected(KMMessage*);
    void slotMsgChanged();

    /**
      Open a separate viewer window containing the specified message.
    */
    void slotMsgActivated( KMMessage * );

    /**
      Change the current folder, select a message in the current folder
    */
    void slotSelectFolder(KMFolder*);
    void slotSelectMessage(KMMessage*);

    void slotReplaceMsgByUnencryptedVersion();

    /**
      Update message menu
    */
    void updateMessageMenu();

    /**
      Start a timer to update message actions
    */
    void startUpdateMessageActionsTimer();

    /** Update message actions */
    void updateMessageActions();

    /** Launch subscription-dialog (server side) */
    void slotSubscriptionDialog();

    /** Launch dialog for local (client side) subscription configuration */
    void slotLocalSubscriptionDialog();

    /** The columns of the foldertree changed */
    void slotFolderTreeColumnsChanged();

    /** Clear and create actions for marked filters */
    void clearFilterActions();
    void initializeFilterActions();

    /** Create IMAP-account-related actions if applicable */
    void initializeIMAPActions() { initializeIMAPActions( true ); }

    /** Create actions for the folder shortcuts. */
    void initializeFolderShortcutActions();

    /** Add, remove or adjust the folder's shortcut. */
    void slotShortcutChanged( KMFolder *folder );

    /** Clear and create actions for message tag toggling */
    void clearMessageTagActions();

    void initializeMessageTagActions();

    /** Trigger the dialog for editing out-of-office scripts.  */
    void slotEditVacation();

    /** Adds if not existing/removes if existing the tag identified by @p aLabel
        in all selected messages */
    void slotUpdateMessageTagList( const QString &aLabel );

    /** If @p aCount is 0, disables all tag related actions in menus.
        If @p aCount is 1, Checks/unchecks according to the selected message's tag list.
        If @p aCount is >1, changes labels of the actions to "Toggle <tag>"
       @param aCount Number of selected messages
    */
    void updateMessageTagActions( const int aCount );

    /**
     * Convenience function to get the action collection in a list.
     *
     * @return a list of action collections. The list only has one item, and
     *         that is the action collection of this main widget as returned
     *         by actionCollection().
     */
    QList<KActionCollection*> actionCollections() const;

  signals:
    void messagesTransfered( bool );
    void captionChangeRequest( const QString &caption );

  protected:
    void setupActions();
    void createWidgets();
    void deleteWidgets();
    void layoutSplitters();
    void showMsg( KMReaderWin *win, KMMessage *msg );
    void updateFileMenu();
    void newFromTemplate( KMMessage *msg );

    // helper functions for keeping reference to mFolder
    void openFolder();
    void closeFolder();

    virtual void showEvent( QShowEvent *event );

    KActionCollection *actionCollection() const { return mActionCollection; }

    /**
      @return the correct config dialog depending on whether the parent of
      the mainWidget is a KPart or a KMMainWindow.
      When dealing with geometries, use this pointer
    */
    KConfig *config();

  protected slots:
    void slotCheckOneAccount( QAction* );
    void slotMailChecked( bool newMail, bool sendOnCheck,
                          const QMap<QString, int> & newInFolder );
    void getAccountMenu();
    void getTransportMenu();
    void slotHelp();
    void slotFilter();
    void slotPopFilter();
    void slotManageSieveScripts();
    void slotAddrBook();
    void slotImport();
    void slotCompose();
    void slotPostToML();
    void slotModifyFolder();
    void slotFolderMailingListProperties();
    void slotFolderShortcutCommand();
    void slotExpireFolder();
    void slotExpireAll();
    void slotInvalidateIMAPFolders();
    void slotMarkAllAsRead();
    void slotArchiveFolder();
    void slotImportArchive();
    void slotRemoveFolder();
    void slotEmptyFolder();
    void slotCompactFolder();
    void slotRefreshFolder();
    void slotTroubleshootFolder();
    void slotTroubleshootMaildir();
    void slotCompactAll();
    void slotOverrideHtml();
    void slotOverrideHtmlLoadExt();
    void slotOverrideThread();
    void slotToggleSubjectThreading();
    void slotMessageQueuedOrDrafted();
    void slotUseTemplate();
    //void slotTrashMsg();   // move to trash
    void slotDeleteMsg( bool confirmDelete = true );  // completely delete message
    void slotTrashThread();
    void slotDeleteThread( bool confirmDelete = true );  // completely delete thread
    void slotUndo();
    void slotReadOn();
    void slotSaveMsg();
    void slotOpenMsg();
    void slotSaveAttachments();
    void slotJumpToFolder();
    void slotMoveMsg();
    //void slotMoveMsgToFolder( KMFolder *dest);
    void slotCopyMsgToFolder( KMFolder *dest);
    void slotCopyMsg();
    void slotResendMsg();
    void slotCheckVacation();
    void slotDebugSieve();
    void slotStartCertManager();
    void slotStartWatchGnuPG();
    void slotApplyFilters();
    void slotExpandThread();
    void slotExpandAllThreads();
    void slotCollapseThread();
    void slotCollapseAllThreads();
    void slotShowMsgSrc();
    void slotSetThreadStatusNew();
    void slotSetThreadStatusUnread();
    void slotSetThreadStatusRead();
    void slotSetThreadStatusImportant();
    void slotSetThreadStatusTodo();
    void slotSetThreadStatusWatched();
    void slotSetThreadStatusIgnored();
    void slotToggleUnread();
    void slotToggleTotalColumn();
    void slotToggleSizeColumn();
    void slotSendQueued();
    void slotSendQueuedVia( QAction* item );
    void slotOnlineStatus();
    void slotUpdateOnlineStatus( GlobalSettings::EnumNetworkState::type );
    void slotMsgPopup(KMMessage &msg, const KUrl &aUrl, const QPoint&);
    void slotMarkAll();
    void slotSearch();
    void slotSearchClosed();
    void slotFind();
    void slotIntro();
    void slotShowStartupFolder();
    /** Show tip-of-the-day, forced */
    void slotShowTip();
    void slotAntiSpamWizard();
    void slotAntiVirusWizard();
    void slotFilterLogViewer();

    /** Message navigation */
    void slotNextMessage();
    void slotNextUnreadMessage();
    void slotNextUnreadFolder();
    void slotPrevMessage();
    void slotPrevUnreadMessage();
    void slotPrevUnreadFolder();

    /** etc. */
    void slotDisplayCurrentMessage();

    void slotShowNewFromTemplate();
    void slotNewFromTemplate( QAction* );

    /** Update the undo action */
    void slotUpdateUndo();

    /** Move selected messages to folder with corresponding to given qaction */
    virtual void moveSelectedToFolder( QAction* );
    /** Copy selected messages to folder with corresponding to given qaction */
    virtual void copySelectedToFolder( QAction* );
    /** Update html and threaded messages preferences in Folder menu. */
    void updateFolderMenu();
    /**
      Enable or disable the "mark all as read" action. Needs to happen more
      often the the other updates and is therefor in its own method.
    */
    void updateMarkAsReadAction();

    /** Settings menu */

    /** XML-GUI stuff */
    void slotEditNotifications();
    void slotEditKeys();

    /** changes the caption and displays the foldername */
    void slotChangeCaption(Q3ListViewItem*);
    void removeDuplicates();

    /** Slot to reply to a message */
    void slotCustomReplyToMsg( const QString &tmpl );
    void slotCustomReplyAllToMsg( const QString &tmpl );
    void slotForwardInlineMsg();
    void slotForwardAttachedMsg();
    void slotRedirectMsg();
    void slotCustomForwardMsg( const QString &tmpl );
    void slotNoQuoteReplyToMsg();
    void slotSubjectFilter();
    void slotMailingListFilter();
    void slotFromFilter();
    void slotToFilter();
    void slotPrintMsg();
    void slotCreateTodo();

    void slotConfigChanged();

    /**
      Remove the shortcut actions associated with a folder.
    */
    void slotFolderRemoved( KMFolder *folder );

    /**
     * Reopens the folder if it was closed because of a rename
     */
    void folderClosed( KMFolder *folder );

    /** Show a splash screen for the longer-lasting operation */
    void slotShowBusySplash();

    /**
      Show a message screen explaining that we are currently offline, when
      an online folder is selected.
    */
    void showOfflinePage();

    void updateVactionScriptStatus( bool active );

  private:
    /** Get override character encoding. */
    QString overrideEncoding() const;

    void initializeIMAPActions( bool setState );

    /**
      Helper which finds the associated account if there is a current
      folder and it is an imap or disconnected imap one.
    */
    KMail::ImapAccountBase* findCurrentImapAccountBase();

    /**
      Helper which finds the associated IMAP path if there is a current
      folder and it is an imap or disconnected imap one.
    */
    QString findCurrentImapPath();

    /** Update the custom template menus. */
    void updateCustomTemplateMenus();

  private slots:
    void slotRequestFullSearchFromQuickSearch();

  private:
    // Message actions
    KAction *mTrashAction, *mDeleteAction, *mTrashThreadAction,
      *mDeleteThreadAction, *mSaveAsAction, *mUseAction,
      *mSendAgainAction, *mApplyAllFiltersAction, *mFindInMessageAction,
      *mSaveAttachmentsAction, *mOpenAction, *mViewSourceAction,
      *mFavoritesCheckMailAction,
      *mMoveMsgToFolderAction;
    // Composition actions
    KAction *mPrintAction;
    // Filter actions
    KActionMenu *mFilterMenu;
    KAction *mSubjectFilterAction, *mFromFilterAction, *mToFilterAction,
        *mListFilterAction;

    KAction *mNextMessageAction, *mPreviousMessageAction;

    // Custom template actions menu
    KActionMenu *mTemplateMenu;
    CustomTemplatesMenu *mCustomTemplateMenus;

    KActionMenu *mThreadStatusMenu,
      *mMoveActionMenu, *mCopyActionMenu, *mApplyFilterActionsMenu;
    KAction *mMarkThreadAsNewAction;
    KAction *mMarkThreadAsReadAction;
    KAction *mMarkThreadAsUnreadAction;
    KToggleAction *mToggleThreadImportantAction;
    KToggleAction *mToggleThreadTodoAction;
    KToggleAction *mToggleThreadFlagAction;
    KToggleAction* mSizeColumnToggle;

    KToggleAction *mWatchThreadAction, *mIgnoreThreadAction;

    /** we need to access those KToggleActions from the foldertree-popup */
    KToggleAction* mUnreadColumnToggle;
    KToggleAction* mUnreadTextToggle;
    KToggleAction* mTotalColumnToggle;

    KMail::HeaderListQuickSearch *mQuickSearchLine;
    KMail::FavoriteFolderView    *mFavoriteFolderView;
    QPointer<KMFolder> mFolder;
    QWidget      *mSearchAndTree;
    K3ListViewSearchLine *mFolderQuickSearch;
    KMFolderTree *mFolderTree;
    KMReaderWin  *mMsgView;
    QSplitter    *mSplitter1, *mSplitter2, *mFolderViewSplitter;
    KMHeaders    *mHeaders;
    KVBox        *mSearchAndHeaders;
    QWidget      *mSearchToolBar;
    KMFolder     *mTemplateFolder;
    QMenu        *mViewMenu, *mBodyPartsMenu;
    KAction      *mlistFilterAction;
    bool          mIntegrated;
    bool          mBeepOnNew;
    bool          mConfirmEmpty;
    QString       mStartupFolder;
    int           mMessageStatusId;
    KUrl          mUrlCurrent;
    QMenu        *mActMenu;
    QMenu        *mSendMenu;
    QMenu        *mFileMenu;
    bool          mLongFolderList;
    bool          mStartupDone;
    bool          mWasEverShown;
    KMMenuToFolder mMenuToFolder;
    int copyId, moveId, htmlId, threadId;
    bool mHtmlPref, mHtmlLoadExtPref, mThreadPref,
      mFolderHtmlPref, mFolderHtmlLoadExtPref, mFolderThreadPref,
      mFolderThreadSubjPref, mReaderWindowActive, mReaderWindowBelow;
    bool mEnableFavoriteFolderView;
    bool mEnableFolderQuickSearch;
    bool mEnableQuickSearch;

    //  QPopupMenu *mMessageMenu;
    KMail::SearchWindow *mSearchWin;

    KAction *mNewFolderAction, *mModifyFolderAction, *mRemoveFolderAction,
      *mExpireFolderAction, *mCompactFolderAction, *mRefreshFolderAction,
      *mEmptyFolderAction, *mMarkAllAsReadAction, *mFolderMailingListPropertiesAction,
      *mFolderShortCutCommandAction, *mTroubleshootFolderAction,
      *mRemoveDuplicatesAction, *mArchiveFolderAction, *mImportArchiveAction,
      *mTroubleshootMaildirAction;
    KToggleAction *mPreferHtmlAction, *mPreferHtmlLoadExtAction,
      *mThreadMessagesAction, *mThreadBySubjectAction;
    KToggleAction *mFolderAction, *mHeaderAction, *mMimeAction;

    QTimer *menutimer;
    QTimer *mShowBusySplashTimer;

    QPointer<KMail::Vacation> mVacation;
#if !defined(NDEBUG)
    QPointer<KMail::SieveDebugDialog> mSieveDebugDialog;
#endif
    KActionCollection *mActionCollection;
    QAction *mToolbarActionSeparator;
    QAction *mMessageTagToolbarActionSeparator;
    QVBoxLayout *mTopLayout;
    bool mDestructed, mForceJumpToUnread, mShowingOfflineScreen;
    QList<QAction*> mFilterMenuActions;
    QList<QAction*> mFilterTBarActions;
    QList<KMMetaFilterActionCommand*> mFilterCommands;
    QHash<QString,FolderShortcutCommand*> mFolderShortcutCommands;
    QPointer<KMail::FolderJob> mJob;

    QList<MessageTagPtrPair> mMessageTagMenuActions;
    QList<QAction*> mMessageTagTBarActions;
    QSignalMapper *mMessageTagToggleMapper;

    KMSystemTray *mSystemTray;
    KConfig *mConfig;
    KXMLGUIClient *mGUIClient;

    KMail::MessageActions *mMsgActions;

    bool mOpenedImapFolder;

    KMail::StatusBarLabel *mVacationScriptIndicator;
    bool mVacationIndicatorActive;
};

#endif
<|MERGE_RESOLUTION|>--- conflicted
+++ resolved
@@ -87,7 +87,6 @@
 {
   Q_OBJECT
 
-<<<<<<< HEAD
   public:
     typedef QList<KMMainWidget*> PtrList;
 
@@ -105,462 +104,6 @@
 
     /** Write configuration for current folder. */
     virtual void writeFolderConfig();
-=======
-public:
-  KMMainWidget(QWidget *parent, const char *name,
-               KXMLGUIClient *aGUIClient,
-               KActionCollection *actionCollection,
-         KConfig*config = KMKernel::config() );
-  virtual ~KMMainWidget();
-  void destruct();
-
-  /** Read configuration options before widgets are created. */
-  virtual void readPreConfig(void);
-
-  /** Read configuration for current folder. */
-  virtual void readFolderConfig(void);
-
-  /** Write configuration for current folder. */
-  virtual void writeFolderConfig(void);
-
-  /** Read configuration options after widgets are created. */
-  virtual void readConfig(void);
-
-  /** Write configuration options. */
-  virtual void writeConfig(void);
-
-  /** Easy access to main components of the window. */
-  KMReaderWin* messageView(void) const { return mMsgView; }
-  KMFolderTree* folderTree(void) const  { return mFolderTree; }
-  KMail::FavoriteFolderView *favoriteFolderView() const { return mFavoriteFolderView; }
-
-  static void cleanup();
-
-  KAction *action( const char *name ) { return mActionCollection->action( name ); }
-  KActionMenu *customReplyAction() const { return mCustomReplyActionMenu; }
-  KActionMenu *customReplyAllAction() const { return mCustomReplyAllActionMenu; }
-  KActionMenu *forwardMenu() const { return mForwardActionMenu; }
-  KAction *forwardInlineAction() const { return mForwardInlineAction; }
-  KAction *forwardAttachedAction() const { return mForwardAttachedAction; }
-  KAction *forwardDigestAction() const { return mForwardDigestAction; }
-  KAction *redirectAction() const { return mRedirectAction; }
-  KActionMenu *customForwardAction() const { return mCustomForwardActionMenu; }
-  KActionMenu *filterMenu() const { return mFilterMenu; }
-  KAction *printAction() const { return mPrintAction; }
-  KAction *trashAction() const { return mTrashAction; }
-  KAction *deleteAction() const { return mDeleteAction; }
-  KAction *trashThreadAction() const { return mTrashThreadAction; }
-  KAction *deleteThreadAction() const { return mDeleteThreadAction; }
-  KAction *saveAsAction() const { return mSaveAsAction; }
-  KAction *editAction() const { return mMsgActions->editAction(); }
-  KAction *useAction() const { return mUseAction; }
-  KAction *sendAgainAction() const { return mSendAgainAction; }
-  KAction *applyAllFiltersAction() const { return mApplyAllFiltersAction; }
-  KAction *findInMessageAction() const { return mFindInMessageAction; }
-  KAction *saveAttachmentsAction() const { return mSaveAttachmentsAction; }
-  KAction *openAction() const { return mOpenAction; }
-  KAction *viewSourceAction() const { return mViewSourceAction; }
-  KMail::MessageActions *messageActions() const { return mMsgActions; }
-
-  KActionMenu *statusMenu()  const{ return mMsgActions->messageStatusMenu(); }
-  KActionMenu *threadStatusMenu() const { return mThreadStatusMenu; }
-  KActionMenu *moveActionMenu() const{ return mMoveActionMenu; }
-  KActionMenu *mopyActionMenu() const { return mCopyActionMenu; }
-  KActionMenu *applyFilterActionsMenu() const { return mApplyFilterActionsMenu; }
-
-  KToggleAction *watchThreadAction() const { return mWatchThreadAction; }
-  KToggleAction *ignoreThreadAction() const { return mIgnoreThreadAction; }
-
-  KMHeaders *headers() const { return mHeaders; }
-  void toggleSystemTray();
-
-  void updateListFilterAction();
-
-  /** Returns a list of all KMMainWidgets. Warning, the list itself can be 0.
-   * @return the list of all main widgets, or 0 if it is not yet initialized */
-  static const QValueList<KMMainWidget*>* mainWidgetList() { return s_mainWidgetList; }
-
-  KMSystemTray *systray() const;
-
-  /** Checks a shortcut against the actioncollection and returns whether it
-   * is already used and therefor not valid or not. */
-  bool shortcutIsValid( const KShortcut& ) const;
-
-
-  void modifyFolder( KMFolderTreeItem* folderItem );
-
-  /**
-   * Enable or disable the global accelerators. This is useful for keyboard
-   * navigation inside child widgets like combo boxes.
-   */
-  void setAccelsEnabled( bool enabled = true );
-
-  /**
-   * Sets up action list for forward menu.
-  */
-  void setupForwardingActionsList();
-
-  KStatusBarLabel* vacationScriptIndicator() const { return mVacationScriptIndicator; }
-  void updateVactionScriptStatus() { updateVactionScriptStatus( mVacationIndicatorActive ); }
-
-public slots:
-  void slotMoveMsgToFolder( KMFolder *dest);
-  void slotTrashMsg();   // move to trash
-
-  virtual void show();
-  virtual void hide();
-  /** sven: moved here as public */
-  void slotCheckMail();
-
-  /**
-   * Select the given folder
-   * If the folder is 0 the intro is shown
-   */
-  void folderSelected( KMFolder*, bool forceJumpToUnread = false );
-
-  /** Reselect current folder */
-  void folderSelected();
-
-  /** Select the folder and jump to the next unread msg */
-  void folderSelectedUnread( KMFolder* );
-
-  void slotMsgSelected(KMMessage*);
-  void slotMsgChanged();
-
-  /** Change the current folder, select a message in the current folder */
-  void slotSelectFolder(KMFolder*);
-  void slotSelectMessage(KMMessage*);
-
-  void slotReplaceMsgByUnencryptedVersion();
-
-  /** Update message menu */
-  void updateMessageMenu();
-  /** Start a timer to update message actions */
-  void startUpdateMessageActionsTimer();
-  /** Update message actions */
-  void updateMessageActions();
-
-  /** Launch subscription-dialog (server side) */
-  void slotSubscriptionDialog();
-
-  /** Launch dialog for local (client side) subscription configuration */
-  void slotLocalSubscriptionDialog();
-
-  /** The columns of the foldertree changed */
-  void slotFolderTreeColumnsChanged();
-
-  /** Clear and create actions for marked filters */
-  void clearFilterActions();
-  void initializeFilterActions();
-
-  /** Create IMAP-account-related actions if applicable */
-  void initializeIMAPActions() { initializeIMAPActions( true ); }
-
-  /** Create actions for the folder shortcuts. */
-  void initializeFolderShortcutActions();
-
-  /** Add, remove or adjust the folder's shortcut. */
-  void slotShortcutChanged( KMFolder *folder );
-
-  void updateCustomTemplateMenus();
-  void slotEditVacation();
-
-signals:
-  void messagesTransfered( bool );
-  void captionChangeRequest( const QString & caption );
-
-protected:
-  void setupActions();
-  void createWidgets();
-  void activatePanners();
-  void showMsg( KMReaderWin *win, KMMessage *msg );
-  void updateFileMenu();
-  void newFromTemplate( KMMessage *msg );
-
-  KActionCollection * actionCollection() const { return mActionCollection; }
-
-  /** @return the correct config dialog depending on whether the parent of the mainWidget
-   *          is a KPart or a KMMainWindow. When dealing with geometries, use this pointer
-   */
-  KConfig * config();
-
-protected slots:
-  void slotCheckOneAccount(int);
-  void slotMailChecked( bool newMail, bool sendOnCheck,
-                        const QMap<QString, int> & newInFolder );
-  void getAccountMenu();
-  void getTransportMenu();
-  void slotHelp();
-  void slotFilter();
-  void slotPopFilter();
-  void slotManageSieveScripts();
-  void slotAddrBook();
-  void slotImport();
-  void slotViewChange();
-  void slotCompose();
-  void slotPostToML();
-  void slotModifyFolder();
-  void slotFolderMailingListProperties();
-  void slotFolderShortcutCommand();
-  void slotExpireFolder();
-  void slotExpireAll();
-  void slotInvalidateIMAPFolders();
-  void slotMarkAllAsRead();
-  void slotArchiveFolder();
-  void slotRemoveFolder();
-  void slotEmptyFolder();
-  void slotCompactFolder();
-  void slotRefreshFolder();
-  void slotTroubleshootFolder();
-  void slotCompactAll();
-  void slotOverrideHtml();
-  void slotOverrideHtmlLoadExt();
-  void slotOverrideThread();
-  void slotToggleSubjectThreading();
-  void slotMessageQueuedOrDrafted();
-  void slotUseTemplate();
-  //void slotTrashMsg();   // move to trash
-  void slotDeleteMsg( bool confirmDelete = true );  // completely delete message
-  void slotTrashThread();
-  void slotDeleteThread( bool confirmDelete = true );  // completely delete thread
-  void slotUndo();
-  void slotReadOn();
-  void slotSaveMsg();
-  void slotOpenMsg();
-  void slotSaveAttachments();
-  void slotJumpToFolder();
-  void slotMoveMsg();
-  //void slotMoveMsgToFolder( KMFolder *dest);
-  void slotCopyMsgToFolder( KMFolder *dest);
-  void slotCopyMsg();
-  void slotResendMsg();
-  void slotCheckVacation();
-  void slotDebugSieve();
-  void slotStartCertManager();
-  void slotStartWatchGnuPG();
-  void slotApplyFilters();
-  void slotExpandThread();
-  void slotExpandAllThreads();
-  void slotCollapseThread();
-  void slotCollapseAllThreads();
-  void slotShowMsgSrc();
-  void slotSetThreadStatusNew();
-  void slotSetThreadStatusUnread();
-  void slotSetThreadStatusRead();
-  void slotSetThreadStatusTodo();
-  void slotSetThreadStatusFlag();
-  void slotSetThreadStatusWatched();
-  void slotSetThreadStatusIgnored();
-  void slotToggleUnread();
-  void slotToggleTotalColumn();
-  void slotToggleSizeColumn();
-  void slotSendQueued();
-  void slotSendQueuedVia( int item );
-  void slotOnlineStatus();
-  void slotUpdateOnlineStatus( GlobalSettings::EnumNetworkState::type );
-  void slotMsgPopup(KMMessage &msg, const KURL &aUrl, const QPoint&);
-  void slotMarkAll();
-  void slotMemInfo();
-  void slotSearch();
-  void slotSearchClosed();
-  void slotFind();
-  void slotIntro();
-  void slotShowStartupFolder();
-  /** Show tip-of-the-day, forced */
-  void slotShowTip();
-  void slotAntiSpamWizard();
-  void slotAntiVirusWizard();
-  void slotFilterLogViewer();
-
-  /** Message navigation */
-  void slotNextMessage();
-  void slotNextUnreadMessage();
-  void slotNextImportantMessage();
-  void slotNextUnreadFolder();
-  void slotPrevMessage();
-  void slotPrevUnreadMessage();
-  void slotPrevImportantMessage();
-  void slotPrevUnreadFolder();
-
-  /** etc. */
-  void slotDisplayCurrentMessage();
-  void slotMsgActivated( KMMessage* );
-
-  void slotShowNewFromTemplate();
-  void slotNewFromTemplate( int );
-
-  /** Update the undo action */
-  void slotUpdateUndo();
-
-  /** Move selected messages to folder with corresponding to given menuid */
-  virtual void moveSelectedToFolder( int menuId );
-  /** Copy selected messages to folder with corresponding to given menuid */
-  virtual void copySelectedToFolder( int menuId );
-  /** Update html and threaded messages preferences in Folder menu. */
-  void updateFolderMenu();
-  /** Enable or disable the "mark all as read" action. Needs to happen more
-   * often the the other updates and is therefor in its own method. */
-  void updateMarkAsReadAction();
-
-  /** Settings menu */
-  void slotToggleShowQuickSearch();
-
-  /** XML-GUI stuff */
-  void slotEditNotifications();
-  void slotEditKeys();
-
-  /** changes the caption and displays the foldername */
-  void slotChangeCaption(QListViewItem*);
-  void removeDuplicates();
-
-  void slotCustomReplyToMsg( int tid );
-  void slotCustomReplyAllToMsg( int tid );
-  void slotForwardInlineMsg();
-  void slotForwardAttachedMsg();
-  void slotForwardDigestMsg();
-  void slotRedirectMsg();
-  void slotCustomForwardMsg( int tid );
-  void slotNoQuoteReplyToMsg();
-  void slotSubjectFilter();
-  void slotMailingListFilter();
-  void slotFromFilter();
-  void slotToFilter();
-  void slotPrintMsg();
-  void slotCreateTodo();
-
-  void slotConfigChanged();
-  /** Remove the shortcut actions associated with a folder. */
-  void slotFolderRemoved( KMFolder *folder );
-
-  /** Show a splash screen for the longer-lasting operation */
-  void slotShowBusySplash();
-  /** Show a message screen explaining that we are currently offline, when
-   * an online folder is selected. */
-  void showOfflinePage();
-
-private:
-  /** Get override character encoding. */
-  QString overrideEncoding() const;
-
-  void initializeIMAPActions( bool setState );
-
-  /** Helper which finds the associated account if there is a current
-   * folder and it is an imap or disconnected imap one.
-   */
-  KMail::ImapAccountBase* findCurrentImapAccountBase();
-
-  /** Helper which finds the associated IMAP path if there is a current
-   * folder and it is an imap or disconnected imap one.
-   */
-  QString findCurrentImapPath();
-
-  /**
-   * This function adds or updates the actions of the forward action menu, taking the
-   * preference whether to forward inline or as attachment by default into account.
-   * This has to be called when that preference config has been changed.
-   */
-  void setupForwardActions();
-
-  void setupFolderView();
-
-private slots:
-  void slotRequestFullSearchFromQuickSearch();
-  void updateVactionScriptStatus( bool active );
-
-private:
-  // Message actions
-  KAction *mTrashAction, *mDeleteAction, *mTrashThreadAction,
-    *mDeleteThreadAction, *mSaveAsAction, *mUseAction,
-    *mSendAgainAction, *mApplyAllFiltersAction, *mFindInMessageAction,
-    *mSaveAttachmentsAction, *mOpenAction, *mViewSourceAction,
-    *mFavoritesCheckMailAction,
-    *mMoveMsgToFolderAction;
-  // Composition actions
-  KAction *mPrintAction,
-    *mForwardInlineAction, *mForwardAttachedAction, *mForwardDigestAction,
-    *mRedirectAction;
-  KActionMenu *mForwardActionMenu;
-  // Filter actions
-  KActionMenu *mFilterMenu;
-  KAction *mSubjectFilterAction, *mFromFilterAction, *mToFilterAction,
-      *mListFilterAction;
-  KActionMenu *mTemplateMenu;
-
-  // Custom template actions menu
-  KActionMenu *mCustomReplyActionMenu,
-              *mCustomReplyAllActionMenu,
-              *mCustomForwardActionMenu;
-  // Signal mappers for custom template actions
-  QSignalMapper *mCustomReplyMapper,
-                *mCustomReplyAllMapper,
-                *mCustomForwardMapper;
-
-  KActionMenu *mThreadStatusMenu,
-    *mMoveActionMenu, *mCopyActionMenu, *mApplyFilterActionsMenu;
-  KAction *mMarkThreadAsNewAction;
-  KAction *mMarkThreadAsReadAction;
-  KAction *mMarkThreadAsUnreadAction;
-  KToggleAction *mToggleThreadTodoAction;
-  KToggleAction *mToggleThreadFlagAction;
-
-  KToggleAction *mWatchThreadAction, *mIgnoreThreadAction;
-
-  /** we need to access those KToggleActions from the foldertree-popup */
-  KRadioAction* mUnreadColumnToggle;
-  KRadioAction* mUnreadTextToggle;
-  KToggleAction* mTotalColumnToggle;
-  KToggleAction* mSizeColumnToggle;
-
-  KToggleAction *mToggleShowQuickSearchAction;
-
-  KMFolderTree *mFolderTree;
-  KMail::FavoriteFolderView *mFavoriteFolderView;
-  QWidget      *mFolderView;
-  QSplitter    *mFolderViewParent;
-  KMReaderWin  *mMsgView;
-  QSplitter    *mPanner1, *mPanner2;
-  QSplitter    *mFolderViewSplitter;
-  KMHeaders    *mHeaders;
-  QVBox        *mSearchAndHeaders;
-  KToolBar     *mSearchToolBar;
-  KMail::HeaderListQuickSearch *mQuickSearchLine;
-  QGuardedPtr<KMFolder> mFolder;
-  KMFolder     *mTemplateFolder;
-  QPopupMenu   *mViewMenu, *mBodyPartsMenu;
-  KAction       *mlistFilterAction;
-  bool		mIntegrated;
-  bool          mBeepOnNew;
-  bool          mConfirmEmpty;
-  QString       mStartupFolder;
-  int		mMessageStatusId;
-  QValueList<int> mPanner1Sep, mPanner2Sep;
-  KURL          mUrlCurrent;
-  QPopupMenu	*mActMenu;
-  QPopupMenu    *mSendMenu;
-  QPopupMenu	*mFileMenu;
-
-  bool mLongFolderList;
-
-  bool		mStartupDone;
-  KMMenuToFolder mMenuToFolder;
-  int copyId, moveId, htmlId, threadId;
-  bool mHtmlPref, mHtmlLoadExtPref, mThreadPref,
-       mFolderHtmlPref, mFolderHtmlLoadExtPref, mFolderThreadPref,
-       mFolderThreadSubjPref, mReaderWindowActive, mReaderWindowBelow;
-  bool mEnableFavoriteFolderView;
-
-//  QPopupMenu *mMessageMenu;
-  KMail::SearchWindow *mSearchWin;
-
-  KAction *mNewFolderAction, *mModifyFolderAction, *mRemoveFolderAction, *mExpireFolderAction,
-      *mCompactFolderAction, *mRefreshFolderAction, *mEmptyFolderAction,
-      *mMarkAllAsReadAction, *mFolderMailingListPropertiesAction,
-      *mFolderShortCutCommandAction, *mTroubleshootFolderAction,
-      *mRemoveDuplicatesAction, *mArchiveFolderAction;
-  KToggleAction *mPreferHtmlAction, *mPreferHtmlLoadExtAction, *mThreadMessagesAction;
-  KToggleAction *mThreadBySubjectAction;
-  KToggleAction *mFolderAction, *mHeaderAction, *mMimeAction;
->>>>>>> 483b1738
 
     /** Read configuration options after widgets are created. */
     virtual void readConfig();
@@ -775,7 +318,6 @@
     void slotInvalidateIMAPFolders();
     void slotMarkAllAsRead();
     void slotArchiveFolder();
-    void slotImportArchive();
     void slotRemoveFolder();
     void slotEmptyFolder();
     void slotCompactFolder();
@@ -1022,7 +564,7 @@
       *mExpireFolderAction, *mCompactFolderAction, *mRefreshFolderAction,
       *mEmptyFolderAction, *mMarkAllAsReadAction, *mFolderMailingListPropertiesAction,
       *mFolderShortCutCommandAction, *mTroubleshootFolderAction,
-      *mRemoveDuplicatesAction, *mArchiveFolderAction, *mImportArchiveAction,
+      *mRemoveDuplicatesAction, *mArchiveFolderAction,
       *mTroubleshootMaildirAction;
     KToggleAction *mPreferHtmlAction, *mPreferHtmlLoadExtAction,
       *mThreadMessagesAction, *mThreadBySubjectAction;
