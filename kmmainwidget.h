/* -*- mode: C++; c-file-style: "gnu" -*-
  This file is part of KMail, the KDE mail client.
  Copyright (c) 2002 Don Sanders <sanders@kde.org>

  Based on the work of Stefan Taferner <taferner@kde.org>

  KMail is free software; you can redistribute it and/or modify it
  under the terms of the GNU General Public License, version 2, as
  published by the Free Software Foundation.

  KMail is distributed in the hope that it will be useful, but
  WITHOUT ANY WARRANTY; without even the implied warranty of
  MERCHANTABILITY or FITNESS FOR A PARTICULAR PURPOSE.  See the GNU
  General Public License for more details.

  You should have received a copy of the GNU General Public License along
  with this program; if not, write to the Free Software Foundation, Inc.,
  51 Franklin Street, Fifth Floor, Boston, MA  02110-1301  USA
*/

#ifndef __KMMAINWIDGET
#define __KMMAINWIDGET

#include "kmail_export.h"
#include "kmreaderwin.h" //for inline actions
#include "kmkernel.h" // for access to config

#include "foldertreewidget.h"

#include <kxmlguiclient.h>
#include "messageactions.h"
#include <kactioncollection.h>
#include <foldercollection.h>

#include <QPointer>
#include <QTimer>
#include <akonadi/kmime/standardmailactionmanager.h>
#include <messagelist/core/view.h>

namespace Akonadi {
  class EntityListView;
}

namespace KMime {
  class Message;
}
class KUrl;
class QLabel;
class QVBoxLayout;
class QSplitter;

class QMenu;
class KAction;
class KActionMenu;
class KToggleAction;
class KMMetaFilterActionCommand;
class CollectionPane;
class KMCommand;
class KMMoveCommand;
class KRecentFilesAction;
template <typename T, typename S> class QMap;

namespace KIO {
  class Job;
}

namespace KMail {
  class SearchWindow;
  class StatusBarLabel;
  class TagActionManager;
  class FolderShortcutActionManager;
}

namespace KSieveUi {
  class SieveDebugDialog;
  class Vacation;
}

namespace MailCommon {
  class FolderSelectionDialog;
  class FavoriteCollectionWidget;
}

class KMAIL_EXPORT KMMainWidget : public QWidget
{
  Q_OBJECT

  public:
    typedef QList<KMMainWidget*> PtrList;

    enum PropsPage
    {
      PropsGeneral,
      PropsShortcut,
      PropsMailingList,
      PropsExpire
    };

    KMMainWidget(QWidget *parent, KXMLGUIClient *aGUIClient,
                 KActionCollection *actionCollection,
                 KSharedConfig::Ptr config = KMKernel::self()->config() );
    virtual ~KMMainWidget();
    void destruct();

    /** Read configuration options before widgets are created. */
    void readPreConfig();

    /** Read configuration for current folder. */
    void readFolderConfig();

    /** Write configuration for current folder. */
    void writeFolderConfig();

    /** Read configuration options after widgets are created. */
    void readConfig();

    /** Write configuration options. */
    void writeConfig(bool force = true);

    void writeReaderConfig();

    /** Easy access to main components of the window. */
    KMReaderWin* messageView() const { return mMsgView; }
    /** Access to the header list pane. */
    CollectionPane* messageListPane() const { return mMessagePane; }

    QSharedPointer<MailCommon::FolderCollection> currentFolder() const;

    static void cleanup();
    QAction *action( const char *name ) { return mActionCollection->action( name ); }
    KActionMenu *filterMenu() const { return mFilterMenu; }
    KActionMenu *mailingListActionMenu() const { return mMsgActions->mailingListActionMenu(); }
    KAction *editAction() const { return mMsgActions->editAction(); }
    KAction *sendAgainAction() const { return mSendAgainAction; }
<<<<<<< HEAD
    KAction *viewSourceAction() const { return mViewSourceAction; }
=======
    KAction *applyAllFiltersAction() const { return mApplyAllFiltersAction; }
    KAction *findInMessageAction() const { return mFindInMessageAction; }
    KAction *saveAttachmentsAction() const { return mSaveAttachmentsAction; }
    KAction *openAction() const { return mOpenAction; }
>>>>>>> 1877890a
    KMail::MessageActions *messageActions() const { return mMsgActions; }

    /**
      Returns a list of all KMMainWidgets. Warning, the list itself can be 0.
      @return the list of all main widgets, or 0 if it is not yet initialized
    */
    static const PtrList *mainWidgetList();

    /**
      Return the list of all action, in order to check shortcuts conflicts against them.
    */
    QList<QAction*> actionList();

    QLabel* vacationScriptIndicator() const;
    void updateVacationScriptStatus() { updateVacationScriptStatus( mVacationIndicatorActive ); }

    MailCommon::FolderTreeView *folderTreeView() const {
      return mFolderTreeWidget->folderTreeView();
    }

    /** Returns the XML GUI client. */
    KXMLGUIClient* guiClient() const { return mGUIClient; }

    KMail::TagActionManager *tagActionManager() const {
      return mTagActionManager;
    }

    KMail::FolderShortcutActionManager *folderShortcutActionManager() const {
      return mFolderShortcutActionManager;
    }
    void savePaneSelection();

    void updatePaneTagComboBox();

    void clearViewer();

    void addRecentFile(const KUrl& mUrl);
  public slots:
    // Moving messages around
    /**
     * This will ask for a destination folder and move the currently selected
     * messages (in MessageListView) into it.
     */
    void slotMoveSelectedMessageToFolder();

    // Copying messages around

    /**
     * This will ask for a destination folder and copy the currently selected
     * messages (in MessageListView) into it.
     */
    void slotCopySelectedMessagesToFolder();

    /**
     * Implements the "move to trash" action
     */
    void slotTrashSelectedMessages();

    void slotCheckMail();

    void slotCheckMailOnStartup();

    /**
      Select the given folder
      If the folder is 0 the intro is shown
    */
    void folderSelected( const Akonadi::Collection & col );

    /**
      Open a separate viewer window containing the specified message.
    */
    void slotMessageActivated( const Akonadi::Item & );

    /**
      Opens mail in the internal viewer.
    */
    void slotMessageSelected( const Akonadi::Item & );

    void slotItemsFetchedForActivation( const Akonadi::Item::List &list );
    void slotMessageStatusChangeRequest(  const Akonadi::Item &, const Akonadi::MessageStatus &, const Akonadi::MessageStatus & );


    void slotReplaceMsgByUnencryptedVersion();

    /**
      Update message menu
    */
    void updateMessageMenu();

    /**
      Start a timer to update message actions
    */
    void startUpdateMessageActionsTimer();

    /** Update message actions */
    void updateMessageActions( bool fast = false );
    void updateMessageActionsDelayed();

    /** Clear and create actions for marked filters */
    void clearFilterActions();
    void initializeFilterActions();


    /** Trigger the dialog for editing out-of-office scripts.  */
    void slotEditVacation();

    /** Adds if not existing/removes if existing the tag identified by @p aLabel
        in all selected messages */
    void slotUpdateMessageTagList( const QString &aLabel );
    void slotSelectMoreMessageTagList();

    /**
     * Convenience function to get the action collection in a list.
     *
     * @return a list of action collections. The list only has one item, and
     *         that is the action collection of this main widget as returned
     *         by actionCollection().
     */
    QList<KActionCollection*> actionCollections() const;


    KAction *akonadiStandardAction( Akonadi::StandardActionManager::Type type );
    KAction *akonadiStandardAction( Akonadi::StandardMailActionManager::Type type );
    Akonadi::StandardMailActionManager *standardMailActionManager() const { return mAkonadiStandardActionManager; }

    void refreshMessageListSelection();

    void slotStartCheckMail();
    void slotEndCheckMail();
    void slotEndCheckFetchCollectionsDone(KJob* job);

    void slotCollectionProperties();

    void slotSelectCollectionFolder( const Akonadi::Collection & col );

  signals:
    void messagesTransfered( bool );
    void captionChangeRequest( const QString &caption );

  protected:
    void restoreCollectionFolderViewConfig(Akonadi::Collection::Id id = -1);
    void setupActions();
    void createWidgets();
    void deleteWidgets();
    void layoutSplitters();
    void newFromTemplate( const Akonadi::Item& );
    void moveSelectedMessagesToFolder( const Akonadi::Collection & dest );
    void copySelectedMessagesToFolder( const Akonadi::Collection& dest );


    virtual void showEvent( QShowEvent *event );

    KActionCollection *actionCollection() const { return mActionCollection; }

    /**
      @return the correct config dialog depending on whether the parent of
      the mainWidget is a KPart or a KMMainWindow.
      When dealing with geometries, use this pointer
    */
    KSharedConfig::Ptr config();

  protected slots:
    void updateFileMenu();
    void slotCheckOneAccount( QAction* );
    void getAccountMenu();
    void getTransportMenu();
    void slotHelp();
    void slotFilter();
    void slotManageSieveScripts();
    void slotAddrBook();
    void slotImport();
    void slotCompose();
    void slotPostToML();
    void slotFolderMailingListProperties();
    void slotShowFolderShortcutDialog();
    void slotExpireFolder();
    void slotExpireAll();
    void slotArchiveFolder();
    void slotRemoveFolder();
    void slotDelayedRemoveFolder( KJob* );
    void slotEmptyFolder();
    void slotAddFavoriteFolder();
    void slotShowSelectedFolderInPane();
    void slotOverrideHtml();
    void slotOverrideHtmlLoadExt();
    void slotMessageQueuedOrDrafted();
    void slotUseTemplate();
    void slotDeleteMsg( bool confirmDelete = true );  // completely delete message
    void slotTrashThread();
    void slotDeleteThread( bool confirmDelete = true );  // completely delete thread
    void slotUndo();
    void slotReadOn();
    void slotSaveMsg();
    void slotOpenMsg();
    void slotSaveAttachments();
    void slotJumpToFolder();
    void slotResendMsg();
    void slotCheckVacation();
    void slotDebugSieve();
    void slotStartCertManager();
    void slotStartWatchGnuPG();
    void slotApplyFilters();
    void slotApplyFiltersOnFolder();
    void slotExpandThread();
    void slotExpandAllThreads();
    void slotCollapseThread();
    void slotCollapseAllThreads();
    void slotShowMsgSrc();
    void slotSetThreadStatusUnread();
    void slotSetThreadStatusRead();
    void slotSetThreadStatusImportant();
    void slotSetThreadStatusToAct();
    void slotSetThreadStatusWatched();
    void slotSetThreadStatusIgnored();
    void slotSendQueued();
    void slotSendQueuedVia( QAction* item );
    void slotOnlineStatus();
    void slotUpdateOnlineStatus( GlobalSettings::EnumNetworkState::type );
    void slotMessagePopup(const Akonadi::Item& ,const KUrl&,const KUrl &imageUrl,const QPoint& );
    void slotDelayedMessagePopup( KJob *job );
    void slotMarkAll();
    void slotFocusQuickSearch();
    bool slotSearch();
    void slotFind();
    void slotIntro();
    void slotShowStartupFolder();
    /** Show tip-of-the-day, forced */
    void slotShowTip();
    void slotAntiSpamWizard();
    void slotAntiVirusWizard();
    void slotFilterLogViewer();
    void slotAccountWizard();
    void slotImportWizard();

    /** Message navigation */
    void slotSelectNextMessage();
    void slotExtendSelectionToNextMessage();
    void slotSelectNextUnreadMessage();
    void slotSelectPreviousMessage();
    void slotExtendSelectionToPreviousMessage();
    void slotSelectPreviousUnreadMessage();
    void slotFocusOnNextMessage();
    void slotFocusOnPrevMessage();
    void slotSelectFocusedMessage();

    void slotNextUnreadFolder();
    void slotPrevUnreadFolder();

    /** etc. */
    void slotDisplayCurrentMessage();

    void slotShowNewFromTemplate();
    void slotDelayedShowNewFromTemplate( KJob* );
    void slotNewFromTemplate( QAction* );

    /** Update the undo action */
    void slotUpdateUndo();

    /** Update html and threaded messages preferences in Folder menu. */
    void updateFolderMenu();

    /** Settings menu */

    /** XML-GUI stuff */
    void slotEditNotifications();

    /** Slot to reply to a message */
    void slotCustomReplyToMsg( const QString &tmpl );
    void slotCustomReplyAllToMsg( const QString &tmpl );
    void slotForwardInlineMsg();
    void slotForwardAttachedMsg();
    void slotRedirectMsg();
    void slotCustomForwardMsg( const QString &tmpl );
    void slotSubjectFilter();
    void slotFromFilter();
    void slotToFilter();
    void slotCreateTodo();

    void slotConfigChanged();

    /** Show a splash screen for the longer-lasting operation */
    void slotShowBusySplash();

    /**
      Show a message screen explaining that we are currently offline, when
      an online folder is selected.
    */
    void showOfflinePage();
    void showResourceOfflinePage();
    void updateVacationScriptStatus( bool active );


    void slotShowExpiryProperties();
    void slotItemAdded( const Akonadi::Item &, const Akonadi::Collection& col);
    void slotItemRemoved( const Akonadi::Item & );
    void slotItemMoved( Akonadi::Item item, Akonadi::Collection from, Akonadi::Collection to );
    void slotCollectionStatisticsChanged( const Akonadi::Collection::Id, const Akonadi::CollectionStatistics& );

    void slotAkonadiStandardActionUpdated();
    void slotCollectionChanged( const Akonadi::Collection&, const QSet<QByteArray>& );
    void slotCreateNewTab( bool );
    void slotShowNotification();
    void slotConfigureAutomaticArchiving();
    void slotExportData();
    void slotCreateAddressBookContact();
    void slotOpenRecentMsg(const KUrl& url);
  private:
    void updateHtmlMenuEntry();

    void updateMoveAction( const Akonadi::CollectionStatistics& statistic );
    void updateMoveAction( bool hasUnreadMails, bool hasMails );

    void updateAllToTrashAction(int statistics);

    void showNotifications();

    /** Get override character encoding. */
    QString overrideEncoding() const;

    void moveMessageSelected( MessageList::Core::MessageItemSetReference ref, const Akonadi::Collection &dest, bool confirmOnDeletion = true );

    void copyMessageSelected( const QList<Akonadi::Item> &selectMsg, const Akonadi::Collection &dest );


    /**
     * Move the messages referenced by the specified set to trash.
     * The set parameter must not be null and the ownership is passed
     * to this function.
     */
    void trashMessageSelected( MessageList::Core::MessageItemSetReference ref );
    /**
     * Set the status of the messages referenced by the specified set, eventually toggling it.
     * The set parameter must not be null and the ownership is passed to this function.
     */
    void setMessageSetStatus( const QList<Akonadi::Item> &select,
        const Akonadi::MessageStatus &status,
        bool toggle
      );
    /**
     * Toggles a tag for the messages referenced by the specified set.
     * The set parameter must not be null and the ownership is passed to this function.
     */
    void toggleMessageSetTag( const QList<Akonadi::Item> &select, const QString &taglabel );
    /**
     * This applies setMessageSetStatus() on the current thread.
     */
    void setCurrentThreadStatus( const Akonadi::MessageStatus &status, bool toggle );

    void applyFilters( const QList< Akonadi::Item >& selectedMessages );

    /**
     * Internal helper that creates the folder selection dialog used for the
     * move and copy to folder actions on demand. Only folders where items can
     * be added are listed.
     */
    MailCommon::FolderSelectionDialog* moveOrCopyToDialog();

    /**
     * Internal helper that creates the folder selection dialog used for
     * jumping to folders, or adding them as favourites. All folders are listed.
     */
    MailCommon::FolderSelectionDialog* selectFromAllFoldersDialog();


    void addInfoInNotification( const Akonadi::Collection&col, Akonadi::Item::Id id );
    void updateInfoInNotification( const Akonadi::Collection& from, const Akonadi::Collection& to, Akonadi::Item::Id id );

    /**
     * Internal helper that applies the current settings so the
     * favorite folder view.
     */
    void refreshFavoriteFoldersViewProperties();
    bool excludeSpecialFolder( const Akonadi::Collection &collection );

    void openFilterDialog(const QByteArray &field, const QString &value);

  private slots:
    /**
     * Called when a "move to trash" operation is completed
     */
    void slotTrashMessagesCompleted( KMMoveCommand *command );

    /**
     * Called when a "move" operation is completed
     */
    void slotMoveMessagesCompleted( KMMoveCommand *command );

    /**
     * Called when a "copy" operation is completed
     */
    void slotCopyMessagesCompleted( KMCommand *command );

    void slotRequestFullSearchFromQuickSearch();
    void slotFolderChanged( const Akonadi::Collection& );
    void slotCollectionFetched( int collectionId );

    void itemsReceived(const Akonadi::Item::List &list );
    void itemsFetchDone( KJob *job );

    void slotCollectionPropertiesContinued( KJob* job );
    void slotDeletionCollectionResult(KJob* job);
    void slotServerSideSubscription();
    void slotFetchItemsForFolderDone(KJob*job);

private:
    // Message actions
    KAction *mDeleteAction, *mTrashThreadAction,
      *mDeleteThreadAction, *mSaveAsAction, *mUseAction,
      *mSendAgainAction, *mApplyAllFiltersAction, *mFindInMessageAction,
      *mSaveAttachmentsAction, *mOpenAction,
      *mMoveMsgToFolderAction, *mCollectionProperties, *mSendQueued;
    // Filter actions
    KActionMenu *mFilterMenu;
    KAction *mExpireConfigAction;
    KAction *mApplyFiltersOnFolder;
    // Custom template actions menu
    KActionMenu *mTemplateMenu;

    KActionMenu *mThreadStatusMenu, *mApplyFilterActionsMenu;
    KAction *mCopyActionMenu;
    KAction *mMoveActionMenu;
    KAction *mMarkThreadAsReadAction;
    KAction *mMarkThreadAsUnreadAction;
    KToggleAction *mToggleThreadImportantAction;
    KToggleAction *mToggleThreadToActAction;

    KToggleAction *mWatchThreadAction, *mIgnoreThreadAction;

    MailCommon::FavoriteCollectionWidget *mFavoriteCollectionsView;
    Akonadi::FavoriteCollectionsModel *mFavoritesModel;
    QWidget      *mSearchAndTree;
    KMReaderWin  *mMsgView;
    QSplitter    *mSplitter1, *mSplitter2, *mFolderViewSplitter;
    Akonadi::Collection mTemplateFolder;
    QMenu        *mActMenu;
    QMenu        *mSendMenu;
    bool          mLongFolderList;
    bool          mStartupDone;
    bool          mWasEverShown;
    bool mHtmlPref, mHtmlLoadExtPref,
      mFolderHtmlPref, mFolderHtmlLoadExtPref,
      mReaderWindowActive, mReaderWindowBelow;
    bool mEnableFavoriteFolderView;
    bool mEnableFolderQuickSearch;

    QPointer<KMail::SearchWindow> mSearchWin;

    KAction *mExpireFolderAction,
      *mFolderMailingListPropertiesAction,
      *mShowFolderShortcutDialogAction,
      *mArchiveFolderAction,
      *mPostToMailinglistAction;
    KToggleAction *mPreferHtmlAction, *mPreferHtmlLoadExtAction;

    QTimer *menutimer;
    QTimer *mShowBusySplashTimer;

    QPointer<KSieveUi::Vacation> mVacation;
    QPointer<KSieveUi::Vacation> mCheckVacation;
#if !defined(NDEBUG)
    QPointer<KSieveUi::SieveDebugDialog> mSieveDebugDialog;
#endif
    KActionCollection *mActionCollection;
    QAction *mToolbarActionSeparator;
    QVBoxLayout *mTopLayout;
    bool mDestructed, mForceJumpToUnread, mShowingOfflineScreen;
    QList<QAction*> mFilterMenuActions;
    QList<QAction*> mFilterTBarActions;
    QList<KMMetaFilterActionCommand*> mFilterCommands;

    KMail::TagActionManager *mTagActionManager;
    KMail::FolderShortcutActionManager *mFolderShortcutActionManager;
    KSharedConfig::Ptr mConfig;
    KXMLGUIClient *mGUIClient;

    KMail::MessageActions *mMsgActions;
    Akonadi::StandardMailActionManager *mAkonadiStandardActionManager;
    CollectionPane *mMessagePane;
    QSharedPointer<MailCommon::FolderCollection> mCurrentFolder;

    MailCommon::FolderTreeWidget *mFolderTreeWidget;

    KMail::StatusBarLabel *mVacationScriptIndicator;
    bool mVacationIndicatorActive;
    bool mGoToFirstUnreadMessageInSelectedFolder;
    MessageList::Core::PreSelectionMode mPreSelectionMode;

    /// Used during mail check to remember how many mails there are in the folders
    QMap<Akonadi::Collection::Id, QList<Akonadi::Item::Id> > mCheckMail;

    bool mCheckMailInProgress;
    QTimer m_notificationTimer;

    MailCommon::FolderSelectionDialog* mMoveOrCopyToDialog;
    MailCommon::FolderSelectionDialog* mSelectFromAllFoldersDialog;
    KAction *mServerSideSubscription;
    KRecentFilesAction *mOpenRecentAction;
};

#endif
<|MERGE_RESOLUTION|>--- conflicted
+++ resolved
@@ -132,14 +132,6 @@
     KActionMenu *mailingListActionMenu() const { return mMsgActions->mailingListActionMenu(); }
     KAction *editAction() const { return mMsgActions->editAction(); }
     KAction *sendAgainAction() const { return mSendAgainAction; }
-<<<<<<< HEAD
-    KAction *viewSourceAction() const { return mViewSourceAction; }
-=======
-    KAction *applyAllFiltersAction() const { return mApplyAllFiltersAction; }
-    KAction *findInMessageAction() const { return mFindInMessageAction; }
-    KAction *saveAttachmentsAction() const { return mSaveAttachmentsAction; }
-    KAction *openAction() const { return mOpenAction; }
->>>>>>> 1877890a
     KMail::MessageActions *messageActions() const { return mMsgActions; }
 
     /**
