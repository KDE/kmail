/* -*- mode: C++; c-file-style: "gnu" -*-
  This file is part of KMail, the KDE mail client.
  Copyright (c) 2002 Don Sanders <sanders@kde.org>

  Based on the work of Stefan Taferner <taferner@kde.org>

  KMail is free software; you can redistribute it and/or modify it
  under the terms of the GNU General Public License, version 2, as
  published by the Free Software Foundation.

  KMail is distributed in the hope that it will be useful, but
  WITHOUT ANY WARRANTY; without even the implied warranty of
  MERCHANTABILITY or FITNESS FOR A PARTICULAR PURPOSE.  See the GNU
  General Public License for more details.

  You should have received a copy of the GNU General Public License along
  with this program; if not, write to the Free Software Foundation, Inc.,
  51 Franklin Street, Fifth Floor, Boston, MA  02110-1301  USA
*/

#ifndef __KMMAINWIDGET
#define __KMMAINWIDGET

#include "kmail_export.h"
#include "kmreaderwin.h" //for inline actions
#include "kmkernel.h" // for access to config

#include "foldertreewidget.h"

#include <kxmlguiclient.h>
#include "messageactions.h"
#include <kactioncollection.h>
#include <foldercollection.h>

#include <QPointer>
#include <QTimer>
#include <Akonadi/KMime/StandardMailActionManager>
#include <AkonadiCore/tag.h>
#include <messagelist/core/view.h>

namespace Akonadi
{
class Tag;
}

namespace KMime
{
class Message;
}
class KUrl;
class QVBoxLayout;
class QSplitter;
class KMConfigureAgent;
class DisplayMessageFormatActionMenu;
class QMenu;
class QAction;
class KActionMenu;
class KToggleAction;
class KMMetaFilterActionCommand;
class CollectionPane;
class KMCommand;
class KMMoveCommand;
class KRecentFilesAction;
class ManageShowCollectionProperties;
template <typename T, typename S> class QMap;

namespace KIO
{
class Job;
}

namespace KMail
{
class SearchWindow;
class VacationScriptIndicatorWidget;
class TagActionManager;
class FolderShortcutActionManager;
}

namespace KSieveUi
{
class SieveDebugDialog;
class Vacation;
class ManageSieveScriptsDialog;
class VacationManager;
}

namespace MailCommon
{
class FolderSelectionDialog;
class FavoriteCollectionWidget;
}

class KMAIL_EXPORT KMMainWidget : public QWidget
{
    Q_OBJECT

public:
    typedef QList<KMMainWidget *> PtrList;

    KMMainWidget(QWidget *parent, KXMLGUIClient *aGUIClient,
                 KActionCollection *actionCollection,
                 KSharedConfig::Ptr config = KMKernel::self()->config());
    virtual ~KMMainWidget();
    void destruct();

    /** Read configuration options before widgets are created. */
    void readPreConfig();

    /** Read configuration for current folder. */
    void readFolderConfig();

    /** Write configuration for current folder. */
    void writeFolderConfig();

    /** Read configuration options after widgets are created. */
    void readConfig();

    /** Write configuration options. */
    void writeConfig(bool force = true);

    void writeReaderConfig();

    /** Easy access to main components of the window. */
    KMReaderWin *messageView() const
    {
        return mMsgView;
    }
    /** Access to the header list pane. */
    CollectionPane *messageListPane() const
    {
        return mMessagePane;
    }

    QSharedPointer<MailCommon::FolderCollection> currentFolder() const;

    static void cleanup();
    QAction *action(const QString &name)
    {
        return mActionCollection->action(name);
    }
    KActionMenu *filterMenu() const
    {
        return mFilterMenu;
    }
    KActionMenu *mailingListActionMenu() const
    {
        return mMsgActions->mailingListActionMenu();
    }
    QAction *editAction() const
    {
        return mMsgActions->editAction();
    }
    QAction *sendAgainAction() const
    {
        return mSendAgainAction;
    }
    QAction *sendQueuedAction() const
    {
        return mSendQueued;
    }
    KActionMenu *sendQueueViaMenu() const
    {
        return mSendActionMenu;
    }

    KMail::MessageActions *messageActions() const
    {
        return mMsgActions;
    }

    /**
      Returns a list of all KMMainWidgets. Warning, the list itself can be 0.
      @return the list of all main widgets, or 0 if it is not yet initialized
    */
    static const PtrList *mainWidgetList();

    QWidget *vacationScriptIndicator() const;
    void updateVacationScriptStatus();

    MailCommon::FolderTreeView *folderTreeView() const
    {
        return mFolderTreeWidget->folderTreeView();
    }

    /** Returns the XML GUI client. */
    KXMLGUIClient *guiClient() const
    {
        return mGUIClient;
    }

    KMail::TagActionManager *tagActionManager() const;

    KMail::FolderShortcutActionManager *folderShortcutActionManager() const;
    void savePaneSelection();

    void updatePaneTagComboBox();

    void clearViewer();

    void addRecentFile(const QUrl &mUrl);
    void updateQuickSearchLineText();

    void populateMessageListStatusFilterCombo();
public slots:
    // Moving messages around
    /**
     * This will ask for a destination folder and move the currently selected
     * messages (in MessageListView) into it.
     */
    void slotMoveSelectedMessageToFolder();

    // Copying messages around

    /**
     * This will ask for a destination folder and copy the currently selected
     * messages (in MessageListView) into it.
     */
    void slotCopySelectedMessagesToFolder();

    /**
     * Implements the "move to trash" action
     */
    void slotTrashSelectedMessages();

    void slotCheckMail();

    void slotCheckMailOnStartup();

    /**
      Select the given folder
      If the folder is 0 the intro is shown
    */
    void folderSelected(const Akonadi::Collection &col);

    /**
      Open a separate viewer window containing the specified message.
    */
    void slotMessageActivated(const Akonadi::Item &);

    /**
      Opens mail in the internal viewer.
    */
    void slotMessageSelected(const Akonadi::Item &);

    void slotItemsFetchedForActivation(KMCommand *command);
    void slotMessageStatusChangeRequest(const Akonadi::Item &, const Akonadi::MessageStatus &, const Akonadi::MessageStatus &);

    void slotReplaceMsgByUnencryptedVersion();

    /**
      Update message menu
    */
    void updateMessageMenu();

    /**
      Start a timer to update message actions
    */
    void startUpdateMessageActionsTimer();

    /** Update message actions */
    void updateMessageActions(bool fast = false);
    void updateMessageActionsDelayed();

    /** Clear and create actions for marked filters */
    void clearFilterActions();
    void initializeFilterActions();

    /** Trigger the dialog for editing out-of-office scripts.  */
    void slotEditVacation(const QString &serverName = QString());

    /** Adds if not existing/removes if existing the tag identified by @p aLabel
        in all selected messages */
    void slotUpdateMessageTagList(const Akonadi::Tag &tag);
    void slotSelectMoreMessageTagList();

    /**
     * Convenience function to get the action collection in a list.
     *
     * @return a list of action collections. The list only has one item, and
     *         that is the action collection of this main widget as returned
     *         by actionCollection().
     */
    QList<KActionCollection *> actionCollections() const;

    QAction *akonadiStandardAction(Akonadi::StandardActionManager::Type type);
    QAction *akonadiStandardAction(Akonadi::StandardMailActionManager::Type type);
    Akonadi::StandardMailActionManager *standardMailActionManager() const
    {
        return mAkonadiStandardActionManager;
    }

    void refreshMessageListSelection();

    void slotStartCheckMail();
    void slotEndCheckMail();

    void slotRemoveDuplicates();

    void slotSelectCollectionFolder(const Akonadi::Collection &col);

    void restoreCollectionFolderViewConfig();
signals:
    void messagesTransfered(bool);
    void captionChangeRequest(const QString &caption);
    void recreateGui();

protected:
    void setupActions();
    void createWidgets();
    void deleteWidgets();
    void layoutSplitters();
    void newFromTemplate(const Akonadi::Item &);
    void moveSelectedMessagesToFolder(const Akonadi::Collection &dest);
    void copySelectedMessagesToFolder(const Akonadi::Collection &dest);

    virtual void showEvent(QShowEvent *event);

    KActionCollection *actionCollection() const
    {
        return mActionCollection;
    }

    /**
      @return the correct config dialog depending on whether the parent of
      the mainWidget is a KPart or a KMMainWindow.
      When dealing with geometries, use this pointer
    */
    KSharedConfig::Ptr config();

protected slots:
    void updateFileMenu();
    void slotCheckOneAccount(QAction *);
    void getAccountMenu();
    void getTransportMenu();
    void slotHelp();
    void slotFilter();
    void slotManageSieveScripts();
    void slotAddrBook();
    void slotImport();
    void slotCompose();
    void slotPostToML();
    void slotExpireFolder();
    void slotExpireAll();
    void slotArchiveFolder();
    void slotRemoveFolder();
    void slotDelayedRemoveFolder(KJob *);
    void slotEmptyFolder();
    void slotAddFavoriteFolder();
    void slotShowSelectedFolderInPane();
    void slotOverrideHtmlLoadExt();
    void slotMessageQueuedOrDrafted();
    void slotUseTemplate();
    void slotDeleteMsg(bool confirmDelete = true);    // completely delete message
    void slotTrashThread();
    void slotDeleteThread(bool confirmDelete = true);    // completely delete thread
    void slotUndo();
    void slotReadOn();
    void slotSaveMsg();
    void slotOpenMsg();
    void slotSaveAttachments();
    void slotJumpToFolder();
    void slotResendMsg();
    void slotCheckVacation();
    void slotDebugSieve();
    void slotStartCertManager();
    void slotStartWatchGnuPG();
    void slotApplyFilters();
    void slotApplyFiltersOnFolder();
    void slotExpandThread();
    void slotExpandAllThreads();
    void slotCollapseThread();
    void slotCollapseAllThreads();
    void slotSetThreadStatusUnread();
    void slotSetThreadStatusRead();
    void slotSetThreadStatusImportant();
    void slotSetThreadStatusToAct();
    void slotSetThreadStatusWatched();
    void slotSetThreadStatusIgnored();
    void slotSendQueued();
    void slotSendQueuedVia(QAction *item);
    void slotOnlineStatus();
    void slotUpdateOnlineStatus(GlobalSettings::EnumNetworkState::type);
    void slotMessagePopup(const Akonadi::Item &, const KUrl &, const KUrl &imageUrl, const QPoint &);
    void slotContactSearchJobForMessagePopupDone(KJob *job);
    void slotMarkAll();
    void slotFocusQuickSearch();
    bool slotSearch();
    void slotIntro();
    void slotShowStartupFolder();
    /** Show tip-of-the-day, forced */
    void slotShowTip();
    void slotAntiSpamWizard();
    void slotAntiVirusWizard();
    void slotFilterLogViewer();
    void slotAccountWizard();
    void slotImportWizard();

    /** Message navigation */
    void slotSelectNextMessage();
    void slotExtendSelectionToNextMessage();
    void slotSelectNextUnreadMessage();
    void slotSelectPreviousMessage();
    void slotExtendSelectionToPreviousMessage();
    void slotSelectPreviousUnreadMessage();
    void slotFocusOnNextMessage();
    void slotFocusOnPrevMessage();
    void slotSelectFirstMessage();
    void slotSelectLastMessage();
    void slotSelectFocusedMessage();

    void slotNextUnreadFolder();
    void slotPrevUnreadFolder();

    /** etc. */
    void slotDisplayCurrentMessage();

    void slotShowNewFromTemplate();
    void slotDelayedShowNewFromTemplate(KJob *);
    void slotNewFromTemplate(QAction *);

    /** Update the undo action */
    void slotUpdateUndo();

    /** Update html and threaded messages preferences in Folder menu. */
    void updateFolderMenu();

    /** Settings menu */

    /** XML-GUI stuff */
    void slotEditNotifications();

    /** Slot to reply to a message */
    void slotCustomReplyToMsg(const QString &tmpl);
    void slotCustomReplyAllToMsg(const QString &tmpl);
    void slotForwardInlineMsg();
    void slotForwardAttachedMsg();
    void slotRedirectMsg();
    void slotCustomForwardMsg(const QString &tmpl);
    void slotSubjectFilter();
    void slotFromFilter();
    void slotToFilter();

    void slotConfigChanged();

    /** Show a splash screen for the longer-lasting operation */
    void slotShowBusySplash();

    /**
      Show a message screen explaining that we are currently offline, when
      an online folder is selected.
    */
    void showOfflinePage();
    void showResourceOfflinePage();
    void updateVacationScriptStatus(bool active , const QString &serverName = QString());

<<<<<<< HEAD
    void slotShowExpiryProperties();
    void slotItemAdded(const Akonadi::Item &, const Akonadi::Collection &col);
    void slotItemRemoved(const Akonadi::Item &);
    void slotItemMoved(const Akonadi::Item &item, const Akonadi::Collection &from, const Akonadi::Collection &to);
    void slotCollectionStatisticsChanged(const Akonadi::Collection::Id, const Akonadi::CollectionStatistics &);
=======

    void slotItemAdded( const Akonadi::Item &, const Akonadi::Collection& col);
    void slotItemRemoved( const Akonadi::Item & );
    void slotItemMoved( const Akonadi::Item &item, const Akonadi::Collection &from, const Akonadi::Collection &to );
    void slotCollectionStatisticsChanged( const Akonadi::Collection::Id, const Akonadi::CollectionStatistics& );
>>>>>>> 8deb7fe2

    void slotAkonadiStandardActionUpdated();
    void slotCollectionChanged(const Akonadi::Collection &, const QSet<QByteArray> &);
    void slotCreateNewTab(bool);
    void slotUpdateActionsAfterMailChecking();
    void slotExportData();
    void slotCreateAddressBookContact();
    void slotOpenRecentMsg(const QUrl &url);

private:
    void checkAkonadiServerManagerState();
    void updateHtmlMenuEntry();

    void updateMoveAction(const Akonadi::CollectionStatistics &statistic);
    void updateMoveAction(bool hasUnreadMails, bool hasMails);

    void updateAllToTrashAction(int statistics);

    /** Get override character encoding. */
    QString overrideEncoding() const;

    void moveMessageSelected(MessageList::Core::MessageItemSetReference ref, const Akonadi::Collection &dest, bool confirmOnDeletion = true);

    void copyMessageSelected(const QList<Akonadi::Item> &selectMsg, const Akonadi::Collection &dest);

    /**
     * Move the messages referenced by the specified set to trash.
     * The set parameter must not be null and the ownership is passed
     * to this function.
     */
    void trashMessageSelected(MessageList::Core::MessageItemSetReference ref);
    /**
     * Set the status of the messages referenced by the specified set, eventually toggling it.
     * The set parameter must not be null and the ownership is passed to this function.
     */
    void setMessageSetStatus(const QList<Akonadi::Item> &select,
                             const Akonadi::MessageStatus &status,
                             bool toggle
                            );
    /**
     * Toggles a tag for the messages referenced by the specified set.
     * The set parameter must not be null and the ownership is passed to this function.
     */
    void toggleMessageSetTag(const QList<Akonadi::Item> &select, const Akonadi::Tag &tag);
    /**
     * This applies setMessageSetStatus() on the current thread.
     */
    void setCurrentThreadStatus(const Akonadi::MessageStatus &status, bool toggle);

    void applyFilters(const QList< Akonadi::Item > &selectedMessages);

    /**
     * Internal helper that creates the folder selection dialog used for the
     * move and copy to folder actions on demand. Only folders where items can
     * be added are listed.
     */
    MailCommon::FolderSelectionDialog *moveOrCopyToDialog();

    /**
     * Internal helper that creates the folder selection dialog used for
     * jumping to folders, or adding them as favourites. All folders are listed.
     */
    MailCommon::FolderSelectionDialog *selectFromAllFoldersDialog();

    /**
     * Internal helper that applies the current settings so the
     * favorite folder view.
     */
    void refreshFavoriteFoldersViewProperties();

    void openFilterDialog(const QByteArray &field, const QString &value);

    void showMessagePopup(const Akonadi::Item &msg , const KUrl &aUrl, const KUrl &imageUrl, const QPoint &aPoint, bool contactAlreadyExists, bool uniqueContactFound);

<<<<<<< HEAD
    void showCollectionProperties(const QString &pageToShow);
    void showCollectionPropertiesContinued(const QString &pageToShow, QPointer<KPIM::ProgressItem> progressItem);
=======
>>>>>>> 8deb7fe2

private slots:
    void slotMoveMessageToTrash();
    /**
     * Called when a "move to trash" operation is completed
     */
    void slotTrashMessagesCompleted(KMMoveCommand *command);

    /**
     * Called when a "move" operation is completed
     */
    void slotMoveMessagesCompleted(KMMoveCommand *command);

    /**
     * Called when a "copy" operation is completed
     */
    void slotCopyMessagesCompleted(KMCommand *command);

    void slotRequestFullSearchFromQuickSearch();
    void slotFolderChanged(const Akonadi::Collection &);
    void slotCollectionFetched(int collectionId);

    void itemsReceived(const Akonadi::Item::List &list);
    void itemsFetchDone(KJob *job);

<<<<<<< HEAD
    void slotCollectionPropertiesContinued(KJob *job);
    void slotCollectionPropertiesFinished(KJob *job);
    void slotDeletionCollectionResult(KJob *job);
=======
    void slotDeletionCollectionResult(KJob* job);
>>>>>>> 8deb7fe2
    void slotServerSideSubscription();
    void slotFetchItemsForFolderDone(KJob *job);
    void slotServerStateChanged(Akonadi::ServerManager::State state);
    void slotArchiveMails();
    void slotChangeDisplayMessageFormat(MessageViewer::Viewer::DisplayFormatMessage format);

private:
    // Message actions
    QAction *mDeleteAction, *mTrashThreadAction,
            *mDeleteThreadAction, *mSaveAsAction, *mUseAction,
            *mSendAgainAction, *mApplyAllFiltersAction,
            *mSaveAttachmentsAction, *mOpenAction,
            *mMoveMsgToFolderAction, *mCollectionProperties, *mSendQueued;
    QAction *mArchiveAction;
    KActionMenu *mSendActionMenu;
    // Filter actions
    KActionMenu *mFilterMenu;
    QAction *mExpireConfigAction;
    QAction *mApplyFiltersOnFolder;
    // Custom template actions menu
    KActionMenu *mTemplateMenu;

    KActionMenu *mThreadStatusMenu, *mApplyFilterActionsMenu;
    QAction *mCopyActionMenu;
    QAction *mMoveActionMenu;
    QAction *mMarkThreadAsReadAction;
    QAction *mMarkThreadAsUnreadAction;
    KToggleAction *mToggleThreadImportantAction;
    KToggleAction *mToggleThreadToActAction;

    KToggleAction *mWatchThreadAction, *mIgnoreThreadAction;

    MailCommon::FavoriteCollectionWidget *mFavoriteCollectionsView;
    Akonadi::FavoriteCollectionsModel *mFavoritesModel;
    QWidget      *mSearchAndTree;
    KMReaderWin  *mMsgView;
    QSplitter    *mSplitter1, *mSplitter2, *mFolderViewSplitter;
    Akonadi::Collection mTemplateFolder;
    QMenu        *mActMenu;
    QMenu        *mSendMenu;
    bool          mLongFolderList;
    bool          mStartupDone;
    bool          mWasEverShown;
    bool mHtmlGlobalSetting, mHtmlLoadExtGlobalSetting, mFolderHtmlLoadExtPreference,
         mReaderWindowActive, mReaderWindowBelow;
    bool mEnableFavoriteFolderView;
    bool mEnableFolderQuickSearch;

    QPointer<KMail::SearchWindow> mSearchWin;

    QAction *mExpireFolderAction,
            *mFolderMailingListPropertiesAction,
            *mShowFolderShortcutDialogAction,
            *mArchiveFolderAction, *mMessageNewList;
    KToggleAction *mPreferHtmlLoadExtAction;

    QTimer *menutimer;
    QTimer *mShowBusySplashTimer;

    KSieveUi::VacationManager *mVacationManager;
#if !defined(NDEBUG)
    QPointer<KSieveUi::SieveDebugDialog> mSieveDebugDialog;
#endif
    KActionCollection *mActionCollection;
    QAction *mToolbarActionSeparator;
    QVBoxLayout *mTopLayout;
    bool mDestructed;
    QList<QAction *> mFilterMenuActions;
    QList<QAction *> mFilterTBarActions;
    QList<KMMetaFilterActionCommand *> mFilterCommands;

    KMail::TagActionManager *mTagActionManager;
    KMail::FolderShortcutActionManager *mFolderShortcutActionManager;
    KSharedConfig::Ptr mConfig;
    KXMLGUIClient *mGUIClient;

    KMail::MessageActions *mMsgActions;
    Akonadi::StandardMailActionManager *mAkonadiStandardActionManager;
    CollectionPane *mMessagePane;
    QSharedPointer<MailCommon::FolderCollection> mCurrentFolder;

    MailCommon::FolderTreeWidget *mFolderTreeWidget;

    KMail::VacationScriptIndicatorWidget *mVacationScriptIndicator;
    bool mVacationIndicatorActive;
    bool mGoToFirstUnreadMessageInSelectedFolder;
    MessageList::Core::PreSelectionMode mPreSelectionMode;

    QTimer mCheckMailTimer;

    QPointer<MailCommon::FolderSelectionDialog> mMoveOrCopyToDialog;
    QPointer<MailCommon::FolderSelectionDialog> mSelectFromAllFoldersDialog;
    QAction *mServerSideSubscription;
    KRecentFilesAction *mOpenRecentAction;
    QPointer<KSieveUi::ManageSieveScriptsDialog> mManageSieveDialog;
    QAction *mQuickSearchAction;
    DisplayMessageFormatActionMenu *mDisplayMessageFormatMenu;
    MessageViewer::Viewer::DisplayFormatMessage mFolderDisplayFormatPreference;
    QAction *mSearchMessages;
    KMConfigureAgent *mConfigAgent;
    ManageShowCollectionProperties *mManageShowCollectionProperties;
};

#endif
<|MERGE_RESOLUTION|>--- conflicted
+++ resolved
@@ -454,19 +454,10 @@
     void showResourceOfflinePage();
     void updateVacationScriptStatus(bool active , const QString &serverName = QString());
 
-<<<<<<< HEAD
-    void slotShowExpiryProperties();
     void slotItemAdded(const Akonadi::Item &, const Akonadi::Collection &col);
     void slotItemRemoved(const Akonadi::Item &);
     void slotItemMoved(const Akonadi::Item &item, const Akonadi::Collection &from, const Akonadi::Collection &to);
     void slotCollectionStatisticsChanged(const Akonadi::Collection::Id, const Akonadi::CollectionStatistics &);
-=======
-
-    void slotItemAdded( const Akonadi::Item &, const Akonadi::Collection& col);
-    void slotItemRemoved( const Akonadi::Item & );
-    void slotItemMoved( const Akonadi::Item &item, const Akonadi::Collection &from, const Akonadi::Collection &to );
-    void slotCollectionStatisticsChanged( const Akonadi::Collection::Id, const Akonadi::CollectionStatistics& );
->>>>>>> 8deb7fe2
 
     void slotAkonadiStandardActionUpdated();
     void slotCollectionChanged(const Akonadi::Collection &, const QSet<QByteArray> &);
@@ -541,11 +532,6 @@
 
     void showMessagePopup(const Akonadi::Item &msg , const KUrl &aUrl, const KUrl &imageUrl, const QPoint &aPoint, bool contactAlreadyExists, bool uniqueContactFound);
 
-<<<<<<< HEAD
-    void showCollectionProperties(const QString &pageToShow);
-    void showCollectionPropertiesContinued(const QString &pageToShow, QPointer<KPIM::ProgressItem> progressItem);
-=======
->>>>>>> 8deb7fe2
 
 private slots:
     void slotMoveMessageToTrash();
@@ -571,13 +557,7 @@
     void itemsReceived(const Akonadi::Item::List &list);
     void itemsFetchDone(KJob *job);
 
-<<<<<<< HEAD
-    void slotCollectionPropertiesContinued(KJob *job);
-    void slotCollectionPropertiesFinished(KJob *job);
     void slotDeletionCollectionResult(KJob *job);
-=======
-    void slotDeletionCollectionResult(KJob* job);
->>>>>>> 8deb7fe2
     void slotServerSideSubscription();
     void slotFetchItemsForFolderDone(KJob *job);
     void slotServerStateChanged(Akonadi::ServerManager::State state);
