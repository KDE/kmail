/*
  This file is part of KMail, the KDE mail client.
  Copyright (c) 2002 Don Sanders <sanders@kde.org>

  Based on the work of Stefan Taferner <taferner@kde.org>

  KMail is free software; you can redistribute it and/or modify it
  under the terms of the GNU General Public License, version 2, as
  published by the Free Software Foundation.

  KMail is distributed in the hope that it will be useful, but
  WITHOUT ANY WARRANTY; without even the implied warranty of
  MERCHANTABILITY or FITNESS FOR A PARTICULAR PURPOSE.  See the GNU
  General Public License for more details.

  You should have received a copy of the GNU General Public License along
  with this program; if not, write to the Free Software Foundation, Inc.,
  51 Franklin Street, Fifth Floor, Boston, MA  02110-1301  USA
*/

#ifndef __KMMAINWIDGET
#define __KMMAINWIDGET

#include "kmail_export.h"
#include "kmreaderwin.h" //for inline actions
#include "kmkernel.h" // for access to config

#include "foldertreewidget.h"

#include <kxmlguiclient.h>
#include "messageactions.h"
#include <kactioncollection.h>
#include <foldercollection.h>

#include <QPointer>
#include <QTimer>
#include <Akonadi/KMime/StandardMailActionManager>
#include <AkonadiCore/tag.h>
#include <messagelist/core/view.h>

<<<<<<< HEAD
namespace Akonadi
{
=======
namespace MailTransport {
class Transport;
}
namespace Akonadi {
>>>>>>> b8c24154
class Tag;
}

namespace KMime
{
class Message;
}
class QUrl;
class QVBoxLayout;
class QSplitter;
class KMLaunchExternalComponent;
class DisplayMessageFormatActionMenu;
class QMenu;
class QAction;
class KActionMenu;
class KToggleAction;
class KMMetaFilterActionCommand;
class CollectionPane;
class KMCommand;
class KMMoveCommand;
class KRecentFilesAction;
class ManageShowCollectionProperties;
class KActionMenuTransport;
template <typename T, typename S> class QMap;

namespace KIO
{
class Job;
}

namespace KMail
{
class SearchWindow;
class VacationScriptIndicatorWidget;
class TagActionManager;
class FolderShortcutActionManager;
}

namespace KSieveUi
{
class SieveDebugDialog;
class Vacation;
class ManageSieveScriptsDialog;
class VacationManager;
}

namespace MailCommon
{
class FolderSelectionDialog;
class FavoriteCollectionWidget;
}

class KMAIL_EXPORT KMMainWidget : public QWidget
{
    Q_OBJECT

public:
    typedef QList<KMMainWidget *> PtrList;

    KMMainWidget(QWidget *parent, KXMLGUIClient *aGUIClient,
                 KActionCollection *actionCollection,
                 KSharedConfig::Ptr config = KMKernel::self()->config());
    virtual ~KMMainWidget();
    void destruct();

    /** Read configuration options before widgets are created. */
    void readPreConfig();

    /** Read configuration for current folder. */
    void readFolderConfig();

    /** Write configuration for current folder. */
    void writeFolderConfig();

    /** Read configuration options after widgets are created. */
    void readConfig();

    /** Write configuration options. */
    void writeConfig(bool force = true);

    void writeReaderConfig();

    /** Easy access to main components of the window. */
    KMReaderWin *messageView() const
    {
        return mMsgView;
    }
    /** Access to the header list pane. */
    CollectionPane *messageListPane() const
    {
        return mMessagePane;
    }

    QSharedPointer<MailCommon::FolderCollection> currentFolder() const;

    static void cleanup();
<<<<<<< HEAD
    QAction *action(const QString &name)
    {
        return mActionCollection->action(name);
    }
    KActionMenu *filterMenu() const
    {
        return mFilterMenu;
    }
    KActionMenu *mailingListActionMenu() const
    {
        return mMsgActions->mailingListActionMenu();
    }
    QAction *editAction() const
    {
        return mMsgActions->editAction();
    }
    QAction *sendAgainAction() const
    {
        return mSendAgainAction;
    }
    QAction *sendQueuedAction() const
    {
        return mSendQueued;
    }
    KActionMenu *sendQueueViaMenu() const
    {
        return mSendActionMenu;
    }
=======
    QAction *action( const QString &name ) { return mActionCollection->action( name ); }
    KActionMenu *filterMenu() const { return mFilterMenu; }
    KActionMenu *mailingListActionMenu() const { return mMsgActions->mailingListActionMenu(); }
    KAction *editAction() const { return mMsgActions->editAction(); }
    KAction *sendAgainAction() const { return mSendAgainAction; }
    KAction *sendQueuedAction() const { return mSendQueued; }
    KActionMenuTransport *sendQueueViaMenu() const { return mSendActionMenu; }
>>>>>>> b8c24154

    KMail::MessageActions *messageActions() const
    {
        return mMsgActions;
    }

    /**
      Returns a list of all KMMainWidgets. Warning, the list itself can be 0.
      @return the list of all main widgets, or 0 if it is not yet initialized
    */
    static const PtrList *mainWidgetList();

    QWidget *vacationScriptIndicator() const;
    void updateVacationScriptStatus();

    MailCommon::FolderTreeView *folderTreeView() const
    {
        return mFolderTreeWidget->folderTreeView();
    }

    /** Returns the XML GUI client. */
    KXMLGUIClient *guiClient() const
    {
        return mGUIClient;
    }

    KMail::TagActionManager *tagActionManager() const;

    KMail::FolderShortcutActionManager *folderShortcutActionManager() const;
    void savePaneSelection();

    void updatePaneTagComboBox();

    void clearViewer();

    void addRecentFile(const QUrl &mUrl);
    void updateQuickSearchLineText();

    void populateMessageListStatusFilterCombo();
public Q_SLOTS:
    // Moving messages around
    /**
     * This will ask for a destination folder and move the currently selected
     * messages (in MessageListView) into it.
     */
    void slotMoveSelectedMessageToFolder();

    // Copying messages around

    /**
     * This will ask for a destination folder and copy the currently selected
     * messages (in MessageListView) into it.
     */
    void slotCopySelectedMessagesToFolder();

    /**
     * Implements the "move to trash" action
     */
    void slotTrashSelectedMessages();

    void slotCheckMail();

    void slotCheckMailOnStartup();

    /**
      Select the given folder
      If the folder is 0 the intro is shown
    */
    void folderSelected(const Akonadi::Collection &col);

    /**
      Open a separate viewer window containing the specified message.
    */
    void slotMessageActivated(const Akonadi::Item &);

    /**
      Opens mail in the internal viewer.
    */
    void slotMessageSelected(const Akonadi::Item &);

    void slotItemsFetchedForActivation(KMCommand *command);
    void slotMessageStatusChangeRequest(const Akonadi::Item &, const Akonadi::MessageStatus &, const Akonadi::MessageStatus &);

    void slotReplaceMsgByUnencryptedVersion();

    /**
      Update message menu
    */
    void updateMessageMenu();

    /**
      Start a timer to update message actions
    */
    void startUpdateMessageActionsTimer();

    /** Update message actions */
    void updateMessageActions(bool fast = false);
    void updateMessageActionsDelayed();

    /** Clear and create actions for marked filters */
    void clearFilterActions();
    void initializeFilterActions();

    /** Trigger the dialog for editing out-of-office scripts.  */
    void slotEditVacation(const QString &serverName = QString());

    /** Adds if not existing/removes if existing the tag identified by @p aLabel
        in all selected messages */
    void slotUpdateMessageTagList(const Akonadi::Tag &tag);
    void slotSelectMoreMessageTagList();

    /**
     * Convenience function to get the action collection in a list.
     *
     * @return a list of action collections. The list only has one item, and
     *         that is the action collection of this main widget as returned
     *         by actionCollection().
     */
    QList<KActionCollection *> actionCollections() const;

    QAction *akonadiStandardAction(Akonadi::StandardActionManager::Type type);
    QAction *akonadiStandardAction(Akonadi::StandardMailActionManager::Type type);
    Akonadi::StandardMailActionManager *standardMailActionManager() const
    {
        return mAkonadiStandardActionManager;
    }

    void refreshMessageListSelection();

    void slotStartCheckMail();
    void slotEndCheckMail();

    void slotRemoveDuplicates();

    void slotSelectCollectionFolder(const Akonadi::Collection &col);

    void restoreCollectionFolderViewConfig();
Q_SIGNALS:
    void messagesTransfered(bool);
    void captionChangeRequest(const QString &caption);
    void recreateGui();

protected:
    void setupActions();
    void createWidgets();
    void deleteWidgets();
    void layoutSplitters();
    void newFromTemplate(const Akonadi::Item &);
    void moveSelectedMessagesToFolder(const Akonadi::Collection &dest);
    void copySelectedMessagesToFolder(const Akonadi::Collection &dest);

    void showEvent(QShowEvent *event) Q_DECL_OVERRIDE;

    KActionCollection *actionCollection() const
    {
        return mActionCollection;
    }

    /**
      @return the correct config dialog depending on whether the parent of
      the mainWidget is a KPart or a KMMainWindow.
      When dealing with geometries, use this pointer
    */
    KSharedConfig::Ptr config();

protected Q_SLOTS:
    void updateFileMenu();
    void slotCheckOneAccount(QAction *);
    void getAccountMenu();
    void slotHelp();
    void slotFilter();
    void slotManageSieveScripts();
    void slotCompose();
    void slotPostToML();
    void slotExpireFolder();
    void slotExpireAll();
    void slotArchiveFolder();
    void slotRemoveFolder();
    void slotEmptyFolder();
    void slotClearCurrentFolder();
    void slotAddFavoriteFolder();
    void slotShowSelectedFolderInPane();
    void slotOverrideHtmlLoadExt();
    void slotMessageQueuedOrDrafted();
    void slotUseTemplate();
    void slotDeleteMsg(bool confirmDelete = true);    // completely delete message
    void slotTrashThread();
    void slotDeleteThread(bool confirmDelete = true);    // completely delete thread
    void slotUndo();
    void slotReadOn();
    void slotSaveMsg();
    void slotOpenMsg();
    void slotSaveAttachments();
    void slotJumpToFolder();
    void slotResendMsg();
    void slotCheckVacation();
    void slotDebugSieve();
    void slotApplyFilters();
    void slotApplyFiltersOnFolder();
    void slotExpandThread();
    void slotExpandAllThreads();
    void slotCollapseThread();
    void slotCollapseAllThreads();
    void slotSetThreadStatusUnread();
    void slotSetThreadStatusRead();
    void slotSetThreadStatusImportant();
    void slotSetThreadStatusToAct();
    void slotSetThreadStatusWatched();
    void slotSetThreadStatusIgnored();
    void slotSendQueued();
<<<<<<< HEAD
    void slotSendQueuedVia(QAction *item);
=======
    void slotSendQueuedVia(MailTransport::Transport*transport);
>>>>>>> b8c24154
    void slotOnlineStatus();
    void slotUpdateOnlineStatus(GlobalSettings::EnumNetworkState::type);
    void slotMessagePopup(const Akonadi::Item &, const QUrl &, const QUrl &imageUrl, const QPoint &);
    void slotContactSearchJobForMessagePopupDone(KJob *job);
    void slotMarkAll();
    void slotFocusQuickSearch();
    bool slotSearch();
    void slotIntro();
    void slotShowStartupFolder();
    /** Show tip-of-the-day, forced */
    void slotShowTip();

    /** Message navigation */
    void slotSelectNextMessage();
    void slotExtendSelectionToNextMessage();
    void slotSelectNextUnreadMessage();
    void slotSelectPreviousMessage();
    void slotExtendSelectionToPreviousMessage();
    void slotSelectPreviousUnreadMessage();
    void slotFocusOnNextMessage();
    void slotFocusOnPrevMessage();
    void slotSelectFirstMessage();
    void slotSelectLastMessage();
    void slotSelectFocusedMessage();

    void slotNextUnreadFolder();
    void slotPrevUnreadFolder();

    /** etc. */
    void slotDisplayCurrentMessage();

    void slotShowNewFromTemplate();
    void slotDelayedShowNewFromTemplate(KJob *);
    void slotNewFromTemplate(QAction *);

    /** Update the undo action */
    void slotUpdateUndo();

    /** Update html and threaded messages preferences in Folder menu. */
    void updateFolderMenu();

    /** Settings menu */

    /** XML-GUI stuff */
    void slotEditNotifications();

    /** Slot to reply to a message */
    void slotCustomReplyToMsg(const QString &tmpl);
    void slotCustomReplyAllToMsg(const QString &tmpl);
    void slotForwardInlineMsg();
    void slotForwardAttachedMsg();
    void slotRedirectMsg();
    void slotCustomForwardMsg(const QString &tmpl);
    void slotSubjectFilter();
    void slotFromFilter();
    void slotToFilter();

    void slotConfigChanged();

    /** Show a splash screen for the longer-lasting operation */
    void slotShowBusySplash();

    /**
      Show a message screen explaining that we are currently offline, when
      an online folder is selected.
    */
    void showOfflinePage();
    void showResourceOfflinePage();
    void updateVacationScriptStatus(bool active , const QString &serverName = QString());

    void slotItemAdded(const Akonadi::Item &, const Akonadi::Collection &col);
    void slotItemRemoved(const Akonadi::Item &);
    void slotItemMoved(const Akonadi::Item &item, const Akonadi::Collection &from, const Akonadi::Collection &to);
    void slotCollectionStatisticsChanged(const Akonadi::Collection::Id, const Akonadi::CollectionStatistics &);

    void slotAkonadiStandardActionUpdated();
    void slotCollectionChanged(const Akonadi::Collection &, const QSet<QByteArray> &);
    void slotCreateNewTab(bool);
    void slotUpdateActionsAfterMailChecking();
    void slotCreateAddressBookContact();
    void slotOpenRecentMsg(const QUrl &url);

private:
    void checkAkonadiServerManagerState();
    void updateHtmlMenuEntry();

    void updateMoveAction(const Akonadi::CollectionStatistics &statistic);
    void updateMoveAction(bool hasUnreadMails, bool hasMails);

    void updateAllToTrashAction(int statistics);

    /** Get Q_DECL_OVERRIDE character encoding. */
    QString overrideEncoding() const;

    void moveMessageSelected(MessageList::Core::MessageItemSetReference ref, const Akonadi::Collection &dest, bool confirmOnDeletion = true);

    void copyMessageSelected(const QList<Akonadi::Item> &selectMsg, const Akonadi::Collection &dest);

    /**
     * Move the messages referenced by the specified set to trash.
     * The set parameter must not be null and the ownership is passed
     * to this function.
     */
    void trashMessageSelected(MessageList::Core::MessageItemSetReference ref);
    /**
     * Set the status of the messages referenced by the specified set, eventually toggling it.
     * The set parameter must not be null and the ownership is passed to this function.
     */
    void setMessageSetStatus(const QList<Akonadi::Item> &select,
                             const Akonadi::MessageStatus &status,
                             bool toggle
                            );
    /**
     * Toggles a tag for the messages referenced by the specified set.
     * The set parameter must not be null and the ownership is passed to this function.
     */
    void toggleMessageSetTag(const QList<Akonadi::Item> &select, const Akonadi::Tag &tag);
    /**
     * This applies setMessageSetStatus() on the current thread.
     */
    void setCurrentThreadStatus(const Akonadi::MessageStatus &status, bool toggle);

    void applyFilters(const QList< Akonadi::Item > &selectedMessages);

    /**
     * Internal helper that creates the folder selection dialog used for the
     * move and copy to folder actions on demand. Only folders where items can
     * be added are listed.
     */
    MailCommon::FolderSelectionDialog *moveOrCopyToDialog();

    /**
     * Internal helper that creates the folder selection dialog used for
     * jumping to folders, or adding them as favourites. All folders are listed.
     */
    MailCommon::FolderSelectionDialog *selectFromAllFoldersDialog();

    /**
     * Internal helper that applies the current settings so the
     * favorite folder view.
     */
    void refreshFavoriteFoldersViewProperties();

    void openFilterDialog(const QByteArray &field, const QString &value);

    void showMessagePopup(const Akonadi::Item &msg , const QUrl &aUrl, const QUrl &imageUrl, const QPoint &aPoint, bool contactAlreadyExists, bool uniqueContactFound);

private Q_SLOTS:
    void slotMoveMessageToTrash();
    /**
     * Called when a "move to trash" operation is completed
     */
    void slotTrashMessagesCompleted(KMMoveCommand *command);

    /**
     * Called when a "move" operation is completed
     */
    void slotMoveMessagesCompleted(KMMoveCommand *command);

    /**
     * Called when a "copy" operation is completed
     */
    void slotCopyMessagesCompleted(KMCommand *command);

    void slotRequestFullSearchFromQuickSearch();
    void slotFolderChanged(const Akonadi::Collection &);
    void slotCollectionFetched(int collectionId);

    void itemsReceived(const Akonadi::Item::List &list);
    void itemsFetchDone(KJob *job);

    void slotServerSideSubscription();
    void slotFetchItemsForFolderDone(KJob *job);
    void slotServerStateChanged(Akonadi::ServerManager::State state);
    void slotArchiveMails();
    void slotChangeDisplayMessageFormat(MessageViewer::Viewer::DisplayFormatMessage format);

    void slotCollectionRemoved(const Akonadi::Collection &col);
private:
    // Message actions
<<<<<<< HEAD
    QAction *mDeleteAction, *mTrashThreadAction,
            *mDeleteThreadAction, *mSaveAsAction, *mUseAction,
            *mSendAgainAction, *mApplyAllFiltersAction,
            *mSaveAttachmentsAction, *mOpenAction,
            *mMoveMsgToFolderAction, *mCollectionProperties, *mSendQueued;
    QAction *mArchiveAction;
    KActionMenu *mSendActionMenu;
=======
    KAction *mDeleteAction, *mTrashThreadAction,
    *mDeleteThreadAction, *mSaveAsAction, *mUseAction,
    *mSendAgainAction, *mApplyAllFiltersAction,
    *mSaveAttachmentsAction, *mOpenAction,
    *mMoveMsgToFolderAction, *mCollectionProperties, *mSendQueued;
    KAction *mArchiveAction;
    KActionMenuTransport *mSendActionMenu;
>>>>>>> b8c24154
    // Filter actions
    KActionMenu *mFilterMenu;
    QAction *mExpireConfigAction;
    QAction *mApplyFiltersOnFolder;
    // Custom template actions menu
    KActionMenu *mTemplateMenu;

    KActionMenu *mThreadStatusMenu, *mApplyFilterActionsMenu;
    QAction *mCopyActionMenu;
    QAction *mMoveActionMenu;
    QAction *mMarkThreadAsReadAction;
    QAction *mMarkThreadAsUnreadAction;
    KToggleAction *mToggleThreadImportantAction;
    KToggleAction *mToggleThreadToActAction;

    KToggleAction *mWatchThreadAction, *mIgnoreThreadAction;

    MailCommon::FavoriteCollectionWidget *mFavoriteCollectionsView;
    Akonadi::FavoriteCollectionsModel *mFavoritesModel;
    QWidget      *mSearchAndTree;
    KMReaderWin  *mMsgView;
    QSplitter    *mSplitter1, *mSplitter2, *mFolderViewSplitter;
    Akonadi::Collection mTemplateFolder;
    QMenu        *mActMenu;
    bool          mLongFolderList;
    bool          mStartupDone;
    bool          mWasEverShown;
    bool mHtmlGlobalSetting, mHtmlLoadExtGlobalSetting, mFolderHtmlLoadExtPreference,
         mReaderWindowActive, mReaderWindowBelow;
    bool mEnableFavoriteFolderView;
    bool mEnableFolderQuickSearch;

    QPointer<KMail::SearchWindow> mSearchWin;

    QAction *mExpireFolderAction,
            *mFolderMailingListPropertiesAction,
            *mShowFolderShortcutDialogAction,
            *mArchiveFolderAction, *mMessageNewList;
    KToggleAction *mPreferHtmlLoadExtAction;

    QTimer *menutimer;
    QTimer *mShowBusySplashTimer;

    KSieveUi::VacationManager *mVacationManager;
#if !defined(NDEBUG)
    QPointer<KSieveUi::SieveDebugDialog> mSieveDebugDialog;
#endif
    KActionCollection *mActionCollection;
    QAction *mToolbarActionSeparator;
    QVBoxLayout *mTopLayout;
    bool mDestructed;
    QList<QAction *> mFilterMenuActions;
    QList<QAction *> mFilterTBarActions;
    QList<KMMetaFilterActionCommand *> mFilterCommands;

    KMail::TagActionManager *mTagActionManager;
    KMail::FolderShortcutActionManager *mFolderShortcutActionManager;
    KSharedConfig::Ptr mConfig;
    KXMLGUIClient *mGUIClient;

    KMail::MessageActions *mMsgActions;
    Akonadi::StandardMailActionManager *mAkonadiStandardActionManager;
    CollectionPane *mMessagePane;
    QSharedPointer<MailCommon::FolderCollection> mCurrentFolder;

    MailCommon::FolderTreeWidget *mFolderTreeWidget;

    KMail::VacationScriptIndicatorWidget *mVacationScriptIndicator;
    bool mVacationIndicatorActive;
    bool mGoToFirstUnreadMessageInSelectedFolder;
    MessageList::Core::PreSelectionMode mPreSelectionMode;

    QTimer mCheckMailTimer;

    QPointer<MailCommon::FolderSelectionDialog> mMoveOrCopyToDialog;
    QPointer<MailCommon::FolderSelectionDialog> mSelectFromAllFoldersDialog;
    QAction *mServerSideSubscription;
    KRecentFilesAction *mOpenRecentAction;
    QPointer<KSieveUi::ManageSieveScriptsDialog> mManageSieveDialog;
    QAction *mQuickSearchAction;
    DisplayMessageFormatActionMenu *mDisplayMessageFormatMenu;
    MessageViewer::Viewer::DisplayFormatMessage mFolderDisplayFormatPreference;
    QAction *mSearchMessages;
    KMLaunchExternalComponent *mLaunchExternalComponent;
    ManageShowCollectionProperties *mManageShowCollectionProperties;
    QAction *mShowIntroductionAction;
};

#endif
<|MERGE_RESOLUTION|>--- conflicted
+++ resolved
@@ -38,15 +38,10 @@
 #include <AkonadiCore/tag.h>
 #include <messagelist/core/view.h>
 
-<<<<<<< HEAD
-namespace Akonadi
-{
-=======
 namespace MailTransport {
 class Transport;
 }
 namespace Akonadi {
->>>>>>> b8c24154
 class Tag;
 }
 
@@ -143,7 +138,6 @@
     QSharedPointer<MailCommon::FolderCollection> currentFolder() const;
 
     static void cleanup();
-<<<<<<< HEAD
     QAction *action(const QString &name)
     {
         return mActionCollection->action(name);
@@ -168,19 +162,10 @@
     {
         return mSendQueued;
     }
-    KActionMenu *sendQueueViaMenu() const
+    KActionMenuTransport *sendQueueViaMenu() const
     {
         return mSendActionMenu;
     }
-=======
-    QAction *action( const QString &name ) { return mActionCollection->action( name ); }
-    KActionMenu *filterMenu() const { return mFilterMenu; }
-    KActionMenu *mailingListActionMenu() const { return mMsgActions->mailingListActionMenu(); }
-    KAction *editAction() const { return mMsgActions->editAction(); }
-    KAction *sendAgainAction() const { return mSendAgainAction; }
-    KAction *sendQueuedAction() const { return mSendQueued; }
-    KActionMenuTransport *sendQueueViaMenu() const { return mSendActionMenu; }
->>>>>>> b8c24154
 
     KMail::MessageActions *messageActions() const
     {
@@ -391,11 +376,7 @@
     void slotSetThreadStatusWatched();
     void slotSetThreadStatusIgnored();
     void slotSendQueued();
-<<<<<<< HEAD
-    void slotSendQueuedVia(QAction *item);
-=======
     void slotSendQueuedVia(MailTransport::Transport*transport);
->>>>>>> b8c24154
     void slotOnlineStatus();
     void slotUpdateOnlineStatus(GlobalSettings::EnumNetworkState::type);
     void slotMessagePopup(const Akonadi::Item &, const QUrl &, const QUrl &imageUrl, const QPoint &);
@@ -576,23 +557,13 @@
     void slotCollectionRemoved(const Akonadi::Collection &col);
 private:
     // Message actions
-<<<<<<< HEAD
     QAction *mDeleteAction, *mTrashThreadAction,
             *mDeleteThreadAction, *mSaveAsAction, *mUseAction,
             *mSendAgainAction, *mApplyAllFiltersAction,
             *mSaveAttachmentsAction, *mOpenAction,
             *mMoveMsgToFolderAction, *mCollectionProperties, *mSendQueued;
     QAction *mArchiveAction;
-    KActionMenu *mSendActionMenu;
-=======
-    KAction *mDeleteAction, *mTrashThreadAction,
-    *mDeleteThreadAction, *mSaveAsAction, *mUseAction,
-    *mSendAgainAction, *mApplyAllFiltersAction,
-    *mSaveAttachmentsAction, *mOpenAction,
-    *mMoveMsgToFolderAction, *mCollectionProperties, *mSendQueued;
-    KAction *mArchiveAction;
     KActionMenuTransport *mSendActionMenu;
->>>>>>> b8c24154
     // Filter actions
     KActionMenu *mFilterMenu;
     QAction *mExpireConfigAction;
