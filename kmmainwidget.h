--- conflicted
+++ resolved
@@ -700,16 +700,9 @@
       *mExpireFolderAction, *mCompactFolderAction, *mRefreshFolderAction,
       *mEmptyFolderAction, *mMarkAllAsReadAction, *mFolderMailingListPropertiesAction,
       *mFolderShortCutCommandAction, *mTroubleshootFolderAction,
-<<<<<<< HEAD
-      *mRemoveDuplicatesAction, *mArchiveFolderAction,
+      *mRemoveDuplicatesAction, *mArchiveFolderAction, *mImportArchiveAction,
       *mTroubleshootMaildirAction, *mPostToMailinglistAction;
     KToggleAction *mPreferHtmlAction, *mPreferHtmlLoadExtAction;
-=======
-      *mRemoveDuplicatesAction, *mArchiveFolderAction, *mImportArchiveAction,
-      *mTroubleshootMaildirAction;
-    KToggleAction *mPreferHtmlAction, *mPreferHtmlLoadExtAction,
-      *mThreadMessagesAction, *mThreadBySubjectAction;
->>>>>>> fdbd130a
     KToggleAction *mFolderAction, *mHeaderAction, *mMimeAction;
 
     QTimer *menutimer;
