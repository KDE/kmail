/* -*- mode: C++; c-file-style: "gnu" -*-
  This file is part of KMail, the KDE mail client.
  Copyright (c) 2002 Don Sanders <sanders@kde.org>

  Based on the work of Stefan Taferner <taferner@kde.org>

  KMail is free software; you can redistribute it and/or modify it
  under the terms of the GNU General Public License, version 2, as
  published by the Free Software Foundation.

  KMail is distributed in the hope that it will be useful, but
  WITHOUT ANY WARRANTY; without even the implied warranty of
  MERCHANTABILITY or FITNESS FOR A PARTICULAR PURPOSE.  See the GNU
  General Public License for more details.

  You should have received a copy of the GNU General Public License along
  with this program; if not, write to the Free Software Foundation, Inc.,
  51 Franklin Street, Fifth Floor, Boston, MA  02110-1301  USA
*/

#ifndef __KMMAINWIDGET
#define __KMMAINWIDGET

#include "kmail_export.h"
#include "kmreaderwin.h" //for inline actions
#include "kmkernel.h" // for access to config

#include <kurl.h>
#include <kxmlguiclient.h>
#include <kaction.h>
#include <kactioncollection.h>
#include <kvbox.h>

#include <QList>
#include <QVBoxLayout>
#include <q3listview.h>
#include <QMenu>
#include <QHash>
#include <QPointer>

class Q3Accel;
class QVBoxLayout;
class QSplitter;
class QSignalMapper;
class QToolBar;

class KActionMenu;
class KConfig;
class KToggleAction;

class KMFolder;
class KMFolderTree;
class KMFolderTreeItem;
class KMMetaFilterActionCommand;
class FolderShortcutCommand;
class KMMessage;
class KMFolder;
class KMSystemTray;
class KMHeaders;
class KMMessageTagDescription;
typedef QPair<KMMessageTagDescription*,KAction*> MessageTagPtrPair;
class CustomTemplatesMenu;

template <typename T> class QList;
template <typename T, typename S> class QMap;
template <typename T> class QPointer;

namespace KIO {
  class Job;
}

namespace KMail {
  class Vacation;
  class SieveDebugDialog;
  class FolderJob;
  class HeaderListQuickSearch;
  class SearchWindow;
  class ImapAccountBase;
  class FavoriteFolderView;
}

typedef QMap<QAction*,KMFolder*> KMMenuToFolder;

class KMAIL_EXPORT KMMainWidget : public QWidget
{
  Q_OBJECT

  public:
    KMMainWidget(QWidget *parent, KXMLGUIClient *aGUIClient,
                 KActionCollection *actionCollection,
                 KConfig *config = KMKernel::config() );
    virtual ~KMMainWidget();
    void destruct();

    /** Read configuration options before widgets are created. */
    virtual void readPreConfig(void);

    /** Read configuration for current folder. */
    virtual void readFolderConfig(void);

    /** Write configuration for current folder. */
    virtual void writeFolderConfig(void);

    /** Read configuration options after widgets are created. */
    virtual void readConfig(void);

    /** Write configuration options. */
    virtual void writeConfig(void);

    /** Easy access to main components of the window. */
    KMReaderWin* messageView(void) const { return mMsgView; }
    KMFolderTree* folderTree(void) const  { return mFolderTree; }
    KMail::FavoriteFolderView *favoriteFolderView() const { return mFavoriteFolderView; }

    static void cleanup();

    QAction *action( const char *name ) { return mActionCollection->action( name ); }

    KAction *replyAction() const { return mReplyAction; }
    KAction *replyAuthorAction() const { return mReplyAuthorAction; }
    KAction *replyAllAction() const { return mReplyAllAction; }
    KAction *replyListAction() const { return mReplyListAction; }
    KActionMenu * replyMenu() const { return mReplyActionMenu; }
    KActionMenu *forwardMenu() const { return mForwardActionMenu; }
    KAction *forwardAction() const { return mForwardAction; }
    KAction *forwardAttachedAction() const { return mForwardAttachedAction; }
    KAction *redirectAction() const { return mRedirectAction; }
    KAction *noQuoteReplyAction() const { return mNoQuoteReplyAction; }
    KActionMenu *filterMenu() const { return mFilterMenu; }
    KAction *printAction() const { return mPrintAction; }
    KAction *trashAction() const { return mTrashAction; }
    KAction *deleteAction() const { return mDeleteAction; }
    KAction *trashThreadAction() const { return mTrashThreadAction; }
    KAction *deleteThreadAction() const { return mDeleteThreadAction; }
    KAction *saveAsAction() const { return mSaveAsAction; }
    KAction *editAction() const { return mEditAction; }
    KAction *useAction() const { return mUseAction; }
    KAction *sendAgainAction() const { return mSendAgainAction; }
    KAction *applyAllFiltersAction() const { return mApplyAllFiltersAction; }
    KAction *findInMessageAction() const { return mFindInMessageAction; }
    KAction *saveAttachmentsAction() const { return mSaveAttachmentsAction; }
    KAction *openAction() const { return mOpenAction; }
    KAction *viewSourceAction() { return mViewSourceAction; }
    KAction *createTodoAction() { return mCreateTodoAction; }

    KActionMenu *statusMenu()  const{ return mStatusMenu; }
    KActionMenu *threadStatusMenu() const { return mThreadStatusMenu; }
    KActionMenu *moveActionMenu() const{ return mMoveActionMenu; }
    KActionMenu *mopyActionMenu() const { return mCopyActionMenu; }
    KActionMenu *applyFilterActionsMenu() const { return mApplyFilterActionsMenu; }

    KToggleAction *watchThreadAction() const { return mWatchThreadAction; }
    KToggleAction *ignoreThreadAction() const { return mIgnoreThreadAction; }

    KMHeaders *headers() const { return mHeaders; }
    void toggleSystemTray();

    void updateListFilterAction();

    /**
      Returns a list of all KMMainWidgets. Warning, the list itself can be 0.
      @return the list of all main widgets, or 0 if it is not yet initialized
    */
    static const QList<KMMainWidget*>* mainWidgetList() { return s_mainWidgetList; }

    KMSystemTray *systray() const;

    /**
      Return the list of all action, in order to check shortcuts conflicts against them.
    */
    QList<QAction*> actionList();

    void modifyFolder( KMFolderTreeItem *folderItem );

    /**
      Enable or disable the global accelerators. This is useful for keyboard
      navigation inside child widgets like combo boxes.
    */
    void setAccelsEnabled( bool enabled = true );

  public slots:
    void slotMoveMsgToFolder( KMFolder *dest);
    void slotTrashMsg();   // move to trash

    void slotCheckMail();

    /**
      Select the given folder
      If the folder is 0 the intro is shown
    */
    void folderSelected( KMFolder*, bool forceJumpToUnread = false );

    /**
      Reselect current folder
    */
    void folderSelected();

    /**
      Select the folder and jump to the next unread msg
    */
    void folderSelectedUnread( KMFolder* );

    void slotMsgSelected(KMMessage*);
    void slotMsgChanged();

    /**
      Change the current folder, select a message in the current folder
    */
    void slotSelectFolder(KMFolder*);
    void slotSelectMessage(KMMessage*);

    void slotReplaceMsgByUnencryptedVersion();

    /**
      Update message menu
    */
    void updateMessageMenu();

    /**
      Start a timer to update message actions
    */
    void startUpdateMessageActionsTimer();

    /** Update message actions */
    void updateMessageActions();

    /** Launch subscription-dialog (server side) */
    void slotSubscriptionDialog();

    /** Launch dialog for local (client side) subscription configuration */
    void slotLocalSubscriptionDialog();

    /** The columns of the foldertree changed */
    void slotFolderTreeColumnsChanged();

    /** Clear and create actions for marked filters */
    void clearFilterActions();
    void initializeFilterActions();

    /** Create IMAP-account-related actions if applicable */
    void initializeIMAPActions() { initializeIMAPActions( true ); }

    /** Create actions for the folder shortcuts. */
    void initializeFolderShortcutActions();

    /** Add, remove or adjust the folder's shortcut. */
    void slotShortcutChanged( KMFolder *folder );

    /** Clear and create actions for message tag toggling */
    void clearMessageTagActions();

<<<<<<< HEAD
    /** Update the custom template menus. */
    void updateCustomTemplateMenus();
    
    /** Trigger the dialog for editing out-of-office scripts.  */
    void slotEditVacation();
=======
    void initializeMessageTagActions();

    /** Adds if not existing/removes if existing the tag identified by @p aLabel
        in all selected messages */
    void slotUpdateMessageTagList( const QString &aLabel );

    /** If @p aCount is 0, disables all tag related actions in menus.
        If @p aCount is 1, Checks/unchecks according to the selected message's tag list.
        If @p aCount is >1, changes labels of the actions to "Toggle <tag>"
       @param aCount Number of selected messages
    */
    void updateMessageTagActions( const int aCount );
>>>>>>> c6a52c7d

  signals:
    void messagesTransfered( bool );
    void captionChangeRequest( const QString &caption );

  protected:
    void setupActions();
    void createWidgets();
    void activatePanners();
    void showMsg( KMReaderWin *win, KMMessage *msg );
    void updateFileMenu();
    void newFromTemplate( KMMessage *msg );

    // helper functions for keeping reference to mFolder
    void openFolder();
    void closeFolder();

    virtual void resizeEvent( QResizeEvent *event );

    KActionCollection *actionCollection() const { return mActionCollection; }

    /**
      @return the correct config dialog depending on whether the parent of
      the mainWidget is a KPart or a KMMainWindow.
      When dealing with geometries, use this pointer
    */
    KConfig *config();

  protected slots:
    void slotCheckOneAccount( QAction* );
    void slotMailChecked( bool newMail, bool sendOnCheck,
                          const QMap<QString, int> & newInFolder );
    void getAccountMenu();
    void getTransportMenu();
    void slotHelp();
    void slotFilter();
    void slotPopFilter();
    void slotManageSieveScripts();
    void slotAddrBook();
    void slotImport();
    void slotCompose();
    void slotPostToML();
    void slotModifyFolder();
    void slotFolderMailingListProperties();
    void slotFolderShortcutCommand();
    void slotExpireFolder();
    void slotExpireAll();
    void slotInvalidateIMAPFolders();
    void slotMarkAllAsRead();
    void slotRemoveFolder();
    void slotEmptyFolder();
    void slotCompactFolder();
    void slotRefreshFolder();
    void slotTroubleshootFolder();
    void slotCompactAll();
    void slotOverrideHtml();
    void slotOverrideHtmlLoadExt();
    void slotOverrideThread();
    void slotToggleSubjectThreading();
    void slotMessageQueuedOrDrafted();
    void slotEditMsg();
    void slotUseTemplate();
    void slotDeleteMsg( bool confirmDelete = true );  // completely delete message
    void slotTrashThread();
    void slotDeleteThread( bool confirmDelete = true );  // completely delete thread
    void slotUndo();
    void slotReadOn();
    void slotSaveMsg();
    void slotOpenMsg();
    void slotSaveAttachments();
    void slotJumpToFolder();
    void slotMoveMsg();
    void slotCopyMsgToFolder( KMFolder *dest);
    void slotCopyMsg();
    void slotResendMsg();
    void slotDebugSieve();
    void slotStartCertManager();
    void slotStartWatchGnuPG();
    void slotApplyFilters();
    void slotExpandThread();
    void slotExpandAllThreads();
    void slotCollapseThread();
    void slotCollapseAllThreads();
    void slotShowMsgSrc();
    void slotSetMsgStatusNew();
    void slotSetMsgStatusUnread();
    void slotSetMsgStatusRead();
    void slotSetMsgStatusTodo();
    void slotSetMsgStatusSent();
    void slotSetMsgStatusImportant();
    void slotSetThreadStatusNew();
    void slotSetThreadStatusUnread();
    void slotSetThreadStatusRead();
    void slotSetThreadStatusTodo();
    void slotSetThreadStatusImportant();
    void slotSetThreadStatusWatched();
    void slotSetThreadStatusIgnored();
    void slotToggleUnread();
    void slotToggleTotalColumn();
    void slotToggleSizeColumn();
    void slotSendQueued();
    void slotSendQueuedVia( QAction* );
    void slotOnlineStatus();
    void slotUpdateOnlineStatus( GlobalSettings::EnumNetworkState::type );
    void slotMsgPopup(KMMessage &msg, const KUrl &aUrl, const QPoint&);
    void slotMarkAll();
    void slotSearch();
    void slotSearchClosed();
    void slotFind();
    void slotIntro();
    void slotShowStartupFolder();
    void slotShowTip();  // Show tip-of-the-day, forced
    void slotAntiSpamWizard();
    void slotAntiVirusWizard();
    void slotFilterLogViewer();

    /** Message navigation */
    void slotNextMessage();
    void slotNextUnreadMessage();
    void slotNextUnreadFolder();
    void slotPrevMessage();
    void slotPrevUnreadMessage();
    void slotPrevUnreadFolder();

    /** etc. */
    void slotDisplayCurrentMessage();
    void slotMsgActivated( KMMessage* );

    void slotShowNewFromTemplate();
    void slotNewFromTemplate( QAction* );

    /** Update the undo action */
    void slotUpdateUndo();

    /** Move selected messages to folder with corresponding to given qaction */
    virtual void moveSelectedToFolder( QAction* );
    /** Copy selected messages to folder with corresponding to given qaction */
    virtual void copySelectedToFolder( QAction* );
    /** Update html and threaded messages preferences in Folder menu. */
    void updateFolderMenu();
    /**
      Enable or disable the "mark all as read" action. Needs to happen more
      often the the other updates and is therefor in its own method.
    */
    void updateMarkAsReadAction();

    /** Settings menu */
    void slotToggleShowQuickSearch();
    void slotCreateTodo();

    /** XML-GUI stuff */
    void slotEditNotifications();
    void slotEditKeys();

    /** changes the caption and displays the foldername */
    void slotChangeCaption(Q3ListViewItem*);
    void removeDuplicates();

    /** Slot to reply to a message */
    void slotReplyToMsg();
    void slotReplyAuthorToMsg();
    void slotReplyListToMsg();
    void slotReplyAllToMsg();
    void slotCustomReplyToMsg( const QString &tmpl );
    void slotCustomReplyAllToMsg( const QString &tmpl );
    void slotCustomForwardMsg( const QString &tmpl );
    void slotForwardMsg();
    void slotForwardAttachedMsg();
    void slotRedirectMsg();
    void slotNoQuoteReplyToMsg();
    void slotSubjectFilter();
    void slotMailingListFilter();
    void slotFromFilter();
    void slotToFilter();
    void slotPrintMsg();

    void slotConfigChanged();
    void slotCheckVacation();

    /**
      Remove the shortcut actions associated with a folder.
    */
    void slotFolderRemoved( KMFolder *folder );

    /** Show a splash screen for the longer-lasting operation */
    void slotShowBusySplash();

    /**
      Show a message screen explaining that we are currently offline, when
      an online folder is selected.
    */
    void showOfflinePage();

  private:
    /** Get override character encoding. */
    QString overrideEncoding() const;

    void initializeIMAPActions( bool setState );

    /**
      Helper which finds the associated account if there is a current
      folder and it is an imap or disconnected imap one.
    */
    KMail::ImapAccountBase* findCurrentImapAccountBase();

    /**
      Helper which finds the associated IMAP path if there is a current
      folder and it is an imap or disconnected imap one.
    */
    QString findCurrentImapPath();

    void setupFolderView();

    /** Update the custom template menus. */
    void updateCustomTemplateMenus();

    // Message actions
    KAction *mTrashAction, *mDeleteAction, *mTrashThreadAction,
      *mDeleteThreadAction, *mSaveAsAction, *mEditAction, *mUseAction,
      *mSendAgainAction, *mApplyAllFiltersAction, *mFindInMessageAction,
      *mSaveAttachmentsAction, *mOpenAction, *mViewSourceAction,
      *mCreateTodoAction, *mFavoritesCheckMailAction;

    // Composition actions
    KAction *mPrintAction,
      *mReplyAction, *mReplyAllAction, *mReplyAuthorAction, *mReplyListAction,
      *mForwardAction, *mForwardAttachedAction, *mRedirectAction, *mNoQuoteReplyAction;
    KActionMenu *mReplyActionMenu;
    KActionMenu *mForwardActionMenu;

    // Filter actions
    KActionMenu *mFilterMenu;
    KAction *mSubjectFilterAction, *mFromFilterAction, *mToFilterAction,
      *mListFilterAction;

    KActionMenu *mTemplateMenu;

    // Custom template actions menu
    CustomTemplatesMenu *mCustomTemplateMenus;

    KActionMenu *mStatusMenu, *mThreadStatusMenu, *mMoveActionMenu,
      *mCopyActionMenu, *mApplyFilterActionsMenu;
    KAction *mMarkThreadAsNewAction, *mMarkThreadAsReadAction, *mMarkThreadAsUnreadAction;
    KToggleAction *mToggleThreadTodoAction, *mToggleThreadImportantAction,
      *mToggleTodoAction, *mToggleImportantAction;
    KToggleAction* mSizeColumnToggle;

    KToggleAction *mWatchThreadAction, *mIgnoreThreadAction;

    /** we need to access those KToggleActions from the foldertree-popup */
    KToggleAction* mUnreadColumnToggle;
    KToggleAction* mUnreadTextToggle;
    KToggleAction* mTotalColumnToggle;

    KToggleAction *mToggleShowQuickSearchAction;

    KMFolderTree *mFolderTree;
    KMail::FavoriteFolderView *mFavoriteFolderView;
    QWidget      *mFolderView;
    QSplitter    *mFolderViewParent;
    KMReaderWin  *mMsgView;
    QSplitter    *mPanner1, *mPanner2;
    QSplitter    *mFolderViewSplitter;
    KMHeaders    *mHeaders;
    KVBox        *mSearchAndHeaders;
    QWidget     *mSearchToolBar;
    KMail::HeaderListQuickSearch *mQuickSearchLine;
    QPointer<KMFolder> mFolder;
    KMFolder     *mTemplateFolder;
    QMenu        *mViewMenu, *mBodyPartsMenu;
    KAction      *mlistFilterAction;
    bool          mIntegrated;
    bool          mBeepOnNew;
    bool          mConfirmEmpty;
    QString       mStartupFolder;
    int           mMessageStatusId;
    QList<int>    mPanner1Sep, mPanner2Sep;
    KUrl          mUrlCurrent;
    QMenu        *mActMenu;
    QMenu        *mSendMenu;
    QMenu        *mFileMenu;

    bool          mLongFolderList;
    bool          mStartupDone;
    KMMenuToFolder mMenuToFolder;
    int copyId, moveId, htmlId, threadId;
    bool mHtmlPref, mHtmlLoadExtPref, mThreadPref,
      mFolderHtmlPref, mFolderHtmlLoadExtPref, mFolderThreadPref,
      mFolderThreadSubjPref, mReaderWindowActive, mReaderWindowBelow;
    bool mEnableFavoriteFolderView;

    //  QPopupMenu *mMessageMenu;
    KMail::SearchWindow *mSearchWin;

    KAction *mNewFolderAction, *mModifyFolderAction, *mRemoveFolderAction,
      *mExpireFolderAction, *mCompactFolderAction, *mRefreshFolderAction,
      *mEmptyFolderAction, *mMarkAllAsReadAction, *mFolderMailingListPropertiesAction,
      *mFolderShortCutCommandAction, *mTroubleshootFolderAction, *mRemoveDuplicatesAction;
    KToggleAction *mPreferHtmlAction, *mPreferHtmlLoadExtAction,
      *mThreadMessagesAction, *mThreadBySubjectAction;
    KToggleAction *mFolderAction, *mHeaderAction, *mMimeAction;

    QTimer *menutimer;
    QTimer *mShowBusySplashTimer;

    QPointer<KMail::Vacation> mVacation;
#if !defined(NDEBUG)
    QPointer<KMail::SieveDebugDialog> mSieveDebugDialog;
#endif
    KActionCollection *mActionCollection;
    QAction *mToolbarActionSeparator;
    QAction *mMessageTagToolbarActionSeparator;
    QVBoxLayout *mTopLayout;
    bool mDestructed, mForceJumpToUnread, mShowingOfflineScreen;
    QList<QAction*> mFilterMenuActions;
    QList<QAction*> mFilterTBarActions;
    QList<KMMetaFilterActionCommand*> mFilterCommands;
    QHash<QString,FolderShortcutCommand*> mFolderShortcutCommands;
    QPointer<KMail::FolderJob> mJob;

    QList<MessageTagPtrPair> mMessageTagMenuActions;
    QList<QAction*> mMessageTagTBarActions;
    QSignalMapper *mMessageTagToggleMapper;

    KMSystemTray *mSystemTray;
    KConfig *mConfig;
    KXMLGUIClient *mGUIClient;

    static QList<KMMainWidget*> *s_mainWidgetList;
    bool mOpenedImapFolder;

    Q3Accel *mAccel;
};

#endif
<|MERGE_RESOLUTION|>--- conflicted
+++ resolved
@@ -249,14 +249,10 @@
     /** Clear and create actions for message tag toggling */
     void clearMessageTagActions();
 
-<<<<<<< HEAD
-    /** Update the custom template menus. */
-    void updateCustomTemplateMenus();
+    void initializeMessageTagActions();
     
     /** Trigger the dialog for editing out-of-office scripts.  */
     void slotEditVacation();
-=======
-    void initializeMessageTagActions();
 
     /** Adds if not existing/removes if existing the tag identified by @p aLabel
         in all selected messages */
@@ -268,7 +264,6 @@
        @param aCount Number of selected messages
     */
     void updateMessageTagActions( const int aCount );
->>>>>>> c6a52c7d
 
   signals:
     void messagesTransfered( bool );
