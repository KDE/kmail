--- conflicted
+++ resolved
@@ -569,10 +569,6 @@
     void slotServerSideSubscription();
     void slotFetchItemsForFolderDone(KJob *job);
     void slotServerStateChanged(Akonadi::ServerManager::State state);
-<<<<<<< HEAD
-    void slotConfigureSubscriptionFinished(QDBusPendingCallWatcher *watcher);
-=======
->>>>>>> 165d87f6
     void slotArchiveMails();
     void slotChangeDisplayMessageFormat(MessageViewer::Viewer::DisplayFormatMessage format);
 
