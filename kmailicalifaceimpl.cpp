/*
    This file is part of KMail.

    Copyright (c) 2003 Steffen Hansen <steffen@klaralvdalens-datakonsult.se>
    Copyright (c) 2003 - 2004 Bo Thorsen <bo@sonofthor.dk>
    Copyright (c) 2004 Till Adam <adam@kde.org>

    This library is free software; you can redistribute it and/or
    modify it under the terms of the GNU Library General Public
    License as published by the Free Software Foundation; either
    version 2 of the License, or (at your option) any later version.

    This library is distributed in the hope that it will be useful,
    but WITHOUT ANY WARRANTY; without even the implied warranty of
    MERCHANTABILITY or FITNESS FOR A PARTICULAR PURPOSE.  See the GNU
    Library General Public License for more details.

    You should have received a copy of the GNU Library General Public License
    along with this library; see the file COPYING.LIB.  If not, write to
    the Free Software Foundation, Inc., 51 Franklin Street, Fifth Floor,
    Boston, MA 02110-1301, USA.

    In addition, as a special exception, the copyright holders give
    permission to link the code of this program with any edition of
    the Qt library by Trolltech AS, Norway (or with modified versions
    of Qt that use the same license as Qt), and distribute linked
    combinations including the two.  You must obey the GNU General
    Public License in all respects for all of the code used other than
    Qt.  If you modify this file, you may extend this exception to
    your version of the file, but you are not obligated to do so.  If
    you do not wish to do so, delete this exception statement from
    your version.
*/

#include "kmailicalifaceimpl.h"
#include "kmfolder.h"
#include "kmfolderdir.h"
#include "kmgroupware.h"
#include "kmfoldermgr.h"
#include "kmcommands.h"
#include "kmfolderindex.h"
#include "kmmsgdict.h"
#include "kmmsgpart.h"
#include <QByteArray>
#include <QList>
using KMail::AccountManager;
#include "kmfolderimap.h"
#include "globalsettings.h"
#include "accountmanager.h"
#include "kmfoldercachedimap.h"
#include "kmacctcachedimap.h"
#include "acljobs.h"
#include "scalix.h"

#include <mimelib/enum.h>
#include <mimelib/utility.h>
#include <mimelib/body.h>
#include <mimelib/mimepp.h>

#include <QFile>
#include <QMap>
#include <QTextCodec>
#include <QDBusMessage>
#include <QDBusConnection>

#include <kdebug.h>
#include <kiconloader.h>
#include <kinputdialog.h>
#include <kmessagebox.h>
#include <kconfig.h>
#include <kurl.h>
#include <ktemporaryfile.h>
#include <kconfiggroup.h>
#include "groupwareadaptor.h"

using namespace KMail;

QMap<QString, QString> *KMailICalIfaceImpl::mSubResourceUINamesMap = new QMap<QString, QString>;

// Local helper methods
static void vPartMicroParser( const QString& str, QString& s );
static void reloadFolderTree();

// The index in this array is the KMail::FolderContentsType enum
typedef struct _FolderContentsDescriptor {
  const char* contentsTypeStr; // the string used in the D-Bus interface
  const char* mimetype;
  KPIM::FolderTreeWidgetItem::FolderType treeItemType;
  const char* annotation;
  const char* translatedName;
} FolderContentsDescriptor;

static const FolderContentsDescriptor s_folderContentsType[] =
{
  {
    "Mail", "application/x-vnd.kolab.mail",
    KPIM::FolderTreeWidgetItem::Other,
    "mail", I18N_NOOP2( "type of folder content", "Mail" )
  },
  {
    "Calendar", "application/x-vnd.kolab.event", 
    KPIM::FolderTreeWidgetItem::Calendar,
    "event", I18N_NOOP2( "type of folder content", "Calendar" )
  },
  {
    "Contact", "application/x-vnd.kolab.contact",
    KPIM::FolderTreeWidgetItem::Contacts,
    "contact", I18N_NOOP2( "type of folder content", "Contacts" )
  },
  {
    "Note", "application/x-vnd.kolab.note",
    KPIM::FolderTreeWidgetItem::Notes,
    "note", I18N_NOOP2( "type of folder content", "Notes" )
  },
  {
    "Task", "application/x-vnd.kolab.task",
    KPIM::FolderTreeWidgetItem::Tasks,
    "task", I18N_NOOP2( "type of folder content", "Tasks" )
  },
  {
    "Journal", "application/x-vnd.kolab.journal",
    KPIM::FolderTreeWidgetItem::Journals,
    "journal", I18N_NOOP2( "type of folder content", "Journal" )
  }
};

static QString folderContentsType( KMail::FolderContentsType type )
{
  return s_folderContentsType[type].contentsTypeStr;
}

static QString folderKolabMimeType( KMail::FolderContentsType type )
{
  return s_folderContentsType[type].mimetype;
}

StorageFormat KMailICalIfaceImpl::globalStorageFormat() const {
  return GlobalSettings::self()->theIMAPResourceStorageFormat()
    == GlobalSettings::EnumTheIMAPResourceStorageFormat::XML ? StorageXML : StorageIcalVcard;
}

static KMail::FolderContentsType folderContentsType( const QString& type )
{
  for ( uint i = 0 ; i < sizeof s_folderContentsType / sizeof *s_folderContentsType; ++i )
    if ( type == s_folderContentsType[i].contentsTypeStr )
      return static_cast<KMail::FolderContentsType>( i );
  return KMail::ContentsTypeMail;
}

static QString localizedDefaultFolderName( KMail::FolderContentsType type )
{
  return i18nc( "type of folder content", s_folderContentsType[type].translatedName );
}

const char* KMailICalIfaceImpl::annotationForContentsType( KMail::FolderContentsType type )
{
  return s_folderContentsType[type].annotation;
}

ExtraFolder::ExtraFolder( KMFolder* f )
    : folder( f )
{
    folder->open("kmailicaliface::extrafolder");
}

ExtraFolder::~ExtraFolder()
{
    if ( folder )
        folder->close("kmailicaliface::extrafolder");
}


/*
  This interface has three parts to it - libkcal interface;
  kmail interface; and helper functions.

  The libkcal interface and the kmail interface have the same three
  methods: add, delete and refresh. The only difference is that the
  libkcal interface is used from the IMAP resource in libkcal and
  the kmail interface is used from the groupware object in kmail.
*/

KMailICalIfaceImpl::KMailICalIfaceImpl()
  : mContacts( 0 ), mCalendar( 0 ), mNotes( 0 ), mTasks( 0 ), mJournals( 0 ),
    mFolderLanguage( 0 ), mFolderParentDir( 0 ), mFolderType( KMFolderTypeUnknown ),
    mUseResourceIMAP( false ), mResourceQuiet( false ), mHideFolders( true )
{
  setObjectName( "KMailICalIFaceImpl" );

  // Listen to config changes
  connect( kmkernel, SIGNAL( configChanged() ), this, SLOT( readConfig() ) );
  connect( kmkernel, SIGNAL( folderRemoved( KMFolder* ) ),
           this, SLOT( slotFolderRemoved( KMFolder* ) ) );
}

KMailICalIfaceImpl::~KMailICalIfaceImpl()
{
  QDBusConnection::sessionBus().unregisterService( "org.kde.kmail.groupware" );
  qDeleteAll( mExtraFolders );
  qDeleteAll( mAccumulators );
  mAccumulators.clear();
  mExtraFolders.clear();
}

void KMailICalIfaceImpl::registerWithDBus()
{
  KMail::registerGroupwareTypes();
  QDBusConnection::sessionBus().registerObject( "/Groupware", this, QDBusConnection::ExportAdaptors );
  new GroupwareAdaptor( this );

  // Register a dummy service, so we can use isServiceRegistered() in other applications
  // to find out if the KMail groupware services are available.
  // And no, D-Bus does not provide an easy way to just check for the /Groupware object :(
  QDBusConnection::sessionBus().registerService( "org.kde.kmail.groupware" );
}

/* libkcal part of the interface, called from the resources using this
 * when incidences are added or deleted */

// Helper function to find an attachment of a given mimetype
// Can't use KMMessage::findDwBodyPart since it only works with known mimetypes.
static DwBodyPart* findBodyPartByMimeType( const KMMessage& msg, const char* sType, const char* sSubtype, bool startsWith = false )
{
  // quickly searching for our message part: since Kolab parts are
  // top-level parts we do *not* have to travel into embedded multiparts
  DwBodyPart* part = msg.getFirstDwBodyPart();
  while( part ){
  //    kWarning() << part->Headers().ContentType().TypeStr().c_str()
  //             << part->Headers().ContentType().SubtypeStr().c_str();
    if ( part->hasHeaders() ) {
      DwMediaType& contentType = part->Headers().ContentType();
      if ( startsWith ) {
        if ( contentType.TypeStr() == sType
             && QString( contentType.SubtypeStr().c_str() ).startsWith( sSubtype ) )
          return part;
      }
      else
        if ( contentType.TypeStr() == sType
             && contentType.SubtypeStr() == sSubtype )
          return part;
    }
    part = part->Next();
  }
  return 0;
}

// Helper function to find an attachment with a given filename
static DwBodyPart* findBodyPart( const KMMessage& msg, const QString& attachmentName )
{
  // quickly searching for our message part: since Kolab parts are
  // top-level parts we do *not* have to travel into embedded multiparts
  for ( DwBodyPart* part = msg.getFirstDwBodyPart(); part; part = part->Next() ) {
    //kWarning() << "findBodyPart:  -" << part->Headers().ContentDisposition().Filename().c_str();
    if ( part->hasHeaders()
         && attachmentName == part->Headers().ContentDisposition().Filename().c_str() )
      return part;
    if ( part->hasHeaders() && attachmentName == part->Headers().ContentType().Name().c_str() )
      return part;
  }
  return 0;
}

#if 0
static void debugBodyParts( const char* foo, const KMMessage& msg )
{
  kWarning() << "--debugBodyParts" << foo <<"--";
  for ( DwBodyPart* part = msg.getFirstDwBodyPart(); part; part = part->Next() ) {
    if ( part->hasHeaders() ) {
      kWarning() << " bodypart:" << part;
      kWarning() << part->Headers().AsString().c_str();
    }
    else
      kWarning() << " part" << part <<" has no headers";
  }
}
#else
inline static void debugBodyParts( const char*, const KMMessage& ) {}
#endif


// Add (or overwrite, resp.) an attachment in an existing mail,
// attachments must be local files, they are identified by their names.
// If lookupByName if false the attachment to replace is looked up by mimetype.
// return value: wrong if attachment could not be added/updated
bool KMailICalIfaceImpl::updateAttachment( KMMessage& msg,
                                           const QString& attachmentURL,
                                           const QString& attachmentName,
                                           const QString& attachmentMimetype,
                                           bool lookupByName )
{
  kWarning() << attachmentURL;

  bool bOK = false;

  KUrl url( attachmentURL );
  if ( url.isValid() && url.isLocalFile() ) {
    const QString fileName( url.path() );
    QFile file( fileName );
    if( file.open( QIODevice::ReadOnly ) ) {
      QByteArray rawData = file.readAll();
      file.close();

      // create the new message part with data read from temp file
      KMMessagePart msgPart;
      msgPart.setName( attachmentName );

      const int iSlash = attachmentMimetype.indexOf('/');
      const QByteArray sType    = attachmentMimetype.left( iSlash   ).toLatin1();
      const QByteArray sSubtype = attachmentMimetype.mid(  iSlash+1 ).toLatin1();
      msgPart.setTypeStr( sType );
      msgPart.setSubtypeStr( sSubtype );
      QByteArray ctd("attachment;\n  filename=\"");
      ctd.append( attachmentName.toLatin1() );
      ctd.append("\"");
      msgPart.setContentDisposition( ctd );
      QList<int> dummy;
      msgPart.setBodyAndGuessCte( rawData, dummy );
      msgPart.setPartSpecifier( fileName );

      DwBodyPart* newPart = msg.createDWBodyPart( &msgPart );
      // This whole method is a bit special. We mix code for writing and code for reading.
      // E.g. we need to parse the content-disposition again for ContentDisposition().Filename()
      // to work later on.
      newPart->Headers().ContentDisposition().Parse();

      DwBodyPart* part = lookupByName ? findBodyPart( msg, attachmentName )
                         : findBodyPartByMimeType( msg, sType, sSubtype );
      if ( part ) {
        // Make sure the replacing body part is pointing
        // to the same next part as the original body part.
        newPart->SetNext( part->Next() );
        // call DwBodyPart::operator =
        // which calls DwEntity::operator =
        *part = *newPart;
        delete newPart;
        msg.setNeedsAssembly();
        kWarning() << "Attachment" << attachmentName <<" updated.";
      } else {
        msg.addDwBodyPart( newPart );
        kWarning() << "Attachment" << attachmentName <<" added.";
      }
      bOK = true;
    }else{
      kWarning() << "Attachment" << attachmentURL <<" can not be read.";
    }
  }else{
    kWarning() << "Attachment" << attachmentURL <<" not a local file.";
  }

  return bOK;
}

// Look for the attachment with the right mimetype
bool KMailICalIfaceImpl::kolabXMLFoundAndDecoded( const KMMessage& msg, const QString& mimetype, QString& s )
{
  const int iSlash = mimetype.indexOf('/');
  const QByteArray sType    = mimetype.left( iSlash   ).toLatin1();
  const QByteArray sSubtype = mimetype.mid(  iSlash+1 ).toLatin1();
  DwBodyPart* part = findBodyPartByMimeType( msg, sType, sSubtype, true /* starts with sSubtype, to accept application/x-vnd.kolab.contact.distlist */ );
  if ( part ) {
    KMMessagePart msgPart;
    KMMessage::bodyPart(part, &msgPart);
    s = msgPart.bodyToUnicode( QTextCodec::codecForName( "utf8" ) );
    return true;
  }
  return false;
}

// Delete an attachment in an existing mail.
// return value: wrong if attachment could not be deleted
//
// This code could be optimized: for now we just replace
// the attachment by an empty dummy attachment since Mimelib
// does not provide an option for deleting attachments yet.
bool KMailICalIfaceImpl::deleteAttachment( KMMessage& msg,
                                           const QString& attachmentName )
{
  kWarning() << attachmentName;

  bool bOK = false;

  // quickly searching for our message part: since Kolab parts are
  // top-level parts we do *not* have to travel into embedded multiparts
  DwBodyPart* part = findBodyPart( msg, attachmentName );
  if ( part ) {
    msg.getTopLevelPart()->Body().RemoveBodyPart( part );
    delete part;
    msg.setNeedsAssembly();
    kWarning() << "Attachment deleted.";
    bOK = true;
  }

  if( !bOK ){
    kWarning() << "Attachment" << attachmentName <<" not found.";
  }

  return bOK;
}

static void setIcalVcardContentTypeHeader( KMMessage *msg, KMail::FolderContentsType t, KMFolder *folder )
{
  KMAcctCachedImap::GroupwareType groupwareType = KMAcctCachedImap::GroupwareKolab;

  KMFolderCachedImap *imapFolder = dynamic_cast<KMFolderCachedImap*>( folder->storage() );
  if ( imapFolder )
    groupwareType = imapFolder->account()->groupwareType();

  msg->setType( DwMime::kTypeText );
  if ( t == KMail::ContentsTypeCalendar || t == KMail::ContentsTypeTask
      || t == KMail::ContentsTypeJournal ) {
    msg->setSubtype( DwMime::kSubtypeVCal );

    if ( groupwareType == KMAcctCachedImap::GroupwareKolab )
      msg->setHeaderField("Content-Type",
          "text/calendar; method=REQUEST; charset=\"utf-8\"");
    else if ( groupwareType == KMAcctCachedImap::GroupwareScalix )
      msg->setHeaderField("Content-Type",
          "text/calendar; method=PUBLISH; charset=\"UTF-8\"");

  } else if ( t == KMail::ContentsTypeContact ) {
    msg->setSubtype( DwMime::kSubtypeXVCard );
    if ( groupwareType == KMAcctCachedImap::GroupwareKolab )
      msg->setHeaderField( "Content-Type", "Text/X-VCard; charset=\"utf-8\"" );
    else if ( groupwareType == KMAcctCachedImap::GroupwareScalix )
      msg->setHeaderField( "Content-Type", "application/scalix-properties; charset=\"UTF-8\"" );
  } else {
    kWarning() <<"Attempt to write non-groupware contents to folder";
  }
}

static void setXMLContentTypeHeader( KMMessage *msg, const QString &plainTextBody )
{
   // add a first body part to be displayed by all mailer
    // than can NOT display Kolab data: no matter if these
    // mailers are MIME compliant or not
    KMMessagePart firstPart;
    firstPart.setType( DwMime::kTypeText );
    firstPart.setSubtype( DwMime::kSubtypePlain );
    msg->removeHeaderField( "Content-Type" );
    msg->setType( DwMime::kTypeMultipart );
    msg->setSubtype( DwMime::kSubtypeMixed );
    msg->headers().ContentType().CreateBoundary( 0 );
    msg->headers().ContentType().Assemble();
    firstPart.setBodyFromUnicode( plainTextBody );
    msg->addBodyPart( &firstPart );
}

// Store a new entry that was received from the resource
quint32 KMailICalIfaceImpl::addIncidenceKolab( KMFolder& folder,
                                                const QString& subject,
                                                const QString& plainTextBody,
                                                const KMail::CustomHeader::List& customHeaders,
                                                const QStringList& attachmentURLs,
                                                const QStringList& attachmentNames,
                                                const QStringList& attachmentMimetypes )
{
  kWarning() << attachmentNames;

  quint32 sernum = 0;
  bool bAttachOK = true;

  // Make a new message for the incidence
  KMMessage* msg = new KMMessage();
  msg->initHeader();
  msg->setSubject( subject );
  msg->setAutomaticFields( true );

  foreach ( const CustomHeader& header, customHeaders )
    msg->setHeaderField( header.name, header.value );
  // In case of the ical format, simply add the plain text content with the
  // right content type
  if ( storageFormat( &folder ) == StorageXML ) {
    setXMLContentTypeHeader( msg, plainTextBody );
  } else if ( storageFormat( &folder ) == StorageIcalVcard ) {
    const KMail::FolderContentsType t = folder.storage()->contentsType();
    setIcalVcardContentTypeHeader( msg, t, &folder );
    msg->setBodyEncoded( plainTextBody.toUtf8() );
  } else {
    kWarning() << "Attempt to write to folder with unknown storage type";
  }

  Q_ASSERT( attachmentMimetypes.count() == attachmentURLs.count() );
  Q_ASSERT( attachmentNames.count() == attachmentURLs.count() );
  // Add all attachments by reading them from their temp. files
  QStringList::ConstIterator itmime = attachmentMimetypes.constBegin();
  QStringList::ConstIterator iturl = attachmentURLs.constBegin();
  for( QStringList::ConstIterator itname = attachmentNames.constBegin();
       itname != attachmentNames.constEnd()
       && itmime != attachmentMimetypes.constEnd()
       && iturl != attachmentURLs.constEnd();
       ++itname, ++iturl, ++itmime ){
    bool byname = !(*itmime).startsWith( QLatin1String("application/x-vnd.kolab.") );
    if( !updateAttachment( *msg, *iturl, *itname, *itmime, byname ) ){
      kWarning() << "Attachment error, can not add Incidence.";
      bAttachOK = false;
      break;
    }
  }

  if( bAttachOK ){
    // Mark the message as read and store it in the folder
    msg->cleanupHeader();
    //debugBodyParts( "after cleanup", *msg );
    msg->touch();
    kDebug( StorageDebug ) << "***<msg>***" << msg->asString() << "***</msg>***";
    if ( folder.addMsg( msg ) == 0 )
      // Message stored
      sernum = msg->getMsgSerNum();
    kWarning() << "Message done and saved. Sernum:" << sernum;

    //debugBodyParts( "after addMsg", *msg );
    addFolderChange( &folder,ContentsChanged );
    syncFolder( &folder );
  } else
    kError() << "Message *NOT* saved!";

  return sernum;
}

bool KMailICalIfaceImpl::deleteIncidenceKolab( const QString& resource,
                                               quint32 sernum )
{
  // Find the message from the serial number and delete it.
  if( !mUseResourceIMAP )
    return false;

  kWarning() << resource << ", " << sernum;

  // Find the folder
  KMFolder* f = findResourceFolder( resource );
  if( !f ) {
    kError() << resource << ": Not an IMAP resource folder";
    return false;
  }

  bool rc = false;

  KMMessage* msg = findMessageBySerNum( sernum, f );
  if( msg ) {
    // Message found - delete it and return happy
    deleteMsg( msg );
    syncFolder( f );
    rc = true;
  } else {
    kWarning() << "Message not found, cannot remove serNum" << sernum;
  }
  return rc;
}


int KMailICalIfaceImpl::incidencesKolabCount( const QString& mimetype,
                                              const QString& resource )
{
  Q_UNUSED( mimetype ); // honoring that would be too slow...

  if( !mUseResourceIMAP )
    return 0;

  KMFolder* f = findResourceFolder( resource );
  if( !f ) {
    kError() <<"incidencesKolab(" << resource <<") : Not an IMAP resource folder";
    return 0;
  }

  f->open( "kolabcount" );
  int n = f->count();
  f->close( "kolabcount" );
  kWarning() << resource << " returned" << n;
  return n;
}

KMail::SernumDataPair::List KMailICalIfaceImpl::incidencesKolab( const QString& mimetype,
                                                                 const QString& resource,
                                                                 int startIndex,
                                                                 int nbMessages )
{
  /// Get the mimetype attachments from this folder. Returns a
  /// QMap with serialNumber/attachment pairs.
  /// (serial numbers of the mail are provided for easier later update)

  KMail::SernumDataPair::List aMap;
  if( !mUseResourceIMAP )
    return aMap;

  KMFolder* f = findResourceFolder( resource );
  if( !f ) {
    kError() <<"incidencesKolab(" << resource <<") : Not an IMAP resource folder";
    return aMap;
  }

  f->open( "incidences" );

  int stopIndex = nbMessages == -1 ? f->count() :
                  qMin( f->count(), startIndex + nbMessages );
  kWarning() <<  mimetype << "," << resource << " from" << startIndex << "to" << stopIndex;

  for(int i = startIndex; i < stopIndex; ++i) {
#if 0
    bool unget = !f->isMessage(i);
    KMMessage* msg = f->getMsg( i );
#else // faster
    KMMessage* msg = f->storage()->readTemporaryMsg(i);
#endif
    if ( msg ) {
      const int iSlash = mimetype.indexOf('/');
      const QByteArray sType    = mimetype.left( iSlash   ).toLatin1();
      const QByteArray sSubtype = mimetype.mid(  iSlash+1 ).toLatin1();
      if ( sType.isEmpty() || sSubtype.isEmpty() ) {
        kError() << mimetype <<" not an type/subtype combination";
      } else {
        DwBodyPart* dwPart = findBodyPartByMimeType( *msg, sType, sSubtype );
        if ( dwPart ) {
          KMMessagePart msgPart;
          KMMessage::bodyPart(dwPart, &msgPart);
          aMap << SernumDataPair(msg->getMsgSerNum(), msgPart.bodyToUnicode( QTextCodec::codecForName( "utf8" ) ));
        } else {
          // Check if the whole message has the right types. This is what
          // happens in the case of ical storage, where the whole mail is
          // the data
          const QByteArray type( msg->typeStr() );
          const QByteArray subtype( msg->subtypeStr() );
          if (type.toLower() == sType && subtype.toLower() == sSubtype ) {
            aMap << SernumDataPair( msg->getMsgSerNum(), msg->bodyToUnicode() );
          }
          // This is *not* an error: it may be that not all of the messages
          // have a message part that is matching the wanted MIME type
        }
      }
#if 0
      if( unget ) f->unGetMsg(i);
#else
      if ( msg->transferInProgress() )
        msg->deleteWhenUnused();
      else
        delete msg;
#endif
    }
  }
  f->close( "incidences" );
  return aMap;
}


/* Called when a message that was downloaded from an online imap folder
 * arrives. Needed when listing incidences on online account folders. */
// TODO: Till, port me
void KMailICalIfaceImpl::slotMessageRetrieved( KMMessage* msg )
{
  if( !msg ) return;

  KMFolder *parent = msg->parent();
  Q_ASSERT( parent );
  quint32 sernum = msg->getMsgSerNum();

  // do we have an accumulator for this folder?
  // TODO (till): Remove this accumulator stuff, it is dead code.
  Accumulator *ac = mAccumulators.value( parent->location(), 0 );
  if( ac ) {
    QString s;
    if ( !vPartFoundAndDecoded( msg, s ) ) return;
    QString uid( "UID" );
    vPartMicroParser( s, uid );
    const quint32 sernum = msg->getMsgSerNum();
    mUIDToSerNum.insert( uid, sernum );
    ac->add( s );
    if( ac->isFull() ) {
      /* if this was the last one we were waiting for, tell the resource
       * about the new incidences and clean up. */
      //asyncLoadResult( ac->incidences, ac->type, ac->folder );
      delete mAccumulators.take( ac->folder );
    }
  } else {
    /* We are not accumulating for this folder, so this one was added
     * by KMail. Do your thang. */
     slotIncidenceAdded( msg->parent(), msg->getMsgSerNum() );
  }

  if ( mTheUnGetMes.contains( sernum ) ) {
    mTheUnGetMes.remove( sernum );
    int i = 0;
    KMFolder* folder = 0;
    KMMsgDict::instance()->getLocation( sernum, &folder, &i );
    folder->unGetMsg( i );
  }
}

static int dimapAccountCount()
{
  KMail::AccountManager *mgr = kmkernel->acctMgr();
  QList<KMAccount*>::iterator accountIt = mgr->begin();
  int count = 0;
  while ( accountIt != mgr->end() ) {
    KMAccount *account = *accountIt;
    ++accountIt;
    if ( dynamic_cast<KMAcctCachedImap*>( account ) )
      ++count;
  }
  return count;
}

static QString subresourceLabelForPresentation( const KMFolder * folder )
{
  if( KMailICalIfaceImpl::getResourceMap()->contains( folder->location() ) ) {
    return folder->label();
  }

  QString label = folder->prettyUrl();
  QStringList parts = label.split( QChar('/') );
  // In the common special case of some other user's folder shared with us
  // the url looks like "Server Name/user/$USERNAME/Folder/Name". Make
  // those a bit nicer.
  if ( parts[1] == QLatin1String("user") ) {
    QStringList remainder(parts);
    remainder.pop_front();
    remainder.pop_front();
    remainder.pop_front();
    label = i18n("%1's %2", parts[2], remainder.join( QLatin1String("/") ) );
  }
  // Another special case is our own folders, under the imap INBOX, make
  // those prettier too
  const KMFolder *parent = folder;
  while ( parent->parent() && parent->parent()->owner() ) {
    parent = parent->parent()->owner();
    if ( parent->isSystemFolder() ) {
      QStringList remainder(parts);
      remainder.pop_front();
      remainder.pop_front();
      if ( dimapAccountCount() > 1 && folder && folder->storage() &&
           static_cast<const KMFolderCachedImap*>( folder->storage() )->account() ) {
        label = i18n( "My %1 (%2)", remainder.join( QString::fromLatin1("/") ),
                      static_cast<const KMFolderCachedImap*>( folder->storage() )->account()->name() );
      } else {
        label = i18n("My %1", remainder.join( QString::fromLatin1("/") ) );
      }
      break;
    }
  }
  return label;
}

/* list all available subresources */
QList<SubResource> KMailICalIfaceImpl::subresourcesKolab( const QString& contentsType )
{
  QList<SubResource> subResources;

  // Add the default one
  KMFolder* f = folderFromType( contentsType, QString() );
  if ( f ) {
    subResources.append( SubResource( f->location(), subresourceLabelForPresentation( f ),
                                      !f->isReadOnly(), folderIsAlarmRelevant( f ) ) );
    kWarning() << "Adding(1) folder" << f->location()
             <<  ( f->isReadOnly() ? "readonly" : "" );
  }

  // get the extra ones
  const KMail::FolderContentsType t = folderContentsType( contentsType );
  QHash<QString, KMail::ExtraFolder*>::iterator it = mExtraFolders.begin();
  for ( ; it != mExtraFolders.end(); ++it) {
    f = it.value()->folder;
    if ( f && f->storage()->contentsType() == t ) {
      subResources.append( SubResource( f->location(), subresourceLabelForPresentation( f ),
                                        !f->isReadOnly(), folderIsAlarmRelevant( f ) ) );
      kWarning() << "Adding(2) folder" << f->location()
               << ( f->isReadOnly() ? "readonly" : "" );
    }
  }

  if ( subResources.isEmpty() )
    kWarning() << "No folder found for" << contentsType;
  return subResources;
}

bool KMailICalIfaceImpl::triggerSync( const QString& contentsType )
{
  kWarning() ;
  QList<SubResource> folderList = subresourcesKolab( contentsType );
  for ( QList<SubResource>::const_iterator it( folderList.constBegin() ),
                                                                    end( folderList.constEnd() );
        it != end ; ++it ) {
    KMFolder * const f = findResourceFolder( (*it).location );
    if ( !f ) continue;
    if ( f->folderType() == KMFolderTypeImap || f->folderType() == KMFolderTypeCachedImap ) {
      if ( !kmkernel->askToGoOnline() ) {
        return false;
      }
    }

    if ( f->folderType() == KMFolderTypeImap ) {
      KMFolderImap *imap = static_cast<KMFolderImap*>( f->storage() );
      imap->getAndCheckFolder();
    } else if ( f->folderType() == KMFolderTypeCachedImap ) {
      KMFolderCachedImap* cached = static_cast<KMFolderCachedImap*>( f->storage() );
      cached->account()->processNewMailInFolder( f );
    }
  }
  return true;
}

/* Used by the resource to query whether folders are writable. */
bool KMailICalIfaceImpl::isWritableFolder( const QString& type,
                                           const QString& resource )
{
  KMFolder* f = folderFromType( type, resource );
  if ( !f )
    // Definitely not writable
    return false;

  return !f->isReadOnly();
}

/* Used by the resource to query the storage format of the folder. */
StorageFormat KMailICalIfaceImpl::storageFormat( const QString& resource )
{
  StorageFormat format;
  KMFolder* f = findResourceFolder( resource );
  if ( f )
    format = storageFormat( f );
  else
    format = globalStorageFormat();
  return format;
}

/**
  // This finds the message with serial number "sernum", sets the
  // xml attachments to hold the contents of "xml", and updates all
  // attachments.
  // The mail can have additional attachments, and these are not
  // touched!  They belong to other clients - like Outlook
  // So we delete all the attachments listed in the
  // "deletedAttachments" arg, and then update/add all the attachments
  // given by the urllist attachments.

  // If the mail does not already exist, id will not be a valid serial
  // number, and the mail is just added instead. In this case
  // the deletedAttachments can be forgotten.
*/
quint32 KMailICalIfaceImpl::update( const QString& resource,
                                     quint32 sernum,
                                     const QString& subject,
                                     const QString& plainTextBody,
                                     const KMail::CustomHeader::List& customHeaders,
                                     const QStringList& attachmentURLs,
                                     const QStringList& attachmentMimetypes,
                                     const QStringList& attachmentNames,
                                     const QStringList& deletedAttachments )
{
  quint32 rc = 0;

   if( !mUseResourceIMAP )
    return rc;

  Q_ASSERT( !resource.isEmpty() );

  kWarning() << resource << "," << sernum;
  kWarning() << attachmentURLs;
  kWarning() << attachmentMimetypes;
  kWarning() << attachmentNames;
  kWarning() << "deleted attachments:" << deletedAttachments;

  // Find the folder
  KMFolder* f = findResourceFolder( resource );
  if( !f ) {
    kError() << "update(" << resource <<") : Not an IMAP resource folder";
    return rc;
  }

  f->open( "ifaceupdate" );

  KMMessage* msg = 0;
  if ( sernum != 0 ) {
    msg = findMessageBySerNum( sernum, f );
    if ( !msg ) return 0;
    // Message found - make a copy and update it:
    KMMessage* newMsg = new KMMessage( *msg );
    newMsg->setSubject( subject );
    foreach ( const CustomHeader& header, customHeaders )
      newMsg->setHeaderField( header.name, header.value );
    newMsg->setParent( 0 ); // workaround strange line in KMMsgBase::assign. newMsg is not in any folder yet.
    // Note that plainTextBody isn't used in this branch. We assume it's still valid from when the mail was created.

    // Delete some attachments according to list
    for( QStringList::ConstIterator it = deletedAttachments.constBegin();
         it != deletedAttachments.constEnd();
         ++it ){
      if( !deleteAttachment( *newMsg, *it ) ){
        // Note: It is _not_ an error if an attachment was already deleted.
      }
    }

    const KMail::FolderContentsType t = f->storage()->contentsType();
    const QByteArray type = msg->typeStr();
    const QByteArray subtype = msg->subtypeStr();
    const bool messageWasIcalVcardFormat = ( type.toLower() == "text" &&
        ( subtype.toLower() == "calendar" || subtype.toLower() == "x-vcard" ) );

    if ( storageFormat( f ) == StorageIcalVcard ) {
      //kWarning() << " StorageFormatIcalVcard";
      if ( !messageWasIcalVcardFormat ) {
        setIcalVcardContentTypeHeader( newMsg, t, f );
      }
      newMsg->setBodyEncoded( plainTextBody.toUtf8() );
    } else if ( storageFormat( f ) == StorageXML ) {
      if ( messageWasIcalVcardFormat ) {
        // this was originally an ical event, but the folder changed to xml,
        // convert
       setXMLContentTypeHeader( newMsg, plainTextBody );
      }
      //kWarning() << " StorageFormatXML";
      // Add all attachments by reading them from their temp. files
      QStringList::ConstIterator iturl = attachmentURLs.constBegin();
      QStringList::ConstIterator itmime = attachmentMimetypes.constBegin();
      QStringList::ConstIterator itname = attachmentNames.constBegin();
      for( ;
          iturl != attachmentURLs.constEnd()
          && itmime != attachmentMimetypes.constEnd()
          && itname != attachmentNames.constEnd();
          ++iturl, ++itname, ++itmime ){
        bool byname = !(*itmime).startsWith( QLatin1String("application/x-vnd.kolab.") );
        if( !updateAttachment( *newMsg, *iturl, *itname, *itmime, byname ) ){
          kWarning() << "Attachment error, can not update attachment" << *iturl;
          break;
        }
      }
    }

    //debugBodyParts( "in update, before cleanup", *newMsg );

    // This is necessary for the headers to be readable later on
    newMsg->cleanupHeader();

    //debugBodyParts( "in update, after cleanup", *newMsg );

    deleteMsg( msg );
    if ( f->addMsg( newMsg ) == 0 ) {
      // Message stored
      rc = newMsg->getMsgSerNum();
      kWarning() << "forget about" << sernum <<", it's" << rc <<" now";
    }
    addFolderChange( f, ContentsChanged );
    syncFolder( f );
  } else {
    // Message not found - store it newly
    rc = addIncidenceKolab( *f, subject, plainTextBody, customHeaders,
                            attachmentURLs,
                            attachmentNames,
                            attachmentMimetypes );
  }

  f->close( "ifaceupdate" );
  return rc;
}

QString KMailICalIfaceImpl::getAttachment( const QString& resource,
                                        quint32 sernum,
                                        const QString& filename )
{
  // This finds the attachment with the filename, saves it to a
  // temp file and returns a URL to it. It's up to the resource
  // to delete the tmp file later.
  if( !mUseResourceIMAP )
    return QString();

  kWarning() << resource << ", " << sernum << ", " << filename;

  // Find the folder
  KMFolder* f = findResourceFolder( resource );
  if( !f ) {
    kError() << resource << ": Not an IMAP resource folder";
    return QString();
  }
  if ( storageFormat( f ) != StorageXML ) {
    kError() << resource << ": Folder has wrong storage format" << storageFormat( f );
    return QString();
  }

  KUrl url;

  bool bOK = false;
  bool quiet = mResourceQuiet;
  mResourceQuiet = true;

  KMMessage* msg = findMessageBySerNum( sernum, f );
  if( msg ) {
    // Message found - look for the attachment:

    DwBodyPart* part = findBodyPart( *msg, filename );
    if ( part ) {
      // Save the contents of the attachment.
      KMMessagePart aPart;
      msg->bodyPart( part, &aPart );
      QByteArray rawData( aPart.bodyDecodedBinary() );

      KTemporaryFile file;
      file.setAutoRemove(false);
      file.open( );
      file.write( rawData.data(), rawData.size() );

      url.setPath( file.fileName() );

      bOK = true;
    }

    if( !bOK ){
      kWarning() << "Attachment" << filename << " not found.";
    }
  }else{
    kWarning() << "Message not found.";
  }

  mResourceQuiet = quiet;
  return url.url();
}

QString KMailICalIfaceImpl::attachmentMimetype( const QString & resource,
                                                quint32 sernum,
                                                const QString & filename )
{
  if( !mUseResourceIMAP )
    return QString();
  KMFolder* f = findResourceFolder( resource );
  if( !f || storageFormat( f ) != StorageXML ) {
    kError() << "attachmentMimetype(" << resource << ") : Wrong folder";
    return QString();
  }

  KMMessage* msg = findMessageBySerNum( sernum, f );
  if( msg ) {
    // Message found - look for the attachment:
    DwBodyPart* part = findBodyPart( *msg, filename );
    if ( part ) {
      KMMessagePart kmPart;
      msg->bodyPart( part, &kmPart );
      return QString( kmPart.typeStr() ) + '/' + QString( kmPart.subtypeStr() );
    } else {
      kWarning() << "Attachment " << filename << " not found.";
    }
  } else {
    kWarning() << "Message not found.";
  }

  return QString();
}

QStringList KMailICalIfaceImpl::listAttachments(const QString & resource, quint32 sernum)
{
  QStringList rv;
  if( !mUseResourceIMAP )
    return rv;

  // Find the folder
  KMFolder* f = findResourceFolder( resource );
  if( !f ) {
    kError() <<"listAttachments(" << resource <<") : Not an IMAP resource folder";
    return rv;
  }
  if ( storageFormat( f ) != StorageXML ) {
    kError() <<"listAttachment(" << resource <<") : Folder has wrong storage format" << storageFormat( f );
    return rv;
  }

  KMMessage* msg = findMessageBySerNum( sernum, f );
  if( msg ) {
    for ( DwBodyPart* part = msg->getFirstDwBodyPart(); part; part = part->Next() ) {
      if ( part->hasHeaders() ) {
        QString name;
        DwMediaType& contentType = part->Headers().ContentType();
        if ( QString( contentType.SubtypeStr().c_str() ).startsWith( "x-vnd.kolab." )
           || QString( contentType.SubtypeStr().c_str() ).contains( "tnef" ) )
          continue;
        if ( !part->Headers().ContentDisposition().Filename().empty() )
          name = part->Headers().ContentDisposition().Filename().c_str();
        else if ( !contentType.Name().empty() )
          name = contentType.Name().c_str();
        if ( !name.isEmpty() )
          rv.append( name );
      }
    }
  } else {
    kWarning() << "Message not found.";
  }

  return rv;
}


// ============================================================================

/* KMail part of the interface. These slots are connected to the resource
 * folders and inform us of folders or incidences in them changing, being
 * added or going away. */

void KMailICalIfaceImpl::slotFolderRemoved( KMFolder* folder )
{
  // pretend the folder just changed back to the mail type, which
  // does the right thing, namely remove resource
  folderContentsTypeChanged( folder, KMail::ContentsTypeMail );
  KConfigGroup configGroup( kmkernel->config(), "GroupwareFolderInfo" );
  configGroup.deleteEntry( folder->idString() + "-storageFormat" );
  configGroup.deleteEntry( folder->idString() + "-changes" );
}

// KMail added a file to one of the groupware folders
void KMailICalIfaceImpl::slotIncidenceAdded( KMFolder* folder,
                                             quint32 sernum )
{
  if( mResourceQuiet || !mUseResourceIMAP )
    return;

//  kWarning();
  QString type = folderContentsType( folder->storage()->contentsType() );
  if( type.isEmpty() ) {
    kError() <<"Not an IMAP resource folder";
    return;
  }
  // Get the index of the mail
  int i = 0;
  KMFolder* aFolder = 0;
  KMMsgDict::instance()->getLocation( sernum, &aFolder, &i );
  assert( folder == aFolder );

  bool unget = !folder->isMessage( i );
  QString s;
  QString uid( "UID" );
  KMMessage *msg = folder->getMsg( i );
  if( !msg ) return;
  if( msg->isComplete() ) {

    bool ok = false;
    StorageFormat format = storageFormat( folder );
    switch( format ) {
      case StorageIcalVcard:
        // Read the iCal or vCard
        ok = vPartFoundAndDecoded( msg, s );
        if ( ok )
          vPartMicroParser( s, uid );
        break;
      case StorageXML:
        // Read the XML from the attachment with the given mimetype
        if ( kolabXMLFoundAndDecoded( *msg,
              folderKolabMimeType( folder->storage()->contentsType() ), s ) ) {
          uid = msg->subject();
          ok = true;
        }
        break;
    }
    if ( !ok ) {
      if ( unget )
        folder->unGetMsg( i );
      return;
    }
    const quint32 sernum = msg->getMsgSerNum();
    mUIDToSerNum.insert( uid, sernum );

    // tell the resource if we didn't trigger this ourselves
    if ( mInTransit.contains( uid ) ) {
      mInTransit.remove( uid );
    }
    emit incidenceAdded( type, folder->location(), sernum, format, s );

  } else {
    // go get the rest of it, then try again
    // TODO: Till, port me
    if ( unget ) mTheUnGetMes.insert( msg->getMsgSerNum(), true );
    FolderJob *job = msg->parent()->createJob( msg );
    connect( job, SIGNAL( messageRetrieved( KMMessage* ) ),
        this, SLOT( slotMessageRetrieved( KMMessage* ) ) );
    job->start();
    return;
  }
  if( unget ) folder->unGetMsg(i);
}

// KMail deleted a file
void KMailICalIfaceImpl::slotIncidenceDeleted( KMFolder* folder,
                                               quint32 sernum )
{
  if( mResourceQuiet || !mUseResourceIMAP )
    return;

  QString type = folderContentsType( folder->storage()->contentsType() );
  //kWarning() << folder << type << sernum;
  if( !type.isEmpty() ) {
    // Get the index of the mail
    int i = 0;
    KMFolder* aFolder = 0;
    KMMsgDict::instance()->getLocation( sernum, &aFolder, &i );
    assert( folder == aFolder );

    // Read the iCal or vCard
    bool unget = !folder->isMessage( i );
    QString s;
    bool ok = false;
    KMMessage* msg = folder->getMsg( i );
    QString uid( "UID" );
    switch( storageFormat( folder ) ) {
    case StorageIcalVcard:
        if( vPartFoundAndDecoded( msg, s ) ) {
            vPartMicroParser( s, uid );
            ok = true;
        }
        break;
    case StorageXML:
        if ( kolabXMLFoundAndDecoded( *msg, folderKolabMimeType( folder->storage()->contentsType() ), s ) ) {
          uid = msg->subject();
          ok = true;
        }
        break;
    }
    if ( ok ) {
        kWarning() << "Emitting D-Bus signal incidenceDeleted("
                 << type << "," << folder->location() << "," << uid << ")";

        emit incidenceDeleted( type, folder->location(), uid );
    }
    if( unget ) folder->unGetMsg(i);
  } else
    kError() <<"Not a groupware folder";
}

// KMail orders a refresh
void KMailICalIfaceImpl::slotRefresh( const QString& type )
{
  if( mUseResourceIMAP ) {
    kWarning() << "Emitting D-Bus signal signalRefresh(" << type << " )";
    emit signalRefresh( type, QString() /* PENDING(bo) folder->location() */ );
  }
}

// This is among other things called when an expunge of a folder happens
void KMailICalIfaceImpl::slotRefreshFolder( KMFolder* folder)
{
  // TODO: The resources would of course be better off, if only this
  // folder would need refreshing. Currently it just orders a reload of
  // the type of the folder
  if( mUseResourceIMAP && folder ) {
    if( folder == mCalendar || folder == mContacts
        || folder == mNotes || folder == mTasks
        || folder == mJournals || mExtraFolders.contains( folder->location() ) ) {
      // Refresh the folder of this type
      KMail::FolderContentsType ct = folder->storage()->contentsType();
      slotRefresh( s_folderContentsType[ct].contentsTypeStr );
    }
  }
}

/****************************
 * The folder and message stuff code
 */

KMFolder* KMailICalIfaceImpl::folderFromType( const QString& type,
                                              const QString& folder )
{
  if( mUseResourceIMAP ) {
    KMFolder* f = 0;
    if ( !folder.isEmpty() ) {
      f = extraFolder( type, folder );
      if ( f )
        return f;
    }

    if( type == "Calendar" ) f = mCalendar;
    else if( type == "Contact" ) f = mContacts;
    else if( type == "Note" ) f = mNotes;
    else if( type == "Task" || type == "Todo" ) f = mTasks;
    else if( type == "Journal" ) f = mJournals;

    if ( f && ( folder.isEmpty() || folder == f->location() ) )
      return f;

    kError() <<"No folder (" << type <<"," << folder <<" )";
  }

  return 0;
}


// Returns true if folder is a resource folder. If the resource isn't enabled
// this always returns false
bool KMailICalIfaceImpl::isResourceFolder( KMFolder* folder ) const
{
  return mUseResourceIMAP && folder &&
    ( isStandardResourceFolder( folder ) || mExtraFolders.contains( folder->location() ) );
}

bool KMailICalIfaceImpl::isStandardResourceFolder( KMFolder* folder ) const
{
  return ( folder == mCalendar || folder == mTasks || folder == mJournals ||
           folder == mNotes || folder == mContacts );
}

bool KMailICalIfaceImpl::hideResourceFolder( KMFolder* folder ) const
{
  return mHideFolders && isResourceFolder( folder );
}

bool KMailICalIfaceImpl::hideResourceAccountRoot( KMFolder* folder ) const
{
  KMFolderCachedImap *dimapFolder = dynamic_cast<KMFolderCachedImap*>( folder->storage() );
  bool hide = dimapFolder && mHideFolders
       && (int)dimapFolder->account()->id() == GlobalSettings::self()->theIMAPResourceAccount()
       && GlobalSettings::self()->showOnlyGroupwareFoldersForGroupwareAccount();
  return hide;

}

KPIM::FolderTreeWidgetItem::FolderType KMailICalIfaceImpl::folderType( KMFolder* folder ) const
{
  if( mUseResourceIMAP && folder ) {
    if( folder == mCalendar || folder == mContacts
        || folder == mNotes || folder == mTasks
        || folder == mJournals || mExtraFolders.contains( folder->location() ) ) {
      KMail::FolderContentsType ct = folder->storage()->contentsType();
      return s_folderContentsType[ct].treeItemType;
    }
  }

  return KPIM::FolderTreeWidgetItem::Other;
}

// Global tables of foldernames is different languages
// For now: 0->English, 1->German, 2->French, 3->Dutch
static QMap<KPIM::FolderTreeWidgetItem::FolderType,QString> folderNames[4];
QString KMailICalIfaceImpl::folderName( KPIM::FolderTreeWidgetItem::FolderType type, int language ) const
{
  // With the XML storage, folders are always (internally) named in English
  if ( GlobalSettings::self()->theIMAPResourceStorageFormat() == GlobalSettings::EnumTheIMAPResourceStorageFormat::XML )
    language = 0;

  static bool folderNamesSet = false;
  if( !folderNamesSet ) {
    folderNamesSet = true;
    /* NOTE: If you add something here, you also need to update
       GroupwarePage in configuredialog.cpp */

    // English
    folderNames[0][KPIM::FolderTreeWidgetItem::Calendar] = QString::fromLatin1("Calendar");
    folderNames[0][KPIM::FolderTreeWidgetItem::Tasks] = QString::fromLatin1("Tasks");
    folderNames[0][KPIM::FolderTreeWidgetItem::Journals] = QString::fromLatin1("Journal");
    folderNames[0][KPIM::FolderTreeWidgetItem::Contacts] = QString::fromLatin1("Contacts");
    folderNames[0][KPIM::FolderTreeWidgetItem::Notes] = QString::fromLatin1("Notes");

    // German
    folderNames[1][KPIM::FolderTreeWidgetItem::Calendar] = QString::fromLatin1("Kalender");
    folderNames[1][KPIM::FolderTreeWidgetItem::Tasks] = QString::fromLatin1("Aufgaben");
    folderNames[1][KPIM::FolderTreeWidgetItem::Journals] = QString::fromLatin1("Journal");
    folderNames[1][KPIM::FolderTreeWidgetItem::Contacts] = QString::fromLatin1("Kontakte");
    folderNames[1][KPIM::FolderTreeWidgetItem::Notes] = QString::fromLatin1("Notizen");

    // French
    folderNames[2][KPIM::FolderTreeWidgetItem::Calendar] = QString::fromLatin1("Calendrier");
    // Tasks = Tâches (â == 0xE2 in latin1)
    folderNames[2][KPIM::FolderTreeWidgetItem::Tasks] = QString::fromLatin1("T\342ches");
    folderNames[2][KPIM::FolderTreeWidgetItem::Journals] = QString::fromLatin1("Journal");
    folderNames[2][KPIM::FolderTreeWidgetItem::Contacts] = QString::fromLatin1("Contacts");
    folderNames[2][KPIM::FolderTreeWidgetItem::Notes] = QString::fromLatin1("Notes");

    // Dutch
    folderNames[3][KPIM::FolderTreeWidgetItem::Calendar] = QString::fromLatin1("Agenda");
    folderNames[3][KPIM::FolderTreeWidgetItem::Tasks] = QString::fromLatin1("Taken");
    folderNames[3][KPIM::FolderTreeWidgetItem::Journals] = QString::fromLatin1("Logboek");
    folderNames[3][KPIM::FolderTreeWidgetItem::Contacts] = QString::fromLatin1("Contactpersonen");
    folderNames[3][KPIM::FolderTreeWidgetItem::Notes] = QString::fromLatin1("Notities");
  }

  if( language < 0 || language > 3 ) {
    return folderNames[mFolderLanguage][type];
  }
  else {
    return folderNames[language][type];
  }
}


// Find message matching a given UID
KMMessage *KMailICalIfaceImpl::findMessageByUID( const QString& uid, KMFolder* folder )
{
  if( !folder || !mUIDToSerNum.contains( uid ) ) return 0;
  int i;
  KMFolder *aFolder;
  KMMsgDict::instance()->getLocation( mUIDToSerNum[uid], &aFolder, &i );
  Q_ASSERT( aFolder == folder );
  return folder->getMsg( i );
}

// Find message matching a given serial number
KMMessage *KMailICalIfaceImpl::findMessageBySerNum( quint32 serNum, KMFolder* folder )
{
  if( !folder || serNum == 0 ) return 0;

  KMMessage *message = 0;
  KMFolder* aFolder = 0;
  int index;
  KMMsgDict::instance()->getLocation( serNum, &aFolder, &index );
  if( aFolder && aFolder != folder ) {
    kWarning() <<"findMessageBySerNum(" << serNum <<" ) found it in folder" << aFolder->location() <<", expected" << folder->location();
  } else {
    if( aFolder )
      message = aFolder->getMsg( index );
    if (!message)
      kWarning() <<"findMessageBySerNum(" << serNum <<" ) invalid serial number";
  }
  return message;
}

void KMailICalIfaceImpl::deleteMsg( KMMessage *msg )
{
  if( !msg ) return;
  // Commands are now delayed; can't use that anymore, we need immediate deletion
  //( new KMDeleteMsgCommand( msg->parent(), msg ) )->start();
  KMFolder *srcFolder = msg->parent();
  int idx = srcFolder->find(msg);
  assert(idx != -1);
  if ( !msg->transferInProgress() ) {
    // kill existing jobs since we are about to delete the message
    srcFolder->ignoreJobsForMessage( msg );
    srcFolder->removeMsg(idx);
    delete msg;
  } else {
    kDebug() << "Message cannot be deleted now because it is currently in use " << msg;
    msg->deleteWhenUnused();
  }
  addFolderChange( srcFolder, ContentsChanged );
}

void KMailICalIfaceImpl::folderContentsTypeChanged( KMFolder* folder,
                                                    KMail::FolderContentsType contentsType )
{
  if ( !mUseResourceIMAP )
    return;
//  kWarning() << "folderContentsTypeChanged(" << folder->name()
//           << ", " << contentsType << ")\n";

  // The builtins can't change type
  if ( isStandardResourceFolder( folder ) )
    return;

  // Check if already know that 'extra folder'
  const QString location = folder->location();
  ExtraFolder* ef = mExtraFolders.value( location, 0 );
  if ( ef && ef->folder ) {
    // Notify that the old folder resource is no longer available
    emit subresourceDeleted( folderContentsType( folder->storage()->contentsType() ), location );

    if ( contentsType == KMail::ContentsTypeMail ) {
      // Delete the old entry, stop listening and stop here
      delete mExtraFolders.take( location );
      folder->disconnect( this );
      return;
    }
    // So the type changed to another groupware type, ok.
  } else {
    if ( ef && !ef->folder ) // deleted folder, clean up
      delete mExtraFolders.take( location );
    if ( contentsType == KMail::ContentsTypeMail )
        return;

    //kWarning() << "registering" << location <<" as extra folder";
    // Make a new entry for the list
    ef = new ExtraFolder( folder );
    mExtraFolders.insert( location, ef );

    FolderInfo info = readFolderInfo( folder );
    mFolderInfoMap.insert( folder, info );

    // Adjust the folder names of all foo.default folders.
    // German users will get Kalender as the name of all default Calendar folders,
    // including their own, so that the default calendar folder of their Japanese
    // coworker appears as /user/hirohito/Kalender, although Hirohito sees his folder
    // in Japanese. On the server the folders are always in English.
    if ( folder->folderType() == KMFolderTypeCachedImap ) {
      QString annotation = static_cast<KMFolderCachedImap*>( folder->storage() )->annotationFolderType();
      kWarning() << "folderContentsTypeChanged:" << folder->name() <<" has annotation" << annotation;
      if ( annotation == QString( s_folderContentsType[contentsType].annotation ) + ".default" )
        folder->setLabel( localizedDefaultFolderName( contentsType ) );
    }

    connectFolder( folder );
  }
  // Tell about the new resource
  emit subresourceAdded( folderContentsType( contentsType ), location,
                         subresourceLabelForPresentation( folder ),
                         !folder->isReadOnly(),
                         folderIsAlarmRelevant( folder ) );
}

KMFolder* KMailICalIfaceImpl::extraFolder( const QString& type,
                                           const QString& folder )
{
  // If an extra folder exists that matches the type and folder location,
  // use that
  int t = folderContentsType( type );
  if ( t < 1 || t > 5 )
    return 0;

  ExtraFolder* ef = mExtraFolders.value( folder, 0 );
  if ( ef && ef->folder && ef->folder->storage()->contentsType() == t )
    return ef->folder;

  return 0;
}

StorageFormat KMailICalIfaceImpl::storageFormat( KMFolder* folder ) const
{
  FolderInfoMap::ConstIterator it = mFolderInfoMap.find( folder );
  if ( it != mFolderInfoMap.constEnd() )
    return (*it).mStorageFormat;
  return globalStorageFormat();
}

void KMailICalIfaceImpl::setStorageFormat( KMFolder* folder, StorageFormat format )
{
  FolderInfoMap::Iterator it = mFolderInfoMap.find( folder );
  if ( it != mFolderInfoMap.end() ) {
    (*it).mStorageFormat = format;
  } else {
    FolderInfo info( format, NoChange );
    mFolderInfoMap.insert( folder, info );
  }
  KConfigGroup configGroup( kmkernel->config(), "GroupwareFolderInfo" );
  configGroup.writeEntry( folder->idString() + "-storageFormat",
                          format == StorageXML ? "xml" : "icalvcard" );
}

void KMailICalIfaceImpl::addFolderChange( KMFolder* folder, FolderChanges changes )
{
  FolderInfoMap::Iterator it = mFolderInfoMap.find( folder );
  if ( it != mFolderInfoMap.end() ) {
    (*it).mChanges = static_cast<FolderChanges>( (*it).mChanges | changes );
  } else { // Otherwise, well, it's a folder we don't care about.
    kWarning() << "addFolderChange: nothing known about folder" << folder->location();
  }
  KConfigGroup configGroup( kmkernel->config(), "GroupwareFolderInfo" );
  configGroup.writeEntry( folder->idString() + "-changes", (int)(*it).mChanges );
}

KMailICalIfaceImpl::FolderInfo KMailICalIfaceImpl::readFolderInfo( const KMFolder * const folder ) const
{
  KConfigGroup configGroup( kmkernel->config(), "GroupwareFolderInfo" );
  QString str = configGroup.readEntry( folder->idString() + "-storageFormat", QString( "unset" ) );
  FolderInfo info;
  if ( str == "unset" ) {
    info.mStorageFormat = globalStorageFormat();
    configGroup.writeEntry( folder->idString() + "-storageFormat",
                            info.mStorageFormat == StorageXML ? "xml" : "icalvcard" );
  } else {
    info.mStorageFormat = ( str == "xml" ) ? StorageXML : StorageIcalVcard;
  }
  info.mChanges = (FolderChanges) configGroup.readEntry( folder->idString() + "-changes", 0 );
  return info;
}


void KMailICalIfaceImpl::folderSynced( KMFolder* folder, const KUrl& folderURL )
{
  FolderInfoMap::Iterator it = mFolderInfoMap.find( folder );
  if ( it != mFolderInfoMap.end() && (*it).mChanges ) {
    handleFolderSynced( folder, folderURL, (*it).mChanges );
    (*it).mChanges = NoChange;
  }
}

void KMailICalIfaceImpl::handleFolderSynced( KMFolder* folder,
                                             const KUrl& folderURL,
                                             int _changes )
{
  // This is done here instead of in the resource, because
  // there could be 0, 1, or N kolab resources at this point.
  // We can hack the N case, but not the 0 case.
  // So the idea of a D-Bus signal for this wouldn't work.
  if ( ( _changes & KMail::ContentsChanged ) ||
       ( _changes & KMail::ACLChanged ) ) {
    if ( storageFormat( folder ) == StorageXML && folder->storage()->contentsType() == KMail::ContentsTypeCalendar )
      triggerKolabFreeBusy( folderURL );
  }
}

void KMailICalIfaceImpl::folderDeletedOnServer( const KUrl& folderURL )
{
  triggerKolabFreeBusy( folderURL );
}

void KMailICalIfaceImpl::triggerKolabFreeBusy( const KUrl& folderURL )
{
  /* Steffen said: you must issue an authenticated HTTP GET request to
     https://kolabserver/freebusy/trigger/user@domain/Folder/NestedFolder.pfb
     (replace .pfb with .xpfb for extended fb lists). */
  KUrl httpURL( folderURL );
  // Keep username ("user@domain"), pass, and host from the imap url
  httpURL.setProtocol( "https" );
  httpURL.setPort( 0 ); // remove imap port

  // IMAP path is either /INBOX/<path> or /user/someone/<path>
  QString path = folderURL.path( KUrl::RemoveTrailingSlash );
  Q_ASSERT( path.startsWith( '/' ) );
  int secondSlash = path.indexOf( '/', 1 );
  if ( secondSlash == -1 ) {
    kWarning() << "path is too short:" << path;
    return;
  }
  if ( path.startsWith( QLatin1String("/INBOX/"), Qt::CaseInsensitive ) ) {
    // If INBOX, replace it with the username (which is user@domain)
    path = path.mid( secondSlash );
    path.prepend( folderURL.user() );
  } else {
    // If user, just remove it. So we keep the IMAP-returned username.
    // This assumes it's a known user on the same domain.
    path = path.mid( secondSlash );
  }

  httpURL.setPath( "/freebusy/trigger/" + path + ".pfb" );
  httpURL.setQuery( QString() );
  // Ensure that we encode everything with UTF8
  httpURL = KUrl( httpURL.url( KUrl::LeaveTrailingSlash ) );
  kWarning() << "Triggering PFB update for" << folderURL <<" : getting" << httpURL;
  // "Fire and forget". No need for error handling, nor for explicit deletion.
  // Maybe we should try to prevent launching it if it's already running (for this URL) though.
  /*KIO::Job* job =*/ KIO::get( httpURL, KIO::NoReload, KIO::HideProgressInfo );
}

void KMailICalIfaceImpl::slotFolderPropertiesChanged( KMFolder* folder )
{
  if ( isResourceFolder( folder ) ) {
    const QString location = folder->location();
    const QString contentsTypeStr = folderContentsType( folder->storage()->contentsType() );

    emit subresourceDeleted( contentsTypeStr, location );
    emit subresourceAdded( contentsTypeStr, location,
                           subresourceLabelForPresentation( folder ),
                           !folder->isReadOnly(),
                           folderIsAlarmRelevant( folder ) );
  }
}

// Must only be connected to a signal from KMFolder!
void KMailICalIfaceImpl::slotFolderRenamed()
{
  const KMFolder* folder = static_cast<const KMFolder *>( sender() );
  slotFolderPropertiesChanged( const_cast<KMFolder*>( folder ) );
}

void KMailICalIfaceImpl::slotFolderLocationChanged( const QString &oldLocation,
                                                    const QString &newLocation )
{
  KMFolder *folder = findResourceFolder( oldLocation );
  ExtraFolder* ef = mExtraFolders.value( oldLocation, 0 );
  if ( ef ) {
    // reuse the ExtraFolder entry, but adjust the key
    ExtraFolder *changedFolder = mExtraFolders.take( oldLocation );
    mExtraFolders.insert( newLocation, changedFolder );
  }

  if ( folder )
    emit subresourceDeleted( folderContentsType( folder->storage()->contentsType() ), oldLocation );
}

KMFolder* KMailICalIfaceImpl::findResourceFolder( const QString& resource )
{
  // Try the standard folders
  if( mCalendar && mCalendar->location() == resource )
    return mCalendar;
  if ( mContacts && mContacts->location() == resource )
    return mContacts;
  if ( mNotes && mNotes->location() == resource )
    return mNotes;
  if ( mTasks && mTasks->location() == resource )
    return mTasks;
  if ( mJournals && mJournals->location() == resource )
    return mJournals;

  // No luck. Try the extrafolders
  ExtraFolder* ef = mExtraFolders.value( resource, 0 );
  if ( ef )
    return ef->folder;

  // No luck at all
  return 0;
}

void KMailICalIfaceImpl::changeResourceUIName( const QString &folderPath, const QString &newName )
{
  kWarning() << "Folder path" << folderPath;
  KMFolder *f = findResourceFolder( folderPath );
  if ( f ) {
    KMailICalIfaceImpl::getResourceMap()->insert( folderPath, newName );
    kmkernel->folderMgr()->renameFolder( f, newName );
    KConfigGroup configGroup( kmkernel->config(), "Resource UINames" );
    configGroup.writeEntry( folderPath, newName );
  }
}

/****************************
 * The config stuff
 */

void KMailICalIfaceImpl::readConfig()
{
  bool enabled = GlobalSettings::self()->theIMAPResourceEnabled() &&
                 ( GlobalSettings::self()->theIMAPResourceAccount() != 0 );

  bool justEnabled = false;
  if( !enabled ) {
    if( mUseResourceIMAP == true ) {
      // Shutting down
      mUseResourceIMAP = false;
      cleanup();
      reloadFolderTree();
    }
    return;
  } else {
    justEnabled = enabled != mUseResourceIMAP;
  }
  mUseResourceIMAP = enabled;

  // Read remaining options
  const bool hideFolders = GlobalSettings::self()->hideGroupwareFolders();
  QString parentName = GlobalSettings::self()->theIMAPResourceFolderParent();

  // Find the folder parent
  KMFolderDir* folderParentDir;
  KMFolderType folderType;
  KMFolder* folderParent = kmkernel->findFolderById( parentName );
  if( folderParent == 0 ) {
    // Parent folder not found. It was probably deleted. The user will have to
    // configure things again.
    kWarning() << "Groupware folder" << parentName <<" not found. Groupware functionality disabled";
    // Or maybe the inbox simply wasn't created on the first startup
    KMAccount* account = kmkernel->acctMgr()->find( GlobalSettings::self()->theIMAPResourceAccount() );
    if ( account ) {
      // just in case we were connected already
      disconnect( account, SIGNAL( finishedCheck( bool, CheckStatus ) ),
               this, SLOT( slotCheckDone() ) );
      connect( account, SIGNAL( finishedCheck( bool, CheckStatus ) ),
               this, SLOT( slotCheckDone() ) );
    } else {
      kWarning() << "null IMAP account!";
    }
    mUseResourceIMAP = false;
    // We can't really call cleanup(), if those folders were completely deleted.
    mCalendar = 0;
    mTasks    = 0;
    mJournals = 0;
    mContacts = 0;
    mNotes    = 0;
    return;
  } else {
    folderParentDir = folderParent->createChildFolder();
    folderType = folderParent->folderType();
  }

  KMAcctCachedImap::GroupwareType groupwareType = dynamic_cast<KMFolderCachedImap *>( folderParent->storage() )->account()->groupwareType();

  if ( groupwareType == KMAcctCachedImap::GroupwareKolab ) {
    // Make sure the folder parent has the subdirs
    // Globally there are 3 cases: nothing found, some stuff found by type/name heuristics, or everything found OK
    bool noneFound = true;
    bool mustFix = false; // true when at least one was found by heuristics
    QVector<StandardFolderSearchResult> results( KMail::ContentsTypeLast + 1 );
    for ( int i = 0; i < KMail::ContentsTypeLast+1; ++i ) {
      if ( i != KMail::ContentsTypeMail ) {
        results[i] = findStandardResourceFolder( folderParentDir, static_cast<KMail::FolderContentsType>(i) );
        if ( results[i].found == StandardFolderSearchResult::FoundAndStandard )
          noneFound = false;
        else if ( results[i].found == StandardFolderSearchResult::FoundByType ||
                  results[i].found == StandardFolderSearchResult::FoundByName ) {
          mustFix = true;
          noneFound = false;
        } else // NotFound
          mustFix = true;
      }
    }

    // Check if something changed
    if( mUseResourceIMAP && !noneFound && !mustFix && mFolderParentDir == folderParentDir
        && mFolderType == folderType ) {
      // Nothing changed
      if ( hideFolders != mHideFolders ) {
        // Well, the folder hiding has changed
        mHideFolders = hideFolders;
        reloadFolderTree();
      }
      return;
    }

    if( noneFound || mustFix ) {
      QString msg;
      QString parentFolderName = folderParent->name();
      if ( noneFound ) {
        // No subfolder was found, so ask if we can make them
        msg = i18n("KMail will now create the required groupware folders"
                   " as subfolders of %1; if you do not want this, cancel"
                   " and the IMAP resource will be disabled", parentFolderName);
      } else {
        // Some subfolders were found, be more precise
        QString operations = "<ul>";
        for ( int i = 0; i < KMail::ContentsTypeLast+1; ++i ) {
          if ( i != KMail::ContentsTypeMail ) {
            QString typeName = localizedDefaultFolderName( static_cast<KMail::FolderContentsType>( i ) );
            if ( results[i].found == StandardFolderSearchResult::NotFound )
              operations += "<li>" + i18n( "%1: no folder found, will create it", typeName ) + "</li>";
            else if ( results[i].found == StandardFolderSearchResult::FoundByType || results[i].found == StandardFolderSearchResult::FoundByName )
              operations += "<li>" + i18n( "%1: found folder %2, will set it as main groupware folder",
                             typeName, results[i].folder->label() ) + "</li>";
          }
        }
        operations += "</ul>";

        msg = i18n( "<qt>KMail found the following groupware folders in %1 and "
                    "needs to perform the following operations: %2<nl/>"
                    "If you do not want this, cancel"
                    " and the IMAP resource will be disabled</qt>"
                    , parentFolderName, operations );

      }

      if( KMessageBox::questionYesNo( 0, msg,
                                      i18n("Standard Groupware Folders"), KStandardGuiItem::cont(), KStandardGuiItem::cancel() ) == KMessageBox::No ) {

        GlobalSettings::self()->setTheIMAPResourceEnabled( false );
        mUseResourceIMAP = false;
        mFolderParentDir = 0;
        mFolderParent = 0;
        reloadFolderTree();
        return;
      }
    }

    // Make the new settings work
    mUseResourceIMAP = true;
    mFolderLanguage = GlobalSettings::self()->theIMAPResourceFolderLanguage();
    if( mFolderLanguage > 3 ) mFolderLanguage = 0;
    mFolderParentDir = folderParentDir;
    mFolderParent = folderParent;
    mFolderType = folderType;
    mHideFolders = hideFolders;

    // Close the previous folders
    cleanup();

    // Set the new folders
    mCalendar = initFolder( KMail::ContentsTypeCalendar );
    mTasks    = initFolder( KMail::ContentsTypeTask );
    mJournals = initFolder( KMail::ContentsTypeJournal );
    mContacts = initFolder( KMail::ContentsTypeContact );
    mNotes    = initFolder( KMail::ContentsTypeNote );

    if ( !mCalendar || !mTasks || !mJournals || !mContacts || !mNotes )
      return;

    // Store final annotation (with .default) so that we won't ask again on next startup
    if ( mCalendar->folderType() == KMFolderTypeCachedImap )
      static_cast<KMFolderCachedImap *>( mCalendar->storage() )->updateAnnotationFolderType();
    if ( mTasks->folderType() == KMFolderTypeCachedImap )
      static_cast<KMFolderCachedImap *>( mTasks->storage() )->updateAnnotationFolderType();
    if ( mJournals->folderType() == KMFolderTypeCachedImap )
      static_cast<KMFolderCachedImap *>( mJournals->storage() )->updateAnnotationFolderType();
    if ( mContacts->folderType() == KMFolderTypeCachedImap )
      static_cast<KMFolderCachedImap *>( mContacts->storage() )->updateAnnotationFolderType();
    if ( mNotes->folderType() == KMFolderTypeCachedImap )
      static_cast<KMFolderCachedImap *>( mNotes->storage() )->updateAnnotationFolderType();

    // BEGIN TILL TODO The below only uses the dimap folder manager, which
    // will fail for all other folder types. Adjust.

    kWarning() << "mCalendar=" << mCalendar << mCalendar->location();
    kWarning() << "mContacts=" << mContacts << mContacts->location();
    kWarning() << "mNotes=" << mNotes << mNotes->location();

    // Find all extra folders
    QStringList folderNames;
    QList<QPointer<KMFolder> > folderList;
    kmkernel->dimapFolderMgr()->createFolderList(&folderNames, &folderList);
    for(QList<QPointer<KMFolder> >::iterator it = folderList.begin();
        it != folderList.end(); ++it)
    {
      KMFolderCachedImap* storage = dynamic_cast<KMFolderCachedImap*>( (*it)->storage() );
      if ( storage && storage->contentsType() != 0 ) {
        storage->updateAnnotationFolderType();
        folderContentsTypeChanged( *it, storage->contentsType() );
      }
    }

    // If we just created them, they might have been registered as extra folders temporarily.
    // -> undo that.
    if ( mExtraFolders.contains( mCalendar->location() ) )
      delete mExtraFolders.take( mCalendar->location() );
    if ( mExtraFolders.contains( mTasks->location() ) )
      delete mExtraFolders.take( mTasks->location() );
    if ( mExtraFolders.contains( mJournals->location() ) )
      delete mExtraFolders.take( mJournals->location() );
    if ( mExtraFolders.contains( mContacts->location() ) )
      delete mExtraFolders.take( mContacts->location() );
    if ( mExtraFolders.contains( mNotes->location() ) )
      delete mExtraFolders.take( mNotes->location() );

    // END TILL TODO

    emit subresourceAdded( folderContentsType( KMail::ContentsTypeCalendar ),
                           mCalendar->location(), mCalendar->label(), true, true );
    emit subresourceAdded( folderContentsType( KMail::ContentsTypeTask ),
                           mTasks->location(), mTasks->label(), true, true );
    emit subresourceAdded( folderContentsType( KMail::ContentsTypeJournal ),
                           mJournals->location(), mJournals->label(), true, false );
    emit subresourceAdded( folderContentsType( KMail::ContentsTypeContact ),
                           mContacts->location(), mContacts->label(), true, false );
    emit subresourceAdded( folderContentsType( KMail::ContentsTypeNote ),
                           mNotes->location(), mNotes->label(), true, false );

  } else if ( groupwareType == KMAcctCachedImap::GroupwareScalix ) {
    // Make the new settings work
    mUseResourceIMAP = true;
    mFolderParentDir = folderParentDir;
    mFolderParent = folderParent;
    mFolderType = folderType;
    mHideFolders = false;

    // Close the previous folders
    cleanup();

    // Set the new folders
    mCalendar = initScalixFolder( KMail::ContentsTypeCalendar );
    mTasks    = initScalixFolder( KMail::ContentsTypeTask );
    mJournals = 0;
    mContacts = initScalixFolder( KMail::ContentsTypeContact );
    mNotes    = initScalixFolder( KMail::ContentsTypeNote );

    // Store final annotation (with .default) so that we won't ask again on next startup
    if ( mCalendar->folderType() == KMFolderTypeCachedImap )
      static_cast<KMFolderCachedImap *>( mCalendar->storage() )->updateAnnotationFolderType();
    if ( mTasks->folderType() == KMFolderTypeCachedImap )
      static_cast<KMFolderCachedImap *>( mTasks->storage() )->updateAnnotationFolderType();
    if ( mContacts->folderType() == KMFolderTypeCachedImap )
      static_cast<KMFolderCachedImap *>( mContacts->storage() )->updateAnnotationFolderType();
    if ( mNotes->folderType() == KMFolderTypeCachedImap )
      static_cast<KMFolderCachedImap *>( mNotes->storage() )->updateAnnotationFolderType();

    // BEGIN TILL TODO The below only uses the dimap folder manager, which
    // will fail for all other folder types. Adjust.

    kWarning() << "mCalendar=" << mCalendar << " " << mCalendar->location();
    kWarning() << "mContacts=" << mContacts << " " << mContacts->location();
    kWarning() << "mNotes=" << mNotes << " " << mNotes->location();

    // Find all extra folders
    QStringList folderNames;
    QList<QPointer<KMFolder> > folderList;
    kmkernel->dimapFolderMgr()->createFolderList(&folderNames, &folderList);
    QList<QPointer<KMFolder> >::iterator it;
    for(it = folderList.begin(); it != folderList.end(); ++it)
    {
      FolderStorage *storage = (*it)->storage();

      if ( (*it)->folderType() == KMFolderTypeCachedImap ) {
        KMFolderCachedImap *imapFolder = static_cast<KMFolderCachedImap*>( storage );

        const QString attributes = imapFolder->folderAttributes();
        if ( attributes.contains( "X-FolderClass" ) ) {
          if ( !attributes.contains( "X-SpecialFolder" ) || (*it)->location().contains( "@" ) ) {
            const Scalix::FolderAttributeParser parser( attributes );
            if ( !parser.folderClass().isEmpty() ) {
              FolderContentsType type = Scalix::Utils::scalixIdToContentsType( parser.folderClass() );
              imapFolder->setContentsType( type );
              folderContentsTypeChanged( *it, type );
            }
          }
        }
      }
    }

    // If we just created them, they might have been registered as extra folders temporarily.
    // -> undo that.
    if ( mExtraFolders.contains( mCalendar->location() ) )
      delete mExtraFolders.take( mCalendar->location() );
    if ( mExtraFolders.contains( mTasks->location() ) )
      delete mExtraFolders.take( mTasks->location() );
    if ( mExtraFolders.contains( mContacts->location() ) )
      delete mExtraFolders.take( mContacts->location() );
    if ( mExtraFolders.contains( mNotes->location() ) )
      delete mExtraFolders.take( mNotes->location() );

    // END TILL TODO

    emit subresourceAdded( folderContentsType( KMail::ContentsTypeCalendar ),
                           mCalendar->location(), mCalendar->label(), true, true );
    emit subresourceAdded( folderContentsType( KMail::ContentsTypeTask ),
                           mTasks->location(), mTasks->label(), true, true );
    emit subresourceAdded( folderContentsType( KMail::ContentsTypeContact ),
                           mContacts->location(), mContacts->label(), true, false );
    emit subresourceAdded( folderContentsType( KMail::ContentsTypeNote ),
                           mNotes->location(), mNotes->label(), true, false );
  }

  KConfig *config = kmkernel->config();
  KConfigGroup cf = config->group( "Resource UINames" );
  *KMailICalIfaceImpl::mSubResourceUINamesMap = cf.entryMap();

  reloadFolderTree();

  if ( justEnabled ) {
    for ( int i = KMail::ContentsTypeCalendar; i <= KMail::ContentsTypeLast; ++i ) {
      foreach ( const KMail::SubResource &res,
                subresourcesKolab( folderContentsType( (FolderContentsType)i ) ) ) {
        emit subresourceAdded( folderContentsType( (FolderContentsType)i ),
                               res.location, res.label,
                               res.writable, res.alarmRelevant );
      }
    }
  }
}

void KMailICalIfaceImpl::slotCheckDone()
{
  QString parentName = GlobalSettings::self()->theIMAPResourceFolderParent();
  KMFolder* folderParent = kmkernel->findFolderById( parentName );
  //kWarning() <<" folderParent=" << folderParent;
  if ( folderParent )  // cool it exists now
  {
    KMAccount* account = kmkernel->acctMgr()->find( GlobalSettings::self()->theIMAPResourceAccount() );
    if ( account )
      disconnect( account, SIGNAL( finishedCheck( bool, CheckStatus ) ),
                  this, SLOT( slotCheckDone() ) );
    readConfig();
  }
}

KMFolder* KMailICalIfaceImpl::initFolder( KMail::FolderContentsType contentsType )
{
  // Figure out what type of folder this is supposed to be
  KMFolderType type = mFolderType;
  if( type == KMFolderTypeUnknown ) type = KMFolderTypeMaildir;

<<<<<<< HEAD
  KPIM::FolderTreeWidgetItem::FolderType itemType = s_folderContentsType[contentsType].treeItemType;
  //kDebug() << folderName( itemType );
=======
  KFolderTreeItem::Type itemType = s_folderContentsType[contentsType].treeItemType;
  //kWarning() << folderName( itemType );
>>>>>>> 94b9cb36

  // Find the folder
  StandardFolderSearchResult result = findStandardResourceFolder( mFolderParentDir, contentsType );

  // deal with multiple default groupware folders
  if ( result.folders.count() > 1 && result.found == StandardFolderSearchResult::FoundAndStandard ) {
    QStringList labels;
    for ( QList<KMFolder*>::ConstIterator it = result.folders.constBegin(); it != result.folders.constEnd(); ++it )
      labels << (*it)->prettyUrl();
    const QString selected = KInputDialog::getItem( i18n("Default folder"),
        i18nc( "%1 is one of the messages with context 'type of folder content'",
               "There are multiple %1 default folders, please choose one:",
               localizedDefaultFolderName( contentsType ) ), labels );
    if ( !selected.isEmpty() )
      result.folder = result.folders[ labels.indexOf( selected ) ];
  }

  KMFolder* folder = result.folder;

  if ( !folder ) {
    // The folder isn't there yet - create it
    folder =
      mFolderParentDir->createFolder( localizedDefaultFolderName( contentsType ), false, type );
    if( mFolderType == KMFolderTypeImap ) {
      KMFolderImap* parentFolder = static_cast<KMFolderImap*>( mFolderParent->storage() );
      parentFolder->createFolder( localizedDefaultFolderName( contentsType ) );
      static_cast<KMFolderImap*>( folder->storage() )->setAccount( parentFolder->account() );
    }
    // Groupware folder created, use the global setting for storage format
    setStorageFormat( folder, globalStorageFormat() );
  } else {
    FolderInfo info = readFolderInfo( folder );
    mFolderInfoMap.insert( folder, info );
    //kWarning() <<"Found existing folder type" << itemType <<" :" << folder->location();
  }

  if( !folder->canAccess() ) {
    KMessageBox::sorry(0, i18n("You do not have read/write permission to your %1 folder.",
                         folderName( itemType ) ) );
    return 0;
  }
  folder->storage()->setContentsType( contentsType );
  folder->setSystemFolder( true );
  folder->storage()->writeConfig();
  if ( 0 != folder->open( "ifacefolder" ) ) {
    kWarning() << "folder->open( \"ifacefolder\" ) ) FAILED";
    // TODO: remove data structures?
    return 0;
  }
  connectFolder( folder );
  return folder;
}

KMFolder* KMailICalIfaceImpl::initScalixFolder( KMail::FolderContentsType contentsType )
{
  // Figure out what type of folder this is supposed to be
  KMFolderType type = mFolderType;
  if( type == KMFolderTypeUnknown ) type = KMFolderTypeMaildir;

  KMFolder* folder = 0;

  // Find all extra folders
  QStringList folderNames;
  QList<QPointer<KMFolder> > folderList;
  Q_ASSERT( kmkernel );
  Q_ASSERT( kmkernel->dimapFolderMgr() );
  kmkernel->dimapFolderMgr()->createFolderList(&folderNames, &folderList);
  QList<QPointer<KMFolder> >::iterator it = folderList.begin();
  for(; it != folderList.end(); ++it)
  {
    FolderStorage *storage = (*it)->storage();

    if ( (*it)->folderType() == KMFolderTypeCachedImap ) {
      KMFolderCachedImap *imapFolder = static_cast<KMFolderCachedImap*>( storage );

      const QString attributes = imapFolder->folderAttributes();
      if ( attributes.contains( "X-SpecialFolder" ) ) {
        const Scalix::FolderAttributeParser parser( attributes );
        if ( contentsType == Scalix::Utils::scalixIdToContentsType( parser.folderClass() ) ) {
          folder = *it;
          break;
        }
      }
    }
  }

  if ( !folder ) {
    return 0;
  } else {
    FolderInfo info = readFolderInfo( folder );
    mFolderInfoMap.insert( folder, info );
    //kWarning() << "Found existing folder type " << itemType << " : " << folder->location();
  }

  if( !folder->canAccess() ) {
    KMessageBox::sorry(0, i18n("You do not have read/write permission to your folder.") );
    return 0;
  }
  folder->storage()->setContentsType( contentsType );
  folder->setSystemFolder( true );
  folder->storage()->writeConfig();
  folder->open("ifacefolder");
  connectFolder( folder );
  return folder;
}

void KMailICalIfaceImpl::connectFolder( KMFolder* folder )
{
  // avoid multiple connections
  disconnect( folder, SIGNAL( msgAdded( KMFolder*, quint32 ) ),
              this, SLOT( slotIncidenceAdded( KMFolder*, quint32 ) ) );
  disconnect( folder, SIGNAL( msgRemoved( KMFolder*, quint32 ) ),
              this, SLOT( slotIncidenceDeleted( KMFolder*, quint32 ) ) );
  disconnect( folder, SIGNAL( expunged( KMFolder* ) ),
              this, SLOT( slotRefreshFolder( KMFolder* ) ) );
  disconnect( folder->storage(), SIGNAL( readOnlyChanged( KMFolder* ) ),
              this, SLOT( slotFolderPropertiesChanged( KMFolder* ) ) );
  disconnect( folder, SIGNAL( nameChanged() ),
              this, SLOT( slotFolderRenamed() ) );
  disconnect( folder->storage(), SIGNAL( locationChanged( const QString&, const QString&) ),
              this, SLOT( slotFolderLocationChanged( const QString&, const QString&) ) );

  // Setup the signals to listen for changes
  connect( folder, SIGNAL( msgAdded( KMFolder*, quint32 ) ),
           this, SLOT( slotIncidenceAdded( KMFolder*, quint32 ) ) );
  connect( folder, SIGNAL( msgRemoved( KMFolder*, quint32 ) ),
           this, SLOT( slotIncidenceDeleted( KMFolder*, quint32 ) ) );
  connect( folder, SIGNAL( expunged( KMFolder* ) ),
           this, SLOT( slotRefreshFolder( KMFolder* ) ) );
  connect( folder->storage(), SIGNAL( readOnlyChanged( KMFolder* ) ),
           this, SLOT( slotFolderPropertiesChanged( KMFolder* ) ) );
  connect( folder, SIGNAL( nameChanged() ),
           this, SLOT( slotFolderRenamed() ) );
  connect( folder->storage(), SIGNAL( locationChanged( const QString&, const QString&) ),
           this, SLOT( slotFolderLocationChanged( const QString&, const QString&) ) );

}

static void cleanupFolder( KMFolder* folder, KMailICalIfaceImpl* _this )
{
  if( folder ) {
    folder->setSystemFolder( false );
    folder->disconnect( _this );
    folder->close( "ifacefolder" );
  }
}

void KMailICalIfaceImpl::cleanup()
{
  cleanupFolder( mContacts, this );
  cleanupFolder( mCalendar, this );
  cleanupFolder( mNotes, this );
  cleanupFolder( mTasks, this );
  cleanupFolder( mJournals, this );

  mContacts = mCalendar = mNotes = mTasks = mJournals = 0;
}

QString KMailICalIfaceImpl::folderPixmap( KPIM::FolderTreeWidgetItem::FolderType type ) const
{
  if( !mUseResourceIMAP )
    return QString();

<<<<<<< HEAD
  if( type == KPIM::FolderTreeWidgetItem::Contacts )
    return QString::fromLatin1( "text-directory" );
  else if( type == KPIM::FolderTreeWidgetItem::Calendar )
    return QString::fromLatin1( "text-calendar" );
  else if( type == KPIM::FolderTreeWidgetItem::Notes )
=======
  if( type == KFolderTreeItem::Contacts )
    return QString::fromLatin1( "view-pim-contacts" );
  else if( type == KFolderTreeItem::Calendar )
    return QString::fromLatin1( "view-pim-calendar" );
  else if( type == KFolderTreeItem::Notes )
>>>>>>> 94b9cb36
    return QString::fromLatin1( "view-pim-notes" );
  else if( type == KPIM::FolderTreeWidgetItem::Tasks )
    return QString::fromLatin1( "view-pim-tasks" );
  else if( type == KPIM::FolderTreeWidgetItem::Journals )
    return QString::fromLatin1( "view-pim-journal" );

  return QString();
}

static void reloadFolderTree()
{
  // Make the folder tree show the icons or not
  kmkernel->folderMgr()->contentsChanged();
}

// This is a very light-weight and fast 'parser' to retrieve
// a data entry from a vCal taking continuation lines
// into account
static void vPartMicroParser( const QString& str, QString& s )
{
  QString line;
  uint len = str.length();

  for( uint i=0; i<len; ++i){
    if( str[i] == '\r' || str[i] == '\n' ){
      if( str[i] == '\r' )
        ++i;
      if( i+1 < len && str[i+1] == ' ' ){
        // found a continuation line, skip it's leading blanc
        ++i;
      }else{
        // found a logical line end, process the line
        if( line.startsWith( s ) ) {
          s = line.mid( s.length() + 1 );
          return;
        }
        line = "";
      }
    } else {
      line += str[i];
    }
  }

  // Not found. Clear it
  s.truncate(0);
}

// Returns the first child folder having the given annotation
static QList<KMFolder*> findFolderByAnnotation( KMFolderDir* folderParentDir, const QString& annotation )
{
  QList<KMFolder*> rv;
  QList<KMFolderNode*>::const_iterator it;
  for ( it = folderParentDir->constBegin(); it != folderParentDir->constEnd(); ++it ) {
    if ( !(*it)->isDir() ) {
      KMFolder* folder = static_cast<KMFolder *>( *it );
      if ( folder->folderType() == KMFolderTypeCachedImap ) {
        QString folderAnnotation = static_cast<KMFolderCachedImap*>( folder->storage() )->annotationFolderType();
        //kWarning() <<"findStandardResourceFolder:" << folder->name() <<" has annotation" << folderAnnotation;
        if ( folderAnnotation == annotation )
          rv.append( folder );
      }
    }
  }
  return rv;
}

KMailICalIfaceImpl::StandardFolderSearchResult KMailICalIfaceImpl::findStandardResourceFolder( KMFolderDir* folderParentDir, KMail::FolderContentsType contentsType )
{
  if ( GlobalSettings::self()->theIMAPResourceStorageFormat() == GlobalSettings::EnumTheIMAPResourceStorageFormat::XML )
  {
    // Look for a folder with an annotation like "event.default"
    QList<KMFolder*> folders = findFolderByAnnotation( folderParentDir, QString( s_folderContentsType[contentsType].annotation ) + ".default" );
    if ( !folders.isEmpty() )
      return StandardFolderSearchResult( folders, StandardFolderSearchResult::FoundAndStandard );

    // Fallback: look for a folder with an annotation like "event"
    folders = findFolderByAnnotation( folderParentDir, QString( s_folderContentsType[contentsType].annotation ) );
    if ( !folders.isEmpty() )
      return StandardFolderSearchResult( folders, StandardFolderSearchResult::FoundByType );

    // Fallback: look for the folder by name (we'll need to change its type)
    KMFolderNode* node = folderParentDir->hasNamedFolder( localizedDefaultFolderName( contentsType ) );
    if ( node && !node->isDir() )
      return StandardFolderSearchResult( static_cast<KMFolder *>( node ), StandardFolderSearchResult::FoundByName );

    kWarning() <<"findStandardResourceFolder: found no resource folder for" << s_folderContentsType[contentsType].annotation;
    return StandardFolderSearchResult( 0, StandardFolderSearchResult::NotFound );
  }
  else // icalvcard: look up standard resource folders by name
  {
    KPIM::FolderTreeWidgetItem::FolderType itemType = s_folderContentsType[contentsType].treeItemType;
    unsigned int folderLanguage = GlobalSettings::self()->theIMAPResourceFolderLanguage();
    if( folderLanguage > 3 ) folderLanguage = 0;
    KMFolderNode* node = folderParentDir->hasNamedFolder( folderName( itemType, folderLanguage ) );
    if ( !node || node->isDir() )
      return StandardFolderSearchResult( 0, StandardFolderSearchResult::NotFound );
    return StandardFolderSearchResult( static_cast<KMFolder*>( node ), StandardFolderSearchResult::FoundAndStandard );
  }
}

/* We treat all folders as relevant wrt alarms for which we have Administer
 * rights or for which the "Incidences relevant for everyone" annotation has
 * been set. It can be reasonably assumed that those are "ours". All local folders
 * must be ours anyhow. */
bool KMailICalIfaceImpl::folderIsAlarmRelevant( const KMFolder *folder )
{
  bool administerRights = true;
  bool relevantForOwner = true;
  bool relevantForEveryone = false;
  if ( folder->folderType() == KMFolderTypeImap ) {
    const KMFolderImap *imapFolder = static_cast<const KMFolderImap*>( folder->storage() );
    administerRights =
      imapFolder->userRights() <= 0 || imapFolder->userRights() & KMail::ACLJobs::Administer;
  }
  if ( folder->folderType() == KMFolderTypeCachedImap ) {
    const KMFolderCachedImap *dimapFolder = static_cast<const KMFolderCachedImap*>( folder->storage() );
    administerRights =
      dimapFolder->userRights() <= 0 || dimapFolder->userRights() & KMail::ACLJobs::Administer;
    relevantForOwner = dimapFolder->incidencesFor () == KMFolderCachedImap::IncForAdmins;
    relevantForEveryone = ( dimapFolder->incidencesFor() == KMFolderCachedImap::IncForReaders );
  }
#if 0
  kWarning() ;
  kWarning() <<"Folder:" << folder->label() <<" has administer rights:" << administerRights;
  kWarning() <<"and is relevant for owner:" << relevantForOwner;
  kWarning() <<"and relevant for everyone:"  << relevantForEveryone;
#endif
  return ( administerRights && relevantForOwner ) || relevantForEveryone;
}

void KMailICalIfaceImpl::setResourceQuiet(bool q)
{
  mResourceQuiet = q;
}

bool KMailICalIfaceImpl::isResourceQuiet() const
{
  return mResourceQuiet;
}


bool KMailICalIfaceImpl::addSubresource( const QString& resource,
                                         const QString& parent,
                                         const QString& contentsType )
{
  kWarning() <<"Adding subresource to parent:" << parent <<" with name:" << resource;
  kWarning() <<"contents type:" << contentsType;
  KMFolder *folder = findResourceFolder( parent );
  KMFolderDir *parentFolderDir = !parent.isEmpty() && folder ? folder->createChildFolder(): mFolderParentDir;
  if ( !parentFolderDir || parentFolderDir->hasNamedFolder( resource ) ) return false;

  KMFolderType type = mFolderType;
  if( type == KMFolderTypeUnknown ) type = KMFolderTypeMaildir;

  KMFolder* newFolder = parentFolderDir->createFolder( resource, false, type );
  if ( !newFolder ) return false;
  if( mFolderType == KMFolderTypeImap )
    static_cast<KMFolderImap*>( folder->storage() )->createFolder( resource );

  StorageFormat defaultFormat = GlobalSettings::self()->theIMAPResourceStorageFormat() == GlobalSettings::EnumTheIMAPResourceStorageFormat::XML ? StorageXML : StorageIcalVcard;
  setStorageFormat( newFolder, folder ? storageFormat( folder ) : defaultFormat );
  newFolder->storage()->setContentsType( folderContentsType( contentsType ) );
  newFolder->storage()->writeConfig();
  newFolder->open( "KMailICalIfaceImpl::addSubresource" );
  connectFolder( newFolder );
  reloadFolderTree();

  return true;
}

bool KMailICalIfaceImpl::removeSubresource( const QString& location )
{
  kWarning();

  KMFolder *folder = findResourceFolder( location );

  // We don't allow the default folders to be deleted, so check for
  // those first. It would be nicer to produce a more meaningful error,
  // or prevent deletion of the builtin folders from the gui already.
  if ( !folder || isStandardResourceFolder( folder ) )
      return false;

  // the folder will be removed, which implies closed, so make sure
  // nothing is using it anymore first
  emit subresourceDeleted( folderContentsType( folder->storage()->contentsType() ), location );

  if ( mExtraFolders.contains( location ) )
    delete mExtraFolders.take( location );
  folder->disconnect( this );

  if ( folder->folderType() == KMFolderTypeImap )
    kmkernel->imapFolderMgr()->remove( folder );
  else if ( folder->folderType() == KMFolderTypeCachedImap ) {
    // Deleted by user -> tell the account (see KMFolderCachedImap::listDirectory2)
    KMFolderCachedImap* storage = static_cast<KMFolderCachedImap*>( folder->storage() );
    KMAcctCachedImap* acct = storage->account();
    if ( acct )
      acct->addDeletedFolder( folder );
    kmkernel->dimapFolderMgr()->remove( folder );
  }
  return true;
}

void KMailICalIfaceImpl::syncFolder(KMFolder * folder) const
{
  if ( kmkernel->isOffline() || !GlobalSettings::immediatlySyncDIMAPOnGroupwareChanges() )
    return;
  KMFolderCachedImap *dimapFolder = dynamic_cast<KMFolderCachedImap*>( folder->storage() );
  if ( !dimapFolder )
    return;
  // check if the folder exists already, otherwise sync its parent as well to create it
  if ( dimapFolder->imapPath().isEmpty() ) {
    if ( folder->parent() && folder->parent()->owner() )
      syncFolder( folder->parent()->owner() );
    else
      return;
  }
  dimapFolder->account()->processNewMailInFolder( folder );
}

#include "kmailicalifaceimpl.moc"<|MERGE_RESOLUTION|>--- conflicted
+++ resolved
@@ -225,7 +225,7 @@
   // top-level parts we do *not* have to travel into embedded multiparts
   DwBodyPart* part = msg.getFirstDwBodyPart();
   while( part ){
-  //    kWarning() << part->Headers().ContentType().TypeStr().c_str()
+  //    kDebug() << part->Headers().ContentType().TypeStr().c_str()
   //             << part->Headers().ContentType().SubtypeStr().c_str();
     if ( part->hasHeaders() ) {
       DwMediaType& contentType = part->Headers().ContentType();
@@ -250,7 +250,7 @@
   // quickly searching for our message part: since Kolab parts are
   // top-level parts we do *not* have to travel into embedded multiparts
   for ( DwBodyPart* part = msg.getFirstDwBodyPart(); part; part = part->Next() ) {
-    //kWarning() << "findBodyPart:  -" << part->Headers().ContentDisposition().Filename().c_str();
+    //kDebug() << "findBodyPart:  -" << part->Headers().ContentDisposition().Filename().c_str();
     if ( part->hasHeaders()
          && attachmentName == part->Headers().ContentDisposition().Filename().c_str() )
       return part;
@@ -263,14 +263,14 @@
 #if 0
 static void debugBodyParts( const char* foo, const KMMessage& msg )
 {
-  kWarning() << "--debugBodyParts" << foo <<"--";
+  kDebug() << "--debugBodyParts" << foo <<"--";
   for ( DwBodyPart* part = msg.getFirstDwBodyPart(); part; part = part->Next() ) {
     if ( part->hasHeaders() ) {
-      kWarning() << " bodypart:" << part;
-      kWarning() << part->Headers().AsString().c_str();
+      kDebug() << " bodypart:" << part;
+      kDebug() << part->Headers().AsString().c_str();
     }
     else
-      kWarning() << " part" << part <<" has no headers";
+      kDebug() << " part" << part <<" has no headers";
   }
 }
 #else
@@ -288,7 +288,7 @@
                                            const QString& attachmentMimetype,
                                            bool lookupByName )
 {
-  kWarning() << attachmentURL;
+  kDebug() << attachmentURL;
 
   bool bOK = false;
 
@@ -334,17 +334,17 @@
         *part = *newPart;
         delete newPart;
         msg.setNeedsAssembly();
-        kWarning() << "Attachment" << attachmentName <<" updated.";
+        kDebug() << "Attachment" << attachmentName <<" updated.";
       } else {
         msg.addDwBodyPart( newPart );
-        kWarning() << "Attachment" << attachmentName <<" added.";
+        kDebug() << "Attachment" << attachmentName <<" added.";
       }
       bOK = true;
     }else{
-      kWarning() << "Attachment" << attachmentURL <<" can not be read.";
+      kDebug() << "Attachment" << attachmentURL <<" can not be read.";
     }
   }else{
-    kWarning() << "Attachment" << attachmentURL <<" not a local file.";
+    kDebug() << "Attachment" << attachmentURL <<" not a local file.";
   }
 
   return bOK;
@@ -375,7 +375,7 @@
 bool KMailICalIfaceImpl::deleteAttachment( KMMessage& msg,
                                            const QString& attachmentName )
 {
-  kWarning() << attachmentName;
+  kDebug() << attachmentName;
 
   bool bOK = false;
 
@@ -386,12 +386,12 @@
     msg.getTopLevelPart()->Body().RemoveBodyPart( part );
     delete part;
     msg.setNeedsAssembly();
-    kWarning() << "Attachment deleted.";
+    kDebug() << "Attachment deleted.";
     bOK = true;
   }
 
   if( !bOK ){
-    kWarning() << "Attachment" << attachmentName <<" not found.";
+    kDebug() << "Attachment" << attachmentName <<" not found.";
   }
 
   return bOK;
@@ -454,7 +454,7 @@
                                                 const QStringList& attachmentNames,
                                                 const QStringList& attachmentMimetypes )
 {
-  kWarning() << attachmentNames;
+  kDebug() << attachmentNames;
 
   quint32 sernum = 0;
   bool bAttachOK = true;
@@ -506,7 +506,7 @@
     if ( folder.addMsg( msg ) == 0 )
       // Message stored
       sernum = msg->getMsgSerNum();
-    kWarning() << "Message done and saved. Sernum:" << sernum;
+    kDebug() << "Message done and saved. Sernum:" << sernum;
 
     //debugBodyParts( "after addMsg", *msg );
     addFolderChange( &folder,ContentsChanged );
@@ -524,7 +524,7 @@
   if( !mUseResourceIMAP )
     return false;
 
-  kWarning() << resource << ", " << sernum;
+  kDebug() << resource << ", " << sernum;
 
   // Find the folder
   KMFolder* f = findResourceFolder( resource );
@@ -542,7 +542,7 @@
     syncFolder( f );
     rc = true;
   } else {
-    kWarning() << "Message not found, cannot remove serNum" << sernum;
+    kDebug() << "Message not found, cannot remove serNum" << sernum;
   }
   return rc;
 }
@@ -565,7 +565,7 @@
   f->open( "kolabcount" );
   int n = f->count();
   f->close( "kolabcount" );
-  kWarning() << resource << " returned" << n;
+  kDebug() << resource << " returned" << n;
   return n;
 }
 
@@ -592,7 +592,7 @@
 
   int stopIndex = nbMessages == -1 ? f->count() :
                   qMin( f->count(), startIndex + nbMessages );
-  kWarning() <<  mimetype << "," << resource << " from" << startIndex << "to" << stopIndex;
+  kDebug() <<  mimetype << "," << resource << " from" << startIndex << "to" << stopIndex;
 
   for(int i = startIndex; i < stopIndex; ++i) {
 #if 0
@@ -748,7 +748,7 @@
   if ( f ) {
     subResources.append( SubResource( f->location(), subresourceLabelForPresentation( f ),
                                       !f->isReadOnly(), folderIsAlarmRelevant( f ) ) );
-    kWarning() << "Adding(1) folder" << f->location()
+    kDebug() << "Adding(1) folder" << f->location()
              <<  ( f->isReadOnly() ? "readonly" : "" );
   }
 
@@ -760,19 +760,19 @@
     if ( f && f->storage()->contentsType() == t ) {
       subResources.append( SubResource( f->location(), subresourceLabelForPresentation( f ),
                                         !f->isReadOnly(), folderIsAlarmRelevant( f ) ) );
-      kWarning() << "Adding(2) folder" << f->location()
+      kDebug() << "Adding(2) folder" << f->location()
                << ( f->isReadOnly() ? "readonly" : "" );
     }
   }
 
   if ( subResources.isEmpty() )
-    kWarning() << "No folder found for" << contentsType;
+    kDebug() << "No folder found for" << contentsType;
   return subResources;
 }
 
 bool KMailICalIfaceImpl::triggerSync( const QString& contentsType )
 {
-  kWarning() ;
+  kDebug() ;
   QList<SubResource> folderList = subresourcesKolab( contentsType );
   for ( QList<SubResource>::const_iterator it( folderList.constBegin() ),
                                                                     end( folderList.constEnd() );
@@ -851,11 +851,11 @@
 
   Q_ASSERT( !resource.isEmpty() );
 
-  kWarning() << resource << "," << sernum;
-  kWarning() << attachmentURLs;
-  kWarning() << attachmentMimetypes;
-  kWarning() << attachmentNames;
-  kWarning() << "deleted attachments:" << deletedAttachments;
+  kDebug() << resource << "," << sernum;
+  kDebug() << attachmentURLs;
+  kDebug() << attachmentMimetypes;
+  kDebug() << attachmentNames;
+  kDebug() << "deleted attachments:" << deletedAttachments;
 
   // Find the folder
   KMFolder* f = findResourceFolder( resource );
@@ -894,7 +894,7 @@
         ( subtype.toLower() == "calendar" || subtype.toLower() == "x-vcard" ) );
 
     if ( storageFormat( f ) == StorageIcalVcard ) {
-      //kWarning() << " StorageFormatIcalVcard";
+      //kDebug() << " StorageFormatIcalVcard";
       if ( !messageWasIcalVcardFormat ) {
         setIcalVcardContentTypeHeader( newMsg, t, f );
       }
@@ -905,7 +905,7 @@
         // convert
        setXMLContentTypeHeader( newMsg, plainTextBody );
       }
-      //kWarning() << " StorageFormatXML";
+      //kDebug() << " StorageFormatXML";
       // Add all attachments by reading them from their temp. files
       QStringList::ConstIterator iturl = attachmentURLs.constBegin();
       QStringList::ConstIterator itmime = attachmentMimetypes.constBegin();
@@ -917,7 +917,7 @@
           ++iturl, ++itname, ++itmime ){
         bool byname = !(*itmime).startsWith( QLatin1String("application/x-vnd.kolab.") );
         if( !updateAttachment( *newMsg, *iturl, *itname, *itmime, byname ) ){
-          kWarning() << "Attachment error, can not update attachment" << *iturl;
+          kDebug() << "Attachment error, can not update attachment" << *iturl;
           break;
         }
       }
@@ -934,7 +934,7 @@
     if ( f->addMsg( newMsg ) == 0 ) {
       // Message stored
       rc = newMsg->getMsgSerNum();
-      kWarning() << "forget about" << sernum <<", it's" << rc <<" now";
+      kDebug() << "forget about" << sernum <<", it's" << rc <<" now";
     }
     addFolderChange( f, ContentsChanged );
     syncFolder( f );
@@ -960,7 +960,7 @@
   if( !mUseResourceIMAP )
     return QString();
 
-  kWarning() << resource << ", " << sernum << ", " << filename;
+  kDebug() << resource << ", " << sernum << ", " << filename;
 
   // Find the folder
   KMFolder* f = findResourceFolder( resource );
@@ -1001,10 +1001,10 @@
     }
 
     if( !bOK ){
-      kWarning() << "Attachment" << filename << " not found.";
+      kDebug() << "Attachment" << filename << " not found.";
     }
   }else{
-    kWarning() << "Message not found.";
+    kDebug() << "Message not found.";
   }
 
   mResourceQuiet = quiet;
@@ -1032,10 +1032,10 @@
       msg->bodyPart( part, &kmPart );
       return QString( kmPart.typeStr() ) + '/' + QString( kmPart.subtypeStr() );
     } else {
-      kWarning() << "Attachment " << filename << " not found.";
+      kDebug() << "Attachment " << filename << " not found.";
     }
   } else {
-    kWarning() << "Message not found.";
+    kDebug() << "Message not found.";
   }
 
   return QString();
@@ -1076,7 +1076,7 @@
       }
     }
   } else {
-    kWarning() << "Message not found.";
+    kDebug() << "Message not found.";
   }
 
   return rv;
@@ -1106,7 +1106,7 @@
   if( mResourceQuiet || !mUseResourceIMAP )
     return;
 
-//  kWarning();
+//  kDebug();
   QString type = folderContentsType( folder->storage()->contentsType() );
   if( type.isEmpty() ) {
     kError() <<"Not an IMAP resource folder";
@@ -1178,7 +1178,7 @@
     return;
 
   QString type = folderContentsType( folder->storage()->contentsType() );
-  //kWarning() << folder << type << sernum;
+  //kDebug() << folder << type << sernum;
   if( !type.isEmpty() ) {
     // Get the index of the mail
     int i = 0;
@@ -1207,7 +1207,7 @@
         break;
     }
     if ( ok ) {
-        kWarning() << "Emitting D-Bus signal incidenceDeleted("
+        kDebug() << "Emitting D-Bus signal incidenceDeleted("
                  << type << "," << folder->location() << "," << uid << ")";
 
         emit incidenceDeleted( type, folder->location(), uid );
@@ -1221,7 +1221,7 @@
 void KMailICalIfaceImpl::slotRefresh( const QString& type )
 {
   if( mUseResourceIMAP ) {
-    kWarning() << "Emitting D-Bus signal signalRefresh(" << type << " )";
+    kDebug() << "Emitting D-Bus signal signalRefresh(" << type << " )";
     emit signalRefresh( type, QString() /* PENDING(bo) folder->location() */ );
   }
 }
@@ -1427,7 +1427,7 @@
 {
   if ( !mUseResourceIMAP )
     return;
-//  kWarning() << "folderContentsTypeChanged(" << folder->name()
+//  kDebug() << "folderContentsTypeChanged(" << folder->name()
 //           << ", " << contentsType << ")\n";
 
   // The builtins can't change type
@@ -1454,7 +1454,7 @@
     if ( contentsType == KMail::ContentsTypeMail )
         return;
 
-    //kWarning() << "registering" << location <<" as extra folder";
+    //kDebug() << "registering" << location <<" as extra folder";
     // Make a new entry for the list
     ef = new ExtraFolder( folder );
     mExtraFolders.insert( location, ef );
@@ -1469,7 +1469,7 @@
     // in Japanese. On the server the folders are always in English.
     if ( folder->folderType() == KMFolderTypeCachedImap ) {
       QString annotation = static_cast<KMFolderCachedImap*>( folder->storage() )->annotationFolderType();
-      kWarning() << "folderContentsTypeChanged:" << folder->name() <<" has annotation" << annotation;
+      kDebug() << "folderContentsTypeChanged:" << folder->name() <<" has annotation" << annotation;
       if ( annotation == QString( s_folderContentsType[contentsType].annotation ) + ".default" )
         folder->setLabel( localizedDefaultFolderName( contentsType ) );
     }
@@ -1527,7 +1527,7 @@
   if ( it != mFolderInfoMap.end() ) {
     (*it).mChanges = static_cast<FolderChanges>( (*it).mChanges | changes );
   } else { // Otherwise, well, it's a folder we don't care about.
-    kWarning() << "addFolderChange: nothing known about folder" << folder->location();
+    kDebug() << "addFolderChange: nothing known about folder" << folder->location();
   }
   KConfigGroup configGroup( kmkernel->config(), "GroupwareFolderInfo" );
   configGroup.writeEntry( folder->idString() + "-changes", (int)(*it).mChanges );
@@ -1611,7 +1611,7 @@
   httpURL.setQuery( QString() );
   // Ensure that we encode everything with UTF8
   httpURL = KUrl( httpURL.url( KUrl::LeaveTrailingSlash ) );
-  kWarning() << "Triggering PFB update for" << folderURL <<" : getting" << httpURL;
+  kDebug() << "Triggering PFB update for" << folderURL <<" : getting" << httpURL;
   // "Fire and forget". No need for error handling, nor for explicit deletion.
   // Maybe we should try to prevent launching it if it's already running (for this URL) though.
   /*KIO::Job* job =*/ KIO::get( httpURL, KIO::NoReload, KIO::HideProgressInfo );
@@ -1678,7 +1678,7 @@
 
 void KMailICalIfaceImpl::changeResourceUIName( const QString &folderPath, const QString &newName )
 {
-  kWarning() << "Folder path" << folderPath;
+  kDebug() << "Folder path" << folderPath;
   KMFolder *f = findResourceFolder( folderPath );
   if ( f ) {
     KMailICalIfaceImpl::getResourceMap()->insert( folderPath, newName );
@@ -1722,7 +1722,7 @@
   if( folderParent == 0 ) {
     // Parent folder not found. It was probably deleted. The user will have to
     // configure things again.
-    kWarning() << "Groupware folder" << parentName <<" not found. Groupware functionality disabled";
+    kDebug() << "Groupware folder" << parentName <<" not found. Groupware functionality disabled";
     // Or maybe the inbox simply wasn't created on the first startup
     KMAccount* account = kmkernel->acctMgr()->find( GlobalSettings::self()->theIMAPResourceAccount() );
     if ( account ) {
@@ -1732,7 +1732,7 @@
       connect( account, SIGNAL( finishedCheck( bool, CheckStatus ) ),
                this, SLOT( slotCheckDone() ) );
     } else {
-      kWarning() << "null IMAP account!";
+      kDebug() << "null IMAP account!";
     }
     mUseResourceIMAP = false;
     // We can't really call cleanup(), if those folders were completely deleted.
@@ -1861,9 +1861,9 @@
     // BEGIN TILL TODO The below only uses the dimap folder manager, which
     // will fail for all other folder types. Adjust.
 
-    kWarning() << "mCalendar=" << mCalendar << mCalendar->location();
-    kWarning() << "mContacts=" << mContacts << mContacts->location();
-    kWarning() << "mNotes=" << mNotes << mNotes->location();
+    kDebug() << "mCalendar=" << mCalendar << mCalendar->location();
+    kDebug() << "mContacts=" << mContacts << mContacts->location();
+    kDebug() << "mNotes=" << mNotes << mNotes->location();
 
     // Find all extra folders
     QStringList folderNames;
@@ -1936,9 +1936,9 @@
     // BEGIN TILL TODO The below only uses the dimap folder manager, which
     // will fail for all other folder types. Adjust.
 
-    kWarning() << "mCalendar=" << mCalendar << " " << mCalendar->location();
-    kWarning() << "mContacts=" << mContacts << " " << mContacts->location();
-    kWarning() << "mNotes=" << mNotes << " " << mNotes->location();
+    kDebug() << "mCalendar=" << mCalendar << " " << mCalendar->location();
+    kDebug() << "mContacts=" << mContacts << " " << mContacts->location();
+    kDebug() << "mNotes=" << mNotes << " " << mNotes->location();
 
     // Find all extra folders
     QStringList folderNames;
@@ -2011,7 +2011,7 @@
 {
   QString parentName = GlobalSettings::self()->theIMAPResourceFolderParent();
   KMFolder* folderParent = kmkernel->findFolderById( parentName );
-  //kWarning() <<" folderParent=" << folderParent;
+  //kDebug() <<" folderParent=" << folderParent;
   if ( folderParent )  // cool it exists now
   {
     KMAccount* account = kmkernel->acctMgr()->find( GlobalSettings::self()->theIMAPResourceAccount() );
@@ -2028,13 +2028,8 @@
   KMFolderType type = mFolderType;
   if( type == KMFolderTypeUnknown ) type = KMFolderTypeMaildir;
 
-<<<<<<< HEAD
   KPIM::FolderTreeWidgetItem::FolderType itemType = s_folderContentsType[contentsType].treeItemType;
   //kDebug() << folderName( itemType );
-=======
-  KFolderTreeItem::Type itemType = s_folderContentsType[contentsType].treeItemType;
-  //kWarning() << folderName( itemType );
->>>>>>> 94b9cb36
 
   // Find the folder
   StandardFolderSearchResult result = findStandardResourceFolder( mFolderParentDir, contentsType );
@@ -2068,7 +2063,7 @@
   } else {
     FolderInfo info = readFolderInfo( folder );
     mFolderInfoMap.insert( folder, info );
-    //kWarning() <<"Found existing folder type" << itemType <<" :" << folder->location();
+    //kDebug() <<"Found existing folder type" << itemType <<" :" << folder->location();
   }
 
   if( !folder->canAccess() ) {
@@ -2126,7 +2121,7 @@
   } else {
     FolderInfo info = readFolderInfo( folder );
     mFolderInfoMap.insert( folder, info );
-    //kWarning() << "Found existing folder type " << itemType << " : " << folder->location();
+    //kDebug() << "Found existing folder type " << itemType << " : " << folder->location();
   }
 
   if( !folder->canAccess() ) {
@@ -2198,19 +2193,11 @@
   if( !mUseResourceIMAP )
     return QString();
 
-<<<<<<< HEAD
   if( type == KPIM::FolderTreeWidgetItem::Contacts )
-    return QString::fromLatin1( "text-directory" );
+    return QString::fromLatin1( "view-pim-contacts" );
   else if( type == KPIM::FolderTreeWidgetItem::Calendar )
-    return QString::fromLatin1( "text-calendar" );
+    return QString::fromLatin1( "view-pim-calendar" );
   else if( type == KPIM::FolderTreeWidgetItem::Notes )
-=======
-  if( type == KFolderTreeItem::Contacts )
-    return QString::fromLatin1( "view-pim-contacts" );
-  else if( type == KFolderTreeItem::Calendar )
-    return QString::fromLatin1( "view-pim-calendar" );
-  else if( type == KFolderTreeItem::Notes )
->>>>>>> 94b9cb36
     return QString::fromLatin1( "view-pim-notes" );
   else if( type == KPIM::FolderTreeWidgetItem::Tasks )
     return QString::fromLatin1( "view-pim-tasks" );
@@ -2268,7 +2255,7 @@
       KMFolder* folder = static_cast<KMFolder *>( *it );
       if ( folder->folderType() == KMFolderTypeCachedImap ) {
         QString folderAnnotation = static_cast<KMFolderCachedImap*>( folder->storage() )->annotationFolderType();
-        //kWarning() <<"findStandardResourceFolder:" << folder->name() <<" has annotation" << folderAnnotation;
+        //kDebug() <<"findStandardResourceFolder:" << folder->name() <<" has annotation" << folderAnnotation;
         if ( folderAnnotation == annotation )
           rv.append( folder );
       }
@@ -2296,7 +2283,7 @@
     if ( node && !node->isDir() )
       return StandardFolderSearchResult( static_cast<KMFolder *>( node ), StandardFolderSearchResult::FoundByName );
 
-    kWarning() <<"findStandardResourceFolder: found no resource folder for" << s_folderContentsType[contentsType].annotation;
+    kDebug() <<"findStandardResourceFolder: found no resource folder for" << s_folderContentsType[contentsType].annotation;
     return StandardFolderSearchResult( 0, StandardFolderSearchResult::NotFound );
   }
   else // icalvcard: look up standard resource folders by name
@@ -2333,10 +2320,10 @@
     relevantForEveryone = ( dimapFolder->incidencesFor() == KMFolderCachedImap::IncForReaders );
   }
 #if 0
-  kWarning() ;
-  kWarning() <<"Folder:" << folder->label() <<" has administer rights:" << administerRights;
-  kWarning() <<"and is relevant for owner:" << relevantForOwner;
-  kWarning() <<"and relevant for everyone:"  << relevantForEveryone;
+  kDebug() ;
+  kDebug() <<"Folder:" << folder->label() <<" has administer rights:" << administerRights;
+  kDebug() <<"and is relevant for owner:" << relevantForOwner;
+  kDebug() <<"and relevant for everyone:"  << relevantForEveryone;
 #endif
   return ( administerRights && relevantForOwner ) || relevantForEveryone;
 }
@@ -2356,8 +2343,8 @@
                                          const QString& parent,
                                          const QString& contentsType )
 {
-  kWarning() <<"Adding subresource to parent:" << parent <<" with name:" << resource;
-  kWarning() <<"contents type:" << contentsType;
+  kDebug() <<"Adding subresource to parent:" << parent <<" with name:" << resource;
+  kDebug() <<"contents type:" << contentsType;
   KMFolder *folder = findResourceFolder( parent );
   KMFolderDir *parentFolderDir = !parent.isEmpty() && folder ? folder->createChildFolder(): mFolderParentDir;
   if ( !parentFolderDir || parentFolderDir->hasNamedFolder( resource ) ) return false;
@@ -2383,7 +2370,7 @@
 
 bool KMailICalIfaceImpl::removeSubresource( const QString& location )
 {
-  kWarning();
+  kDebug();
 
   KMFolder *folder = findResourceFolder( location );
 
