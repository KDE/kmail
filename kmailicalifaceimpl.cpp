--- conflicted
+++ resolved
@@ -1504,15 +1504,9 @@
   // This is done here instead of in the resource, because
   // there could be 0, 1, or N kolab resources at this point.
   // We can hack the N case, but not the 0 case.
-<<<<<<< HEAD
-  // So the idea of a DCOP signal for this wouldn't work.
+  // So the idea of a D-Bus signal for this wouldn't work.
   if ( ( _changes & KMail::ContentsChanged ) ||
        ( _changes & KMail::ACLChanged ) ) {
-=======
-  // So the idea of a D-Bus signal for this wouldn't work.
-  if ( ( _changes & Contents ) ||
-       ( _changes & KMail::ACL ) ) {
->>>>>>> 9a9c4343
     if ( storageFormat( folder ) == StorageXML && folder->storage()->contentsType() == KMail::ContentsTypeCalendar )
       triggerKolabFreeBusy( folderURL );
   }
