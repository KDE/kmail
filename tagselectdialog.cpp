--- conflicted
+++ resolved
@@ -71,16 +71,11 @@
 
   Nepomuk2::Resource itemResource( selectedItem.url() );
 
-<<<<<<< HEAD
   foreach( const MailCommon::Tag::Ptr &tag, tagList ) {
     if(tag->tagStatus)
       continue;
     QListWidgetItem *item = new QListWidgetItem(KIcon(tag->iconName), tag->tagName, mListTag );
-=======
-  foreach( const Tag::Ptr &tag, tagList ) {
-    QListWidgetItem *item = new QListWidgetItem( tag->tagName, mListTag );
     item->setData(UrlTag, tag->nepomukResourceUri.toString());
->>>>>>> d5daf60e
     item->setFlags( Qt::ItemIsUserCheckable | Qt::ItemIsEnabled | Qt::ItemIsSelectable );
     item->setCheckState( Qt::Unchecked );
     mListTag->addItem( item );
