--- conflicted
+++ resolved
@@ -9,11 +9,7 @@
 
 #include <qobject.h>
 
-<<<<<<< HEAD
 class UtilTester : public QObject
-=======
-class UtilTester : public KUnitTest::SlotTester
->>>>>>> 792c675b
 {
   Q_OBJECT
 
