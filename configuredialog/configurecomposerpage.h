--- conflicted
+++ resolved
@@ -59,13 +59,8 @@
     explicit ComposerPageGeneralTab(QWidget *parent = Q_NULLPTR);
     QString helpAnchor() const;
 
-<<<<<<< HEAD
     void save() Q_DECL_OVERRIDE;
 protected Q_SLOTS:
-=======
-    void save();
-private slots:
->>>>>>> 4916b6c2
     void slotConfigureRecentAddresses();
     void slotConfigureCompletionOrder();
     void slotConfigureEmailBlacklist();
