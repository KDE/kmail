--- conflicted
+++ resolved
@@ -502,12 +502,6 @@
     groupGridLayout->addWidget(recentAddressesBtn, row, 1, 1, 2);
     ++row;
 
-<<<<<<< HEAD
-    // Spacing
-    ++row;
-=======
->>>>>>> 4916b6c2
-
     // "Configure Completion Order" button
     QPushButton *completionOrderBtn = new QPushButton(i18n("Configure Completion Order..."), this);
     helpText = i18n("Configure the order in which address books\n"
@@ -515,11 +509,6 @@
     completionOrderBtn->setToolTip(helpText);
     completionOrderBtn->setWhatsThis(helpText);
 
-<<<<<<< HEAD
-    connect(completionOrderBtn, SIGNAL(clicked()),
-            this, SLOT(slotConfigureCompletionOrder()));
-    groupGridLayout->addWidget(completionOrderBtn, row, 1, 1, 2);
-=======
     connect( completionOrderBtn, SIGNAL(clicked()),
              this, SLOT(slotConfigureCompletionOrder()) );
     groupGridLayout->addWidget( completionOrderBtn, row, 1, 1, 2 );
@@ -533,9 +522,7 @@
     groupGridLayout->addWidget( completionEmailBacklistBtn, row, 1, 1, 2 );
 
     // Spacing
-    groupGridLayout->setRowMinimumHeight( row, KDialog::spacingHint() );
-    ++row;
->>>>>>> 4916b6c2
+    ++row;
 
     groupBox->setLayout(groupGridLayout);
     vb2->addWidget(groupBox);
