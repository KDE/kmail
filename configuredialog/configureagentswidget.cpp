/*
  Copyright (c) 2013-2015 Montel Laurent <montel@kde.org>

  This program is free software; you can redistribute it and/or modify it
  under the terms of the GNU General Public License, version 2, as
  published by the Free Software Foundation.

  This program is distributed in the hope that it will be useful, but
  WITHOUT ANY WARRANTY; without even the implied warranty of
  MERCHANTABILITY or FITNESS FOR A PARTICULAR PURPOSE.  See the GNU
  General Public License for more details.

  You should have received a copy of the GNU General Public License along
  with this program; if not, write to the Free Software Foundation, Inc.,
  51 Franklin Street, Fifth Floor, Boston, MA  02110-1301  USA
*/

#include "configureagentswidget.h"
#include "configureagents/configureagentlistview.h"

#include "agents/sendlateragent/sendlaterutil.h"
#include <akonadi/private/xdgbasedirs_p.h>

#include <KLocalizedString>
#include <KDesktopFile>
#include "kmail_debug.h"
#include <KTextEdit>
#include <KConfigGroup>

#include <QVBoxLayout>
#include <QDBusInterface>
#include <QDBusReply>
#include <QSplitter>
#include <QPushButton>
#include <QFile>
#include <QDir>
#include <KSharedConfig>

ConfigureAgentsWidget::ConfigureAgentsWidget(QWidget *parent)
    : QWidget(parent)
{
    QHBoxLayout *lay = new QHBoxLayout;
    mSplitter = new QSplitter;
    mSplitter->setChildrenCollapsible(false);
    lay->addWidget(mSplitter);

    mConfigureAgentListView = new ConfigureAgentListView;

    mSplitter->addWidget(mConfigureAgentListView);
    mDescription = new KTextEdit;
    mDescription->setReadOnly(true);
    mDescription->enableFindReplace(false);
    mSplitter->addWidget(mDescription);

    connect(mConfigureAgentListView, SIGNAL(descriptionChanged(QString)), mDescription, SLOT(setText(QString)));
    connect(mConfigureAgentListView, SIGNAL(agentChanged()), this, SIGNAL(changed()));

    setLayout(lay);
<<<<<<< HEAD
    mAgentPathList = Akonadi::XdgBaseDirs::findAllResourceDirs("data", QLatin1String("akonadi/agents"));
=======
    mAgentPathList = Akonadi::XdgBaseDirs::findAllResourceDirs( "data", QLatin1String( "akonadi/agents" ) );
>>>>>>> 4d0d4070
    initialize();
    readConfig();
}

ConfigureAgentsWidget::~ConfigureAgentsWidget()
{
    writeConfig();
}

void ConfigureAgentsWidget::readConfig()
{
    KConfigGroup group(KSharedConfig::openConfig(), "ConfigureAgentsWidget");
    QList<int> size;
    size << 400 << 100;
    mSplitter->setSizes(group.readEntry("splitter", size));
}

void ConfigureAgentsWidget::writeConfig()
{
    KConfigGroup group(KSharedConfig::openConfig(), "ConfigureAgentsWidget");
    group.writeEntry("splitter", mSplitter->sizes());
}

void ConfigureAgentsWidget::addInfos(const QString &desktopFile, ConfigureAgentItem &item)
{
    KDesktopFile config(desktopFile);
    item.setAgentName(config.readName());
    const QString descriptionStr = QLatin1String("<b>") + i18n("Description:") + QLatin1String("</b><br>") + config.readComment();
    item.setDescription(descriptionStr);
}

void ConfigureAgentsWidget::initialize()
{
    QVector<ConfigureAgentItem> lst;
    createItem(QLatin1String("akonadi_sendlater_agent"), QLatin1String("/SendLaterAgent"), QLatin1String("sendlateragent.desktop"), lst);
    createItem(QLatin1String("akonadi_archivemail_agent"), QLatin1String("/ArchiveMailAgent"), QLatin1String("archivemailagent.desktop"), lst);
    createItem(QLatin1String("akonadi_newmailnotifier_agent"), QLatin1String("/NewMailNotifierAgent"), QLatin1String("newmailnotifieragent.desktop"), lst);
    createItem(QLatin1String("akonadi_followupreminder_agent"), QLatin1String("/FollowUpReminder"), QLatin1String("followupreminder.desktop"), lst);
    //Add more
    mConfigureAgentListView->setAgentItems(lst);
}

void ConfigureAgentsWidget::createItem(const QString &interfaceName, const QString &path, const QString &desktopFileName, QVector<ConfigureAgentItem> &listItem)
{
    Q_FOREACH (const QString &agentPath, mAgentPathList) {
        QFile file(agentPath + QDir::separator() + desktopFileName);
        if (file.exists()) {
            ConfigureAgentItem item;
            item.setInterfaceName(interfaceName);
            item.setPath(path);
            bool failed = false;
            const bool enabled = agentActivateState(interfaceName, path, failed);
            item.setChecked(enabled);
            item.setFailed(failed);
            addInfos(file.fileName(), item);
            listItem.append(item);
        }
    }
}

bool ConfigureAgentsWidget::agentActivateState(const QString &interfaceName, const QString &pathName, bool &failed)
{
    failed = false;
    QDBusInterface interface(QLatin1String("org.freedesktop.Akonadi.Agent.") + interfaceName, pathName);
    if (interface.isValid()) {
        QDBusReply<bool> enabled = interface.call(QLatin1String("enabledAgent"));
        if (enabled.isValid()) {
            return enabled;
        } else {
            qCDebug(KMAIL_LOG) << interfaceName << "doesn't have enabledAgent function";
            failed = true;
            return false;
        }
    } else {
        failed = true;
        qCDebug(KMAIL_LOG) << interfaceName << "does not exist ";
    }
    return false;
}

void ConfigureAgentsWidget::save()
{
    mConfigureAgentListView->save();
    SendLater::SendLaterUtil::forceReparseConfiguration();
}

QString ConfigureAgentsWidget::helpAnchor() const
{
    return QString();
}

void ConfigureAgentsWidget::doLoadFromGlobalSettings()
{
    //initialize();
}

void ConfigureAgentsWidget::doResetToDefaultsOther()
{
    mConfigureAgentListView->resetToDefault();
}
<|MERGE_RESOLUTION|>--- conflicted
+++ resolved
@@ -56,11 +56,7 @@
     connect(mConfigureAgentListView, SIGNAL(agentChanged()), this, SIGNAL(changed()));
 
     setLayout(lay);
-<<<<<<< HEAD
     mAgentPathList = Akonadi::XdgBaseDirs::findAllResourceDirs("data", QLatin1String("akonadi/agents"));
-=======
-    mAgentPathList = Akonadi::XdgBaseDirs::findAllResourceDirs( "data", QLatin1String( "akonadi/agents" ) );
->>>>>>> 4d0d4070
     initialize();
     readConfig();
 }
