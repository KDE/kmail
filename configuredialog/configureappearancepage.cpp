--- conflicted
+++ resolved
@@ -544,13 +544,7 @@
     // "favorite folders view mode" radio buttons:
     mFavoriteFoldersViewGroupBox = new QGroupBox( this );
     mFavoriteFoldersViewGroupBox->setTitle( i18n( "Show Favorite Folders View" ) );
-<<<<<<< HEAD
-    mFavoriteFoldersViewGroupBox->setLayout( new QHBoxLayout() );
-//TODO PORT QT5     mFavoriteFoldersViewGroupBox->layout()->setSpacing( QDialog::spacingHint() );
-=======
     mFavoriteFoldersViewGroupBox->setLayout( new QVBoxLayout() );
-    mFavoriteFoldersViewGroupBox->layout()->setSpacing( KDialog::spacingHint() );
->>>>>>> 18a51c44
     mFavoriteFoldersViewGroup = new QButtonGroup( this );
     connect( mFavoriteFoldersViewGroup, SIGNAL(buttonClicked(int)),
              this, SLOT(slotEmitChanged()) );
@@ -573,13 +567,8 @@
     // "folder tooltips" radio buttons:
     mFolderToolTipsGroupBox = new QGroupBox( this );
     mFolderToolTipsGroupBox->setTitle( i18n( "Folder Tooltips" ) );
-<<<<<<< HEAD
-    mFolderToolTipsGroupBox->setLayout( new QHBoxLayout() );
+    mFolderToolTipsGroupBox->setLayout( new QVBoxLayout() );
 //TODO PORT QT5     mFolderToolTipsGroupBox->layout()->setSpacing( QDialog::spacingHint() );
-=======
-    mFolderToolTipsGroupBox->setLayout( new QVBoxLayout() );
-    mFolderToolTipsGroupBox->layout()->setSpacing( KDialog::spacingHint() );
->>>>>>> 18a51c44
     mFolderToolTipsGroup = new QButtonGroup( this );
     connect( mFolderToolTipsGroup, SIGNAL(buttonClicked(int)),
              this, SLOT(slotEmitChanged()) );
