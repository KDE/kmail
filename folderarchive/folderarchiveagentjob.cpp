--- conflicted
+++ resolved
@@ -96,13 +96,8 @@
 
 void FolderArchiveAgentJob::sloMoveMailsToCollection(const Akonadi::Collection &col)
 {
-<<<<<<< HEAD
-    KMMoveCommand *command = new KMMoveCommand(col, mLstItem, -1);
+    KMMoveCommand *command = new KMMoveCommand(col, mListItem, -1);
     connect(command, &KMMoveCommand::moveDone, this, &FolderArchiveAgentJob::slotMoveMessages);
-=======
-    KMMoveCommand *command = new KMMoveCommand( col, mListItem, -1 );
-    connect( command, SIGNAL(moveDone(KMMoveCommand*)), this, SLOT(slotMoveMessages(KMMoveCommand*)));
->>>>>>> 89c6c84a
     command->start();
 }
 
