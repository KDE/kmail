--- conflicted
+++ resolved
@@ -206,21 +206,9 @@
   registerHandler( new TextRuleWidgetHandler() );
 }
 
-<<<<<<< HEAD
-namespace {
-  template <typename T> struct Delete {
-    void operator()( const T * x ) { delete x; x = 0; }
-  };
-}
-
-KMail::RuleWidgetHandlerManager::~RuleWidgetHandlerManager()
-{
-  for_each( mHandlers.begin(), mHandlers.end(), Delete<RuleWidgetHandler>() );
-=======
 KMail::RuleWidgetHandlerManager::~RuleWidgetHandlerManager()
 {
   for_each( mHandlers.begin(), mHandlers.end(), DeleteAndSetToZero<RuleWidgetHandler> );
->>>>>>> 218736db
 }
 
 void KMail::RuleWidgetHandlerManager::registerHandler( const RuleWidgetHandler * handler )
@@ -1064,7 +1052,7 @@
 
     QComboBox *statusCombo = new QComboBox( valueStack,
                                             "statusRuleValueCombo" );
-    for ( int i = 0; i < KMail::StatusValueCount; ++i ) {
+    for ( int i = 0; i < KMail::StatusValueCountWithoutHidden; ++i ) {
       statusCombo->insertItem( i18n( KMail::StatusValues[i] ) );
     }
     statusCombo->adjustSize();
@@ -1224,7 +1212,7 @@
     // set the value
     const QString value = rule->contents();
     int valueIndex = 0;
-    for ( ; valueIndex < KMail::StatusValueCount; ++valueIndex )
+    for ( ; valueIndex < KMail::StatusValueCountWithoutHidden; ++valueIndex )
       if ( value == QString::fromLatin1(
                KMail::StatusValues[valueIndex] ) )
         break;
@@ -1233,7 +1221,7 @@
                                                    0, false ) );
     if ( statusCombo ) {
       statusCombo->blockSignals( true );
-      if ( valueIndex < KMail::StatusValueCount )
+      if ( valueIndex < KMail::StatusValueCountWithoutHidden )
         statusCombo->setCurrentItem( valueIndex );
       else {
         kdDebug(5006) << "StatusRuleWidgetHandler::setRule( "
