// -*- mode: C++; c-file-style: "gnu" -*-
/***************************************************************************
                          kmsystemtray.cpp  -  description
                             ------------------
    begin                : Fri Aug 31 22:38:44 EDT 2001
    copyright            : (C) 2001 by Ryan Breen
    email                : ryan@porivo.com

    Copyright (c) 2010, 2011, 2012, 2013 Montel Laurent <montel@kde.org>
 ***************************************************************************/

/***************************************************************************
 *                                                                         *
 *   This program is free software; you can redistribute it and/or modify  *
 *   it under the terms of the GNU General Public License as published by  *
 *   the Free Software Foundation; either version 2 of the License, or     *
 *   (at your option) any later version.                                   *
 *                                                                         *
 ***************************************************************************/


#include "kmsystemtray.h"
#include "kmmainwidget.h"
#include "settings/globalsettings.h"
#include "util/mailutil.h"
#include "mailcommon/kernel/mailkernel.h"
#include "mailcommon/folder/foldertreeview.h"
#include "mailcommon/collectionpage/newmailnotifierattribute.h"

#include <kiconloader.h>
#include <kcolorscheme.h>
#include <kwindowsystem.h>
#include <kdebug.h>
#include <KMenu>
#include <KLocale>
#include <KAction>
#include <KActionMenu>
#include <KActionCollection>

#include <QPainter>

#include <Akonadi/ChangeRecorder>
#include <Akonadi/EntityTreeModel>
#include <Akonadi/CollectionModel>

using namespace MailCommon;

/**
 * Construct a KSystemTray icon to be displayed when new mail
 * has arrived in a non-system folder.  The KMSystemTray listens
 * for updateNewMessageNotification events from each non-system
 * KMFolder and maintains a store of all folders with unread
 * messages.
 *
 * The KMSystemTray also provides a popup menu listing each folder
 * with its count of unread messages, allowing the user to jump
 * to the first unread message in each folder.
 */
namespace KMail {
KMSystemTray::KMSystemTray(QObject *parent)
    : KStatusNotifierItem( parent),
      mDesktopOfMainWin( 0 ),
      mMode( GlobalSettings::EnumSystemTrayPolicy::ShowOnUnread ),
      mCount( 0 ),
      mShowUnreadMailCount( true ),
      mIconNotificationsEnabled( true ),
      mNewMessagesPopup( 0 ),
      mSendQueued( 0 )
{
    kDebug() << "Initting systray";
    setToolTipTitle( i18n("KMail") );
    setToolTipIconByName( QLatin1String("kmail") );
    setIconByName( QLatin1String("kmail") );
    mIcon = KIcon( QLatin1String("mail-unread-new") );

    KMMainWidget * mainWidget = kmkernel->getKMMainWidget();
    if ( mainWidget ) {
        QWidget * mainWin = mainWidget->window();
        if ( mainWin ) {
            mDesktopOfMainWin = KWindowSystem::windowInfo( mainWin->winId(),
                                                           NET::WMDesktop ).desktop();
        }
    }


    connect( this, SIGNAL(activateRequested(bool,QPoint)),
             this, SLOT(slotActivated()) );
    connect( contextMenu(), SIGNAL(aboutToShow()),
             this, SLOT(slotContextMenuAboutToShow()) );

    connect( kmkernel->folderCollectionMonitor(), SIGNAL(collectionStatisticsChanged(Akonadi::Collection::Id,Akonadi::CollectionStatistics)), SLOT(slotCollectionStatisticsChanged(Akonadi::Collection::Id,Akonadi::CollectionStatistics)) );

    connect( kmkernel->folderCollectionMonitor(), SIGNAL(collectionAdded(Akonadi::Collection,Akonadi::Collection)), this, SLOT(initListOfCollection()) );
    connect( kmkernel->folderCollectionMonitor(), SIGNAL(collectionRemoved(Akonadi::Collection)), this, SLOT(initListOfCollection()) );
    connect( kmkernel->folderCollectionMonitor(), SIGNAL(collectionSubscribed(Akonadi::Collection,Akonadi::Collection)),SLOT(initListOfCollection()) );
    connect( kmkernel->folderCollectionMonitor(), SIGNAL(collectionUnsubscribed(Akonadi::Collection)),SLOT(initListOfCollection()) );

    initListOfCollection();

}

bool KMSystemTray::buildPopupMenu()
{
    KMMainWidget * mainWidget = kmkernel->getKMMainWidget();
    if ( !mainWidget ) {
        return false;
    }

    if ( !contextMenu() ) {
        setContextMenu( new KMenu() );
    }

    contextMenu()->clear();

    contextMenu()->addTitle(qApp->windowIcon(), i18n("KMail"));
    QAction * action;
    if ( ( action = mainWidget->action(QLatin1String("check_mail")) ) )
        contextMenu()->addAction( action );
    if ( ( action = mainWidget->action(QLatin1String("check_mail_in")) ) )
        contextMenu()->addAction( action );

    mSendQueued = mainWidget->sendQueuedAction();
    contextMenu()->addAction( mSendQueued );
    contextMenu()->addAction( mainWidget->sendQueueViaMenu() );

    contextMenu()->addSeparator();
    if ( ( action = mainWidget->action(QLatin1String("new_message")) ) )
        contextMenu()->addAction( action );
    if ( ( action = mainWidget->action(QLatin1String("kmail_configure_kmail")) ) )
        contextMenu()->addAction( action );
    contextMenu()->addSeparator();
    if ( (action = mainWidget->action(QLatin1String("akonadi_work_offline")) ) )
        contextMenu()->addAction( action );
    contextMenu()->addSeparator();

    if ( ( action = actionCollection()->action(QLatin1String("file_quit")) ) )
        contextMenu()->addAction( action );

    return true;
}

KMSystemTray::~KMSystemTray()
{
}

void KMSystemTray::setShowUnreadCount(bool showUnreadCount)
{
    if (mShowUnreadMailCount == showUnreadCount)
        return;
    mShowUnreadMailCount = showUnreadCount;
    updateSystemTray();
}

void KMSystemTray::setMode(int newMode)
{
    if (newMode == mMode)
        return;

    kDebug() << "Setting systray mMode to" << newMode;
    mMode = newMode;

    switch ( mMode ) {
    case GlobalSettings::EnumSystemTrayPolicy::ShowAlways:
        setStatus( KStatusNotifierItem::Active );
        break;
    case GlobalSettings::EnumSystemTrayPolicy::ShowOnUnread:
        setStatus( mCount > 0 ? KStatusNotifierItem::Active : KStatusNotifierItem::Passive );
        break;
    default:
        kDebug() << "Unknown systray mode" << mMode;
    }
}

int KMSystemTray::mode() const
{
    return mMode;
}

/**
 * Update the count of unread messages.  If there are unread messages,
 * overlay the count on top of a transparent version of the KMail icon.
 * If there is no unread mail, restore the normal KMail icon.
 */
void KMSystemTray::updateCount()
{
<<<<<<< HEAD
    if (mCount == 0) {
        setIconByName( QLatin1String("kmail") );
=======
    if (mCount == 0 || !mIconNotificationsEnabled) {
        setIconByName( "kmail" );
>>>>>>> f9549157
        return;
    }
    if (mShowUnreadMailCount) {
        const int overlaySize = KIconLoader::SizeSmallMedium;

        const QString countString = QString::number( mCount );
        QFont countFont = KGlobalSettings::generalFont();
        countFont.setBold(true);

        // decrease the size of the font for the number of unread messages if the
        // number doesn't fit into the available space
        float countFontSize = countFont.pointSizeF();
        QFontMetrics qfm( countFont );
        const int width = qfm.width( countString );
        if ( width > (overlaySize - 2) ) {
            countFontSize *= float( overlaySize - 2 ) / float( width );
            countFont.setPointSizeF( countFontSize );
        }

        // Paint the number in a pixmap
        QPixmap overlayPixmap( overlaySize, overlaySize );
        overlayPixmap.fill( Qt::transparent );

        QPainter p( &overlayPixmap );
        p.setFont( countFont );
        KColorScheme scheme( QPalette::Active, KColorScheme::View );

        p.setBrush( Qt::NoBrush );
        p.setPen( scheme.foreground( KColorScheme::LinkText ).color() );
        p.setOpacity( 1.0 );
        p.drawText( overlayPixmap.rect(),Qt::AlignCenter, countString );
        p.end();

        QPixmap iconPixmap = mIcon.pixmap(overlaySize, overlaySize);

        QPainter pp(&iconPixmap);
        pp.drawPixmap(0, 0, overlayPixmap);
        pp.end();

        setIconByPixmap( iconPixmap );
    } else {
        setIconByPixmap( mIcon );
    }
}

void KMSystemTray::setSystrayIconNotificationsEnabled( bool enabled )
{
    if ( enabled != mIconNotificationsEnabled ) {
        mIconNotificationsEnabled = enabled;
        updateSystemTray();
    }
}

/**
 * On left mouse click, switch focus to the first KMMainWidget.  On right
 * click, bring up a list of all folders with a count of unread messages.
 */
void KMSystemTray::slotActivated()
{
    KMMainWidget * mainWidget = kmkernel->getKMMainWidget();
    if ( !mainWidget )
        return ;

    QWidget *mainWin = mainWidget->window();
    if ( !mainWin )
        return ;

    KWindowInfo cur = KWindowSystem::windowInfo( mainWin->winId(), NET::WMDesktop );

    const int currentDesktop = KWindowSystem::currentDesktop();
    const bool wasMinimized = cur.isMinimized();

    if ( cur.valid() )
        mDesktopOfMainWin = cur.desktop();

    if (wasMinimized  && (currentDesktop != mDesktopOfMainWin) && ( mDesktopOfMainWin == NET::OnAllDesktops ))
        KWindowSystem::setOnDesktop(mainWin->winId(), currentDesktop);

    if ( mDesktopOfMainWin == NET::OnAllDesktops )
        KWindowSystem::setOnAllDesktops( mainWin->winId(), true );

    KWindowSystem::activateWindow( mainWin->winId() );

    if (wasMinimized )
        kmkernel->raise();
}

void KMSystemTray::slotContextMenuAboutToShow()
{
    // Rebuild popup menu before show to minimize race condition if
    // the base KMainWidget is closed.
    if ( !buildPopupMenu() ) {
        return;
    }

    if ( mNewMessagesPopup != 0 ) {
        contextMenu()->removeAction( mNewMessagesPopup->menuAction() );
        delete mNewMessagesPopup;
        mNewMessagesPopup = 0;
    }
    mNewMessagesPopup = new KMenu();
    fillFoldersMenu( mNewMessagesPopup, kmkernel->treeviewModelSelection() );

    connect( mNewMessagesPopup, SIGNAL(triggered(QAction*)), this,
             SLOT(slotSelectCollection(QAction*)) );


    if ( mCount > 0 ) {
        mNewMessagesPopup->setTitle( i18n("New Messages In") );
        contextMenu()->insertAction( mSendQueued, mNewMessagesPopup->menuAction() );
    }
}

void KMSystemTray::fillFoldersMenu( QMenu *menu, const QAbstractItemModel *model, const QString &parentName, const QModelIndex &parentIndex )
{
    const int rowCount = model->rowCount( parentIndex );
    for ( int row = 0; row < rowCount; ++row ) {
        const QModelIndex index = model->index( row, 0, parentIndex );
        const Akonadi::Collection collection = model->data( index, Akonadi::CollectionModel::CollectionRole ).value<Akonadi::Collection>();
        qint64 count = 0;
        if ( !excludeFolder( collection ) ) {
            Akonadi::CollectionStatistics statistics = collection.statistics();
            count = qMax( 0LL, statistics.unreadCount() );
            if ( count > 0 ) {
                if (ignoreNewMailInFolder(collection)) {
                    count = 0;
                } else {
                    mCount += count;
                }
            }
        }
        QString label = parentName.isEmpty() ? QString() : QString(parentName + QLatin1String("->"));
        label += model->data( index ).toString();
        label.replace( QLatin1Char( '&' ), QLatin1String( "&&" ) );
        if ( count > 0 ) {
            // insert an item
            QAction* action = menu->addAction( label );
            action->setData( collection.id() );
        }
        if ( model->rowCount( index ) > 0 ) {
            fillFoldersMenu( menu, model, label, index );
        }
    }
}

void KMSystemTray::hideKMail()
{
    KMMainWidget * mainWidget = kmkernel->getKMMainWidget();
    if (!mainWidget)
        return;
    QWidget *mainWin = mainWidget->window();
    Q_ASSERT(mainWin);
    if (mainWin) {
        mDesktopOfMainWin = KWindowSystem::windowInfo( mainWin->winId(),
                                                       NET::WMDesktop ).desktop();
        // iconifying is unnecessary, but it looks cooler
        KWindowSystem::minimizeWindow( mainWin->winId() );
        mainWin->hide();
    }
}

void KMSystemTray::initListOfCollection()
{
    mCount = 0;
    const QAbstractItemModel *model = kmkernel->entityTreeModel();
    if (model->rowCount() == 0) {
        QTimer::singleShot(1000,this,SLOT(initListOfCollection()));
        return;
    }
    unreadMail( model );

    if ( mMode == GlobalSettings::EnumSystemTrayPolicy::ShowOnUnread ) {
        if (status() == KStatusNotifierItem::Passive && (mCount > 0)) {
            setStatus( KStatusNotifierItem::Active );
        } else if ( status() == KStatusNotifierItem::Active && (mCount == 0) ) {
            setStatus( KStatusNotifierItem::Passive );
        }
    }

    //kDebug()<<" mCount :"<<mCount;
    updateCount();
}

void KMSystemTray::unreadMail( const QAbstractItemModel *model, const QModelIndex& parentIndex  )
{
    const int rowCount = model->rowCount( parentIndex );
    for ( int row = 0; row < rowCount; ++row ) {
        const QModelIndex index = model->index( row, 0, parentIndex );
        const Akonadi::Collection collection = model->data( index, Akonadi::CollectionModel::CollectionRole ).value<Akonadi::Collection>();

        if ( !excludeFolder( collection ) ) {

            const Akonadi::CollectionStatistics statistics = collection.statistics();
            const qint64 count = qMax( 0LL, statistics.unreadCount() );

            if ( count > 0 ) {
                if (!ignoreNewMailInFolder(collection)) {
                    mCount += count;
                }
            }
        }
        if ( model->rowCount( index ) > 0 ) {
            unreadMail( model, index );
        }
    }
    // Update tooltip to reflect count of unread messages
    setToolTipSubTitle( mCount == 0 ? i18n("There are no unread messages")
                                    : i18np("1 unread message",
                                            "%1 unread messages",
                                            mCount));
}

bool KMSystemTray::hasUnreadMail() const
{
    return ( mCount != 0 );
}

void KMSystemTray::slotSelectCollection(QAction *act)
{
    const Akonadi::Collection::Id id = act->data().value<Akonadi::Collection::Id>();
    kmkernel->selectCollectionFromId( id );
    KMMainWidget * mainWidget = kmkernel->getKMMainWidget();
    if ( !mainWidget )
        return ;
    QWidget *mainWin = mainWidget->window();
    if ( mainWin && !mainWin->isVisible() )
        activate();
}

void KMSystemTray::updateSystemTray()
{
    initListOfCollection();
}

void KMSystemTray::slotCollectionStatisticsChanged( Akonadi::Collection::Id id, const Akonadi::CollectionStatistics & )
{
    //Exclude sent mail folder

    if ( CommonKernel->outboxCollectionFolder().id() == id ||
         CommonKernel->sentCollectionFolder().id() == id ||
         CommonKernel->templatesCollectionFolder().id() == id ||
         CommonKernel->trashCollectionFolder().id() == id ||
         CommonKernel->draftsCollectionFolder().id() == id ) {
        return;
    }
    initListOfCollection();
}

bool KMSystemTray::excludeFolder( const Akonadi::Collection& collection ) const
{
    if (!collection.isValid()) {
        return true;
    }
    if (!collection.contentMimeTypes().contains(KMime::Message::mimeType())) {
        return true;
    }
    if ( CommonKernel->outboxCollectionFolder() == collection ||
         CommonKernel->sentCollectionFolder() == collection ||
         CommonKernel->templatesCollectionFolder() == collection ||
         CommonKernel->trashCollectionFolder() == collection ||
         CommonKernel->draftsCollectionFolder() == collection ) {
        return true;
    }

    if ( MailCommon::Util::isVirtualCollection( collection ) )
        return true;
    return false;
}

bool KMSystemTray::ignoreNewMailInFolder(const Akonadi::Collection &collection)
{
    if ( collection.hasAttribute<NewMailNotifierAttribute>() ) {
        if (collection.attribute<NewMailNotifierAttribute>()->ignoreNewMail()) {
            return true;
        }
    }
    return false;
}

}
#include "kmsystemtray.moc"<|MERGE_RESOLUTION|>--- conflicted
+++ resolved
@@ -183,13 +183,8 @@
  */
 void KMSystemTray::updateCount()
 {
-<<<<<<< HEAD
-    if (mCount == 0) {
+    if (mCount == 0 || !mIconNotificationsEnabled) {
         setIconByName( QLatin1String("kmail") );
-=======
-    if (mCount == 0 || !mIconNotificationsEnabled) {
-        setIconByName( "kmail" );
->>>>>>> f9549157
         return;
     }
     if (mShowUnreadMailCount) {
