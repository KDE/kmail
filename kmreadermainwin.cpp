/*
    This file is part of KMail, the KDE mail client.
    Copyright (c) 2002 Don Sanders <sanders@kde.org>
    Copyright (c) 2011-2015 Montel Laurent <montel@kde.org>

    KMail is free software; you can redistribute it and/or modify it
    under the terms of the GNU General Public License, version 2, as
    published by the Free Software Foundation.

    KMail is distributed in the hope that it will be useful, but
    WITHOUT ANY WARRANTY; without even the implied warranty of
    MERCHANTABILITY or FITNESS FOR A PARTICULAR PURPOSE.  See the GNU
    General Public License for more details.

    You should have received a copy of the GNU General Public License
    along with this program; if not, write to the Free Software
    Foundation, Inc., 51 Franklin Street, Fifth Floor, Boston, MA  02110-1301  USA
*/
//
// A toplevel KMainWindow derived class for displaying
// single messages or single message parts.
//
// Could be extended to include support for normal main window
// widgets like a toolbar.

#include "kmreadermainwin.h"
#include "kmreaderwin.h"

#include <kactionmenu.h>
#include <kedittoolbar.h>
#include <KLocalizedString>
#include <kstandardshortcut.h>
#include <kwindowsystem.h>
#include <QAction>
#include <kfontaction.h>
#include <kstandardaction.h>
#include <ktoggleaction.h>
#include <ktoolbar.h>
#include "kmail_debug.h"
#include <KFontAction>
#include <KFontSizeAction>
#include <QStatusBar>
#include <KMessageBox>
#include <KAcceleratorManager>
#include "kmcommands.h"
#include <QMenuBar>
#include <qmenu.h>
#include "kmmainwidget.h"
#include "messageviewer/viewer/csshelper.h"
#include "customtemplatesmenu.h"
#include "messageactions.h"
#include "util.h"
#include "kernel/mailkernel.h"
#include "foldercollection.h"

#include <KActionCollection>
#include <Akonadi/Contact/ContactSearchJob>
#include <KEmailAddress>
#include <kmime/kmime_message.h>

#include <messageviewer/viewer/viewer.h>
#include <AkonadiCore/item.h>
#include <AkonadiCore/itemcopyjob.h>
#include <AkonadiCore/itemcreatejob.h>
#include <AkonadiCore/itemmovejob.h>
#include <Akonadi/KMime/MessageFlags>

#include "messagecore/helpers/messagehelpers.h"
#include <util/mailutil.h>

using namespace MailCommon;

KMReaderMainWin::KMReaderMainWin(MessageViewer::Viewer::DisplayFormatMessage format, bool htmlLoadExtOverride,
                                 char *name)
    : KMail::SecondaryWindow(name ? name : "readerwindow#")
{
    mReaderWin = new KMReaderWin(this, this, actionCollection());
    //mReaderWin->setShowCompleteMessage( true );
    mReaderWin->setDisplayFormatMessageOverwrite(format);
    mReaderWin->setHtmlLoadExtOverride(htmlLoadExtOverride);
    mReaderWin->setDecryptMessageOverwrite(true);
    initKMReaderMainWin();
}

KMReaderMainWin::KMReaderMainWin(char *name)
    : KMail::SecondaryWindow(name ? name : "readerwindow#")
{
    mReaderWin = new KMReaderWin(this, this, actionCollection());
    initKMReaderMainWin();
}

KMReaderMainWin::KMReaderMainWin(KMime::Content *aMsgPart, MessageViewer::Viewer::DisplayFormatMessage format, const QString &encoding, char *name)
    : KMail::SecondaryWindow(name ? name : "readerwindow#")
{
    mReaderWin = new KMReaderWin(this, this, actionCollection());
    mReaderWin->setOverrideEncoding(encoding);
    mReaderWin->setDisplayFormatMessageOverwrite(format);
    mReaderWin->setMsgPart(aMsgPart);
    initKMReaderMainWin();
}

void KMReaderMainWin::initKMReaderMainWin()
{
    setCentralWidget(mReaderWin);
    setupAccel();
    setupGUI(Keys | StatusBar | Create, QLatin1String("kmreadermainwin.rc"));
    mMsgActions->setupForwardingActionsList(this);
    applyMainWindowSettings(KMKernel::self()->config()->group("Separate Reader Window"));
    if (! mReaderWin->message().isValid()) {
        menuBar()->hide();
        toolBar(QLatin1String("mainToolBar"))->hide();
    }
    connect(kmkernel, SIGNAL(configChanged()), this, SLOT(slotConfigChanged()));
    connect(mReaderWin, SIGNAL(showStatusBarMessage(QString)), statusBar(), SLOT(showMessage(QString)));
}

KMReaderMainWin::~KMReaderMainWin()
{
    KConfigGroup grp(KMKernel::self()->config()->group("Separate Reader Window"));
    saveMainWindowSettings(grp);
}

void KMReaderMainWin::setUseFixedFont(bool useFixedFont)
{
    mReaderWin->setUseFixedFont(useFixedFont);
}

void KMReaderMainWin::showMessage(const QString &encoding, const Akonadi::Item &msg, const Akonadi::Collection &parentCollection)
{

    mParentCollection = parentCollection;
    mReaderWin->setOverrideEncoding(encoding);
    mReaderWin->setMessage(msg, MessageViewer::Viewer::Force);
    KMime::Message::Ptr message = MessageCore::Util::message(msg);
    QString caption;
    if (message) {
        caption = message->subject()->asUnicodeString();
    }
    if (mParentCollection.isValid()) {
        caption += QLatin1String(" - ");
        caption += MailCommon::Util::fullCollectionPath(mParentCollection);
    }
    if (!caption.isEmpty()) {
        setCaption(caption);
    }
    mMsg = msg;
    mMsgActions->setCurrentMessage(msg);

    const bool canChange = mParentCollection.isValid() ? (bool)(mParentCollection.rights() & Akonadi::Collection::CanDeleteItem) : false;
    mTrashAction->setEnabled(canChange);

    menuBar()->show();
    toolBar(QLatin1String("mainToolBar"))->show();
}

void KMReaderMainWin::showMessage(const QString &encoding, KMime::Message::Ptr message)
{
    if (!message) {
        return;
    }

    Akonadi::Item item;

    item.setPayload<KMime::Message::Ptr>(message);
    Akonadi::MessageFlags::copyMessageFlags(*message, item);
    item.setMimeType(KMime::Message::mimeType());

    mMsg = item;
    mMsgActions->setCurrentMessage(item);

    mReaderWin->setOverrideEncoding(encoding);
    mReaderWin->setMessage(message);
    setCaption(message->subject()->asUnicodeString());

    mTrashAction->setEnabled(false);

    menuBar()->show();
    toolBar(QLatin1String("mainToolBar"))->show();
}

void KMReaderMainWin::slotReplyOrForwardFinished()
{
    if (GlobalSettings::self()->closeAfterReplyOrForward()) {
        close();
    }
}

Akonadi::Collection KMReaderMainWin::parentCollection() const
{
    if (mParentCollection.isValid()) {
        return mParentCollection;
    } else {
        return mMsg.parentCollection();
    }
}

void KMReaderMainWin::slotTrashMsg()
{
    if (!mMsg.isValid()) {
        return;
    }
    KMTrashMsgCommand *command = new KMTrashMsgCommand(parentCollection(), mMsg, -1);
    command->start();
    close();
}

void KMReaderMainWin::slotForwardInlineMsg()
{
    if (!mReaderWin->message().hasPayload<KMime::Message::Ptr>()) {
        return;
    }
    KMCommand *command = Q_NULLPTR;
    const Akonadi::Collection parentCol = mReaderWin->message().parentCollection();
    if (parentCol.isValid()) {
        QSharedPointer<FolderCollection> fd = FolderCollection::forCollection(parentCol, false);
        if (fd)
            command = new KMForwardCommand(this, mReaderWin->message(),
                                           fd->identity());
        else {
            command = new KMForwardCommand(this, mReaderWin->message());
        }
    } else {
        command = new KMForwardCommand(this, mReaderWin->message());
    }
    connect(command, &KMTrashMsgCommand::completed, this, &KMReaderMainWin::slotReplyOrForwardFinished);
    command->start();
}

void KMReaderMainWin::slotForwardAttachedMsg()
{
    if (!mReaderWin->message().hasPayload<KMime::Message::Ptr>()) {
        return;
    }
    KMCommand *command = Q_NULLPTR;
    const Akonadi::Collection parentCol = mReaderWin->message().parentCollection();
    if (parentCol.isValid()) {
        QSharedPointer<FolderCollection> fd = FolderCollection::forCollection(parentCol, false);
        if (fd)
            command = new KMForwardAttachedCommand(this, mReaderWin->message(),
                                                   fd->identity());
        else {
            command = new KMForwardAttachedCommand(this, mReaderWin->message());
        }
    } else {
        command = new KMForwardAttachedCommand(this, mReaderWin->message());
    }

    connect(command, &KMTrashMsgCommand::completed, this, &KMReaderMainWin::slotReplyOrForwardFinished);
    command->start();
}

void KMReaderMainWin::slotRedirectMsg()
{
    if (!mReaderWin->message().hasPayload<KMime::Message::Ptr>()) {
        return;
    }
    KMCommand *command = new KMRedirectCommand(this, mReaderWin->message());
    connect(command, &KMTrashMsgCommand::completed, this, &KMReaderMainWin::slotReplyOrForwardFinished);
    command->start();
}

void KMReaderMainWin::slotCustomReplyToMsg(const QString &tmpl)
{
    if (!mReaderWin->message().hasPayload<KMime::Message::Ptr>()) {
        return;
    }
    KMCommand *command = new KMReplyCommand(this,
                                            mReaderWin->message(),
                                            MessageComposer::ReplySmart,
                                            mReaderWin->copyText(),
                                            false, tmpl);
    connect(command, &KMTrashMsgCommand::completed, this, &KMReaderMainWin::slotReplyOrForwardFinished);
    command->start();
}

void KMReaderMainWin::slotCustomReplyAllToMsg(const QString &tmpl)
{
    if (!mReaderWin->message().hasPayload<KMime::Message::Ptr>()) {
        return;
    }
    KMCommand *command = new KMReplyCommand(this,
                                            mReaderWin->message(),
                                            MessageComposer::ReplyAll,
                                            mReaderWin->copyText(),
                                            false, tmpl);
    connect(command, &KMTrashMsgCommand::completed, this, &KMReaderMainWin::slotReplyOrForwardFinished);

    command->start();
}

void KMReaderMainWin::slotCustomForwardMsg(const QString &tmpl)
{
    if (!mReaderWin->message().hasPayload<KMime::Message::Ptr>()) {
        return;
    }
    KMCommand *command = new KMForwardCommand(this,
            mReaderWin->message(),
            0, tmpl);
    connect(command, &KMTrashMsgCommand::completed, this, &KMReaderMainWin::slotReplyOrForwardFinished);

    command->start();
}

void KMReaderMainWin::slotConfigChanged()
{
    //readConfig();
    mMsgActions->setupForwardActions(actionCollection());
    mMsgActions->setupForwardingActionsList(this);
}

void KMReaderMainWin::setupAccel()
{
    if (!kmkernel->xmlGuiInstanceName().isEmpty()) {
#pragma message("port QT5")

        //QT5 setComponentName(kmkernel->xmlGuiInstanceName(), i18n("name"));
    }
    mMsgActions = new KMail::MessageActions(actionCollection(), this);
    mMsgActions->setMessageView(mReaderWin);
    connect(mMsgActions, &KMail::MessageActions::replyActionFinished, this, &KMReaderMainWin::slotReplyOrForwardFinished);

    //----- File Menu

    mSaveAtmAction  = new QAction(QIcon::fromTheme(QLatin1String("mail-attachment")), i18n("Save A&ttachments..."), actionCollection());
    connect(mSaveAtmAction, &QAction::triggered, mReaderWin->viewer(), &MessageViewer::Viewer::slotAttachmentSaveAll);

    mTrashAction = new QAction(QIcon::fromTheme(QLatin1String("user-trash")), i18n("&Move to Trash"), this);
    mTrashAction->setIconText(i18nc("@action:intoolbar Move to Trash", "Trash"));
    KMail::Util::addQActionHelpText(mTrashAction, i18n("Move message to trashcan"));
    mTrashAction->setShortcut(QKeySequence(Qt::Key_Delete));
    actionCollection()->addAction(QLatin1String("move_to_trash"), mTrashAction);
    connect(mTrashAction, &QAction::triggered, this, &KMReaderMainWin::slotTrashMsg);

    QAction *closeAction = KStandardAction::close(this, SLOT(close()), actionCollection());
    QList<QKeySequence> closeShortcut = closeAction->shortcuts();
    closeAction->setShortcuts(closeShortcut << QKeySequence(Qt::Key_Escape));

    //----- Message Menu

    mFontAction = new KFontAction(i18n("Select Font"), this);
    actionCollection()->addAction(QLatin1String("text_font"), mFontAction);
    mFontAction->setFont(mReaderWin->cssHelper()->bodyFont().family());
    connect(mFontAction, static_cast<void (KFontAction::*)(const QString &)>(&KFontAction::triggered), this, &KMReaderMainWin::slotFontAction);
    mFontSizeAction = new KFontSizeAction(i18n("Select Size"), this);
    mFontSizeAction->setFontSize(mReaderWin->cssHelper()->bodyFont().pointSize());
    actionCollection()->addAction(QLatin1String("text_size"), mFontSizeAction);
    connect(mFontSizeAction, &KFontSizeAction::fontSizeChanged, this, &KMReaderMainWin::slotSizeAction);

    connect(mReaderWin->viewer(), &MessageViewer::Viewer::popupMenu, this, &KMReaderMainWin::slotMessagePopup);

    connect(mReaderWin->viewer(), &MessageViewer::Viewer::itemRemoved, this, &QWidget::close);

    setStandardToolBarMenuEnabled(true);
    KStandardAction::configureToolbars(this, SLOT(slotEditToolbars()), actionCollection());
    connect(mReaderWin->viewer(), &MessageViewer::Viewer::moveMessageToTrash, this, &KMReaderMainWin::slotTrashMsg);
}

QAction *KMReaderMainWin::copyActionMenu(QMenu *menu)
{
    KMMainWidget *mainwin = kmkernel->getKMMainWidget();
    if (mainwin) {
        KActionMenu *action = new KActionMenu(menu);
        action->setIcon(QIcon::fromTheme(QLatin1String("edit-copy")));
        action->setText(i18n("Copy Message To..."));
        mainwin->standardMailActionManager()->standardActionManager()->createActionFolderMenu(action->menu(), Akonadi::StandardActionManager::CopyItemToMenu);
        connect(action->menu(), &QMenu::triggered, this, &KMReaderMainWin::slotCopyItem);
        return action;
    }
    return Q_NULLPTR;
}

QAction *KMReaderMainWin::moveActionMenu(QMenu *menu)
{
    KMMainWidget *mainwin = kmkernel->getKMMainWidget();
    if (mainwin) {
        KActionMenu *action = new KActionMenu(menu);
        action->setText(i18n("Move Message To..."));
        mainwin->standardMailActionManager()->standardActionManager()->createActionFolderMenu(action->menu(), Akonadi::StandardActionManager::MoveItemToMenu);
        connect(action->menu(), SIGNAL(triggered(QAction*)), SLOT(slotMoveItem(QAction*)));

        return action;
    }
    return Q_NULLPTR;

}

void KMReaderMainWin::slotMoveItem(QAction *action)
{
    if (action) {
        const QModelIndex index = action->data().value<QModelIndex>();
        const Akonadi::Collection collection = index.data(Akonadi::EntityTreeModel::CollectionRole).value<Akonadi::Collection>();
        copyOrMoveItem(collection, true);
    }
}

void KMReaderMainWin::copyOrMoveItem(const Akonadi::Collection &collection, bool move)
{
    if (mMsg.isValid()) {
        if (move) {
            Akonadi::ItemMoveJob *job = new Akonadi::ItemMoveJob(mMsg, collection, this);
            connect(job, SIGNAL(result(KJob*)), this, SLOT(slotCopyMoveResult(KJob*)));
        } else {
            Akonadi::ItemCopyJob *job = new Akonadi::ItemCopyJob(mMsg, collection, this);
            connect(job, SIGNAL(result(KJob*)), this, SLOT(slotCopyMoveResult(KJob*)));
        }
    } else {
        Akonadi::ItemCreateJob *job = new Akonadi::ItemCreateJob(mMsg, collection, this);
        connect(job, SIGNAL(result(KJob*)), this, SLOT(slotCopyMoveResult(KJob*)));
    }
}

void KMReaderMainWin::slotCopyItem(QAction *action)
{
    if (action) {
        const QModelIndex index = action->data().value<QModelIndex>();
        const Akonadi::Collection collection = index.data(Akonadi::EntityTreeModel::CollectionRole).value<Akonadi::Collection>();
        copyOrMoveItem(collection, false);
    }
}

void KMReaderMainWin::slotCopyMoveResult(KJob *job)
{
    if (job->error()) {
        KMessageBox::sorry(this, i18n("Cannot copy item. %1", job->errorString()));
    }
}

void KMReaderMainWin::slotMessagePopup(const Akonadi::Item &aMsg , const QUrl &aUrl, const QUrl &imageUrl, const QPoint &aPoint)
{
    mMsg = aMsg;

    const QString email =  KEmailAddress::firstEmailAddress(aUrl.path()).toLower();
    if (aUrl.scheme() == QLatin1String("mailto") && !email.isEmpty()) {
        Akonadi::ContactSearchJob *job = new Akonadi::ContactSearchJob(this);
        job->setLimit(1);
        job->setQuery(Akonadi::ContactSearchJob::Email, email, Akonadi::ContactSearchJob::ExactMatch);
        job->setProperty("msg", QVariant::fromValue(mMsg));
        job->setProperty("point", aPoint);
        job->setProperty("imageUrl", imageUrl);
        job->setProperty("url", aUrl);
        connect(job, &Akonadi::ItemCopyJob::result, this, &KMReaderMainWin::slotContactSearchJobForMessagePopupDone);
    } else {
        showMessagePopup(mMsg, aUrl, imageUrl, aPoint, false, false);
    }
}

void KMReaderMainWin::slotContactSearchJobForMessagePopupDone(KJob *job)
{
    const Akonadi::ContactSearchJob *searchJob = qobject_cast<Akonadi::ContactSearchJob *>(job);
    const bool contactAlreadyExists = !searchJob->contacts().isEmpty();

    const QList<Akonadi::Item> listContact = searchJob->items();
    const bool uniqueContactFound = (listContact.count() == 1);
    if (uniqueContactFound) {
        mReaderWin->setContactItem(listContact.first(), searchJob->contacts().at(0));
    } else {
        mReaderWin->clearContactItem();
    }

    const Akonadi::Item msg = job->property("msg").value<Akonadi::Item>();
    const QPoint aPoint = job->property("point").toPoint();
    const QUrl imageUrl = job->property("imageUrl").value<QUrl>();
    const QUrl url = job->property("url").value<QUrl>();

    showMessagePopup(msg, url, imageUrl, aPoint, contactAlreadyExists, uniqueContactFound);
}

void KMReaderMainWin::showMessagePopup(const Akonadi::Item &msg , const QUrl &url, const QUrl &imageUrl, const QPoint &aPoint, bool contactAlreadyExists, bool uniqueContactFound)
{
    QMenu *menu = Q_NULLPTR;

    bool urlMenuAdded = false;
    bool copyAdded = false;
    const bool messageHasPayload = msg.hasPayload<KMime::Message::Ptr>();
    if (!url.isEmpty()) {
        if (url.scheme() == QLatin1String("mailto")) {
            // popup on a mailto URL
            menu = new QMenu;
            menu->addAction(mReaderWin->mailToComposeAction());
            if (messageHasPayload) {
                menu->addAction(mReaderWin->mailToReplyAction());
                menu->addAction(mReaderWin->mailToForwardAction());
                menu->addSeparator();
            }

            if (contactAlreadyExists) {
                if (uniqueContactFound) {
                    menu->addAction(mReaderWin->editContactAction());
                } else {
                    menu->addAction(mReaderWin->openAddrBookAction());
                }
            } else {
                menu->addAction(mReaderWin->addAddrBookAction());
                menu->addAction(mReaderWin->addToExistingContactAction());
            }
            menu->addSeparator();
            menu->addMenu(mReaderWin->viewHtmlOption());
            menu->addSeparator();
            menu->addAction(mReaderWin->copyURLAction());
            copyAdded = true;
            urlMenuAdded = true;
        } else if (url.scheme() != QLatin1String("attachment")) {
            // popup on a not-mailto URL
<<<<<<< HEAD
            if (!menu) {
                menu = new QMenu;
            }
            menu->addAction(mReaderWin->urlOpenAction());
            menu->addAction(mReaderWin->addBookmarksAction());
            menu->addAction(mReaderWin->urlSaveAsAction());
            menu->addAction(mReaderWin->copyURLAction());
=======
            menu = new KMenu;
            menu->addAction( mReaderWin->urlOpenAction() );
            menu->addAction( mReaderWin->addBookmarksAction() );
            menu->addAction( mReaderWin->urlSaveAsAction() );
            menu->addAction( mReaderWin->copyURLAction() );
>>>>>>> 5ccc034c
            if (mReaderWin->isAShortUrl(url)) {
                menu->addSeparator();
                menu->addAction(mReaderWin->expandShortUrlAction());
            }
            if (!imageUrl.isEmpty()) {
                menu->addSeparator();
                menu->addAction(mReaderWin->copyImageLocation());
                menu->addAction(mReaderWin->downloadImageToDiskAction());
                menu->addAction(mReaderWin->shareImage());
                if (mReaderWin->adblockEnabled()) {
                    menu->addSeparator();
                    menu->addAction(mReaderWin->blockImage());
                }
            }
            urlMenuAdded = true;
        }
    }
    const QString selectedText(mReaderWin->copyText());
    if (!selectedText.isEmpty()) {
        if (!menu) {
            menu = new QMenu;
        }
        if (urlMenuAdded) {
            menu->addSeparator();
        }
        if (messageHasPayload) {
            menu->addAction(mMsgActions->replyMenu());
            menu->addSeparator();
        }
        if (!copyAdded) {
            menu->addAction(mReaderWin->copyAction());
        }
        menu->addAction(mReaderWin->selectAllAction());
        menu->addSeparator();
        mMsgActions->addWebShortcutsMenu(menu, selectedText);
        menu->addSeparator();
        menu->addAction(mReaderWin->translateAction());
        menu->addSeparator();
        menu->addAction(mReaderWin->speakTextAction());
    } else if (!urlMenuAdded) {
        if (!menu) {
            menu = new QMenu;
        }

        // popup somewhere else (i.e., not a URL) on the message
        if (messageHasPayload) {
            bool replyForwardMenu = false;
            Akonadi::Collection col = parentCollection();
            if (col.isValid()) {
                if (!(CommonKernel->folderIsSentMailFolder(col) ||
                        CommonKernel->folderIsDrafts(col) ||
                        CommonKernel->folderIsTemplates(col))) {
                    replyForwardMenu = true;
                }
            } else if (messageHasPayload) {
                replyForwardMenu = true;
            }
            if (replyForwardMenu) {
                // add the reply and forward actions only if we are not in a sent-mail,
                // templates or drafts folder
                menu->addAction(mMsgActions->replyMenu());
                menu->addAction(mMsgActions->forwardMenu());
                menu->addSeparator();
            }
            menu->addAction(copyActionMenu(menu));
            menu->addAction(moveActionMenu(menu));

            menu->addSeparator();
            if (!imageUrl.isEmpty()) {
                menu->addSeparator();
                menu->addAction(mReaderWin->copyImageLocation());
                menu->addAction(mReaderWin->downloadImageToDiskAction());
                menu->addAction(mReaderWin->shareImage());
                menu->addSeparator();
                if (mReaderWin->adblockEnabled()) {
                    menu->addAction(mReaderWin->blockImage());
                    menu->addSeparator();
                }
            }

            menu->addAction(mReaderWin->viewSourceAction());
            menu->addAction(mReaderWin->toggleFixFontAction());
            if (!mReaderWin->mimePartTreeIsEmpty()) {
                menu->addAction(mReaderWin->toggleMimePartTreeAction());
            }
            menu->addSeparator();
            if (mMsgActions->printPreviewAction()) {
                menu->addAction(mMsgActions->printPreviewAction());
            }
            menu->addAction(mMsgActions->printAction());
            menu->addAction(mReaderWin->saveAsAction());
            menu->addAction(mSaveAtmAction);
            if (msg.isValid()) {
                menu->addSeparator();
                menu->addAction(mReaderWin->createTodoAction());
                menu->addAction(mReaderWin->createEventAction());
                menu->addSeparator();
                menu->addAction(mReaderWin->saveMessageDisplayFormatAction());
                menu->addAction(mReaderWin->resetMessageDisplayFormatAction());
            }
        } else {
            menu->addAction(mReaderWin->toggleFixFontAction());
            if (!mReaderWin->mimePartTreeIsEmpty()) {
                menu->addAction(mReaderWin->toggleMimePartTreeAction());
            }
        }
        if (mReaderWin->adblockEnabled()) {
            menu->addSeparator();
            menu->addAction(mReaderWin->openBlockableItems());
        }
        if (msg.isValid()) {
            menu->addAction(mMsgActions->addFollowupReminderAction());
        }
        if (msg.isValid()) {
            menu->addSeparator();
            menu->addAction(mMsgActions->addFollowupReminderAction());
        }
        if (kmkernel->allowToDebugBalooSupport()) {
            menu->addSeparator();
            menu->addAction(mMsgActions->debugBalooAction());
        }
    }
    if (menu) {
        KAcceleratorManager::manage(menu);
        menu->exec(aPoint, Q_NULLPTR);
        delete menu;
    }
}

void KMReaderMainWin::slotFontAction(const QString &font)
{
    QFont f(mReaderWin->cssHelper()->bodyFont());
    f.setFamily(font);
    changeFont(f);
}

void KMReaderMainWin::slotSizeAction(int size)
{
    QFont f(mReaderWin->cssHelper()->bodyFont());
    f.setPointSize(size);
    changeFont(f);
}

void KMReaderMainWin::changeFont(const QFont &f)
{
    mReaderWin->cssHelper()->setBodyFont(f);
    mReaderWin->cssHelper()->setPrintFont(f);
    mReaderWin->update();
}

void KMReaderMainWin::slotEditToolbars()
{
    KConfigGroup grp(KMKernel::self()->config(), "ReaderWindow");
    saveMainWindowSettings(grp);
    KEditToolBar dlg(guiFactory(), this);
    connect(&dlg, &KEditToolBar::newToolBarConfig, this, &KMReaderMainWin::slotUpdateToolbars);
    dlg.exec();
}

void KMReaderMainWin::slotUpdateToolbars()
{
    createGUI(QLatin1String("kmreadermainwin.rc"));
    applyMainWindowSettings(KConfigGroup(KMKernel::self()->config(), "ReaderWindow"));
}
<|MERGE_RESOLUTION|>--- conflicted
+++ resolved
@@ -501,21 +501,11 @@
             urlMenuAdded = true;
         } else if (url.scheme() != QLatin1String("attachment")) {
             // popup on a not-mailto URL
-<<<<<<< HEAD
-            if (!menu) {
-                menu = new QMenu;
-            }
+            menu = new QMenu;
             menu->addAction(mReaderWin->urlOpenAction());
             menu->addAction(mReaderWin->addBookmarksAction());
             menu->addAction(mReaderWin->urlSaveAsAction());
             menu->addAction(mReaderWin->copyURLAction());
-=======
-            menu = new KMenu;
-            menu->addAction( mReaderWin->urlOpenAction() );
-            menu->addAction( mReaderWin->addBookmarksAction() );
-            menu->addAction( mReaderWin->urlSaveAsAction() );
-            menu->addAction( mReaderWin->copyURLAction() );
->>>>>>> 5ccc034c
             if (mReaderWin->isAShortUrl(url)) {
                 menu->addSeparator();
                 menu->addAction(mReaderWin->expandShortUrlAction());
