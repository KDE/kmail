--- conflicted
+++ resolved
@@ -356,17 +356,15 @@
   connect( fontSizeAction, SIGNAL( fontSizeChanged( int ) ),
            SLOT( slotSizeAction( int ) ) );
 
-<<<<<<< HEAD
   mCreateTodoAction = new KAction( KIcon("mail_todo"), i18n("Create Task..."), this);
   actionCollection()->addAction( "create_todo", mCreateTodoAction );
   connect( mCreateTodoAction, SIGNAL(triggered(bool)), SLOT(slotCreateTodo()) );
-=======
+
   mCopyActionMenu = new KActionMenu(i18n("&Copy To"), this);
   actionCollection()->addAction("copy_to", mCopyActionMenu );
 
   updateMessageMenu();
   updateCustomTemplateMenus();
->>>>>>> c6a52c7d
 
   Q3Accel *accel = new Q3Accel(mReaderWin, "showMsg()");
   accel->connectItem(accel->insertItem(Qt::Key_Up),
@@ -522,7 +520,6 @@
   mReaderWin->update();
 }
 
-<<<<<<< HEAD
 void KMReaderMainWin::slotCreateTodo()
 {
   if ( !mMsg )
@@ -530,7 +527,5 @@
   KMCommand *command = new CreateTodoCommand( this, mMsg );
   command->start();
 }
-=======
->>>>>>> c6a52c7d
 
 #include "kmreadermainwin.moc"