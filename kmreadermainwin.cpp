/*
    This file is part of KMail, the KDE mail client.
    Copyright (c) 2002 Don Sanders <sanders@kde.org>
    Copyright (c) 2011-2015 Montel Laurent <montel@kde.org>

    KMail is free software; you can redistribute it and/or modify it
    under the terms of the GNU General Public License, version 2, as
    published by the Free Software Foundation.

    KMail is distributed in the hope that it will be useful, but
    WITHOUT ANY WARRANTY; without even the implied warranty of
    MERCHANTABILITY or FITNESS FOR A PARTICULAR PURPOSE.  See the GNU
    General Public License for more details.

    You should have received a copy of the GNU General Public License
    along with this program; if not, write to the Free Software
    Foundation, Inc., 51 Franklin Street, Fifth Floor, Boston, MA  02110-1301  USA
*/
//
// A toplevel KMainWindow derived class for displaying
// single messages or single message parts.
//
// Could be extended to include support for normal main window
// widgets like a toolbar.

#include "kmreadermainwin.h"
#include "kmreaderwin.h"

#include <kactionmenu.h>
#include <kedittoolbar.h>
#include <KLocalizedString>
#include <kstandardshortcut.h>
#include <kwindowsystem.h>
#include <QAction>
#include <kfontaction.h>
#include <kstandardaction.h>
#include <ktoggleaction.h>
#include <ktoolbar.h>
#include "kmail_debug.h"
#include <KFontAction>
#include <KFontSizeAction>
#include <QStatusBar>
#include <KMessageBox>
#include <KAcceleratorManager>
#include "kmcommands.h"
#include <QMenuBar>
#include <qmenu.h>
#include "kmmainwidget.h"
#include "messageviewer/viewer/csshelper.h"
#include "customtemplatesmenu.h"
#include "messageactions.h"
#include "util.h"
#include "kernel/mailkernel.h"
#include "foldercollection.h"

#include <KActionCollection>
#include <Akonadi/Contact/ContactSearchJob>
#include <KEmailAddress>
#include <kmime/kmime_message.h>

#include <messageviewer/viewer/viewer.h>
#include <AkonadiCore/item.h>
#include <AkonadiCore/itemcopyjob.h>
#include <AkonadiCore/itemcreatejob.h>
#include <AkonadiCore/itemmovejob.h>
#include <Akonadi/KMime/MessageFlags>

#include "messagecore/helpers/messagehelpers.h"
#include <util/mailutil.h>

using namespace MailCommon;

KMReaderMainWin::KMReaderMainWin(MessageViewer::Viewer::DisplayFormatMessage format, bool htmlLoadExtOverride,
                                 char *name)
    : KMail::SecondaryWindow(name ? name : "readerwindow#")
{
    mReaderWin = new KMReaderWin(this, this, actionCollection());
    //mReaderWin->setShowCompleteMessage( true );
    mReaderWin->setDisplayFormatMessageOverwrite(format);
    mReaderWin->setHtmlLoadExtOverride(htmlLoadExtOverride);
    mReaderWin->setDecryptMessageOverwrite(true);
    initKMReaderMainWin();
}

KMReaderMainWin::KMReaderMainWin(char *name)
    : KMail::SecondaryWindow(name ? name : "readerwindow#")
{
    mReaderWin = new KMReaderWin(this, this, actionCollection());
    initKMReaderMainWin();
}

KMReaderMainWin::KMReaderMainWin(KMime::Content *aMsgPart, MessageViewer::Viewer::DisplayFormatMessage format, const QString &encoding, char *name)
    : KMail::SecondaryWindow(name ? name : "readerwindow#")
{
    mReaderWin = new KMReaderWin(this, this, actionCollection());
    mReaderWin->setOverrideEncoding(encoding);
    mReaderWin->setDisplayFormatMessageOverwrite(format);
    mReaderWin->setMsgPart(aMsgPart);
    initKMReaderMainWin();
}

void KMReaderMainWin::initKMReaderMainWin()
{
    setCentralWidget(mReaderWin);
    setupAccel();
    setupGUI(Keys | StatusBar | Create, QLatin1String("kmreadermainwin.rc"));
    mMsgActions->setupForwardingActionsList(this);
    applyMainWindowSettings(KMKernel::self()->config()->group("Separate Reader Window"));
    if (! mReaderWin->message().isValid()) {
        menuBar()->hide();
        toolBar(QLatin1String("mainToolBar"))->hide();
    }
    connect(kmkernel, SIGNAL(configChanged()), this, SLOT(slotConfigChanged()));
    connect(mReaderWin, SIGNAL(showStatusBarMessage(QString)), statusBar(), SLOT(showMessage(QString)));
}

KMReaderMainWin::~KMReaderMainWin()
{
    KConfigGroup grp(KMKernel::self()->config()->group("Separate Reader Window"));
    saveMainWindowSettings(grp);
}

void KMReaderMainWin::setUseFixedFont(bool useFixedFont)
{
    mReaderWin->setUseFixedFont(useFixedFont);
}

void KMReaderMainWin::showMessage(const QString &encoding, const Akonadi::Item &msg, const Akonadi::Collection &parentCollection)
{

    mParentCollection = parentCollection;
    mReaderWin->setOverrideEncoding(encoding);
    mReaderWin->setMessage(msg, MessageViewer::Viewer::Force);
    KMime::Message::Ptr message = MessageCore::Util::message(msg);
    QString caption;
    if (message) {
        caption = message->subject()->asUnicodeString();
    }
    if (mParentCollection.isValid()) {
        caption += QLatin1String(" - ");
        caption += MailCommon::Util::fullCollectionPath(mParentCollection);
    }
    if (!caption.isEmpty()) {
        setCaption(caption);
    }
    mMsg = msg;
    mMsgActions->setCurrentMessage(msg);

    const bool canChange = mParentCollection.isValid() ? (bool)(mParentCollection.rights() & Akonadi::Collection::CanDeleteItem) : false;
    mTrashAction->setEnabled(canChange);

    menuBar()->show();
    toolBar(QLatin1String("mainToolBar"))->show();
}

void KMReaderMainWin::showMessage(const QString &encoding, KMime::Message::Ptr message)
{
    if (!message) {
        return;
    }

    Akonadi::Item item;

    item.setPayload<KMime::Message::Ptr>(message);
    Akonadi::MessageFlags::copyMessageFlags(*message, item);
    item.setMimeType(KMime::Message::mimeType());

    mMsg = item;
    mMsgActions->setCurrentMessage(item);

    mReaderWin->setOverrideEncoding(encoding);
    mReaderWin->setMessage(message);
    setCaption(message->subject()->asUnicodeString());

    mTrashAction->setEnabled(false);

    menuBar()->show();
    toolBar(QLatin1String("mainToolBar"))->show();
}

void KMReaderMainWin::slotReplyOrForwardFinished()
{
    if (GlobalSettings::self()->closeAfterReplyOrForward()) {
        close();
    }
}

Akonadi::Collection KMReaderMainWin::parentCollection() const
{
    if (mParentCollection.isValid()) {
        return mParentCollection;
    } else {
        return mMsg.parentCollection();
    }
}

void KMReaderMainWin::slotTrashMsg()
{
    if (!mMsg.isValid()) {
        return;
    }
    KMTrashMsgCommand *command = new KMTrashMsgCommand(parentCollection(), mMsg, -1);
    command->start();
    close();
}

void KMReaderMainWin::slotForwardInlineMsg()
{
    if (!mReaderWin->message().hasPayload<KMime::Message::Ptr>()) {
        return;
    }
    KMCommand *command = Q_NULLPTR;
    const Akonadi::Collection parentCol = mReaderWin->message().parentCollection();
    if (parentCol.isValid()) {
        QSharedPointer<FolderCollection> fd = FolderCollection::forCollection(parentCol, false);
        if (fd)
            command = new KMForwardCommand(this, mReaderWin->message(),
                                           fd->identity());
        else {
            command = new KMForwardCommand(this, mReaderWin->message());
        }
    } else {
        command = new KMForwardCommand(this, mReaderWin->message());
    }
    connect(command, &KMTrashMsgCommand::completed, this, &KMReaderMainWin::slotReplyOrForwardFinished);
    command->start();
}

void KMReaderMainWin::slotForwardAttachedMsg()
{
    if (!mReaderWin->message().hasPayload<KMime::Message::Ptr>()) {
        return;
    }
    KMCommand *command = Q_NULLPTR;
    const Akonadi::Collection parentCol = mReaderWin->message().parentCollection();
    if (parentCol.isValid()) {
        QSharedPointer<FolderCollection> fd = FolderCollection::forCollection(parentCol, false);
        if (fd)
            command = new KMForwardAttachedCommand(this, mReaderWin->message(),
                                                   fd->identity());
        else {
            command = new KMForwardAttachedCommand(this, mReaderWin->message());
        }
    } else {
        command = new KMForwardAttachedCommand(this, mReaderWin->message());
    }

    connect(command, &KMTrashMsgCommand::completed, this, &KMReaderMainWin::slotReplyOrForwardFinished);
    command->start();
}

void KMReaderMainWin::slotRedirectMsg()
{
    if (!mReaderWin->message().hasPayload<KMime::Message::Ptr>()) {
        return;
    }
    KMCommand *command = new KMRedirectCommand(this, mReaderWin->message());
    connect(command, &KMTrashMsgCommand::completed, this, &KMReaderMainWin::slotReplyOrForwardFinished);
    command->start();
}

void KMReaderMainWin::slotCustomReplyToMsg(const QString &tmpl)
{
    if (!mReaderWin->message().hasPayload<KMime::Message::Ptr>()) {
        return;
    }
    KMCommand *command = new KMReplyCommand(this,
                                            mReaderWin->message(),
                                            MessageComposer::ReplySmart,
                                            mReaderWin->copyText(),
                                            false, tmpl);
    connect(command, &KMTrashMsgCommand::completed, this, &KMReaderMainWin::slotReplyOrForwardFinished);
    command->start();
}

void KMReaderMainWin::slotCustomReplyAllToMsg(const QString &tmpl)
{
    if (!mReaderWin->message().hasPayload<KMime::Message::Ptr>()) {
        return;
    }
    KMCommand *command = new KMReplyCommand(this,
                                            mReaderWin->message(),
                                            MessageComposer::ReplyAll,
                                            mReaderWin->copyText(),
                                            false, tmpl);
    connect(command, &KMTrashMsgCommand::completed, this, &KMReaderMainWin::slotReplyOrForwardFinished);

    command->start();
}

void KMReaderMainWin::slotCustomForwardMsg(const QString &tmpl)
{
    if (!mReaderWin->message().hasPayload<KMime::Message::Ptr>()) {
        return;
    }
    KMCommand *command = new KMForwardCommand(this,
            mReaderWin->message(),
            0, tmpl);
    connect(command, &KMTrashMsgCommand::completed, this, &KMReaderMainWin::slotReplyOrForwardFinished);

    command->start();
}

void KMReaderMainWin::slotConfigChanged()
{
    //readConfig();
    mMsgActions->setupForwardActions(actionCollection());
    mMsgActions->setupForwardingActionsList(this);
}

void KMReaderMainWin::setupAccel()
{
    if (!kmkernel->xmlGuiInstanceName().isEmpty()) {
#pragma message("port QT5")

        //QT5 setComponentName(kmkernel->xmlGuiInstanceName(), i18n("name"));
    }
    mMsgActions = new KMail::MessageActions(actionCollection(), this);
    mMsgActions->setMessageView(mReaderWin);
    connect(mMsgActions, &KMail::MessageActions::replyActionFinished, this, &KMReaderMainWin::slotReplyOrForwardFinished);

    //----- File Menu

    mSaveAtmAction  = new QAction(QIcon::fromTheme(QLatin1String("mail-attachment")), i18n("Save A&ttachments..."), actionCollection());
    connect(mSaveAtmAction, &QAction::triggered, mReaderWin->viewer(), &MessageViewer::Viewer::slotAttachmentSaveAll);

    mTrashAction = new QAction(QIcon::fromTheme(QLatin1String("user-trash")), i18n("&Move to Trash"), this);
    mTrashAction->setIconText(i18nc("@action:intoolbar Move to Trash", "Trash"));
    KMail::Util::addQActionHelpText(mTrashAction, i18n("Move message to trashcan"));
    mTrashAction->setShortcut(QKeySequence(Qt::Key_Delete));
    actionCollection()->addAction(QLatin1String("move_to_trash"), mTrashAction);
    connect(mTrashAction, &QAction::triggered, this, &KMReaderMainWin::slotTrashMsg);

    QAction *closeAction = KStandardAction::close(this, SLOT(close()), actionCollection());
    QList<QKeySequence> closeShortcut = closeAction->shortcuts();
    closeAction->setShortcuts(closeShortcut << QKeySequence(Qt::Key_Escape));

    //----- Message Menu

    mFontAction = new KFontAction(i18n("Select Font"), this);
    actionCollection()->addAction(QLatin1String("text_font"), mFontAction);
    mFontAction->setFont(mReaderWin->cssHelper()->bodyFont().family());
    connect(mFontAction, static_cast<void (KFontAction::*)(const QString &)>(&KFontAction::triggered), this, &KMReaderMainWin::slotFontAction);
    mFontSizeAction = new KFontSizeAction(i18n("Select Size"), this);
    mFontSizeAction->setFontSize(mReaderWin->cssHelper()->bodyFont().pointSize());
    actionCollection()->addAction(QLatin1String("text_size"), mFontSizeAction);
    connect(mFontSizeAction, &KFontSizeAction::fontSizeChanged, this, &KMReaderMainWin::slotSizeAction);

    connect(mReaderWin->viewer(), &MessageViewer::Viewer::popupMenu, this, &KMReaderMainWin::slotMessagePopup);

    connect(mReaderWin->viewer(), &MessageViewer::Viewer::itemRemoved, this, &QWidget::close);

    setStandardToolBarMenuEnabled(true);
    KStandardAction::configureToolbars(this, SLOT(slotEditToolbars()), actionCollection());
    connect(mReaderWin->viewer(), &MessageViewer::Viewer::moveMessageToTrash, this, &KMReaderMainWin::slotTrashMsg);
}

QAction *KMReaderMainWin::copyActionMenu(QMenu *menu)
{
    KMMainWidget *mainwin = kmkernel->getKMMainWidget();
    if (mainwin) {
        KActionMenu *action = new KActionMenu(menu);
        action->setIcon(QIcon::fromTheme(QLatin1String("edit-copy")));
        action->setText(i18n("Copy Message To..."));
        mainwin->standardMailActionManager()->standardActionManager()->createActionFolderMenu(action->menu(), Akonadi::StandardActionManager::CopyItemToMenu);
        connect(action->menu(), &QMenu::triggered, this, &KMReaderMainWin::slotCopyItem);
        return action;
    }
    return Q_NULLPTR;
}

QAction *KMReaderMainWin::moveActionMenu(QMenu *menu)
{
    KMMainWidget *mainwin = kmkernel->getKMMainWidget();
    if (mainwin) {
        KActionMenu *action = new KActionMenu(menu);
        action->setText(i18n("Move Message To..."));
        mainwin->standardMailActionManager()->standardActionManager()->createActionFolderMenu(action->menu(), Akonadi::StandardActionManager::MoveItemToMenu);
        connect(action->menu(), SIGNAL(triggered(QAction*)), SLOT(slotMoveItem(QAction*)));

        return action;
    }
    return Q_NULLPTR;

}

void KMReaderMainWin::slotMoveItem(QAction *action)
{
    if (action) {
        const QModelIndex index = action->data().value<QModelIndex>();
<<<<<<< HEAD
        const Akonadi::Collection collection = index.data(Akonadi::EntityTreeModel::CollectionRole).value<Akonadi::Collection>();

        if (mMsg.isValid()) {
            Akonadi::ItemMoveJob *job = new Akonadi::ItemMoveJob(mMsg, collection, this);
            connect(job, SIGNAL(result(KJob*)), this, SLOT(slotCopyMoveResult(KJob*)));
        } else {
            Akonadi::ItemCreateJob *job = new Akonadi::ItemCreateJob(mMsg, collection, this);
            connect(job, SIGNAL(result(KJob*)), this, SLOT(slotCopyMoveResult(KJob*)));
=======
        const Akonadi::Collection collection = index.data( Akonadi::EntityTreeModel::CollectionRole ).value<Akonadi::Collection>();
        copyOrMoveItem(collection, true);
    }
}

void KMReaderMainWin::copyOrMoveItem(const Akonadi::Collection &collection, bool move)
{
    if ( mMsg.isValid() ) {
        if (move) {
            Akonadi::ItemMoveJob *job = new Akonadi::ItemMoveJob( mMsg, collection,this );
            connect( job, SIGNAL(result(KJob*)), this, SLOT(slotCopyMoveResult(KJob*)) );
        } else {
            Akonadi::ItemCopyJob *job = new Akonadi::ItemCopyJob( mMsg, collection,this );
            connect( job, SIGNAL(result(KJob*)), this, SLOT(slotCopyMoveResult(KJob*)) );
>>>>>>> 7622cfed
        }
    }
    else
    {
        Akonadi::ItemCreateJob *job = new Akonadi::ItemCreateJob( mMsg, collection, this );
        connect( job, SIGNAL(result(KJob*)), this, SLOT(slotCopyMoveResult(KJob*)) );
    }
}

void KMReaderMainWin::slotCopyItem(QAction *action)
{
    if (action) {
        const QModelIndex index = action->data().value<QModelIndex>();
<<<<<<< HEAD
        const Akonadi::Collection collection = index.data(Akonadi::EntityTreeModel::CollectionRole).value<Akonadi::Collection>();

        if (mMsg.isValid()) {
            Akonadi::ItemCopyJob *job = new Akonadi::ItemCopyJob(mMsg, collection, this);
            connect(job, &Akonadi::ItemCopyJob::result, this, &KMReaderMainWin::slotCopyMoveResult);
        } else {
            Akonadi::ItemCreateJob *job = new Akonadi::ItemCreateJob(mMsg, collection, this);
            connect(job, &Akonadi::ItemCopyJob::result, this, &KMReaderMainWin::slotCopyMoveResult);
        }
=======
        const Akonadi::Collection collection = index.data( Akonadi::EntityTreeModel::CollectionRole ).value<Akonadi::Collection>();
        copyOrMoveItem(collection, false);
>>>>>>> 7622cfed
    }
}

void KMReaderMainWin::slotCopyMoveResult(KJob *job)
{
    if (job->error()) {
        KMessageBox::sorry(this, i18n("Cannot copy item. %1", job->errorString()));
    }
}

void KMReaderMainWin::slotMessagePopup(const Akonadi::Item &aMsg , const QUrl &aUrl, const QUrl &imageUrl, const QPoint &aPoint)
{
    mMsg = aMsg;

    const QString email =  KEmailAddress::firstEmailAddress(aUrl.path()).toLower();
    if (aUrl.scheme() == QLatin1String("mailto") && !email.isEmpty()) {
        Akonadi::ContactSearchJob *job = new Akonadi::ContactSearchJob(this);
        job->setLimit(1);
        job->setQuery(Akonadi::ContactSearchJob::Email, email, Akonadi::ContactSearchJob::ExactMatch);
        job->setProperty("msg", QVariant::fromValue(mMsg));
        job->setProperty("point", aPoint);
        job->setProperty("imageUrl", imageUrl);
        job->setProperty("url", aUrl);
        connect(job, &Akonadi::ItemCopyJob::result, this, &KMReaderMainWin::slotContactSearchJobForMessagePopupDone);
    } else {
        showMessagePopup(mMsg, aUrl, imageUrl, aPoint, false, false);
    }
}

void KMReaderMainWin::slotContactSearchJobForMessagePopupDone(KJob *job)
{
    const Akonadi::ContactSearchJob *searchJob = qobject_cast<Akonadi::ContactSearchJob *>(job);
    const bool contactAlreadyExists = !searchJob->contacts().isEmpty();

    const QList<Akonadi::Item> listContact = searchJob->items();
    const bool uniqueContactFound = (listContact.count() == 1);
    if (uniqueContactFound) {
        mReaderWin->setContactItem(listContact.first(), searchJob->contacts().at(0));
    } else {
        mReaderWin->clearContactItem();
    }

    const Akonadi::Item msg = job->property("msg").value<Akonadi::Item>();
    const QPoint aPoint = job->property("point").toPoint();
    const QUrl imageUrl = job->property("imageUrl").value<QUrl>();
    const QUrl url = job->property("url").value<QUrl>();

    showMessagePopup(msg, url, imageUrl, aPoint, contactAlreadyExists, uniqueContactFound);
}

void KMReaderMainWin::showMessagePopup(const Akonadi::Item &msg , const QUrl &url, const QUrl &imageUrl, const QPoint &aPoint, bool contactAlreadyExists, bool uniqueContactFound)
{
    QMenu *menu = Q_NULLPTR;

    bool urlMenuAdded = false;
    bool copyAdded = false;
    const bool messageHasPayload = msg.hasPayload<KMime::Message::Ptr>();
    if (!url.isEmpty()) {
        if (url.scheme() == QLatin1String("mailto")) {
            // popup on a mailto URL
            menu = new QMenu;
            menu->addAction(mReaderWin->mailToComposeAction());
            if (messageHasPayload) {
                menu->addAction(mReaderWin->mailToReplyAction());
                menu->addAction(mReaderWin->mailToForwardAction());
                menu->addSeparator();
            }

            if (contactAlreadyExists) {
                if (uniqueContactFound) {
                    menu->addAction(mReaderWin->editContactAction());
                } else {
                    menu->addAction(mReaderWin->openAddrBookAction());
                }
            } else {
                menu->addAction(mReaderWin->addAddrBookAction());
                menu->addAction(mReaderWin->addToExistingContactAction());
            }
            menu->addSeparator();
            menu->addMenu(mReaderWin->viewHtmlOption());
            menu->addSeparator();
            menu->addAction(mReaderWin->copyURLAction());
            copyAdded = true;
            urlMenuAdded = true;
        } else if (url.scheme() != QLatin1String("attachment")) {
            // popup on a not-mailto URL
            if (!menu) {
                menu = new QMenu;
            }
            menu->addAction(mReaderWin->urlOpenAction());
            menu->addAction(mReaderWin->addBookmarksAction());
            menu->addAction(mReaderWin->urlSaveAsAction());
            menu->addAction(mReaderWin->copyURLAction());
            if (mReaderWin->isAShortUrl(url)) {
                menu->addSeparator();
                menu->addAction(mReaderWin->expandShortUrlAction());
            }
            if (!imageUrl.isEmpty()) {
                menu->addSeparator();
                menu->addAction(mReaderWin->copyImageLocation());
                menu->addAction(mReaderWin->downloadImageToDiskAction());
                menu->addAction(mReaderWin->shareImage());
                if (mReaderWin->adblockEnabled()) {
                    menu->addSeparator();
                    menu->addAction(mReaderWin->blockImage());
                }
            }
            urlMenuAdded = true;
        }
    }
    const QString selectedText(mReaderWin->copyText());
    if (!selectedText.isEmpty()) {
        if (!menu) {
            menu = new QMenu;
        }
        if (urlMenuAdded) {
            menu->addSeparator();
        }
        if (messageHasPayload) {
            menu->addAction(mMsgActions->replyMenu());
            menu->addSeparator();
        }
        if (!copyAdded) {
            menu->addAction(mReaderWin->copyAction());
        }
        menu->addAction(mReaderWin->selectAllAction());
        menu->addSeparator();
        mMsgActions->addWebShortcutsMenu(menu, selectedText);
        menu->addSeparator();
        menu->addAction(mReaderWin->translateAction());
        menu->addSeparator();
        menu->addAction(mReaderWin->speakTextAction());
    } else if (!urlMenuAdded) {
        if (!menu) {
            menu = new QMenu;
        }

        // popup somewhere else (i.e., not a URL) on the message
        if (messageHasPayload) {
            bool replyForwardMenu = false;
            Akonadi::Collection col = parentCollection();
            if (col.isValid()) {
                if (!(CommonKernel->folderIsSentMailFolder(col) ||
                        CommonKernel->folderIsDrafts(col) ||
                        CommonKernel->folderIsTemplates(col))) {
                    replyForwardMenu = true;
                }
            } else if (messageHasPayload) {
                replyForwardMenu = true;
            }
            if (replyForwardMenu) {
                // add the reply and forward actions only if we are not in a sent-mail,
                // templates or drafts folder
                menu->addAction(mMsgActions->replyMenu());
                menu->addAction(mMsgActions->forwardMenu());
                menu->addSeparator();
            }
            menu->addAction(copyActionMenu(menu));
            menu->addAction(moveActionMenu(menu));

            menu->addSeparator();
            if (!imageUrl.isEmpty()) {
                menu->addSeparator();
                menu->addAction(mReaderWin->copyImageLocation());
                menu->addAction(mReaderWin->downloadImageToDiskAction());
                menu->addAction(mReaderWin->shareImage());
                menu->addSeparator();
                if (mReaderWin->adblockEnabled()) {
                    menu->addAction(mReaderWin->blockImage());
                    menu->addSeparator();
                }
            }

            menu->addAction(mReaderWin->viewSourceAction());
            menu->addAction(mReaderWin->toggleFixFontAction());
            if (!mReaderWin->mimePartTreeIsEmpty()) {
                menu->addAction(mReaderWin->toggleMimePartTreeAction());
            }
            menu->addSeparator();
            if (mMsgActions->printPreviewAction()) {
                menu->addAction(mMsgActions->printPreviewAction());
            }
            menu->addAction(mMsgActions->printAction());
            menu->addAction(mReaderWin->saveAsAction());
            menu->addAction(mSaveAtmAction);
            if (msg.isValid()) {
                menu->addSeparator();
                menu->addAction(mReaderWin->createTodoAction());
                menu->addAction(mReaderWin->createEventAction());
                menu->addSeparator();
                menu->addAction(mReaderWin->saveMessageDisplayFormatAction());
                menu->addAction(mReaderWin->resetMessageDisplayFormatAction());
            }
        } else {
            menu->addAction(mReaderWin->toggleFixFontAction());
            if (!mReaderWin->mimePartTreeIsEmpty()) {
                menu->addAction(mReaderWin->toggleMimePartTreeAction());
            }
        }
        if (mReaderWin->adblockEnabled()) {
            menu->addSeparator();
            menu->addAction(mReaderWin->openBlockableItems());
        }
        if (msg.isValid()) {
            menu->addAction(mMsgActions->addFollowupReminderAction());
        }
        if (kmkernel->allowToDebugBalooSupport()) {
            menu->addSeparator();
            menu->addAction(mMsgActions->debugBalooAction());
        }
    }
    if (menu) {
        KAcceleratorManager::manage(menu);
        menu->exec(aPoint, Q_NULLPTR);
        delete menu;
    }
}

void KMReaderMainWin::slotFontAction(const QString &font)
{
    QFont f(mReaderWin->cssHelper()->bodyFont());
    f.setFamily(font);
    mReaderWin->cssHelper()->setBodyFont(f);
    mReaderWin->cssHelper()->setPrintFont(f);
    mReaderWin->update();
}

void KMReaderMainWin::slotSizeAction(int size)
{
    QFont f(mReaderWin->cssHelper()->bodyFont());
    f.setPointSize(size);
    mReaderWin->cssHelper()->setBodyFont(f);
    mReaderWin->cssHelper()->setPrintFont(f);
    mReaderWin->update();
}

void KMReaderMainWin::slotEditToolbars()
{
    KConfigGroup grp(KMKernel::self()->config(), "ReaderWindow");
    saveMainWindowSettings(grp);
    KEditToolBar dlg(guiFactory(), this);
    connect(&dlg, &KEditToolBar::newToolBarConfig, this, &KMReaderMainWin::slotUpdateToolbars);
    dlg.exec();
}

void KMReaderMainWin::slotUpdateToolbars()
{
    createGUI(QLatin1String("kmreadermainwin.rc"));
    applyMainWindowSettings(KConfigGroup(KMKernel::self()->config(), "ReaderWindow"));
}
<|MERGE_RESOLUTION|>--- conflicted
+++ resolved
@@ -388,16 +388,6 @@
 {
     if (action) {
         const QModelIndex index = action->data().value<QModelIndex>();
-<<<<<<< HEAD
-        const Akonadi::Collection collection = index.data(Akonadi::EntityTreeModel::CollectionRole).value<Akonadi::Collection>();
-
-        if (mMsg.isValid()) {
-            Akonadi::ItemMoveJob *job = new Akonadi::ItemMoveJob(mMsg, collection, this);
-            connect(job, SIGNAL(result(KJob*)), this, SLOT(slotCopyMoveResult(KJob*)));
-        } else {
-            Akonadi::ItemCreateJob *job = new Akonadi::ItemCreateJob(mMsg, collection, this);
-            connect(job, SIGNAL(result(KJob*)), this, SLOT(slotCopyMoveResult(KJob*)));
-=======
         const Akonadi::Collection collection = index.data( Akonadi::EntityTreeModel::CollectionRole ).value<Akonadi::Collection>();
         copyOrMoveItem(collection, true);
     }
@@ -412,7 +402,6 @@
         } else {
             Akonadi::ItemCopyJob *job = new Akonadi::ItemCopyJob( mMsg, collection,this );
             connect( job, SIGNAL(result(KJob*)), this, SLOT(slotCopyMoveResult(KJob*)) );
->>>>>>> 7622cfed
         }
     }
     else
@@ -426,20 +415,8 @@
 {
     if (action) {
         const QModelIndex index = action->data().value<QModelIndex>();
-<<<<<<< HEAD
-        const Akonadi::Collection collection = index.data(Akonadi::EntityTreeModel::CollectionRole).value<Akonadi::Collection>();
-
-        if (mMsg.isValid()) {
-            Akonadi::ItemCopyJob *job = new Akonadi::ItemCopyJob(mMsg, collection, this);
-            connect(job, &Akonadi::ItemCopyJob::result, this, &KMReaderMainWin::slotCopyMoveResult);
-        } else {
-            Akonadi::ItemCreateJob *job = new Akonadi::ItemCreateJob(mMsg, collection, this);
-            connect(job, &Akonadi::ItemCopyJob::result, this, &KMReaderMainWin::slotCopyMoveResult);
-        }
-=======
         const Akonadi::Collection collection = index.data( Akonadi::EntityTreeModel::CollectionRole ).value<Akonadi::Collection>();
         copyOrMoveItem(collection, false);
->>>>>>> 7622cfed
     }
 }
 
