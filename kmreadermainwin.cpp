--- conflicted
+++ resolved
@@ -80,31 +80,15 @@
     initKMReaderMainWin();
 }
 
-<<<<<<< HEAD
-//-----------------------------------------------------------------------------
 KMReaderMainWin::KMReaderMainWin(char *name)
     : KMail::SecondaryWindow(name ? name : "readerwindow#")
-=======
-
-
-KMReaderMainWin::KMReaderMainWin( char *name )
-    : KMail::SecondaryWindow( name ? name : "readerwindow#" )
->>>>>>> 65c5bda0
 {
     mReaderWin = new KMReaderWin(this, this, actionCollection());
     initKMReaderMainWin();
 }
 
-<<<<<<< HEAD
-//-----------------------------------------------------------------------------
 KMReaderMainWin::KMReaderMainWin(KMime::Content *aMsgPart, MessageViewer::Viewer::DisplayFormatMessage format, const QString &encoding, char *name)
     : KMail::SecondaryWindow(name ? name : "readerwindow#")
-=======
-
-
-KMReaderMainWin::KMReaderMainWin(KMime::Content* aMsgPart, MessageViewer::Viewer::DisplayFormatMessage format, const QString & encoding, char *name )
-    : KMail::SecondaryWindow( name ? name : "readerwindow#" )
->>>>>>> 65c5bda0
 {
     mReaderWin = new KMReaderWin(this, this, actionCollection());
     mReaderWin->setOverrideEncoding(encoding);
@@ -136,13 +120,7 @@
     saveMainWindowSettings(grp);
 }
 
-<<<<<<< HEAD
-//-----------------------------------------------------------------------------
 void KMReaderMainWin::setUseFixedFont(bool useFixedFont)
-=======
-
-void KMReaderMainWin::setUseFixedFont( bool useFixedFont )
->>>>>>> 65c5bda0
 {
     mReaderWin->setUseFixedFont(useFixedFont);
 }
@@ -284,13 +262,7 @@
     command->start();
 }
 
-<<<<<<< HEAD
-//-----------------------------------------------------------------------------
 void KMReaderMainWin::slotCustomReplyToMsg(const QString &tmpl)
-=======
-
-void KMReaderMainWin::slotCustomReplyToMsg( const QString &tmpl )
->>>>>>> 65c5bda0
 {
     if (!mReaderWin->message().hasPayload<KMime::Message::Ptr>()) {
         return;
@@ -304,13 +276,7 @@
     command->start();
 }
 
-<<<<<<< HEAD
-//-----------------------------------------------------------------------------
 void KMReaderMainWin::slotCustomReplyAllToMsg(const QString &tmpl)
-=======
-
-void KMReaderMainWin::slotCustomReplyAllToMsg( const QString &tmpl )
->>>>>>> 65c5bda0
 {
     if (!mReaderWin->message().hasPayload<KMime::Message::Ptr>()) {
         return;
@@ -325,13 +291,7 @@
     command->start();
 }
 
-<<<<<<< HEAD
-//-----------------------------------------------------------------------------
 void KMReaderMainWin::slotCustomForwardMsg(const QString &tmpl)
-=======
-
-void KMReaderMainWin::slotCustomForwardMsg( const QString &tmpl)
->>>>>>> 65c5bda0
 {
     if (!mReaderWin->message().hasPayload<KMime::Message::Ptr>()) {
         return;
@@ -399,13 +359,7 @@
     connect(mReaderWin->viewer(), &MessageViewer::Viewer::moveMessageToTrash, this, &KMReaderMainWin::slotTrashMsg);
 }
 
-<<<<<<< HEAD
-//-----------------------------------------------------------------------------
 QAction *KMReaderMainWin::copyActionMenu(QMenu *menu)
-=======
-
-KAction *KMReaderMainWin::copyActionMenu(QMenu *menu)
->>>>>>> 65c5bda0
 {
     KMMainWidget *mainwin = kmkernel->getKMMainWidget();
     if (mainwin) {
