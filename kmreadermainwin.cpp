/*
    This file is part of KMail, the KDE mail client.
    Copyright (c) 2002 Don Sanders <sanders@kde.org>
    Copyright (c) 2011-2015 Montel Laurent <montel@kde.org>

    KMail is free software; you can redistribute it and/or modify it
    under the terms of the GNU General Public License, version 2, as
    published by the Free Software Foundation.

    KMail is distributed in the hope that it will be useful, but
    WITHOUT ANY WARRANTY; without even the implied warranty of
    MERCHANTABILITY or FITNESS FOR A PARTICULAR PURPOSE.  See the GNU
    General Public License for more details.

    You should have received a copy of the GNU General Public License
    along with this program; if not, write to the Free Software
    Foundation, Inc., 51 Franklin Street, Fifth Floor, Boston, MA  02110-1301  USA
*/
//
// A toplevel KMainWindow derived class for displaying
// single messages or single message parts.
//
// Could be extended to include support for normal main window
// widgets like a toolbar.

#include "kmreadermainwin.h"
#include "kmreaderwin.h"

#include <kactionmenu.h>
#include <kedittoolbar.h>
#include <KLocalizedString>
#include <kstandardshortcut.h>
#include <kwindowsystem.h>
#include <QAction>
#include <kfontaction.h>
#include <kstandardaction.h>
#include <ktoggleaction.h>
#include <ktoolbar.h>
#include "kmail_debug.h"
#include <KFontAction>
#include <KFontSizeAction>
#include <QStatusBar>
#include <KMessageBox>
#include <KAcceleratorManager>
#include "kmcommands.h"
#include <QMenuBar>
#include <qmenu.h>
#include "kmmainwidget.h"
#include "messageviewer/viewer/csshelper.h"
#include "customtemplatesmenu.h"
#include "messageactions.h"
#include "util.h"
#include "kernel/mailkernel.h"
#include "foldercollection.h"

#include <KActionCollection>
#include <Akonadi/Contact/ContactSearchJob>
#include <KEmailAddress>
#include <kmime/kmime_message.h>

#include <messageviewer/viewer/viewer.h>
#include <AkonadiCore/item.h>
#include <AkonadiCore/itemcopyjob.h>
#include <AkonadiCore/itemcreatejob.h>
#include <AkonadiCore/itemmovejob.h>
#include <Akonadi/KMime/MessageFlags>

#include "messagecore/helpers/messagehelpers.h"
#include <util/mailutil.h>

using namespace MailCommon;

KMReaderMainWin::KMReaderMainWin(MessageViewer::Viewer::DisplayFormatMessage format, bool htmlLoadExtOverride,
                                 char *name)
    : KMail::SecondaryWindow(name ? name : "readerwindow#")
{
    mReaderWin = new KMReaderWin(this, this, actionCollection());
    //mReaderWin->setShowCompleteMessage( true );
    mReaderWin->setDisplayFormatMessageOverwrite(format);
    mReaderWin->setHtmlLoadExtOverride(htmlLoadExtOverride);
    mReaderWin->setDecryptMessageOverwrite(true);
    initKMReaderMainWin();
}

KMReaderMainWin::KMReaderMainWin(char *name)
    : KMail::SecondaryWindow(name ? name : "readerwindow#")
{
    mReaderWin = new KMReaderWin(this, this, actionCollection());
    initKMReaderMainWin();
}

KMReaderMainWin::KMReaderMainWin(KMime::Content *aMsgPart, MessageViewer::Viewer::DisplayFormatMessage format, const QString &encoding, char *name)
    : KMail::SecondaryWindow(name ? name : "readerwindow#")
{
    mReaderWin = new KMReaderWin(this, this, actionCollection());
    mReaderWin->setOverrideEncoding(encoding);
    mReaderWin->setDisplayFormatMessageOverwrite(format);
    mReaderWin->setMsgPart(aMsgPart);
    initKMReaderMainWin();
}

void KMReaderMainWin::initKMReaderMainWin()
{
    setCentralWidget(mReaderWin);
    setupAccel();
    setupGUI(Keys | StatusBar | Create, QLatin1String("kmreadermainwin.rc"));
    mMsgActions->setupForwardingActionsList(this);
    applyMainWindowSettings(KMKernel::self()->config()->group("Separate Reader Window"));
    if (! mReaderWin->message().isValid()) {
        menuBar()->hide();
        toolBar(QLatin1String("mainToolBar"))->hide();
    }
    connect(kmkernel, SIGNAL(configChanged()), this, SLOT(slotConfigChanged()));
    connect(mReaderWin, SIGNAL(showStatusBarMessage(QString)), statusBar(), SLOT(showMessage(QString)));
}

KMReaderMainWin::~KMReaderMainWin()
{
    KConfigGroup grp(KMKernel::self()->config()->group("Separate Reader Window"));
    saveMainWindowSettings(grp);
}

void KMReaderMainWin::setUseFixedFont(bool useFixedFont)
{
    mReaderWin->setUseFixedFont(useFixedFont);
}

void KMReaderMainWin::showMessage(const QString &encoding, const Akonadi::Item &msg, const Akonadi::Collection &parentCollection)
{

    mParentCollection = parentCollection;
    mReaderWin->setOverrideEncoding(encoding);
    mReaderWin->setMessage(msg, MessageViewer::Viewer::Force);
    KMime::Message::Ptr message = MessageCore::Util::message(msg);
    QString caption;
    if (message) {
        caption = message->subject()->asUnicodeString();
    }
    if (mParentCollection.isValid()) {
        caption += QLatin1String(" - ");
        caption += MailCommon::Util::fullCollectionPath(mParentCollection);
    }
    if (!caption.isEmpty()) {
        setCaption(caption);
    }
    mMsg = msg;
    mMsgActions->setCurrentMessage(msg);

    const bool canChange = mParentCollection.isValid() ? (bool)(mParentCollection.rights() & Akonadi::Collection::CanDeleteItem) : false;
    mTrashAction->setEnabled(canChange);

    menuBar()->show();
    toolBar(QLatin1String("mainToolBar"))->show();
}

void KMReaderMainWin::showMessage(const QString &encoding, KMime::Message::Ptr message)
{
    if (!message) {
        return;
    }

    Akonadi::Item item;

    item.setPayload<KMime::Message::Ptr>(message);
    Akonadi::MessageFlags::copyMessageFlags(*message, item);
    item.setMimeType(KMime::Message::mimeType());

    mMsg = item;
    mMsgActions->setCurrentMessage(item);

    mReaderWin->setOverrideEncoding(encoding);
    mReaderWin->setMessage(message);
    setCaption(message->subject()->asUnicodeString());

    mTrashAction->setEnabled(false);

    menuBar()->show();
    toolBar(QLatin1String("mainToolBar"))->show();
}

void KMReaderMainWin::slotReplyOrForwardFinished()
{
    if (GlobalSettings::self()->closeAfterReplyOrForward()) {
        close();
    }
}

Akonadi::Collection KMReaderMainWin::parentCollection() const
{
    if (mParentCollection.isValid()) {
        return mParentCollection;
    } else {
        return mMsg.parentCollection();
    }
}

void KMReaderMainWin::slotTrashMsg()
{
    if (!mMsg.isValid()) {
        return;
    }
    KMTrashMsgCommand *command = new KMTrashMsgCommand(parentCollection(), mMsg, -1);
    command->start();
    close();
}

void KMReaderMainWin::slotForwardInlineMsg()
{
    if (!mReaderWin->message().hasPayload<KMime::Message::Ptr>()) {
        return;
    }
    KMCommand *command = Q_NULLPTR;
    const Akonadi::Collection parentCol = mReaderWin->message().parentCollection();
    if (parentCol.isValid()) {
        QSharedPointer<FolderCollection> fd = FolderCollection::forCollection(parentCol, false);
        if (fd)
            command = new KMForwardCommand(this, mReaderWin->message(),
                                           fd->identity());
        else {
            command = new KMForwardCommand(this, mReaderWin->message());
        }
    } else {
        command = new KMForwardCommand(this, mReaderWin->message());
    }
    connect(command, &KMTrashMsgCommand::completed, this, &KMReaderMainWin::slotReplyOrForwardFinished);
    command->start();
}

void KMReaderMainWin::slotForwardAttachedMsg()
{
    if (!mReaderWin->message().hasPayload<KMime::Message::Ptr>()) {
        return;
    }
    KMCommand *command = Q_NULLPTR;
    const Akonadi::Collection parentCol = mReaderWin->message().parentCollection();
    if (parentCol.isValid()) {
        QSharedPointer<FolderCollection> fd = FolderCollection::forCollection(parentCol, false);
        if (fd)
            command = new KMForwardAttachedCommand(this, mReaderWin->message(),
                                                   fd->identity());
        else {
            command = new KMForwardAttachedCommand(this, mReaderWin->message());
        }
    } else {
        command = new KMForwardAttachedCommand(this, mReaderWin->message());
    }

    connect(command, &KMTrashMsgCommand::completed, this, &KMReaderMainWin::slotReplyOrForwardFinished);
    command->start();
}

void KMReaderMainWin::slotRedirectMsg()
{
    if (!mReaderWin->message().hasPayload<KMime::Message::Ptr>()) {
        return;
    }
    KMCommand *command = new KMRedirectCommand(this, mReaderWin->message());
    connect(command, &KMTrashMsgCommand::completed, this, &KMReaderMainWin::slotReplyOrForwardFinished);
    command->start();
}

void KMReaderMainWin::slotCustomReplyToMsg(const QString &tmpl)
{
    if (!mReaderWin->message().hasPayload<KMime::Message::Ptr>()) {
        return;
    }
    KMCommand *command = new KMReplyCommand(this,
                                            mReaderWin->message(),
                                            MessageComposer::ReplySmart,
                                            mReaderWin->copyText(),
                                            false, tmpl);
    connect(command, &KMTrashMsgCommand::completed, this, &KMReaderMainWin::slotReplyOrForwardFinished);
    command->start();
}

void KMReaderMainWin::slotCustomReplyAllToMsg(const QString &tmpl)
{
    if (!mReaderWin->message().hasPayload<KMime::Message::Ptr>()) {
        return;
    }
    KMCommand *command = new KMReplyCommand(this,
                                            mReaderWin->message(),
                                            MessageComposer::ReplyAll,
                                            mReaderWin->copyText(),
                                            false, tmpl);
    connect(command, &KMTrashMsgCommand::completed, this, &KMReaderMainWin::slotReplyOrForwardFinished);

    command->start();
}

void KMReaderMainWin::slotCustomForwardMsg(const QString &tmpl)
{
    if (!mReaderWin->message().hasPayload<KMime::Message::Ptr>()) {
        return;
    }
    KMCommand *command = new KMForwardCommand(this,
            mReaderWin->message(),
            0, tmpl);
    connect(command, &KMTrashMsgCommand::completed, this, &KMReaderMainWin::slotReplyOrForwardFinished);

    command->start();
}

void KMReaderMainWin::slotConfigChanged()
{
    //readConfig();
    mMsgActions->setupForwardActions(actionCollection());
    mMsgActions->setupForwardingActionsList(this);
}

void KMReaderMainWin::setupAccel()
{
    if (!kmkernel->xmlGuiInstanceName().isEmpty()) {
#pragma message("port QT5")

        //QT5 setComponentName(kmkernel->xmlGuiInstanceName(), i18n("name"));
    }
    mMsgActions = new KMail::MessageActions(actionCollection(), this);
    mMsgActions->setMessageView(mReaderWin);
    connect(mMsgActions, &KMail::MessageActions::replyActionFinished, this, &KMReaderMainWin::slotReplyOrForwardFinished);

    //----- File Menu

    mSaveAtmAction  = new QAction(QIcon::fromTheme(QLatin1String("mail-attachment")), i18n("Save A&ttachments..."), actionCollection());
    connect(mSaveAtmAction, &QAction::triggered, mReaderWin->viewer(), &MessageViewer::Viewer::slotAttachmentSaveAll);

    mTrashAction = new QAction(QIcon::fromTheme(QLatin1String("user-trash")), i18n("&Move to Trash"), this);
    mTrashAction->setIconText(i18nc("@action:intoolbar Move to Trash", "Trash"));
    KMail::Util::addQActionHelpText(mTrashAction, i18n("Move message to trashcan"));
    mTrashAction->setShortcut(QKeySequence(Qt::Key_Delete));
    actionCollection()->addAction(QLatin1String("move_to_trash"), mTrashAction);
    connect(mTrashAction, &QAction::triggered, this, &KMReaderMainWin::slotTrashMsg);

    QAction *closeAction = KStandardAction::close(this, SLOT(close()), actionCollection());
    QList<QKeySequence> closeShortcut = closeAction->shortcuts();
    closeAction->setShortcuts(closeShortcut << QKeySequence(Qt::Key_Escape));

    //----- Message Menu

    mFontAction = new KFontAction(i18n("Select Font"), this);
    actionCollection()->addAction(QLatin1String("text_font"), mFontAction);
    mFontAction->setFont(mReaderWin->cssHelper()->bodyFont().family());
    connect(mFontAction, static_cast<void (KFontAction::*)(const QString &)>(&KFontAction::triggered), this, &KMReaderMainWin::slotFontAction);
    mFontSizeAction = new KFontSizeAction(i18n("Select Size"), this);
    mFontSizeAction->setFontSize(mReaderWin->cssHelper()->bodyFont().pointSize());
    actionCollection()->addAction(QLatin1String("text_size"), mFontSizeAction);
    connect(mFontSizeAction, &KFontSizeAction::fontSizeChanged, this, &KMReaderMainWin::slotSizeAction);

    connect(mReaderWin->viewer(), &MessageViewer::Viewer::popupMenu, this, &KMReaderMainWin::slotMessagePopup);

    connect(mReaderWin->viewer(), &MessageViewer::Viewer::itemRemoved, this, &QWidget::close);

    setStandardToolBarMenuEnabled(true);
    KStandardAction::configureToolbars(this, SLOT(slotEditToolbars()), actionCollection());
    connect(mReaderWin->viewer(), &MessageViewer::Viewer::moveMessageToTrash, this, &KMReaderMainWin::slotTrashMsg);
}

QAction *KMReaderMainWin::copyActionMenu(QMenu *menu)
{
    KMMainWidget *mainwin = kmkernel->getKMMainWidget();
    if (mainwin) {
        KActionMenu *action = new KActionMenu(menu);
        action->setIcon(QIcon::fromTheme(QLatin1String("edit-copy")));
        action->setText(i18n("Copy Message To..."));
        mainwin->standardMailActionManager()->standardActionManager()->createActionFolderMenu(action->menu(), Akonadi::StandardActionManager::CopyItemToMenu);
        connect(action->menu(), &QMenu::triggered, this, &KMReaderMainWin::slotCopyItem);
        return action;
    }
    return Q_NULLPTR;
}

QAction *KMReaderMainWin::moveActionMenu(QMenu *menu)
{
    KMMainWidget *mainwin = kmkernel->getKMMainWidget();
    if (mainwin) {
        KActionMenu *action = new KActionMenu(menu);
        action->setText(i18n("Move Message To..."));
        mainwin->standardMailActionManager()->standardActionManager()->createActionFolderMenu(action->menu(), Akonadi::StandardActionManager::MoveItemToMenu);
        connect(action->menu(), SIGNAL(triggered(QAction*)), SLOT(slotMoveItem(QAction*)));

        return action;
    }
    return Q_NULLPTR;

}

void KMReaderMainWin::slotMoveItem(QAction *action)
{
    if (action) {
        const QModelIndex index = action->data().value<QModelIndex>();
        const Akonadi::Collection collection = index.data(Akonadi::EntityTreeModel::CollectionRole).value<Akonadi::Collection>();
        copyOrMoveItem(collection, true);
    }
}

void KMReaderMainWin::copyOrMoveItem(const Akonadi::Collection &collection, bool move)
{
    if (mMsg.isValid()) {
        if (move) {
            Akonadi::ItemMoveJob *job = new Akonadi::ItemMoveJob(mMsg, collection, this);
            connect(job, SIGNAL(result(KJob*)), this, SLOT(slotCopyMoveResult(KJob*)));
        } else {
            Akonadi::ItemCopyJob *job = new Akonadi::ItemCopyJob(mMsg, collection, this);
            connect(job, SIGNAL(result(KJob*)), this, SLOT(slotCopyMoveResult(KJob*)));
        }
    } else {
        Akonadi::ItemCreateJob *job = new Akonadi::ItemCreateJob(mMsg, collection, this);
        connect(job, SIGNAL(result(KJob*)), this, SLOT(slotCopyMoveResult(KJob*)));
    }
}

void KMReaderMainWin::slotCopyItem(QAction *action)
{
    if (action) {
        const QModelIndex index = action->data().value<QModelIndex>();
        const Akonadi::Collection collection = index.data(Akonadi::EntityTreeModel::CollectionRole).value<Akonadi::Collection>();
        copyOrMoveItem(collection, false);
    }
}

void KMReaderMainWin::slotCopyMoveResult(KJob *job)
{
    if (job->error()) {
        KMessageBox::sorry(this, i18n("Cannot copy item. %1", job->errorString()));
    }
}

void KMReaderMainWin::slotMessagePopup(const Akonadi::Item &aMsg , const QUrl &aUrl, const QUrl &imageUrl, const QPoint &aPoint)
{
    mMsg = aMsg;

    const QString email =  KEmailAddress::firstEmailAddress(aUrl.path()).toLower();
    if (aUrl.scheme() == QLatin1String("mailto") && !email.isEmpty()) {
        Akonadi::ContactSearchJob *job = new Akonadi::ContactSearchJob(this);
        job->setLimit(1);
        job->setQuery(Akonadi::ContactSearchJob::Email, email, Akonadi::ContactSearchJob::ExactMatch);
        job->setProperty("msg", QVariant::fromValue(mMsg));
        job->setProperty("point", aPoint);
        job->setProperty("imageUrl", imageUrl);
        job->setProperty("url", aUrl);
        connect(job, &Akonadi::ItemCopyJob::result, this, &KMReaderMainWin::slotContactSearchJobForMessagePopupDone);
    } else {
        showMessagePopup(mMsg, aUrl, imageUrl, aPoint, false, false);
    }
}

void KMReaderMainWin::slotContactSearchJobForMessagePopupDone(KJob *job)
{
    const Akonadi::ContactSearchJob *searchJob = qobject_cast<Akonadi::ContactSearchJob *>(job);
    const bool contactAlreadyExists = !searchJob->contacts().isEmpty();

    const QList<Akonadi::Item> listContact = searchJob->items();
    const bool uniqueContactFound = (listContact.count() == 1);
    if (uniqueContactFound) {
        mReaderWin->setContactItem(listContact.first(), searchJob->contacts().at(0));
    } else {
        mReaderWin->clearContactItem();
    }

    const Akonadi::Item msg = job->property("msg").value<Akonadi::Item>();
    const QPoint aPoint = job->property("point").toPoint();
    const QUrl imageUrl = job->property("imageUrl").value<QUrl>();
    const QUrl url = job->property("url").value<QUrl>();

    showMessagePopup(msg, url, imageUrl, aPoint, contactAlreadyExists, uniqueContactFound);
}

void KMReaderMainWin::showMessagePopup(const Akonadi::Item &msg , const QUrl &url, const QUrl &imageUrl, const QPoint &aPoint, bool contactAlreadyExists, bool uniqueContactFound)
{
    QMenu *menu = Q_NULLPTR;

    bool urlMenuAdded = false;
    bool copyAdded = false;
    const bool messageHasPayload = msg.hasPayload<KMime::Message::Ptr>();
    if (!url.isEmpty()) {
        if (url.scheme() == QLatin1String("mailto")) {
            // popup on a mailto URL
            menu = new QMenu;
            menu->addAction(mReaderWin->mailToComposeAction());
            if (messageHasPayload) {
                menu->addAction(mReaderWin->mailToReplyAction());
                menu->addAction(mReaderWin->mailToForwardAction());
                menu->addSeparator();
            }

            if (contactAlreadyExists) {
                if (uniqueContactFound) {
                    menu->addAction(mReaderWin->editContactAction());
                } else {
                    menu->addAction(mReaderWin->openAddrBookAction());
                }
            } else {
                menu->addAction(mReaderWin->addAddrBookAction());
                menu->addAction(mReaderWin->addToExistingContactAction());
            }
            menu->addSeparator();
            menu->addMenu(mReaderWin->viewHtmlOption());
            menu->addSeparator();
            menu->addAction(mReaderWin->copyURLAction());
            copyAdded = true;
            urlMenuAdded = true;
        } else if (url.scheme() != QLatin1String("attachment")) {
            // popup on a not-mailto URL
            if (!menu) {
                menu = new QMenu;
            }
            menu->addAction(mReaderWin->urlOpenAction());
            menu->addAction(mReaderWin->addBookmarksAction());
            menu->addAction(mReaderWin->urlSaveAsAction());
            menu->addAction(mReaderWin->copyURLAction());
            if (mReaderWin->isAShortUrl(url)) {
                menu->addSeparator();
                menu->addAction(mReaderWin->expandShortUrlAction());
            }
            if (!imageUrl.isEmpty()) {
                menu->addSeparator();
                menu->addAction(mReaderWin->copyImageLocation());
                menu->addAction(mReaderWin->downloadImageToDiskAction());
                menu->addAction(mReaderWin->shareImage());
                if (mReaderWin->adblockEnabled()) {
                    menu->addSeparator();
                    menu->addAction(mReaderWin->blockImage());
                }
            }
            urlMenuAdded = true;
        }
    }
    const QString selectedText(mReaderWin->copyText());
    if (!selectedText.isEmpty()) {
        if (!menu) {
            menu = new QMenu;
        }
        if (urlMenuAdded) {
            menu->addSeparator();
        }
        if (messageHasPayload) {
            menu->addAction(mMsgActions->replyMenu());
            menu->addSeparator();
        }
        if (!copyAdded) {
            menu->addAction(mReaderWin->copyAction());
        }
        menu->addAction(mReaderWin->selectAllAction());
        menu->addSeparator();
        mMsgActions->addWebShortcutsMenu(menu, selectedText);
        menu->addSeparator();
        menu->addAction(mReaderWin->translateAction());
        menu->addSeparator();
        menu->addAction(mReaderWin->speakTextAction());
    } else if (!urlMenuAdded) {
        if (!menu) {
            menu = new QMenu;
        }

        // popup somewhere else (i.e., not a URL) on the message
        if (messageHasPayload) {
            bool replyForwardMenu = false;
            Akonadi::Collection col = parentCollection();
            if (col.isValid()) {
                if (!(CommonKernel->folderIsSentMailFolder(col) ||
                        CommonKernel->folderIsDrafts(col) ||
                        CommonKernel->folderIsTemplates(col))) {
                    replyForwardMenu = true;
                }
            } else if (messageHasPayload) {
                replyForwardMenu = true;
            }
            if (replyForwardMenu) {
                // add the reply and forward actions only if we are not in a sent-mail,
                // templates or drafts folder
                menu->addAction(mMsgActions->replyMenu());
                menu->addAction(mMsgActions->forwardMenu());
                menu->addSeparator();
            }
            menu->addAction(copyActionMenu(menu));
            menu->addAction(moveActionMenu(menu));

            menu->addSeparator();
            if (!imageUrl.isEmpty()) {
                menu->addSeparator();
                menu->addAction(mReaderWin->copyImageLocation());
                menu->addAction(mReaderWin->downloadImageToDiskAction());
                menu->addAction(mReaderWin->shareImage());
                menu->addSeparator();
                if (mReaderWin->adblockEnabled()) {
                    menu->addAction(mReaderWin->blockImage());
                    menu->addSeparator();
                }
            }

            menu->addAction(mReaderWin->viewSourceAction());
            menu->addAction(mReaderWin->toggleFixFontAction());
            if (!mReaderWin->mimePartTreeIsEmpty()) {
                menu->addAction(mReaderWin->toggleMimePartTreeAction());
            }
            menu->addSeparator();
            if (mMsgActions->printPreviewAction()) {
                menu->addAction(mMsgActions->printPreviewAction());
            }
            menu->addAction(mMsgActions->printAction());
            menu->addAction(mReaderWin->saveAsAction());
            menu->addAction(mSaveAtmAction);
            if (msg.isValid()) {
                menu->addSeparator();
                menu->addAction(mReaderWin->createTodoAction());
                menu->addAction(mReaderWin->createEventAction());
                menu->addSeparator();
                menu->addAction(mReaderWin->saveMessageDisplayFormatAction());
                menu->addAction(mReaderWin->resetMessageDisplayFormatAction());
            }
        } else {
            menu->addAction(mReaderWin->toggleFixFontAction());
            if (!mReaderWin->mimePartTreeIsEmpty()) {
                menu->addAction(mReaderWin->toggleMimePartTreeAction());
            }
        }
        if (mReaderWin->adblockEnabled()) {
            menu->addSeparator();
            menu->addAction(mReaderWin->openBlockableItems());
        }
        if (msg.isValid()) {
            menu->addAction(mMsgActions->addFollowupReminderAction());
        }
<<<<<<< HEAD
=======
        if (msg.isValid()) {
            menu->addSeparator();
            menu->addAction( mMsgActions->addFollowupReminderAction() );
        }
>>>>>>> b8c24154
        if (kmkernel->allowToDebugBalooSupport()) {
            menu->addSeparator();
            menu->addAction(mMsgActions->debugBalooAction());
        }
    }
    if (menu) {
        KAcceleratorManager::manage(menu);
        menu->exec(aPoint, Q_NULLPTR);
        delete menu;
    }
}

void KMReaderMainWin::slotFontAction(const QString &font)
{
    QFont f(mReaderWin->cssHelper()->bodyFont());
    f.setFamily(font);
    mReaderWin->cssHelper()->setBodyFont(f);
    mReaderWin->cssHelper()->setPrintFont(f);
    mReaderWin->update();
}

void KMReaderMainWin::slotSizeAction(int size)
{
    QFont f(mReaderWin->cssHelper()->bodyFont());
    f.setPointSize(size);
    mReaderWin->cssHelper()->setBodyFont(f);
    mReaderWin->cssHelper()->setPrintFont(f);
    mReaderWin->update();
}

void KMReaderMainWin::slotEditToolbars()
{
    KConfigGroup grp(KMKernel::self()->config(), "ReaderWindow");
    saveMainWindowSettings(grp);
    KEditToolBar dlg(guiFactory(), this);
    connect(&dlg, &KEditToolBar::newToolBarConfig, this, &KMReaderMainWin::slotUpdateToolbars);
    dlg.exec();
}

void KMReaderMainWin::slotUpdateToolbars()
{
    createGUI(QLatin1String("kmreadermainwin.rc"));
    applyMainWindowSettings(KConfigGroup(KMKernel::self()->config(), "ReaderWindow"));
}
<|MERGE_RESOLUTION|>--- conflicted
+++ resolved
@@ -621,13 +621,10 @@
         if (msg.isValid()) {
             menu->addAction(mMsgActions->addFollowupReminderAction());
         }
-<<<<<<< HEAD
-=======
         if (msg.isValid()) {
             menu->addSeparator();
             menu->addAction( mMsgActions->addFollowupReminderAction() );
         }
->>>>>>> b8c24154
         if (kmkernel->allowToDebugBalooSupport()) {
             menu->addSeparator();
             menu->addAction(mMsgActions->debugBalooAction());
