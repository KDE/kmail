--- conflicted
+++ resolved
@@ -22,26 +22,7 @@
 #include <QDialog>
 
 class KUrlRequester;
-<<<<<<< HEAD
-namespace MailMerge
-{
-class SelectAttachmentDialog : public QDialog
-{
-    Q_OBJECT
-public:
-    explicit SelectAttachmentDialog(QWidget *parent);
-    ~SelectAttachmentDialog();
-
-    void setAttachmentPath(const QString &path);
-    QString attachmentPath() const;
-
-private:
-    KUrlRequester *mUrlRequester;
-};
-
-=======
 namespace MailMerge {
->>>>>>> 6f1872e7
 class AttachmentListWidget : public PimCommon::SimpleStringListEditor
 {
     Q_OBJECT
