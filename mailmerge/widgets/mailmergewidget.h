--- conflicted
+++ resolved
@@ -24,13 +24,9 @@
 class QStackedWidget;
 
 class KUrlRequester;
-<<<<<<< HEAD
 namespace MailMerge
 {
-=======
-namespace MailMerge {
 class CsvWidget;
->>>>>>> c486040a
 class AttachmentListWidget;
 class MailMergeWidget : public QWidget
 {
