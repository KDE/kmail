--- conflicted
+++ resolved
@@ -23,13 +23,8 @@
 class KComboBox;
 class QStackedWidget;
 
-<<<<<<< HEAD
-class KUrlRequester;
 namespace MailMerge
 {
-=======
-namespace MailMerge {
->>>>>>> b4f837ed
 class CsvWidget;
 class AttachmentListWidget;
 class AddressBookWidget;
