/*
  Copyright (c) 2014-2015 Montel Laurent <montel@kde.org>

  This program is free software; you can redistribute it and/or modify it
  under the terms of the GNU General Public License, version 2, as
  published by the Free Software Foundation.

  This program is distributed in the hope that it will be useful, but
  WITHOUT ANY WARRANTY; without even the implied warranty of
  MERCHANTABILITY or FITNESS FOR A PARTICULAR PURPOSE.  See the GNU
  General Public License for more details.

  You should have received a copy of the GNU General Public License along
  with this program; if not, write to the Free Software Foundation, Inc.,
  51 Franklin Street, Fifth Floor, Boston, MA  02110-1301  USA
*/

#include "attachmentlistwidget.h"
#include "selectattachmentdialog.h"

#include <KLocalizedString>
#include <KUrlRequester>

#include <QLabel>
#include <QPointer>
#include <QVBoxLayout>
#include <QDialogButtonBox>
#include <KConfigGroup>
#include <QPushButton>

using namespace MailMerge;
AttachmentListWidget::AttachmentListWidget(QWidget *parent,
        ButtonCode buttons,
        const QString &addLabel,
        const QString &removeLabel,
        const QString &modifyLabel)
    : PimCommon::SimpleStringListEditor(parent, buttons, addLabel, removeLabel, modifyLabel, QString())
{
}

AttachmentListWidget::~AttachmentListWidget()
{

}

void AttachmentListWidget::addNewEntry()
{
    QPointer<SelectAttachmentDialog> dlg = new SelectAttachmentDialog(this);
    if (dlg->exec()) {
        insertNewEntry(dlg->attachmentPath());
    }
    delete dlg;
}

QString AttachmentListWidget::modifyEntry(const QString &text)
{
    QString attachmentPath;
    QPointer<SelectAttachmentDialog> dlg = new SelectAttachmentDialog(this);
    dlg->setAttachmentPath(text);
    if (dlg->exec()) {
        attachmentPath = dlg->attachmentPath();
    }
    delete dlg;
    return attachmentPath;
}
<<<<<<< HEAD

SelectAttachmentDialog::SelectAttachmentDialog(QWidget *parent)
    : QDialog(parent)
{
    setWindowTitle(i18n("Attachment"));
    QDialogButtonBox *buttonBox = new QDialogButtonBox(QDialogButtonBox::Ok | QDialogButtonBox::Cancel);
    QWidget *mainWidget = new QWidget(this);
    QVBoxLayout *mainLayout = new QVBoxLayout;
    setLayout(mainLayout);
    mainLayout->addWidget(mainWidget);
    QPushButton *okButton = buttonBox->button(QDialogButtonBox::Ok);
    okButton->setDefault(true);
    okButton->setShortcut(Qt::CTRL | Qt::Key_Return);
    connect(buttonBox, &QDialogButtonBox::accepted, this, &QDialog::accept);
    connect(buttonBox, &QDialogButtonBox::rejected, this, &QDialog::reject);

    QWidget *w = new QWidget;
    QVBoxLayout *vbox = new QVBoxLayout;
    w->setLayout(vbox);
    QLabel *lab = new QLabel(i18n("Select attachment:"));
    vbox->addWidget(lab);
    mUrlRequester = new KUrlRequester;
    mUrlRequester->setMode(KFile::LocalOnly | KFile::ExistingOnly);
    vbox->addWidget(mUrlRequester);
    mainLayout->addWidget(w);
    mainLayout->addWidget(buttonBox);
}

SelectAttachmentDialog::~SelectAttachmentDialog()
{

}

void SelectAttachmentDialog::setAttachmentPath(const QString &path)
{
    mUrlRequester->setUrl(path);
}

QString SelectAttachmentDialog::attachmentPath() const
{
    return mUrlRequester->url().path();
}
=======
>>>>>>> 6f1872e7
<|MERGE_RESOLUTION|>--- conflicted
+++ resolved
@@ -63,48 +63,3 @@
     delete dlg;
     return attachmentPath;
 }
-<<<<<<< HEAD
-
-SelectAttachmentDialog::SelectAttachmentDialog(QWidget *parent)
-    : QDialog(parent)
-{
-    setWindowTitle(i18n("Attachment"));
-    QDialogButtonBox *buttonBox = new QDialogButtonBox(QDialogButtonBox::Ok | QDialogButtonBox::Cancel);
-    QWidget *mainWidget = new QWidget(this);
-    QVBoxLayout *mainLayout = new QVBoxLayout;
-    setLayout(mainLayout);
-    mainLayout->addWidget(mainWidget);
-    QPushButton *okButton = buttonBox->button(QDialogButtonBox::Ok);
-    okButton->setDefault(true);
-    okButton->setShortcut(Qt::CTRL | Qt::Key_Return);
-    connect(buttonBox, &QDialogButtonBox::accepted, this, &QDialog::accept);
-    connect(buttonBox, &QDialogButtonBox::rejected, this, &QDialog::reject);
-
-    QWidget *w = new QWidget;
-    QVBoxLayout *vbox = new QVBoxLayout;
-    w->setLayout(vbox);
-    QLabel *lab = new QLabel(i18n("Select attachment:"));
-    vbox->addWidget(lab);
-    mUrlRequester = new KUrlRequester;
-    mUrlRequester->setMode(KFile::LocalOnly | KFile::ExistingOnly);
-    vbox->addWidget(mUrlRequester);
-    mainLayout->addWidget(w);
-    mainLayout->addWidget(buttonBox);
-}
-
-SelectAttachmentDialog::~SelectAttachmentDialog()
-{
-
-}
-
-void SelectAttachmentDialog::setAttachmentPath(const QString &path)
-{
-    mUrlRequester->setUrl(path);
-}
-
-QString SelectAttachmentDialog::attachmentPath() const
-{
-    return mUrlRequester->url().path();
-}
-=======
->>>>>>> 6f1872e7
