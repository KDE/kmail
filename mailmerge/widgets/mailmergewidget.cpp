/*
  Copyright (c) 2014-2015 Montel Laurent <montel@kde.org>

  This program is free software; you can redistribute it and/or modify it
  under the terms of the GNU General Public License, version 2, as
  published by the Free Software Foundation.

  This program is distributed in the hope that it will be useful, but
  WITHOUT ANY WARRANTY; without even the implied warranty of
  MERCHANTABILITY or FITNESS FOR A PARTICULAR PURPOSE.  See the GNU
  General Public License for more details.

  You should have received a copy of the GNU General Public License along
  with this program; if not, write to the Free Software Foundation, Inc.,
  51 Franklin Street, Fifth Floor, Boston, MA  02110-1301  USA
*/

#include "mailmergewidget.h"
#include "../widgets/csvwidget.h"
#include "../widgets/addressbookwidget.h"

#include "attachmentlistwidget.h"

#include <KLocalizedString>
#include <KComboBox>
#include <KUrlRequester>

#include <QHBoxLayout>
#include <QVBoxLayout>
#include <QLabel>
#include <QStackedWidget>

using namespace MailMerge;

MailMergeWidget::MailMergeWidget(QWidget *parent)
    : QWidget(parent)
{
    QVBoxLayout *vbox = new QVBoxLayout;
    setLayout(vbox);

    QHBoxLayout *hbox = new QHBoxLayout;
    vbox->addLayout(hbox);

    QLabel *lab = new QLabel(i18n("Source:"));
    hbox->addWidget(lab);

    mSource = new KComboBox;
    mSource->setObjectName(QStringLiteral("source"));
    mSource->addItem(i18n("Address Book"), AddressBook);
    mSource->addItem(i18n("CSV"), CSV);
    connect(mSource, static_cast<void (KComboBox::*)(int)>(&KComboBox::currentIndexChanged), this, &MailMergeWidget::slotSourceChanged);
    connect(mSource, static_cast<void (KComboBox::*)(int)>(&KComboBox::activated), this, &MailMergeWidget::slotSourceChanged);

    hbox->addWidget(mSource);

    mStackedWidget = new QStackedWidget;
    mStackedWidget->setObjectName(QStringLiteral("stackedwidget"));
    vbox->addWidget(mStackedWidget);

    mAddressbookWidget = new MailMerge::AddressBookWidget;
    mAddressbookWidget->setObjectName(QStringLiteral("addressbookwidget"));
    mStackedWidget->addWidget(mAddressbookWidget);

    mCsvWidget = new MailMerge::CsvWidget;
<<<<<<< HEAD
    mCsvWidget->setObjectName(QStringLiteral("cvswidget"));
=======
    mCsvWidget->setObjectName(QLatin1String("csvwidget"));
>>>>>>> 26cb3ad4

    mStackedWidget->addWidget(mCsvWidget);

    lab = new QLabel(i18n("Attachment:"));
    vbox->addWidget(lab);

    PimCommon::SimpleStringListEditor::ButtonCode buttonCode =
        static_cast<PimCommon::SimpleStringListEditor::ButtonCode>(PimCommon::SimpleStringListEditor::Add | PimCommon::SimpleStringListEditor::Remove | PimCommon::SimpleStringListEditor::Modify);
    mAttachment = new AttachmentListWidget(this, buttonCode,
                                           i18n("A&dd..."), i18n("Re&move"),
                                           i18n("Mod&ify..."));
    mAttachment->setObjectName(QStringLiteral("attachment-list"));

    vbox->addWidget(mAttachment);
    vbox->addStretch();
}

MailMergeWidget::~MailMergeWidget()
{

}

void MailMergeWidget::slotSourceChanged(int index)
{
    if (index != -1) {
        Q_EMIT sourceModeChanged(static_cast<SourceType>(mSource->itemData(index).toInt()));
        mStackedWidget->setCurrentIndex(index);
    }
}<|MERGE_RESOLUTION|>--- conflicted
+++ resolved
@@ -62,11 +62,7 @@
     mStackedWidget->addWidget(mAddressbookWidget);
 
     mCsvWidget = new MailMerge::CsvWidget;
-<<<<<<< HEAD
-    mCsvWidget->setObjectName(QStringLiteral("cvswidget"));
-=======
     mCsvWidget->setObjectName(QLatin1String("csvwidget"));
->>>>>>> 26cb3ad4
 
     mStackedWidget->addWidget(mCsvWidget);
 
