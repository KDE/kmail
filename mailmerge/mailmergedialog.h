/*
  Copyright (c) 2014-2015 Montel Laurent <montel@kde.org>

  This program is free software; you can redistribute it and/or modify it
  under the terms of the GNU General Public License, version 2, as
  published by the Free Software Foundation.

  This program is distributed in the hope that it will be useful, but
  WITHOUT ANY WARRANTY; without even the implied warranty of
  MERCHANTABILITY or FITNESS FOR A PARTICULAR PURPOSE.  See the GNU
  General Public License for more details.

  You should have received a copy of the GNU General Public License along
  with this program; if not, write to the Free Software Foundation, Inc.,
  51 Franklin Street, Fifth Floor, Boston, MA  02110-1301  USA
*/

#ifndef MAILMERGEDIALOG_H
#define MAILMERGEDIALOG_H
#include <QDialog>
<<<<<<< HEAD
namespace MailMerge
{
=======
namespace MailMerge {
class MailMergeWidget;
>>>>>>> 3c5976a7
class MailMergeDialog : public QDialog
{
    Q_OBJECT
public:
    explicit MailMergeDialog(QWidget *parent = Q_NULLPTR);
    ~MailMergeDialog();
private:
    MailMergeWidget *mMailMergeWidget;
};
}

#endif // MAILMERGEDIALOG_H<|MERGE_RESOLUTION|>--- conflicted
+++ resolved
@@ -18,13 +18,8 @@
 #ifndef MAILMERGEDIALOG_H
 #define MAILMERGEDIALOG_H
 #include <QDialog>
-<<<<<<< HEAD
-namespace MailMerge
-{
-=======
 namespace MailMerge {
 class MailMergeWidget;
->>>>>>> 3c5976a7
 class MailMergeDialog : public QDialog
 {
     Q_OBJECT
