/*
    Copyright (c) 2007 Volker Krause <vkrause@kde.org>

    This program is free software; you can redistribute it and/or modify
    it under the terms of the GNU General Public License as published by
    the Free Software Foundation; either version 2 of the License, or
    (at your option) any later version.

    This program is distributed in the hope that it will be useful,
    but WITHOUT ANY WARRANTY; without even the implied warranty of
    MERCHANTABILITY or FITNESS FOR A PARTICULAR PURPOSE. See the
    GNU General Public License for more details.

    You should have received a copy of the GNU General Public License
    along with this program; if not, write to the Free Software
    Foundation, Inc., 51 Franklin Street, Fifth Floor, Boston, MA 02110-1301, USA.
*/

#include "messageactions.h"

#include "globalsettings.h"
#include "kmreaderwin.h"
#include "mailinglist-magic.h"

#include <KAction>
#include <KActionMenu>
#include <KActionCollection>
#include <KToggleAction>
#include <KDebug>
#include <KLocale>
#include <KXMLGUIClient>
#include <KStandardDirs>
#include <KRun>
#include <KMenu>

<<<<<<< HEAD
#include <kmkernel.h>
=======
#include <QVariant>
>>>>>>> cdb4815b
#include <qwidget.h>
#include <akonadi/collection.h>

using namespace KMail;

MessageActions::MessageActions( KActionCollection *ac, QWidget* parent ) :
    QObject( parent ),
    mParent( parent ),
    mActionCollection( ac ),
    mMessageView( 0 ),
    mRedirectAction( 0 )
{
  mReplyActionMenu = new KActionMenu( KIcon("mail-reply-sender"), i18nc("Message->","&Reply"), this );
  mActionCollection->addAction( "message_reply_menu", mReplyActionMenu );
  connect( mReplyActionMenu, SIGNAL(triggered(bool)),
           this, SLOT(slotReplyToMsg()) );

  mReplyAction = new KAction( KIcon("mail-reply-sender"), i18n("&Reply..."), this );
  mActionCollection->addAction( "reply", mReplyAction );
  mReplyAction->setShortcut(Qt::Key_R);
  connect( mReplyAction, SIGNAL(triggered(bool)),
           this, SLOT(slotReplyToMsg()) );
  mReplyActionMenu->addAction( mReplyAction );

  mReplyAuthorAction = new KAction( KIcon("mail-reply-sender"), i18n("Reply to A&uthor..."), this );
  mActionCollection->addAction( "reply_author", mReplyAuthorAction );
  mReplyAuthorAction->setShortcut(Qt::SHIFT+Qt::Key_A);
  connect( mReplyAuthorAction, SIGNAL(triggered(bool)),
           this, SLOT(slotReplyAuthorToMsg()) );
  mReplyActionMenu->addAction( mReplyAuthorAction );

  mReplyAllAction = new KAction( KIcon("mail-reply-all"), i18n("Reply to &All..."), this );
  mActionCollection->addAction( "reply_all", mReplyAllAction );
  mReplyAllAction->setShortcut( Qt::Key_A );
  connect( mReplyAllAction, SIGNAL(triggered(bool)),
           this, SLOT(slotReplyAllToMsg()) );
  mReplyActionMenu->addAction( mReplyAllAction );

  mReplyListAction = new KAction( KIcon("mail-reply-list"), i18n("Reply to Mailing-&List..."), this );
  mActionCollection->addAction( "reply_list", mReplyListAction );
  mReplyListAction->setShortcut( Qt::Key_L );
  connect( mReplyListAction, SIGNAL(triggered(bool)),
           this, SLOT(slotReplyListToMsg()) );
  mReplyActionMenu->addAction( mReplyListAction );

  mNoQuoteReplyAction = new KAction( i18n("Reply Without &Quote..."), this );
  mActionCollection->addAction( "noquotereply", mNoQuoteReplyAction );
  mNoQuoteReplyAction->setShortcut( Qt::SHIFT+Qt::Key_R );
  connect( mNoQuoteReplyAction, SIGNAL(triggered(bool)),
           this, SLOT(slotNoQuoteReplyToMsg()) );


  mCreateTodoAction = new KAction( KIcon( "task-new" ), i18n( "Create To-do/Reminder..." ), this );
  mCreateTodoAction->setIconText( i18n( "Create To-do" ) );
  mCreateTodoAction->setHelpText( i18n( "Allows you to create a calendar to-do or reminder from this message" ) );
  mCreateTodoAction->setWhatsThis( i18n( "This option starts the KOrganizer to-do editor with initial values taken from the currently selected message. Then you can edit the to-do to your liking before saving it to your calendar." ) );
  mActionCollection->addAction( "create_todo", mCreateTodoAction );
  connect( mCreateTodoAction, SIGNAL(triggered(bool)),
           this, SLOT(slotCreateTodo()) );
  mKorganizerIsOnSystem = !KStandardDirs::findExe("korganizer").isEmpty();
  mCreateTodoAction->setEnabled( mKorganizerIsOnSystem );

  mStatusMenu = new KActionMenu ( i18n( "Mar&k Message" ), this );
  mActionCollection->addAction( "set_status", mStatusMenu );

  KAction *action;

  action = new KAction( KIcon("mail-mark-read"), i18n("Mark Message as &Read"), this );
  action->setHelpText( i18n("Mark selected messages as read") );
  connect( action, SIGNAL(triggered(bool)),
           this, SLOT(slotSetMsgStatusRead()) );
  mActionCollection->addAction( "status_read", action );
  mStatusMenu->addAction( action );

  action = new KAction( KIcon("mail-mark-unread-new"), i18n("Mark Message as &New"), this );
  action->setHelpText( i18n("Mark selected messages as new") );
  connect( action, SIGNAL(triggered(bool)),
           this, SLOT(slotSetMsgStatusNew()) );
  mActionCollection->addAction( "status_new", action );
  mStatusMenu->addAction( action );

  action = new KAction( KIcon("mail-mark-unread"), i18n("Mark Message as &Unread"), this );
  action->setHelpText( i18n("Mark selected messages as unread") );
  connect( action, SIGNAL(triggered(bool)),
           this, SLOT(slotSetMsgStatusUnread()) );
  mActionCollection->addAction( "status_unread", action );
  action->setShortcut( Qt::CTRL+Qt::Key_U );
  mStatusMenu->addAction( action );

  mStatusMenu->addSeparator();

  mToggleFlagAction = new KToggleAction( KIcon("mail-mark-important"),
                                         i18n("Mark Message as &Important"), this );
  mToggleFlagAction->setShortcut( Qt::CTRL + Qt::Key_I );
  connect( mToggleFlagAction, SIGNAL(triggered(bool)),
           this, SLOT(slotSetMsgStatusFlag()) );
  mToggleFlagAction->setCheckedState( KGuiItem(i18n("Remove &Important Message Mark")) );
  mActionCollection->addAction( "status_flag", mToggleFlagAction );
  mStatusMenu->addAction( mToggleFlagAction );

  mToggleToActAction = new KToggleAction( KIcon("mail-mark-task"),
                                          i18n("Mark Message as &Action Item"), this );
  connect( mToggleToActAction, SIGNAL(triggered(bool)),
           this, SLOT(slotSetMsgStatusToAct()) );
  mToggleToActAction->setCheckedState( KGuiItem(i18n("Remove &Action Item Message Mark")) );
  mActionCollection->addAction( "status_toact", mToggleToActAction );
  mStatusMenu->addAction( mToggleToActAction );

  mEditAction = new KAction( KIcon("accessories-text-editor"), i18n("&Edit Message"), this );
  mActionCollection->addAction( "edit", mEditAction );
  connect( mEditAction, SIGNAL(triggered(bool)),
           this, SLOT(editCurrentMessage()) );
  mEditAction->setShortcut( Qt::Key_T );

  mForwardActionMenu  = new KActionMenu(KIcon("mail-forward"), i18nc("Message->","&Forward"), this);
  mActionCollection->addAction("message_forward", mForwardActionMenu );

  mForwardAttachedAction = new KAction( KIcon("mail-forward"),
                                        i18nc( "@action:inmenu Message->Forward->",
                                               "As &Attachment..." ),
                                        this );
  connect( mForwardAttachedAction, SIGNAL( triggered( bool ) ),
           parent, SLOT( slotForwardAttachedMsg() ) );
  mActionCollection->addAction( "message_forward_as_attachment", mForwardAttachedAction );

  mForwardInlineAction = new KAction( KIcon( "mail-forward" ),
                                       i18nc( "@action:inmenu Message->Forward->",
                                              "&Inline..." ),
                                       this );
  connect( mForwardInlineAction, SIGNAL( triggered( bool ) ),
           parent, SLOT( slotForwardInlineMsg() ) );
  mActionCollection->addAction( "message_forward_inline", mForwardInlineAction );

  setupForwardActions();

  mRedirectAction  = new KAction(i18nc("Message->Forward->", "&Redirect..."), this );
  mActionCollection->addAction( "message_forward_redirect", mRedirectAction );
  connect( mRedirectAction, SIGNAL( triggered( bool ) ),
           parent, SLOT( slotRedirectMsg() ) );
  mRedirectAction->setShortcut( QKeySequence( Qt::Key_E ) );
  mForwardActionMenu->addAction( mRedirectAction );

  //FIXME add KIcon("mail-list") as first arguement. Icon can be derived from
  // mail-reply-list icon by removing top layers off svg
  mMailingListActionMenu = new KActionMenu( i18nc( "Message->", "Mailing-&List" ), this );
  connect( mMailingListActionMenu->menu(), SIGNAL(triggered(QAction *)),
         this, SLOT(slotRunUrl(QAction *)) );
  mActionCollection->addAction( "message_list", mMailingListActionMenu );

  updateActions();
}

MessageActions::~MessageActions()
{
}

void MessageActions::setCurrentMessage( const Akonadi::Item &msg )
{
  mCurrentItem = msg;

  if ( !msg.isValid() ) {
    mSelectedSernums.clear();
    mVisibleSernums.clear();
  }
  updateActions();
}


void MessageActions::setSelectedSernums(const QList< quint32 > & sernums)
{
  mSelectedSernums = sernums;
  updateActions();
}

void MessageActions::setSelectedVisibleSernums(const QList< quint32 > & sernums)
{
  mVisibleSernums = sernums;
  updateActions();
}

void MessageActions::updateActions()
{
  bool singleMsg = mCurrentItem.isValid();
  Akonadi::Collection parent;
  if ( singleMsg ) //=> valid
    parent = mCurrentItem.parentCollection();
  if ( parent.isValid() ) {
    if ( KMKernel::self()->folderIsTemplates(parent) )
      singleMsg = false;
  }

  const bool multiVisible = mVisibleSernums.count() > 0 || mCurrentItem.isValid();
  const bool flagsAvailable = GlobalSettings::self()->allowLocalFlags()
                              || !(parent.isValid() ? parent.rights() & Akonadi::Collection::ReadOnly : true);

  mCreateTodoAction->setEnabled( singleMsg && mKorganizerIsOnSystem);
  mReplyActionMenu->setEnabled( singleMsg );
  mReplyAction->setEnabled( singleMsg );
  mNoQuoteReplyAction->setEnabled( singleMsg );
  mReplyAuthorAction->setEnabled( singleMsg );
  mReplyAllAction->setEnabled( singleMsg );
  mReplyListAction->setEnabled( singleMsg );
  mNoQuoteReplyAction->setEnabled( singleMsg );

  mStatusMenu->setEnabled( multiVisible );
  mToggleFlagAction->setEnabled( flagsAvailable );
  mToggleToActAction->setEnabled( flagsAvailable );

<<<<<<< HEAD
  if ( mCurrentItem.isValid() ) {
    KPIM::MessageStatus status;
    status.setStatusFromFlags( mCurrentItem.flags() );
    mToggleToActAction->setChecked( status.isToAct() );
    mToggleFlagAction->setChecked( status.isImportant() );
=======
  if ( mCurrentMessage ) {
    mToggleToActAction->setChecked( mCurrentMessage->status().isToAct() );
    mToggleFlagAction->setChecked( mCurrentMessage->status().isImportant() );

    MailingList mailList;
    mailList = MailingList::detect( mCurrentMessage );

    if ( mailList.features() & ~MailingList::Id ) {
      // A mailing list menu with only a title is pretty boring
      // so make sure theres at least some content
      QString listId;
      if ( mailList.features() & MailingList::Id ) {
        // From a list-id in the form, "Birds of France <bof.yahoo.com>",
        // take "Birds of France" if it exists otherwise "bof.yahoo.com".
        listId = mailList.id();
        const int start = listId.indexOf( '<' );
        if ( start > 0 ) {
          listId.truncate( start - 1 );
        } else if ( start == 0 ) {
          const int end = listId.lastIndexOf( '>' );
          if ( end < 1 ) { // shouldn't happen but account for it anyway
            listId.remove( 0, 1 );
          } else {
            listId = listId.mid( 1, end-1 );
          }
        }
      }
      mMailingListActionMenu->menu()->clear();
      mMailingListActionMenu->menu()->addTitle( listId );

      if ( mailList.features() & MailingList::ArchivedAt )
        // IDEA: this may be something you want to copy - "Copy in submenu"?
        addMailingListAction( i18n( "Open Message in List Archive" ), KUrl( mailList.archivedAt() ) );
      if ( mailList.features() & MailingList::Post )
        addMailingListActions( i18n( "Post New Message" ), mailList.postURLS() );
      if ( mailList.features() & MailingList::Archive )
        addMailingListActions( i18n( "Go to Archive" ), mailList.archiveURLS() );
      if ( mailList.features() & MailingList::Help )
        addMailingListActions( i18n( "Request Help" ), mailList.helpURLS() );
      if ( mailList.features() & MailingList::Owner )
        addMailingListActions( i18n( "Contact Owner" ), mailList.ownerURLS() );
      if ( mailList.features() & MailingList::Subscribe )
        addMailingListActions( i18n( "Subscribe to List" ), mailList.subscribeURLS() );
      if ( mailList.features() & MailingList::Unsubscribe )
        addMailingListActions( i18n( "Unsubscribe from List" ), mailList.unsubscribeURLS() );
      mMailingListActionMenu->setEnabled( true );
    } else {
      mMailingListActionMenu->setEnabled( false );
    }
>>>>>>> cdb4815b
  }

  mEditAction->setEnabled( singleMsg );
}

void MessageActions::slotCreateTodo()
{
  if ( !mCurrentItem.isValid() )
    return;
  KMCommand *command = new CreateTodoCommand( mParent, mCurrentItem );
  command->start();
}

void MessageActions::setMessageView(KMReaderWin * msgView)
{
  mMessageView = msgView;
}

void MessageActions::setupForwardActions()
{
  disconnect( mForwardActionMenu, SIGNAL( triggered(bool) ), 0, 0 );
  mForwardActionMenu->removeAction( mForwardInlineAction );
  mForwardActionMenu->removeAction( mForwardAttachedAction );

  if ( GlobalSettings::self()->forwardingInlineByDefault() ) {
    mForwardActionMenu->insertAction( mRedirectAction, mForwardInlineAction );
    mForwardActionMenu->insertAction( mRedirectAction, mForwardAttachedAction );
    mForwardInlineAction->setShortcut(QKeySequence(Qt::Key_F));
    mForwardAttachedAction->setShortcut(QKeySequence(Qt::SHIFT+Qt::Key_F));
    QObject::connect( mForwardActionMenu, SIGNAL(triggered(bool)),
                      mParent, SLOT(slotForwardInlineMsg()) );
  }
  else {
    mForwardActionMenu->insertAction( mRedirectAction, mForwardAttachedAction );
    mForwardActionMenu->insertAction( mRedirectAction, mForwardInlineAction );
    mForwardInlineAction->setShortcut(QKeySequence(Qt::SHIFT+Qt::Key_F));
    mForwardAttachedAction->setShortcut(QKeySequence(Qt::Key_F));
    QObject::connect( mForwardActionMenu, SIGNAL(triggered(bool)),
                      mParent, SLOT(slotForwardAttachedMsg()) );
  }
}

void MessageActions::setupForwardingActionsList( KXMLGUIClient *guiClient )
{
  QList<QAction*> forwardActionList;
  guiClient->unplugActionList( "forward_action_list" );
  if ( GlobalSettings::self()->forwardingInlineByDefault() ) {
    forwardActionList.append( mForwardInlineAction );
    forwardActionList.append( mForwardAttachedAction );
  }
  else {
    forwardActionList.append( mForwardAttachedAction );
    forwardActionList.append( mForwardInlineAction );
  }
  forwardActionList.append( mRedirectAction );
  guiClient->plugActionList( "forward_action_list", forwardActionList );
}


void MessageActions::slotReplyToMsg()
{
  replyCommand<KMReplyToCommand>();
}

void MessageActions::slotReplyAuthorToMsg()
{
  replyCommand<KMReplyAuthorCommand>();
}

void MessageActions::slotReplyListToMsg()
{
  replyCommand<KMReplyListCommand>();
}

void MessageActions::slotReplyAllToMsg()
{
  replyCommand<KMReplyToAllCommand>();
}

void MessageActions::slotNoQuoteReplyToMsg()
{
  if ( !mCurrentItem.isValid() )
    return;
  KMCommand *command = new KMNoQuoteReplyToCommand( mParent, mCurrentItem );
  command->start();
}

void MessageActions::slotSetMsgStatusNew()
{
  setMessageStatus( KPIM::MessageStatus::statusNew() );
}

void MessageActions::slotSetMsgStatusUnread()
{
  setMessageStatus( KPIM::MessageStatus::statusUnread() );
}

void MessageActions::slotSetMsgStatusRead()
{
  setMessageStatus( KPIM::MessageStatus::statusRead() );
}

void MessageActions::slotSetMsgStatusFlag()
{
  setMessageStatus( KPIM::MessageStatus::statusImportant(), true );
}

void MessageActions::slotSetMsgStatusToAct()
{
  setMessageStatus( KPIM::MessageStatus::statusToAct(), true );
}

void MessageActions::slotRunUrl( QAction *urlAction )
{
  const QVariant q = urlAction->data();
  if ( q.type() == QVariant::String ) {
    new KRun( KUrl( q.toString() ) , mParent );
  }
}

void MessageActions::setMessageStatus( KPIM::MessageStatus status, bool toggle )
{
  QList<quint32> serNums = mVisibleSernums;
  if ( serNums.isEmpty() && mCurrentItem.isValid() )
    serNums.append( mCurrentItem.id() );
  if ( serNums.empty() )
    return;
  KMCommand *command = new KMSetStatusCommand( status, serNums, toggle );
  command->start();
}

/**
 * This adds a list of actions to mMailingListActionMenu mapping the identifier item to
 * the url.
 *
 * e.g.: item = "Contact Owner"
 * "Contact Owner (email)" -> KRun( "mailto:bob@arthouseflowers.example.com" )
 * "Contact Owner (web)" -> KRun( "http://arthouseflowers.example.com/contact-owner.php" )
 */
void MessageActions::addMailingListActions( const QString &item, const KUrl::List &list )
{
  foreach ( KUrl url, list ) {
    addMailingListAction( item, url );
  }
}

/**
 * This adds a action to mMailingListActionMenu mapping the identifier item to
 * the url. See addMailingListActions above.
 */
void MessageActions::addMailingListAction( const QString &item, const KUrl &url )
{
  QString protocol = url.protocol().toLower();
  QString prettyUrl = url.prettyUrl();
  if ( protocol == "mailto" ) {
    protocol = i18n( "email" );
    prettyUrl.remove( 0, 7 ); // length( "mailto:" )
  } else if ( protocol.startsWith( "http" ) ) {
    protocol = i18n( "web" );
  }
  // item is a mailing list url description passed from the updateActions method above.
  KAction *act = new KAction( i18nc( "%1 is a 'Contact Owner' or simlar action. %2 is a protocol normally web or email though could be irc/ftp or other url variant", "%1 (%2)",  item, protocol ) , this );
  const QVariant v(  url.url() );
  act-> setData( v );
  act-> setHelpText( prettyUrl );
  mMailingListActionMenu->addAction( act );
}

void MessageActions::editCurrentMessage()
{
  if ( !mCurrentItem.isValid() )
    return;
  KMCommand *command = 0;
  Akonadi::Collection col = mCurrentItem.parentCollection();
  // edit, unlike send again, removes the message from the folder
  // we only want that for templates and drafts folders
  if ( col.isValid()
       && ( KMKernel::self()->folderIsDraftOrOutbox( col ) ||
            KMKernel::self()->folderIsTemplates( col ) )
    )
    command = new KMEditMsgCommand( mParent, mCurrentItem );
  else
    command = new KMResendMessageCommand( mParent, mCurrentItem );
  command->start();
}

#include "messageactions.moc"<|MERGE_RESOLUTION|>--- conflicted
+++ resolved
@@ -33,11 +33,7 @@
 #include <KRun>
 #include <KMenu>
 
-<<<<<<< HEAD
-#include <kmkernel.h>
-=======
 #include <QVariant>
->>>>>>> cdb4815b
 #include <qwidget.h>
 #include <akonadi/collection.h>
 
@@ -246,16 +242,11 @@
   mToggleFlagAction->setEnabled( flagsAvailable );
   mToggleToActAction->setEnabled( flagsAvailable );
 
-<<<<<<< HEAD
   if ( mCurrentItem.isValid() ) {
     KPIM::MessageStatus status;
     status.setStatusFromFlags( mCurrentItem.flags() );
     mToggleToActAction->setChecked( status.isToAct() );
     mToggleFlagAction->setChecked( status.isImportant() );
-=======
-  if ( mCurrentMessage ) {
-    mToggleToActAction->setChecked( mCurrentMessage->status().isToAct() );
-    mToggleFlagAction->setChecked( mCurrentMessage->status().isImportant() );
 
     MailingList mailList;
     mailList = MailingList::detect( mCurrentMessage );
@@ -302,7 +293,6 @@
     } else {
       mMailingListActionMenu->setEnabled( false );
     }
->>>>>>> cdb4815b
   }
 
   mEditAction->setEnabled( singleMsg );
