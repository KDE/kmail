--- conflicted
+++ resolved
@@ -40,16 +40,10 @@
 #include <QAction>
 #include "pimcommon/baloodebug/baloodebugdialog.h"
 
-<<<<<<< HEAD
-=======
 #include "followupreminder/followupreminderselectdatedialog.h"
 #include "job/createfollowupreminderonexistingmessagejob.h"
 
-#include <akonadi/itemfetchjob.h>
-#include <akonadi/kmime/messageparts.h>
-#include <Akonadi/ChangeRecorder>
-#include <KAction>
->>>>>>> 4778911d
+#include <AkonadiCore/ItemFetchJob>
 #include <KActionMenu>
 #include <KActionCollection>
 #include <QDebug>
@@ -72,7 +66,6 @@
 
 using namespace KMail;
 
-<<<<<<< HEAD
 MessageActions::MessageActions(KActionCollection *ac, QWidget *parent)
     : QObject(parent),
       mParent(parent),
@@ -80,16 +73,7 @@
       mRedirectAction(0),
       mPrintPreviewAction(0),
       mCustomTemplatesMenu(0),
-=======
-MessageActions::MessageActions( KActionCollection *ac, QWidget *parent )
-    : QObject( parent ),
-      mParent( parent ),
-      mMessageView( 0 ),
-      mRedirectAction( 0 ),
-      mPrintPreviewAction( 0 ),
-      mCustomTemplatesMenu( 0 ),
-      mAddFollowupReminderAction( 0 ),
->>>>>>> 4778911d
+      mAddFollowupReminderAction(0),
       mDebugBalooAction(0)
 {
     mReplyActionMenu = new KActionMenu(QIcon::fromTheme(QLatin1String("mail-reply-sender")), i18nc("Message->", "&Reply"), this);
@@ -217,15 +201,11 @@
 
     //Don't translate it. Shown only when we set env variable KDEPIM_BALOO_DEBUG
     mDebugBalooAction = new QAction(QLatin1String("Debug Baloo..."), this);
-<<<<<<< HEAD
     connect(mDebugBalooAction, SIGNAL(triggered(bool)), this, SLOT(slotDebugBaloo()));
-=======
-    connect( mDebugBalooAction, SIGNAL(triggered(bool)), this, SLOT(slotDebugBaloo()) );
-
-    mAddFollowupReminderAction = new KAction(i18n("Add Followup Reminder..."), this );
+
+    mAddFollowupReminderAction = new QAction(i18n("Add Followup Reminder..."), this );
     ac->addAction( QLatin1String("message_followup_reminder"), mAddFollowupReminderAction );
     connect( mAddFollowupReminderAction, SIGNAL(triggered(bool)),this, SLOT(slotAddFollowupReminder()) );
->>>>>>> 4778911d
 
     updateActions();
 }
