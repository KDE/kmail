--- conflicted
+++ resolved
@@ -128,14 +128,6 @@
   mKorganizerIsOnSystem = !KStandardDirs::findExe(QLatin1String("korganizer")).isEmpty();
   mCreateTodoAction->setEnabled( mKorganizerIsOnSystem );
 
-<<<<<<< HEAD
-  mArchiveMailAction = new KAction(i18nc("@action", "Archive"), this);
-  ac->addAction(QLatin1String("archive_mail"), mArchiveMailAction );
-  connect(mArchiveMailAction, SIGNAL(triggered(bool)), SLOT(slotArchiveMail()));
-
-
-=======
->>>>>>> f904d93d
   mStatusMenu = new KActionMenu ( i18n( "Mar&k Message" ), this );
   ac->addAction( QLatin1String("set_status"), mStatusMenu );
 
@@ -712,20 +704,3 @@
 {
     KToolInvocation::kdeinitExec( QLatin1String("kcmshell4"), QStringList() << QLatin1String("ebrowsing") );
 }
-
-<<<<<<< HEAD
-void MessageActions::slotArchiveMail()
-{
-    if ( !mCurrentItem.isValid() )
-      return;
-    OrgFreedesktopAkonadiFolderArchiveAgentInterface folderArchiveInterface(QLatin1String("org.freedesktop.Akonadi.FolderArchiveAgent"), QLatin1String("/FolderArchiveAgent"),QDBusConnection::sessionBus(), this);
-    if (folderArchiveInterface.isValid()) {
-        folderArchiveInterface.archiveItem(mCurrentItem.id());
-    } else {
-        qDebug()<< "Archive Folder Agent was not registered.";
-    }
-
-}
-=======
-#include "messageactions.moc"
->>>>>>> f904d93d
