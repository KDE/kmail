--- conflicted
+++ resolved
@@ -18,7 +18,7 @@
 #include "kmmessagetag.h"
 #include "globalsettings.h"
 #include <kcomponentdata.h>
-#include <akonadi/kmime/specialcollections.h>
+#include <akonadi/kmime/specialmailcollections.h>
 
 #define kmkernel KMKernel::self()
 #define kmconfig KMKernel::config()
@@ -75,10 +75,6 @@
 class FolderCollectionMonitor;
 class KMAgentManager;
 
-namespace QIndicate {
-  class Server;
-}
-
 /**
  * @short Central point of coordination in KMail
  *
@@ -335,8 +331,6 @@
 
   JobScheduler* jobScheduler() { return mJobScheduler; }
 
-  QIndicate::Server *indicateServer() { return the_indicateServer; }
-
   /** Expire all folders, used for the gui action */
   void expireAllFoldersNow();
 
@@ -408,17 +402,9 @@
       to regenerate their menus */
   void updatedTemplates();
 
-<<<<<<< HEAD
-
-  void findCreateDefaultCollection( Akonadi::SpecialCollections::Type );
-=======
-  void selectFolder( KMFolder *folder );
-
->>>>>>> abdcc3d7
+
+  void findCreateDefaultCollection( Akonadi::SpecialMailCollections::Type );
 public slots:
-  void toggleMainWin();
-  void showMainWin();
-  void hideMainWin();
 
   /// Save contents of all open composer widnows to ~/dead.letter
   void dumpDeadLetters();
@@ -455,7 +441,6 @@
   void createDefaultCollectionDone( KJob * job);
 
 private:
-  bool mainWindowIsOnCurrentDesktop();
   void openReader( bool onlyCheck );
   FolderCollection *currentFolderCollection();
 
@@ -472,7 +457,6 @@
   KMFilterMgr *the_filterMgr;
   KMFilterMgr *the_popFilterMgr;
   KMFilterActionDict *the_filterActionDict;
-  QIndicate::Server *the_indicateServer;
   mutable KPIMIdentities::IdentityManager *mIdentityManager;
   AkonadiSender *the_msgSender;
   KMMessageTagMgr *the_msgTagMgr;
@@ -536,16 +520,8 @@
 
   // special debug area
   int mStorageDebug;
-<<<<<<< HEAD
   bool mSmartQuote : 1, mWordWrap : 1;
   int mWrapCol;
-=======
-
-  // main window management
-  bool mMainWinVisible;
-  QPoint mPosOfMainWin;
-  int mDesktopOfMainWin;
->>>>>>> abdcc3d7
 };
 
 #endif // _KMKERNEL_H