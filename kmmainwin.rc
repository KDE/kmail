<!-- This file should be synchronized with kmail_part.rc to provide
     the same menu entries at the same place in KMail and Kontact  -->

<!DOCTYPE kpartgui>
<<<<<<< HEAD
<kpartgui version="431" name="kmmainwin" >
=======
<kpartgui version="414" name="kmmainwin" >
>>>>>>> fdbd130a
 <MenuBar>
  <Menu noMerge="1" name="file" >
   <text>&amp;File</text>
   <Menu name="file_new" >
     <text context="@title:menu New message, folder or new window.">New</text>
     <Action name="new_message" />
     <Action name="new_from_template" />
     <Separator/>
     <Action name="new_folder" />
     <Separator/>
     <Action name="new_mail_client" />
   </Menu>
   <Separator/>
   <Action name="file_open" />
   <Action name="file_save_as" />
   <Action name="import"/>
   <Action name="import_archive"/>
   <Action name="file_print" />
   <Separator/>
   <Action name="expire_all_folders" />
   <Action name="file_invalidate_imap_cache"/>
   <Action name="empty_trash"/>
   <Separator/>
   <Action name="online_status" />
   <Action name="check_mail" />
   <Action name="favorite_check_mail"/>
   <Action name="check_mail_in" />
   <Action name="send_queued" />
   <Action name="send_queued_via" />
   <Separator/>
   <Action name="file_quit" />
  </Menu>
  <Menu noMerge="1" name="edit" >
   <text>&amp;Edit</text>
   <Action name="kmail_undo" />
   <Action name="kmail_redo" />
   <Separator/>
   <Action name="kmail_copy" />
   <Separator/>
   <Action name="copy_folder"/>
   <Action name="cut_folder"/>
   <Action name="paste_folder"/>
   <Separator/>
   <Action name="copy_messages"/>
   <Action name="cut_messages"/>
   <Action name="paste_messages"/>
   <Separator/>
   <Action name="move_to_trash" />
   <Action name="move_thread_to_trash" />
   <Separator/>
   <Action name="search_messages" />
   <Action name="find_in_messages" />
   <Separator/>
   <Action name="mark_all_messages" />
   <Action name="mark_all_text" />
  </Menu>
  <Menu noMerge="1" name="view">
   <text>&amp;View</text>
   <Action name="view_message_list"/>
   <Action name="view_headers"/>
   <Action name="view_attachments"/>
   <Separator/>
   <Action name="view_unread"/>
   <Action name="view_columns_total"/>
   <Action name="view_columns_size"/>
   <Separator/>
   <Action name="expand_thread"/>
   <Action name="collapse_thread"/>
   <Action name="expand_all_threads"/>
   <Action name="collapse_all_threads"/>
   <Separator/>
   <Action name="view_source"/>
   <Action name="toggle_mimeparttree"/>
   <Separator/>
   <Action name="toggle_fixedfont"/>
   <Action name="encoding" />
  </Menu>
  <Menu noMerge="1" name="go">
   <text>&amp;Go</text>
   <Action name="jump_to_folder"/>
   <Separator/>
   <Action name="go_next_message"/>
   <Action name="go_next_unread_message"/>
   <Action name="go_prev_message"/>
   <Action name="go_prev_unread_message"/>
   <Separator/>
   <Action name="go_next_unread_folder"/>
   <Action name="go_prev_unread_folder"/>
   <Separator/>
   <Action name="go_next_unread_text"/>
  </Menu>
  <Menu noMerge="1" name="folder" >
   <text>F&amp;older</text>
   <Action name="new_folder" />
   <Separator/>
   <Action name="mark_all_as_read" />
   <Separator/>
   <Action name="refresh_folder" />
   <Separator/>
   <Action name="empty" />
   <Action name="archive_folder" />
   <Action name="delete_folder" />
   <Action name="remove_duplicate_messages" />
   <Separator/>
   <Action name="prefer_html" />
   <Action name="prefer_html_external_refs" />
   <Action name="thread_messages" />
   <Action name="thread_messages_by_subject" />
   <Separator/>
   <Action name="folder_mailinglist_properties" />
   <Action name="folder_shortcut_command" />
   <Action name="modify" />
  </Menu>
  <Menu noMerge="1" name="message" >
   <text>&amp;Message</text>
   <Action name="new_message" />
   <Action name="post_message" />
   <Separator/>
   <Action name="reply" />
   <Action name="reply_all" />
   <Menu noMerge="1" name="reply_special" >
     <text>Reply Special</text>
     <Action name="reply_author" />
     <Action name="reply_list" />
     <Action name="noquotereply" />
     <Separator/>
     <Action name="custom_reply" />
     <Action name="custom_reply_all" />
   </Menu>
   <Menu name="menubar_message_forward">
     <text>&amp;Forward</text>
     <ActionList name="forward_action_list"/>
     <Separator/>
     <Action name="custom_forward" />
   </Menu>
   <Action name="send_again" />
   <Action name="edit"/>
   <Separator/>
   <Action name="copy_to" />
   <Action name="move_to" />
   <Separator/>
   <Action name="set_status" />
   <Action name="thread_status" />
   <Separator/>
   <Action name="create_filter"/>
   <Menu name="apply_filter_actions" >
     <text>A&amp;pply Filter</text>
     <Action name="apply_filters" />
     <ActionList name="menu_filter_actions" />
   </Menu>
   <Separator/>
   <Action name="create_todo"/>
  </Menu>
  <Menu noMerge="1" name="tools">
   <text>&amp;Tools</text>
   <Action name="search_messages" />
   <Separator/>
   <Action name="addressbook"/>
   <Action name="tools_start_certman"/>
   <Action name="tools_start_kwatchgnupg"/>
   <Separator/>
   <Action name="tools_edit_vacation"/>
   <Separator/>
   <Action name="tools_debug_sieve"/>
   <Action name="filter_log_viewer"/>
   <Separator/>
   <Action name="accountWizard"/>
   <Action name="antiSpamWizard"/>
   <Action name="antiVirusWizard"/>
  </Menu>
  <Menu noMerge="1" name="settings">
   <text>&amp;Settings</text>
   <Merge name="StandardToolBarMenuHandler"/>
   <Action name="show_quick_search"/>
   <Action name="filter" append="save_merge"/>
   <Action name="popFilter" append="save_merge"/>
   <Action name="sieveFilters" append="save_merge"/>
   <Separator/>
   <Action name="options_configure_keybinding" group="settings_configure"/>
   <Action name="kmail_configure_notifications" group="settings_configure"/>
   <Action name="options_configure_toolbars" group="settings_configure" />
   <Action name="kmail_configure_kmail" group="settings_configure"/>
  </Menu>
  <Menu name="help">
   <text>&amp;Help</text>
   <Action name="help_kmail_welcomepage"/>
  </Menu>
 </MenuBar>
 <ToolBar noMerge="1" name="mainToolBar" fullWidth="true" >
  <text>Main Toolbar</text>
  <Action name="new_message" />
  <Action name="file_print" />
  <Separator/>
  <Action name="check_mail_in" />
  <Separator/>
  <Action name="message_reply_menu" />
  <Action name="message_forward"/>
  <Separator/>
  <Action name="go_prev_unread_message"/>
  <Action name="go_next_unread_message"/>
  <Separator/>
  <Action name="move_to_trash" />
  <Separator/>
  <ActionList name="toolbar_filter_actions" />
  <ActionList name="toolbar_messagetag_actions" />
  <Action name="create_todo"/>
 </ToolBar>
</kpartgui><|MERGE_RESOLUTION|>--- conflicted
+++ resolved
@@ -2,11 +2,7 @@
      the same menu entries at the same place in KMail and Kontact  -->
 
 <!DOCTYPE kpartgui>
-<<<<<<< HEAD
-<kpartgui version="431" name="kmmainwin" >
-=======
-<kpartgui version="414" name="kmmainwin" >
->>>>>>> fdbd130a
+<kpartgui version="432" name="kmmainwin" >
  <MenuBar>
   <Menu noMerge="1" name="file" >
    <text>&amp;File</text>
