--- conflicted
+++ resolved
@@ -2,11 +2,7 @@
      the same menu entries at the same place in KMail and Kontact  -->
 
 <!DOCTYPE kpartgui>
-<<<<<<< HEAD
-<kpartgui version="412" name="kmmainwin" >
-=======
-<kpartgui version="101" name="kmmainwin" >
->>>>>>> c704a855
+<kpartgui version="413" name="kmmainwin" >
  <MenuBar>
   <Menu noMerge="1" name="file" >
    <text>&amp;File</text>
@@ -72,6 +68,7 @@
    <Separator/>
    <Action name="view_unread"/>
    <Action name="view_columns_total"/>
+   <Action name="view_columns_size"/>
    <Separator/>
    <Action name="expand_thread"/>
    <Action name="collapse_thread"/>
@@ -85,6 +82,8 @@
   </Menu>
   <Menu noMerge="1" name="go">
    <text>&amp;Go</text>
+   <Action name="jump_to_folder"/>
+   <Separator/>
    <Action name="go_next_message"/>
    <Action name="go_next_unread_message"/>
    <Action name="go_prev_message"/>
@@ -105,10 +104,7 @@
    <Separator/>
    <Action name="refresh_folder" />
    <Action name="troubleshoot_folder" />
-<<<<<<< HEAD
    <Action name="troubleshoot_maildir"/>
-=======
->>>>>>> c704a855
    <Separator/>
    <Action name="empty" />
    <Action name="archive_folder" />
@@ -134,10 +130,15 @@
      <Action name="reply_author" />
      <Action name="reply_list" />
      <Action name="noquotereply" />
+     <Separator/>
+     <Action name="custom_reply" />
+     <Action name="custom_reply_all" />
    </Menu>
    <Menu name="menubar_message_forward">
      <text>&amp;Forward</text>
      <ActionList name="forward_action_list"/>
+     <Separator/>
+     <Action name="custom_forward" />
    </Menu>
    <Action name="send_again" />
    <Action name="edit"/>
@@ -194,7 +195,6 @@
  <ToolBar noMerge="1" name="mainToolBar" fullWidth="true" >
   <text>Main Toolbar</text>
   <Action name="new_message" />
-  <Action name="file_save_as" />
   <Action name="file_print" />
   <Separator/>
   <Action name="check_mail_in" />
@@ -207,8 +207,8 @@
   <Separator/>
   <Action name="move_to_trash" />
   <Separator/>
-  <Action name="search_messages" />
   <ActionList name="toolbar_filter_actions" />
+  <ActionList name="toolbar_messagetag_actions" />
   <Action name="create_todo"/>
  </ToolBar>
 </kpartgui>