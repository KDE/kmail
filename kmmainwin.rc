--- conflicted
+++ resolved
@@ -2,11 +2,7 @@
      the same menu entries at the same place in KMail and Kontact  -->
 
 <!DOCTYPE kpartgui>
-<<<<<<< HEAD
-<kpartgui version="430" name="kmmainwin" >
-=======
-<kpartgui version="413" name="kmmainwin" >
->>>>>>> 1a008dd7
+<kpartgui version="431" name="kmmainwin" >
  <MenuBar>
   <Menu noMerge="1" name="file" >
    <text>&amp;File</text>
