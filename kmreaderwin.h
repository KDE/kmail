/*
  This file is part of KMail, the KDE mail client.
  Copyright (c) 1997 Markus Wuebben <markus.wuebben@kde.org>
  Copyright (C) 2013-2015 Laurent Montel <montel@kde.org>

  This program is free software; you can redistribute it and/or modify
  it under the terms of the GNU General Public License as published by
  the Free Software Foundation; either version 2 of the License, or
  (at your option) any later version.

  This program is distributed in the hope that it will be useful,
  but WITHOUT ANY WARRANTY; without even the implied warranty of
  MERCHANTABILITY or FITNESS FOR A PARTICULAR PURPOSE. See the
  GNU General Public License for more details.

  You should have received a copy of the GNU General Public License along
  with this program; if not, write to the Free Software Foundation, Inc.,
  51 Franklin Street, Fifth Floor, Boston, MA 02110-1301, USA.
*/

#ifndef KMREADERWIN_H
#define KMREADERWIN_H

#include <QWidget>
#include <qurl.h>
#include <messageviewer/viewer/viewer.h>
#include <messageviewer/interfaces/bodypart.h>
#include <AkonadiCore/Item>
#include <KContacts/Addressee>
class KActionCollection;
class QAction;
class KToggleAction;
class QMenu;
namespace MessageViewer
{
class HeaderStrategy;
class HeaderStyle;
class CSSHelper;
class AttachmentStrategy;
}

class KJob;

/**
   This class implements a "reader window", that is a window
   used for reading or viewing messages.
*/

class KMReaderWin: public QWidget
{
    Q_OBJECT

public:
    explicit KMReaderWin(QWidget *parent, QWidget *mainWindow,
                         KActionCollection *actionCollection, Qt::WindowFlags f = Q_NULLPTR);
    virtual ~KMReaderWin();

    /** Read settings from app's config file. */
    void readConfig();

    MessageViewer::HeaderStyle *headerStyle() const;

    /** Set the header style and strategy. We only want them to be set
      together. */
    void setHeaderStyleAndStrategy(MessageViewer::HeaderStyle *style,
                                   MessageViewer::HeaderStrategy *strategy);
    /** Getthe message header strategy. */
    const MessageViewer::HeaderStrategy *headerStrategy() const;

    /** Get/set the message attachment strategy. */
    const MessageViewer::AttachmentStrategy *attachmentStrategy() const;

    void setAttachmentStrategy(const MessageViewer::AttachmentStrategy *strategy);

    /** Get selected override character encoding.
      @return The encoding selected by the user or an empty string if auto-detection
      is selected. */
    QString overrideEncoding() const;
    /** Set the override character encoding. */
    void setOverrideEncoding(const QString &encoding);
    virtual void setPrinting(bool enable);

    void setMessage(const Akonadi::Item &item, MessageViewer::Viewer::UpdateMode updateMode = MessageViewer::Viewer::Delayed);

    void setMessage(KMime::Message::Ptr message);

    /** Instead of settings a message to be shown sets a message part
      to be shown */
    void setMsgPart(KMime::Content *aMsgPart);

    /** Clear the reader and discard the current message. */
    void clear(bool force = false);

    void update(bool force = false);

    /** Return selected text */
    QString copyText() const;

    /** Override default html mail setting */
    bool htmlOverride() const;
    void setHtmlOverride(bool override);
    MessageViewer::Viewer::DisplayFormatMessage displayFormatMessageOverwrite() const;
    void setDisplayFormatMessageOverwrite(MessageViewer::Viewer::DisplayFormatMessage format);

    /** Override default load external references setting */
    bool htmlLoadExtOverride() const;
    void setHtmlLoadExtOverride(bool override);

    /** Is html mail to be supported? Takes into account override */
    bool htmlMail() const;

    /** Is loading ext. references to be supported? Takes into account override */
    bool htmlLoadExternal();

    /** Returns the MD5 hash for the list of new features */
    static QString newFeaturesMD5();

    /** Display a generic HTML splash page instead of a message */
    void displaySplashPage(const QString &info);

    /** Display the about page instead of a message */
    void displayAboutPage();

    /** Display the 'please wait' page instead of a message */
    void displayBusyPage();
    /** Display the 'we are currently in offline mode' page instead of a message */
    void displayOfflinePage();

    void displayResourceOfflinePage();

    bool isFixedFont() const;
    void setUseFixedFont(bool useFixedFont);
    MessageViewer::Viewer *viewer()
    {
        return mViewer;
    }
    KToggleAction *toggleFixFontAction() const;
<<<<<<< HEAD
    QAction *mailToComposeAction() const
    {
        return mMailToComposeAction;
    }
    QAction *mailToReplyAction() const
    {
        return mMailToReplyAction;
    }
    QAction *mailToForwardAction() const
    {
        return mMailToForwardAction;
    }
    QAction *addAddrBookAction() const
    {
        return mAddAddrBookAction;
    }
    QAction *openAddrBookAction() const
    {
        return mOpenAddrBookAction;
    }
    QAction *copyAction() const;
    QAction *selectAllAction() const;
    QAction *copyURLAction() const;
    QAction *copyImageLocation() const;
    QAction *urlOpenAction() const;
    QAction *urlSaveAsAction() const
    {
        return mUrlSaveAsAction;
    }
    QAction *addBookmarksAction() const
    {
        return mAddBookmarksAction;
    }
    QAction *toggleMimePartTreeAction() const;
    QAction *speakTextAction() const;
    QAction *translateAction() const;
    QAction *downloadImageToDiskAction() const;
    QAction *viewSourceAction() const;
    QAction *findInMessageAction() const;
    QAction *saveAsAction() const;
    QAction *saveMessageDisplayFormatAction() const;
    QAction *resetMessageDisplayFormatAction() const;
    QAction *blockImage() const;
    QAction *openBlockableItems() const;
    QAction *expandShortUrlAction() const;
    QAction *createTodoAction() const;
    QAction *createEventAction() const;

    QAction *editContactAction() const
    {
        return mEditContactAction;
    }

    QMenu *viewHtmlOption() const
    {
        return mViewHtmlOptions;
    }
    QAction *shareImage() const
    {
        return mShareImage;
    }

    QAction *addToExistingContactAction() const
    {
        return mAddEmailToExistingContactAction;
    }
=======
    KAction *mailToComposeAction() const { return mMailToComposeAction; }
    KAction *mailToReplyAction() const { return mMailToReplyAction; }
    KAction *mailToForwardAction() const { return mMailToForwardAction; }
    KAction *addAddrBookAction() const { return mAddAddrBookAction; }
    KAction *openAddrBookAction() const { return mOpenAddrBookAction; }
    KAction *copyAction() const;
    KAction *selectAllAction() const;
    KAction *copyURLAction() const;
    KAction *copyImageLocation() const;
    KAction *urlOpenAction() const;
    KAction *urlSaveAsAction() const { return mUrlSaveAsAction; }
    KAction *addBookmarksAction() const { return mAddBookmarksAction;}
    KAction *toggleMimePartTreeAction() const;
    KAction *speakTextAction() const;
    KAction* translateAction() const;
    KAction* downloadImageToDiskAction() const;
    KAction *viewSourceAction() const;
    KAction *findInMessageAction() const;
    KAction *saveAsAction() const;
    KAction *saveMessageDisplayFormatAction() const;
    KAction *resetMessageDisplayFormatAction() const;
    KAction *blockImage() const;
    KAction *openBlockableItems() const;
    KAction *expandShortUrlAction() const;
    KAction *createTodoAction() const;
    KAction *createEventAction() const;
    KAction *createNoteAction() const;

    KAction *editContactAction() const { return mEditContactAction; }

    KMenu *viewHtmlOption() const { return mViewHtmlOptions; }
    KAction *shareImage() const { return mShareImage; }

    KAction *addToExistingContactAction() const { return mAddEmailToExistingContactAction; }
>>>>>>> 903a366e

    Akonadi::Item message() const;

    QWidget *mainWindow()
    {
        return mMainWindow;
    }

    /** Enforce message decryption. */
    void setDecryptMessageOverwrite(bool overwrite = true);

    MessageViewer::CSSHelper *cssHelper() const;

    bool printSelectedText(bool preview);

    void setContactItem(const Akonadi::Item &contact, const KContacts::Addressee &address);
    void clearContactItem();
    bool adblockEnabled() const;
    bool isAShortUrl(const QUrl &url) const;

    bool mimePartTreeIsEmpty() const;
Q_SIGNALS:
    /** Emitted after parsing of a message to have it stored
      in unencrypted state in it's folder. */
    void replaceMsgByUnencryptedVersion();

    void showStatusBarMessage(const QString &message);

public Q_SLOTS:
    /** Force update even if message is the same */
    void clearCache();

    /** The user selected "Find" from the menu. */
    void slotFind();
    /** Copy the selected text to the clipboard */
    void slotCopySelectedText();
    /** Operations on mailto: URLs. */
    void slotMailtoReply();
    void slotMailtoCompose();
    void slotMailtoForward();
    void slotMailtoAddAddrBook();
    void slotMailtoOpenAddrBook();
    /** Save the page to a file */
    void slotUrlSave();
    void slotAddBookmarks();
    void slotUrlClicked(const Akonadi::Item &,  const QUrl &);
    void slotShowReader(KMime::Content *, bool html, const QString &);
    void slotShowMessage(KMime::Message::Ptr message, const QString &encoding);
    void slotDeleteMessage(const Akonadi::Item &);
    void slotSaveImageOnDisk();

    void slotPrintComposeResult(KJob *job);
    void slotEditContact();
    void contactStored(const Akonadi::Item &item);
    void slotContactEditorError(const QString &error);

    void slotContactHtmlOptions();
    void slotShareImage();
    void slotMailToAddToExistingContact();

protected:
    QUrl urlClicked() const;
    QUrl imageUrlClicked() const;

private:
    void createActions();
    void updateHtmlActions();

private:
    KContacts::Addressee mSearchedAddress;
    Akonadi::Item mSearchedContact;
    QWidget *mMainWindow;
    KActionCollection *mActionCollection;

    QAction *mMailToComposeAction;
    QAction *mMailToReplyAction;
    QAction *mMailToForwardAction;
    QAction *mAddAddrBookAction;
    QAction *mOpenAddrBookAction;
    QAction *mUrlSaveAsAction;
    QAction *mAddBookmarksAction;
    QAction *mImageUrlSaveAsAction;
    QAction *mEditContactAction;
    QAction *mViewAsHtml;
    QAction *mLoadExternalReference;
    QAction *mShareImage;
    QAction *mAddEmailToExistingContactAction;

    QMenu *mViewHtmlOptions;

    MessageViewer::Viewer *mViewer;
};

#endif
<|MERGE_RESOLUTION|>--- conflicted
+++ resolved
@@ -135,7 +135,6 @@
         return mViewer;
     }
     KToggleAction *toggleFixFontAction() const;
-<<<<<<< HEAD
     QAction *mailToComposeAction() const
     {
         return mMailToComposeAction;
@@ -183,6 +182,7 @@
     QAction *expandShortUrlAction() const;
     QAction *createTodoAction() const;
     QAction *createEventAction() const;
+    QAction *createNoteAction() const;
 
     QAction *editContactAction() const
     {
@@ -202,42 +202,6 @@
     {
         return mAddEmailToExistingContactAction;
     }
-=======
-    KAction *mailToComposeAction() const { return mMailToComposeAction; }
-    KAction *mailToReplyAction() const { return mMailToReplyAction; }
-    KAction *mailToForwardAction() const { return mMailToForwardAction; }
-    KAction *addAddrBookAction() const { return mAddAddrBookAction; }
-    KAction *openAddrBookAction() const { return mOpenAddrBookAction; }
-    KAction *copyAction() const;
-    KAction *selectAllAction() const;
-    KAction *copyURLAction() const;
-    KAction *copyImageLocation() const;
-    KAction *urlOpenAction() const;
-    KAction *urlSaveAsAction() const { return mUrlSaveAsAction; }
-    KAction *addBookmarksAction() const { return mAddBookmarksAction;}
-    KAction *toggleMimePartTreeAction() const;
-    KAction *speakTextAction() const;
-    KAction* translateAction() const;
-    KAction* downloadImageToDiskAction() const;
-    KAction *viewSourceAction() const;
-    KAction *findInMessageAction() const;
-    KAction *saveAsAction() const;
-    KAction *saveMessageDisplayFormatAction() const;
-    KAction *resetMessageDisplayFormatAction() const;
-    KAction *blockImage() const;
-    KAction *openBlockableItems() const;
-    KAction *expandShortUrlAction() const;
-    KAction *createTodoAction() const;
-    KAction *createEventAction() const;
-    KAction *createNoteAction() const;
-
-    KAction *editContactAction() const { return mEditContactAction; }
-
-    KMenu *viewHtmlOption() const { return mViewHtmlOptions; }
-    KAction *shareImage() const { return mShareImage; }
-
-    KAction *addToExistingContactAction() const { return mAddEmailToExistingContactAction; }
->>>>>>> 903a366e
 
     Akonadi::Item message() const;
 
