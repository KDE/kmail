/* -*- mode: C++; c-file-style: "gnu" -*-
  This file is part of KMail, the KDE mail client.
  Copyright (c) 1997 Markus Wuebben <markus.wuebben@kde.org>

  This program is free software; you can redistribute it and/or modify
  it under the terms of the GNU General Public License as published by
  the Free Software Foundation; either version 2 of the License, or
  (at your option) any later version.

  This program is distributed in the hope that it will be useful,
  but WITHOUT ANY WARRANTY; without even the implied warranty of
  MERCHANTABILITY or FITNESS FOR A PARTICULAR PURPOSE. See the
  GNU General Public License for more details.

  You should have received a copy of the GNU General Public License along
  with this program; if not, write to the Free Software Foundation, Inc.,
  51 Franklin Street, Fifth Floor, Boston, MA 02110-1301, USA.
*/

#ifndef KMREADERWIN_H
#define KMREADERWIN_H

#include <QWidget>
#include <QTimer>
#include <QStringList>
#include <QCloseEvent>
#include <QEvent>
#include <QList>
#include <QResizeEvent>
#include <kurl.h>
#include <kservice.h>
#include <messagestatus.h>
#include <kvbox.h>
using KPIM::MessageStatus;
#include "kmmimeparttree.h" // Needed for friend declaration.
#include "interfaces/observer.h"

class QSplitter;
class KHBox;
class Q3ListViewItem;
class QString;
class QTextCodec;


class KActionCollection;
class KAction;
class KSelectAction;
class KToggleAction;
class KToggleAction;
class KHTMLPart;
class KUrl;

class KMFolder;
class KMMessage;
class KMMessagePart;
namespace KMail {
  namespace Interface {
    class Observable;
  }
  class ObjectTreeParser;
  class AttachmentStrategy;
  class HeaderStrategy;
  class HeaderStyle;
  class HtmlWriter;
  class KHtmlPartHtmlWriter;
  class HtmlStatusBar;
  class CSSHelper;
}

class partNode; // might be removed when KMime is used instead of mimelib
                //                                      (khz, 29.11.2001)

namespace KParts {
  struct URLArgs;
}

/**
   This class implements a "reader window", that is a window
   used for reading or viewing messages.
*/

class KMReaderWin: public QWidget, public KMail::Interface::Observer {
  Q_OBJECT

  friend void KMMimePartTree::itemClicked( Q3ListViewItem* item );
  friend void KMMimePartTree::itemRightClicked( Q3ListViewItem* item, const QPoint & );
  friend void KMMimePartTree::slotSaveAs();

  friend class KMail::ObjectTreeParser;
  friend class KMail::KHtmlPartHtmlWriter;

public:
  KMReaderWin( QWidget *parent,
	       QWidget *mainWindow,
	       KActionCollection *actionCollection,
               Qt::WindowFlags f=0 );
  virtual ~KMReaderWin();

  /**
     \reimp from Interface::Observer
     Updates the current message
   */
  void update( KMail::Interface::Observable * );

  /** Read settings from app's config file. */
  void readConfig();

  /** Write settings to app's config file. Calls sync() if withSync is true. */
  void writeConfig( bool withSync=true ) const;

  const KMail::HeaderStyle * headerStyle() const {
    return mHeaderStyle;
  }
  /** Set the header style and strategy. We only want them to be set
      together. */
  void setHeaderStyleAndStrategy( const KMail::HeaderStyle * style,
				  const KMail::HeaderStrategy * strategy );

  /** Getthe message header strategy. */
  const KMail::HeaderStrategy * headerStrategy() const {
    return mHeaderStrategy;
  }

  /** Get/set the message attachment strategy. */
  const KMail::AttachmentStrategy * attachmentStrategy() const {
    return mAttachmentStrategy;
  }
  void setAttachmentStrategy( const KMail::AttachmentStrategy * strategy );

  /** Get selected override character encoding.
      @return The encoding selected by the user or an empty string if auto-detection
      is selected. */
  QString overrideEncoding() const { return mOverrideEncoding; }

  /** Set the override character encoding. */
  void setOverrideEncoding( const QString & encoding );

  void setPrintFont( const QFont& font );

  /** Get codec corresponding to the currently selected override character encoding.
      @return The override codec or 0 if auto-detection is selected. */
  const QTextCodec * overrideCodec() const;

  /** Set printing mode */
  virtual void setPrinting(bool enable) { mPrinting = enable; }

  /** Set the message that shall be shown. If msg is 0, an empty page is
      displayed. */
  virtual void setMsg(KMMessage* msg, bool force = false);

  /** Instead of settings a message to be shown sets a message part
      to be shown */
  void setMsgPart( KMMessagePart* aMsgPart, bool aHTML,
		   const QString& aFileName, const QString& pname );

  void setMsgPart( partNode * node );

  /** Show or hide the Mime Tree Viewer if configuration
      is set to smart mode.  */
  void showHideMimeTree( bool isPlainTextTopLevel );

  /** Store message id of last viewed message,
      normally no need to call this function directly,
      since correct value is set automatically in
      parseMsg(KMMessage* aMsg, bool onlyProcessHeaders). */
  void setIdOfLastViewedMessage( const QString & msgId )
    { mIdOfLastViewedMessage = msgId; }

  /** Clear the reader and discard the current message. */
  void clear(bool force = false) { setMsg(0, force); }

  /** Re-parse the current message. */
  void update(bool force = false);

  /** Print current message. */
  virtual void printMsg(void);

  /** Return selected text */
  QString copyText();

  /** Get/set auto-delete msg flag. */
  bool autoDelete(void) const { return mAutoDelete; }
  void setAutoDelete(bool f) { mAutoDelete=f; }

  /** Override default html mail setting */
  bool htmlOverride() const { return mHtmlOverride; }
  void setHtmlOverride( bool override );

  /** Override default load external references setting */
  bool htmlLoadExtOverride() const { return mHtmlLoadExtOverride; }
  void setHtmlLoadExtOverride( bool override );

  /** Is html mail to be supported? Takes into account override */
  bool htmlMail();

  /** Is loading ext. references to be supported? Takes into account override */
  bool htmlLoadExternal();

  /** Returns the MD5 hash for the list of new features */
  static QString newFeaturesMD5();

  /** Display a generic HTML splash page instead of a message */
  void displaySplashPage( const QString &info );

  /** Display the about page instead of a message */
  void displayAboutPage();

  /** Display the 'please wait' page instead of a message */
  void displayBusyPage();
  /** Display the 'we are currently in offline mode' page instead of a message */
  void displayOfflinePage();

  /** Enable the displaying of messages again after an URL was displayed */
  void enableMsgDisplay();

  /** View message part of type message/RFC822 in extra viewer window. */
  void atmViewMsg(KMMessagePart* msgPart);

  bool atBottom() const;

  bool isFixedFont() { return mUseFixedFont; }
  void setUseFixedFont( bool useFixedFont ) { mUseFixedFont = useFixedFont; }

  /** Return the HtmlWriter connected to the KHTMLPart we use */
  KMail::HtmlWriter * htmlWriter() { return mHtmlWriter; }

  // Action to reply to a message
  // but action( "some_name" ) some name could be used instead.
  KToggleAction *toggleFixFontAction() { return mToggleFixFontAction; }
  QAction *mailToComposeAction() { return mMailToComposeAction; }
  QAction *mailToReplyAction() { return mMailToReplyAction; }
  QAction *mailToForwardAction() { return mMailToForwardAction; }
  QAction *addAddrBookAction() { return mAddAddrBookAction; }
  QAction *openAddrBookAction() { return mOpenAddrBookAction; }
  QAction *copyAction() { return mCopyAction; }
  QAction *selectAllAction() { return mSelectAllAction; }
  QAction *copyURLAction() { return mCopyURLAction; }
  QAction *urlOpenAction() { return mUrlOpenAction; }
  QAction *urlSaveAsAction() { return mUrlSaveAsAction; }
  QAction *addBookmarksAction() { return mAddBookmarksAction;}
  QAction *startImChatAction() { return mStartIMChatAction; }
  // This function returns the complete data that were in this
  // message parts - *after* all encryption has been removed that
  // could be removed.
  // - This is used to store the message in decrypted form.
  void objectTreeToDecryptedMsg( partNode* node,
                                 QByteArray& resultingData,
                                 KMMessage& theMessage,
                                 bool weAreReplacingTheRootNode = false,
                                 int recCount = 0 );

  /** Returns message part from given URL or null if invalid. */
  partNode* partNodeFromUrl(const KUrl &url);

  partNode * partNodeForId( int id );

  /** Returns id of message part from given URL or -1 if invalid. */
  static int msgPartFromUrl(const KUrl &url);

  void setUpdateAttachment( bool update = true ) { mAtmUpdate = update; }

  /** Access to the KHTMLPart used for the viewer. Use with
      care! */
  KHTMLPart * htmlPart() const { return mViewer; }

  /** Returns the current message or 0 if none. */
  KMMessage* message(KMFolder** folder=0) const;

  void openAttachment( int id, const QString & name );

  void emitUrlClicked( const KUrl & url, int button ) {
    emit urlClicked( url, button );
  }

  void emitPopupMenu( const KUrl & url, const QPoint & p ) {
    if ( message() )
      emit popupMenu( *message(), url, p );
  }

  void showAttachmentPopup( int id, const QString & name, const QPoint & p );

  /** Set the serial number of the message this reader window is currently
   *  waiting for. Used to discard updates for already deselected messages. */
  void setWaitingForSerNum( unsigned long serNum ) { mWaitingForSerNum = serNum; }

  QWidget* mainWindow() { return mMainWindow; }

signals:
  /** Emitted after parsing of a message to have it stored
      in unencrypted state in it's folder. */
  void replaceMsgByUnencryptedVersion();

  /** The user presses the right mouse button. 'url' may be 0. */
  void popupMenu(KMMessage &msg, const KUrl &url, const QPoint& mousePos);

  /** The user has clicked onto an URL that is no attachment. */
  void urlClicked(const KUrl &url, int button);

  /** Pgp displays a password dialog */
  void noDrag(void);

public slots:

  /** Select message body. */
  void selectAll();

  /** Force update even if message is the same */
  void clearCache();

  /** Refresh the reader window */
  void updateReaderWin();

  /** HTML Widget scrollbar and layout handling. */
  void slotScrollUp();
  void slotScrollDown();
  void slotScrollPrior();
  void slotScrollNext();
  void slotJumpDown();
  void slotDocumentChanged();
  void slotDocumentDone();
  void slotTextSelected(bool);

  /** An URL has been activate with a click. */
  void slotUrlOpen(const KUrl &url, const KParts::URLArgs &args);

  /** The mouse has moved on or off an URL. */
  void slotUrlOn(const QString &url);

  /** The user presses the right mouse button on an URL. */
  void slotUrlPopup(const QString &, const QPoint& mousePos);

  /** The user selected "Find" from the menu. */
  void slotFind();

  /** The user toggled the "Fixed Font" flag from the view menu. */
  void slotToggleFixedFont();

  /** Copy the selected text to the clipboard */
  void slotCopySelectedText();

   void slotUrlClicked();

  /** Operations on mailto: URLs. */
  void slotMailtoReply();
  void slotMailtoCompose();
  void slotMailtoForward();
  void slotMailtoAddAddrBook();
  void slotMailtoOpenAddrBook();
  /** Copy URL in mUrlCurrent to clipboard. Removes "mailto:" at
      beginning of URL before copying. */
  void slotUrlCopy();
  void slotUrlOpen( const KUrl &url = KUrl() );
  /** Save the page to a file */
  void slotUrlSave();
  void slotAddBookmarks();
  void slotSaveMsg();
  void slotSaveAttachments();

  void slotMessageArrived( KMMessage *msg );
  /** start IM Chat with addressee */
  void slotIMChat();
  void contactStatusChanged( const QString &uid);

  void slotLevelQuote( int l );
  void slotTouchMessage();

<<<<<<< HEAD
=======
  void slotDeleteAttachment( partNode* node );
  void slotEditAttachment( partNode* node );

>>>>>>> 75290dc2
  KMail::CSSHelper* cssHelper();

protected slots:
  void slotCycleHeaderStyles();
  void slotBriefHeaders();
  void slotFancyHeaders();
  void slotStandardHeaders();
  void slotLongHeaders();
  void slotAllHeaders();

  void slotCycleAttachmentStrategy();
  void slotIconicAttachments();
  void slotSmartAttachments();
  void slotInlineAttachments();
  void slotHideAttachments();

  /** Some attachment operations. */
  void slotAtmView( int id, const QString& name );
  void slotDelayedResize();
  void slotHandleAttachment( int );

protected:
  /** reimplemented in order to update the frame width in case of a changed
      GUI style */
  void styleChange( QStyle& oldStyle );

  /** Set the width of the frame to a reasonable value for the current GUI
      style */
  void setStyleDependantFrameWidth();

  /** Watch for palette changes */
  virtual bool event(QEvent *e);

  /** Calculate the pixel size */
  int pointsToPixel(int pointSize) const;

  /** Feeds the HTML viewer with the contents of the given message.
    HTML begin/end parts are written around the message. */
  void displayMessage();

  /** Parse given message and add it's contents to the reader window. */
  virtual void parseMsg( KMMessage* msg  );

  /** Creates a nice mail header depending on the current selected
    header style. */
  QString writeMsgHeader(KMMessage* aMsg, bool hasVCard=false);

  /** Writes the given message part to a temporary file and returns the
      name of this file or QString() if writing failed.
  */
  QString writeMessagePartToTempFile( KMMessagePart* msgPart, int partNumber );

  /**
    Creates a temporary dir for saving attachments, etc.
    Will be automatically deleted when another message is viewed.
    @param param Optional part of the directory name.
  */
  QString createTempDir( const QString &param = QString() );

  /** show window containing infos about a vCard. */
  void showVCard(KMMessagePart *msgPart);

  /** HTML initialization. */
  virtual void initHtmlWidget(void);

  /** Some necessary event handling. */
  virtual void closeEvent(QCloseEvent *);
  virtual void resizeEvent(QResizeEvent *);

  /** Cleanup the attachment temp files */
  virtual void removeTempFiles();

  /** Event filter */
  bool eventFilter( QObject *obj, QEvent *ev );

private slots:
  void slotSetEncoding();

private:
  void adjustLayout();
  void createWidgets();
  void createActions( KActionCollection * ac );
  void saveSplitterSizes( KConfigGroup & c ) const;
  QString createAtmFileLink() const;

  KToggleAction * actionForHeaderStyle( const KMail::HeaderStyle *,
                                       const KMail::HeaderStrategy * );
  KToggleAction * actionForAttachmentStrategy( const KMail::AttachmentStrategy * );
  /** Read override codec from configuration */
  void readGlobalOverrideCodec();

private:
  bool mHtmlMail, mHtmlLoadExternal, mHtmlOverride, mHtmlLoadExtOverride;
  int mAtmCurrent;
  QString mAtmCurrentName;
  KMMessage *mMessage;
  // widgets:
  QSplitter * mSplitter;
  KHBox *mBox;
  KMail::HtmlStatusBar *mColorBar;
  KMMimePartTree* mMimePartTree;
  KHTMLPart *mViewer;

  const KMail::AttachmentStrategy * mAttachmentStrategy;
  const KMail::HeaderStrategy * mHeaderStrategy;
  const KMail::HeaderStyle * mHeaderStyle;
  bool mAutoDelete;
  /** where did the user save the attachment last time */
  QString mSaveAttachDir;
  static const int delay;
  QTimer updateReaderWinTimer;
  QTimer mResizeTimer;
  QTimer mDelayedMarkTimer;
  QString mOverrideEncoding;
  QString mOldGlobalOverrideEncoding; // used to detect changes of the global override character encoding
  bool mMsgDisplay;
  bool mNoMDNsWhenEncrypted;
  unsigned long mLastSerNum;
  MessageStatus mLastStatus;

  KMail::CSSHelper * mCSSHelper;
  bool mUseFixedFont;
  bool mPrinting;
  bool mShowColorbar;
  //bool mShowCompleteMessage;
  QStringList mTempFiles;
  QStringList mTempDirs;
  int mMimeTreeMode;
  bool mMimeTreeAtBottom;
  QList<int> mSplitterSizes;
  partNode* mRootNode;
  QString mIdOfLastViewedMessage;
  QWidget *mMainWindow;
  KActionCollection *mActionCollection;
  QAction *mMailToComposeAction, *mMailToReplyAction, *mMailToForwardAction,
      *mAddAddrBookAction, *mOpenAddrBookAction, *mCopyAction, *mCopyURLAction,
      *mUrlOpenAction, *mUrlSaveAsAction, *mAddBookmarksAction, *mStartIMChatAction, *mSelectAllAction;
  KSelectAction *mSelectEncodingAction;
  KToggleAction *mToggleFixFontAction;
  KUrl mUrlClicked;
  KMail::HtmlWriter * mHtmlWriter;
  // an attachment should be updated
  bool mAtmUpdate;
  int mChoice;
  unsigned long mWaitingForSerNum;
  float mSavedRelativePosition;
	int mLevelQuote;
};


#endif
<|MERGE_RESOLUTION|>--- conflicted
+++ resolved
@@ -364,12 +364,8 @@
   void slotLevelQuote( int l );
   void slotTouchMessage();
 
-<<<<<<< HEAD
-=======
   void slotDeleteAttachment( partNode* node );
   void slotEditAttachment( partNode* node );
-
->>>>>>> 75290dc2
   KMail::CSSHelper* cssHelper();
 
 protected slots:
