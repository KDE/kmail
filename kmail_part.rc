<!-- This file should be synchronized with kmail_part.rc to provide
     the same menu entries at the same place in KMail and Kontact  -->

<!DOCTYPE kpartgui>
<<<<<<< HEAD
<kpartgui version="502" name="kmmainwin" translationDomain="kmail">
=======
<kpartgui version="497" name="kmmainwin" >
>>>>>>> 903a366e
 <MenuBar>
  <Menu noMerge="1" name="file" >
   <text>&amp;File</text>
   <Menu name="file_new" >
     <text context="@title:menu New message, folder or new window.">New</text>
     <Action name="new_message" />
     <Action name="new_from_template" />
     <Separator/>
     <Action name="akonadi_collection_create" />
     <Separator/>
     <Action name="kmail_new_addressbook_contact" />
   </Menu>
   <Separator/>
   <Action name="file_open" />
   <Action name="file_open_recent" />
   <Action name="file_save_as" />
   <Action name="import"/>
   <Action name="file_print_preview"/>
   <Action name="file_print" />
   <Separator/>
   <Action name="expire_all_folders" />
   <Action name="akonadi_empty_all_trash"/>
   <Separator/>
   <Action name="akonadi_work_offline" />
   <Action name="check_mail" />
   <Action name="check_mail_in" />
   <Action name="send_queued" />
   <Action name="send_queued_via" />
   <Action name="message_delayed"/>
   <Action name="followup_reminder_messages"/>
   <Separator/>
   <Action name="file_quit" />
  </Menu>
  <Menu noMerge="1" name="edit" >
   <text>&amp;Edit</text>
   <Action name="kmail_undo" />
   <Action name="kmail_redo" />
   <Separator/>
   <Action name="kmail_copy" />
   <Separator/>
   <Action name="akonadi_collection_copy"/>
   <Action name="akonadi_collection_cut"/>
   <Separator/>
   <Action name="akonadi_item_copy"/>
   <Action name="akonadi_item_cut"/>
   <Separator/>
   <Action name="akonadi_paste"/>
   <Separator/>
   <Action name="akonadi_move_to_trash" />
   <Action name="move_thread_to_trash" />
   <Separator/>
   <Action name="search_messages" />
   <Action name="find_in_messages" />
   <Separator/>
   <Action name="mark_all_messages" />
   <Action name="mark_all_text" />
  </Menu>
  <Menu noMerge="1" name="view">
   <text>&amp;View</text>
   <Action name="view_message_list"/>
   <Action name="view_headers"/>
   <Action name="view_attachments"/>
   <Separator/>
   <Action name="expand_thread"/>
   <Action name="collapse_thread"/>
   <Action name="expand_all_threads"/>
   <Action name="collapse_all_threads"/>
   <Separator/>
   <Action name="view_source"/>
   <Action name="toggle_mimeparttree"/>
   <Separator/>
   <Action name="toggle_fixedfont"/>
   <Action name="encoding" />
   <Separator/>
   <Menu noMerge="1" name="zoom" >
     <text>Zoom</text>
     <Action name="zoom_in"/>
     <Action name="zoom_out"/>
     <Separator/>
     <Action name="zoom_reset"/>
     <Separator/>
     <Action name="toggle_zoomtextonly"/>
   </Menu>
  </Menu>
  <Menu noMerge="1" name="go">
   <text>&amp;Go</text>
   <Action name="jump_to_folder"/>
   <Separator/>
   <Action name="go_next_message"/>
   <Action name="go_next_unread_message"/>
   <Action name="go_prev_message"/>
   <Action name="go_prev_unread_message"/>
   <Separator/>
   <Action name="go_next_unread_folder"/>
   <Action name="go_prev_unread_folder"/>
   <Separator/>
   <Action name="go_next_unread_text"/>
  </Menu>
  <Menu noMerge="1" name="folder" >
   <text>F&amp;older</text>
   <Action name="akonadi_collection_properties"/>
   <Separator/>
   <Action name="akonadi_collection_create" />
   <Separator/>
   <Action name="akonadi_mark_all_as_read" />
   <Separator/>
   <Action name="akonadi_collection_sync"/>
   <Action name="akonadi_collection_sync_recursive" />
   <Separator/>
   <Action name="akonadi_move_all_to_trash" />
   <Action name="archive_folder" />
   <Action name="akonadi_collection_delete" />
   <Action name="akonadi_remove_duplicates" />
   <Separator/>
   <Action name="apply_filters_on_folder" />
   <Separator/>
   <Action name="display_format_message" />
   <Action name="prefer_html_external_refs" />
   <Action name="thread_messages" />
   <Action name="thread_messages_by_subject" />
   <Separator/>
   <Action name="folder_mailinglist_properties" />
   <Action name="folder_shortcut_command" />
   <Action name="modify" />
   <Separator/>
   <Action name="messages_debug_nepomuk" />
  </Menu>
  <Menu noMerge="1" name="message" >
   <text>&amp;Message</text>
   <Action name="new_message" />
   <Action name="post_message" />
   <Separator/>
   <Action name="reply" />
   <Action name="reply_all" />
   <Menu noMerge="1" name="reply_special" >
     <text>Reply Special</text>
     <Action name="reply_author" />
     <Action name="reply_list" />
     <Action name="noquotereply" />
     <Separator/>
     <Action name="custom_reply" />
     <Action name="custom_reply_all" />
   </Menu>
   <Menu name="menubar_message_forward">
     <text>&amp;Forward</text>
     <ActionList name="forward_action_list"/>
     <Separator/>
     <Action name="custom_forward" />
   </Menu>
   <Action name="send_again" />
   <Action name="edit"/>
   <Action name="mailing_list"/>
   <Separator/>
   <Action name="akonadi_item_copy_to_menu" />
   <Action name="akonadi_item_move_to_menu" />
   <Separator/>
   <Action name="set_status" />
   <Action name="thread_status" />
   <Separator/>
   <Action name="create_filter"/>
   <Menu name="apply_filter_actions" >
     <text>A&amp;pply Filter</text>
     <Action name="apply_filters" />
     <ActionList name="menu_filter_actions" />
   </Menu>
   <Separator/>
   <Action name="create_todo"/>
   <Action name="create_event"/>
<<<<<<< HEAD
=======
   <Action name="create_note"/>
>>>>>>> 903a366e
   <Separator/>
   <Action name="annotate"/>
  </Menu>
  <Menu noMerge="1" name="tools">
   <text>&amp;Tools</text>
   <Action name="search_messages" />
   <Separator/>
   <Action name="addressbook"/>
   <Action name="tools_start_certman"/>
   <Action name="tools_start_kwatchgnupg"/>
   <Separator/>
   <Action name="tools_edit_vacation"/>
   <Separator/>
   <Action name="tools_debug_sieve"/>
   <Action name="filter_log_viewer"/>
   <Separator/>
   <Action name="importWizard"/>
   <Separator/>
   <Action name="kmail_export_data"/>
   <Separator/>
   <Action name="accountWizard"/>
   <Action name="antiSpamWizard"/>
   <Action name="antiVirusWizard"/>
  </Menu>
  <Menu noMerge="1" name="settings">
   <text>&amp;Settings</text>
   <Merge name="StandardToolBarMenuHandler"/>
   <Action name="options_show_menubar" group="settings_configure" />
   <Action name="show_quick_search"/>
   <Action name="filter" append="save_merge"/>
   <Action name="sieveFilters" append="save_merge"/>
   <Separator/>
   <Action name="tools_automatic_archiving"/>
   <Separator/>
   <Action name="options_configure_keybinding" group="settings_configure"/>
   <Action name="kmail_configure_notifications" group="settings_configure"/>
   <Action name="options_configure_toolbars" group="settings_configure" />
   <Action name="kmail_configure_kmail" group="settings_configure"/>
  </Menu>
  <Menu name="help">
   <text>&amp;Help</text>
   <Action name="help_kmail_welcomepage"/>
  </Menu>
 </MenuBar>
 <Menu name="akonadi_favoriteview_contextmenu">
  <Action name="akonadi_collection_sync"/>
  <Action name="akonadi_collection_sync_recursive"/>
  <Action name="akonadi_mark_all_as_read" />
  <Action name="search_messages" />
  <Action name="akonadi_move_to_trash" />
  <Separator/>
  <Action name="akonadi_collection_remove_from_favorites"/> 
  <Action name="akonadi_collection_rename_favorite"/>
  <Separator/>
  <Action name="expire_settings"/>
  <Action name="folder_shortcut_command"/>
  <Action name="akonadi_collection_properties"/>
 </Menu>

 <Menu name="akonadi_favoriteview_emptyselection_contextmenu">
  <Action name="add_favorite_folder" />
  <Action name="akonadi_collection_sync_favorite_folders" />
  <Separator/>
  <Action name="favorite_icon_size"/>
  <Separator/>
  <Action name="favorite_mode"/>
 </Menu>

 <Menu name="akonadi_collectionview_contextmenu">
  <ActionList name="akonadi_collection_sync_actionlist"/>
  <Separator/>
  <Action name="akonadi_mark_all_as_read" />
  <Action name="search_messages" />
  <ActionList name="outbox_folder_actionlist" />
  <Action name="akonadi_move_all_to_trash"/>
  <Separator/>
  <ActionList name="akonadi_collection_move_copy_menu_actionlist"/>
  <Action name="akonadi_collection_delete"/>
  <Separator/>
  <ActionList name="akonadi_collection_add_to_favorites_actionlist"/>
  <Separator/>
  <Action name="expire_settings"/>
  <Action name="archive_folder" />
  <Action name="folder_shortcut_command"/>
  <ActionList name="akonadi_collection_collectionproperties_actionlist"/>
  <Separator/>
  <ActionList name="collectionview_actionlist" />
 </Menu>

 <Menu name="akonadi_messagelist_contextmenu">
  <Action name="message_reply_menu"/>
  <Action name="message_forward"/>
  <ActionList name="messagelist_actionlist" />
  <Separator/>
  <action name="set_status"/>
  <action name="thread_status"/>
  <Separator/>
  <action name="create_filter"/>
  <action name="apply_filter_actions"/>
  <Separator/>
  <action name="file_save_as"/>
  <Separator/>
  <Action name="file_print_preview"/>
  <Action name="file_print"/>
  <Separator/>
  <Action name="akonadi_move_to_trash"/>
  <Action name="move_thread_to_trash"/>
  <Separator/>
  <Action name="akonadi_item_move_to_menu"/>
  <Action name="akonadi_item_copy_to_menu"/>
  <Separator/>
  <Action name="create_todo"/>
  <Action name="create_event"/>
<<<<<<< HEAD
=======
  <Action name="create_note"/>
>>>>>>> 903a366e
  <Separator/>
  <Action name="annotate"/>
 </Menu>

 <ToolBar noMerge="1" name="mainToolBar" fullWidth="true" >
  <text>Main Toolbar</text>
  <Action name="new_message" />
  <Action name="file_print" />
  <Separator/>
  <Action name="check_mail_in" />
  <Separator/>
  <Action name="message_reply_menu" />
  <Action name="message_forward"/>
  <Separator/>
  <Action name="go_prev_unread_message"/>
  <Action name="go_next_unread_message"/>
  <Separator/>
  <Action name="akonadi_move_to_trash" />
  <Separator/>
  <ActionList name="toolbar_filter_actions" />
  <Separator/>
  <ActionList name="toolbar_messagetag_actions" />
  <Action name="create_todo"/>
 </ToolBar>
</kpartgui><|MERGE_RESOLUTION|>--- conflicted
+++ resolved
@@ -2,11 +2,7 @@
      the same menu entries at the same place in KMail and Kontact  -->
 
 <!DOCTYPE kpartgui>
-<<<<<<< HEAD
-<kpartgui version="502" name="kmmainwin" translationDomain="kmail">
-=======
-<kpartgui version="497" name="kmmainwin" >
->>>>>>> 903a366e
+<kpartgui version="503" name="kmmainwin" translationDomain="kmail">
  <MenuBar>
   <Menu noMerge="1" name="file" >
    <text>&amp;File</text>
@@ -175,10 +171,7 @@
    <Separator/>
    <Action name="create_todo"/>
    <Action name="create_event"/>
-<<<<<<< HEAD
-=======
    <Action name="create_note"/>
->>>>>>> 903a366e
    <Separator/>
    <Action name="annotate"/>
   </Menu>
@@ -292,10 +285,7 @@
   <Separator/>
   <Action name="create_todo"/>
   <Action name="create_event"/>
-<<<<<<< HEAD
-=======
   <Action name="create_note"/>
->>>>>>> 903a366e
   <Separator/>
   <Action name="annotate"/>
  </Menu>
