--- conflicted
+++ resolved
@@ -2,16 +2,12 @@
      the same menu entries at the same place in KMail and Kontact  -->
 
 <!DOCTYPE kpartgui>
-<<<<<<< HEAD
-<kpartgui version="412" name="kmail_part" >
-=======
-<kpartgui version="19" name="kmail_part" >
->>>>>>> c704a855
+<kpartgui version="413" name="kmail_part" >
  <MenuBar>
   <Menu noMerge="1" name="file" >
    <text>&amp;File</text>
    <Menu name="file_new" >
-     <text>New</text>
+     <text context="@title:menu for new-message and new-from-template">New</text>
      <Action name="new_message" />
      <Action name="new_from_template" />
      <Separator/>
@@ -69,6 +65,7 @@
    <Separator/>
    <Action name="view_unread"/>
    <Action name="view_columns_total"/>
+   <Action name="view_columns_size"/>
    <Separator/>
    <Action name="expand_thread"/>
    <Action name="collapse_thread"/>
@@ -82,6 +79,8 @@
   </Menu>
   <Menu noMerge="1" name="go">
    <text>&amp;Go</text>
+   <Action name="jump_to_folder"/>
+   <Separator/>
    <Action name="go_next_message"/>
    <Action name="go_next_unread_message"/>
    <Action name="go_prev_message"/>
@@ -102,10 +101,7 @@
    <Separator/>
    <Action name="refresh_folder" />
    <Action name="troubleshoot_folder" />
-<<<<<<< HEAD
    <Action name="troubleshoot_maildir"/>
-=======
->>>>>>> c704a855
    <Separator/>
    <Action name="empty" />
    <Action name="archive_folder" />
@@ -131,10 +127,15 @@
      <Action name="reply_author" />
      <Action name="reply_list" />
      <Action name="noquotereply" />
+     <Separator/>
+     <Action name="custom_reply" />
+     <Action name="custom_reply_all" />
    </Menu>
    <Menu name="menubar_message_forward">
      <text>&amp;Forward</text>
      <ActionList name="forward_action_list"/>
+     <Separator/>
+     <Action name="custom_forward" />
    </Menu>
    <Action name="send_again" />
    <Action name="edit"/>
@@ -188,7 +189,6 @@
  <ToolBar noMerge="1" name="mainToolBar" fullWidth="true" >
   <text>Main Toolbar</text>
   <Action name="new_message" />
-  <Action name="file_save_as" />
   <Action name="file_print" />
   <Separator/>
   <Action name="check_mail_in" />
@@ -201,8 +201,8 @@
   <Separator/>
   <Action name="move_to_trash" />
   <Separator/>
-  <Action name="search_messages" />
   <ActionList name="toolbar_filter_actions" />
+  <ActionList name="toolbar_messagetag_actions" />
   <Action name="create_todo"/>
  </ToolBar>
 </kpartgui>