--- conflicted
+++ resolved
@@ -47,14 +47,8 @@
 
 private:
     void init();
-<<<<<<< HEAD
     QCheckBox *mCustom;
     TemplateParser::TemplatesConfiguration *mWidget;
-    uint mIdentity;
-=======
-    QCheckBox* mCustom;
-    TemplateParser::TemplatesConfiguration* mWidget;
->>>>>>> 5c50830a
     QString mCollectionId;
     uint mIdentity;
     bool mIsLocalSystemFolder;
