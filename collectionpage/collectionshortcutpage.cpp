--- conflicted
+++ resolved
@@ -87,11 +87,7 @@
     }
 }
 
-<<<<<<< HEAD
-void CollectionShortcutPage::save(Akonadi::Collection &col)
-=======
 void CollectionShortcutPage::save( Akonadi::Collection & /*col*/ )
->>>>>>> ff413ce2
 {
     if (mFolder) {
         if (mShortcutChanged) {
