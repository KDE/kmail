//
/**
 *
 * Copyright (c) 2006 Till Adam <adam@kde.org>
 * Copyright (c) 2009-2015 Laurent Montel <montel@kde.org>
 *
 *
 *  This program is free software; you can redistribute it and/or modify
 *  it under the terms of the GNU General Public License as published by
 *  the Free Software Foundation; version 2 of the License
 *
 *  This program is distributed in the hope that it will be useful,
 *  but WITHOUT ANY WARRANTY; without even the implied warranty of
 *  MERCHANTABILITY or FITNESS FOR A PARTICULAR PURPOSE.  See the
 *  GNU General Public License for more details.
 *
 *  You should have received a copy of the GNU General Public License along
 *  with this program; if not, write to the Free Software Foundation, Inc.,
 *  51 Franklin Street, Fifth Floor, Boston, MA 02110-1301, USA.
 *
 *  In addition, as a special exception, the copyright holders give
 *  permission to link the code of this program with any edition of
 *  the Qt library by Trolltech AS, Norway (or with modified versions
 *  of Qt that use the same license as Qt), and distribute linked
 *  combinations including the two.  You must obey the GNU General
 *  Public License in all respects for all of the code used other than
 *  Qt.  If you modify this file, you may extend this exception to
 *  your version of the file, but you are not obligated to do so.  If
 *  you do not wish to do so, delete this exception statement from
 *  your version.
 */
#ifndef COLLECTIONQUOTAPAGE_H
#define COLLECTIONQUOTAPAGE_H
#include <AkonadiWidgets/collectionpropertiespage.h>

class CollectionQuotaWidget;

/**
 * "Quota" tab in the folder dialog
 */
class CollectionQuotaPage : public Akonadi::CollectionPropertiesPage
{
    Q_OBJECT
public:
    explicit CollectionQuotaPage(QWidget *parent = Q_NULLPTR);
    void load(const Akonadi::Collection &col) Q_DECL_OVERRIDE;
    void save(Akonadi::Collection &col) Q_DECL_OVERRIDE;
    bool canHandle(const Akonadi::Collection &collection) const Q_DECL_OVERRIDE;

protected:
    void init();

private:
<<<<<<< HEAD
    QuotaWidget *mQuotaWidget;
=======
    CollectionQuotaWidget* mQuotaWidget;
>>>>>>> 86153ec3
};

AKONADI_COLLECTION_PROPERTIES_PAGE_FACTORY(CollectionQuotaPageFactory, CollectionQuotaPage)

#endif /* COLLECTIONQUOTAPAGE_H */
<|MERGE_RESOLUTION|>--- conflicted
+++ resolved
@@ -51,11 +51,7 @@
     void init();
 
 private:
-<<<<<<< HEAD
-    QuotaWidget *mQuotaWidget;
-=======
     CollectionQuotaWidget* mQuotaWidget;
->>>>>>> 86153ec3
 };
 
 AKONADI_COLLECTION_PROPERTIES_PAGE_FACTORY(CollectionQuotaPageFactory, CollectionQuotaPage)
