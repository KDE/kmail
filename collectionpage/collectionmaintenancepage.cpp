/* -*- mode: C++; c-file-style: "gnu" -*-
  This file is part of KMail, the KDE mail client.
  Copyright (c) 2009-2010 Montel Laurent <montel@kde.org>

  KMail is free software; you can redistribute it and/or modify it
  under the terms of the GNU General Public License, version 2, as
  published by the Free Software Foundation.

  KMail is distributed in the hope that it will be useful, but
  WITHOUT ANY WARRANTY; without even the implied warranty of
  MERCHANTABILITY or FITNESS FOR A PARTICULAR PURPOSE.  See the GNU
  General Public License for more details.

  You should have received a copy of the GNU General Public License along
  with this program; if not, write to the Free Software Foundation, Inc.,
  51 Franklin Street, Fifth Floor, Boston, MA  02110-1301  USA
*/

#include "collectionmaintenancepage.h"
#include "util/mailutil.h"
#include "kmkernel.h"

#include <AkonadiCore/collectionstatistics.h>
#include <AkonadiCore/collection.h>
#include <AkonadiCore/AgentManager>
#include <AkonadiCore/ChangeRecorder>

#include <QDBusInterface>
#include <QDBusConnectionInterface>

#include <KDialog>
#include <KLocalizedString>
#include <KLocale>
#include <QPushButton>
#include <kio/global.h>
<<<<<<< HEAD
#include <KLocale>
#include <QDebug>
=======
>>>>>>> 50f3d0e8

#include <QGroupBox>
#include <QLabel>
#include <QFormLayout>
#include <QCheckBox>
#include <AkonadiCore/indexpolicyattribute.h>
#include <KFormat>

using namespace Akonadi;


CollectionMaintenancePage::CollectionMaintenancePage(QWidget * parent) :
    CollectionPropertiesPage( parent ),
    mIsNotAVirtualCollection( true ),
    mFolderSizeLabel(0),
    mCollectionCount(0)
{
    setObjectName( QLatin1String( "KMail::CollectionMaintenancePage" ) );
    setPageTitle(  i18n("Maintenance") );
}

void CollectionMaintenancePage::init(const Akonadi::Collection & col)
{
    mCurrentCollection = col;

    QVBoxLayout *topLayout = new QVBoxLayout( this );
    topLayout->setSpacing( KDialog::spacingHint() );
    topLayout->setMargin( KDialog::marginHint() );
    QGroupBox *filesGroup = new QGroupBox( i18n("Files"), this );
    QFormLayout *box = new QFormLayout( filesGroup );
    box->setSpacing( KDialog::spacingHint() );
    mIsNotAVirtualCollection = !MailCommon::Util::isVirtualCollection( col );
    connect( KMKernel::self()->folderCollectionMonitor(), SIGNAL(collectionStatisticsChanged(Akonadi::Collection::Id,Akonadi::CollectionStatistics)), this, SLOT(updateCollectionStatistic(Akonadi::Collection::Id,Akonadi::CollectionStatistics)) );

    const AgentInstance instance = Akonadi::AgentManager::self()->instance( col.resource() );
    const QString folderDesc = instance.type().name();

    if ( mIsNotAVirtualCollection ) {
        QLabel *label = new QLabel( folderDesc, filesGroup );
        box->addRow( new QLabel( i18n("Folder type:"), filesGroup ), label );
    }

    mFolderSizeLabel = new QLabel( i18nc( "folder size", "Not available" ), filesGroup );
    box->addRow( new QLabel( i18n("Size:"), filesGroup ), mFolderSizeLabel );

    topLayout->addWidget( filesGroup );

    QGroupBox *messagesGroup = new QGroupBox( i18n("Messages"), this);
    box = new QFormLayout( messagesGroup );
    box->setSpacing( KDialog::spacingHint() );

    mCollectionCount = new QLabel( messagesGroup );
    box->addRow( new QLabel( i18n("Total messages:"), messagesGroup ), mCollectionCount );

    mCollectionUnread = new QLabel( messagesGroup );
    box->addRow( new QLabel( i18n("Unread messages:"), messagesGroup ), mCollectionUnread );

    topLayout->addWidget( messagesGroup );
    QGroupBox *indexingGroup = new QGroupBox( i18n( "Indexing" ), this );
    QVBoxLayout *indexingLayout = new QVBoxLayout( indexingGroup );
    mIndexingEnabled = new QCheckBox( i18n( "Enable Full Text Indexing" ) );
    indexingLayout->addWidget( mIndexingEnabled );

    mLastIndexed = new QLabel( i18n( "Still not indexed." ) );

    indexingLayout->addWidget( mLastIndexed );
#if 0
    QPushButton *forceReindex = new QPushButton(i18n("Force reindexing"));
    indexingLayout->addWidget( forceReindex );
    connect(forceReindex,SIGNAL(clicked()),SLOT(slotReindexing()));
#endif
    topLayout->addWidget( indexingGroup );
    topLayout->addStretch( 100 );
}

void CollectionMaintenancePage::load(const Collection & col)
{
    init( col );
    if ( col.isValid() ) {
        updateLabel( col.statistics().count(), col.statistics().unreadCount(), col.statistics().size() );
        Akonadi::IndexPolicyAttribute *attr = col.attribute<Akonadi::IndexPolicyAttribute>();
        const bool indexingWasEnabled(!attr || attr->indexingEnabled());
        mIndexingEnabled->setChecked( indexingWasEnabled );
        if(!indexingWasEnabled)
            mLastIndexed->hide();
        else {
            QDBusInterface interfaceBalooIndexer( QLatin1String("org.freedesktop.Akonadi.Agent.akonadi_baloo_indexer"), QLatin1String("/") );
            if(interfaceBalooIndexer.isValid()) {
                if (!interfaceBalooIndexer.callWithCallback(QLatin1String("indexedItems"), QList<QVariant>() << (qlonglong)mCurrentCollection.id(), this, SLOT(onIndexedItemsReceived(qint64)))) {
                    qWarning() << "Failed to request indexed items";
                }
            }
        }
    }
}

void CollectionMaintenancePage::onIndexedItemsReceived(qint64 num)
{
    qDebug() << num;
    mLastIndexed->setText(i18np("Indexed %1 item of this collection", "Indexed %1 items of this collection", num));
}

void CollectionMaintenancePage::updateLabel( qint64 nbMail, qint64 nbUnreadMail, qint64 size )
{
    mCollectionCount->setText( QString::number( qMax( 0LL, nbMail ) ) );
    mCollectionUnread->setText( QString::number( qMax( 0LL, nbUnreadMail ) ) );
    mFolderSizeLabel->setText( KFormat().formatByteSize( qMax( 0LL, size ) ) );
}

void CollectionMaintenancePage::save(Collection &collection)
{
    if ( !collection.hasAttribute<Akonadi::IndexPolicyAttribute>() && mIndexingEnabled->isChecked() )
        return;
    Akonadi::IndexPolicyAttribute *attr = collection.attribute<Akonadi::IndexPolicyAttribute>( Akonadi::Collection::AddIfMissing );
    if( mIndexingEnabled->isChecked() )
        attr->setIndexingEnabled( true );
    else {
        attr->setIndexingEnabled( false );
    }
}

void CollectionMaintenancePage::updateCollectionStatistic(Akonadi::Collection::Id id, const Akonadi::CollectionStatistics& statistic)
{
    if ( id == mCurrentCollection.id() ) {
        updateLabel( statistic.count(), statistic.unreadCount(), statistic.size() );
    }
}

void CollectionMaintenancePage::slotReindexing()
{
    QDBusInterface interfaceBalooIndexer( QLatin1String("org.freedesktop.Akonadi.Agent.akonadi_baloo_indexer"), QLatin1String("/") );
    if(interfaceBalooIndexer.isValid()) {
        interfaceBalooIndexer.asyncCall(QLatin1String("reindexCollection"),(qlonglong)mCurrentCollection.id());
    }
}<|MERGE_RESOLUTION|>--- conflicted
+++ resolved
@@ -33,12 +33,8 @@
 #include <KLocale>
 #include <QPushButton>
 #include <kio/global.h>
-<<<<<<< HEAD
 #include <KLocale>
 #include <QDebug>
-=======
->>>>>>> 50f3d0e8
-
 #include <QGroupBox>
 #include <QLabel>
 #include <QFormLayout>
