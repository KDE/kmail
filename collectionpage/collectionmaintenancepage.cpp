/* -*- mode: C++; c-file-style: "gnu" -*-
  This file is part of KMail, the KDE mail client.
  Copyright (c) 2009-2010 Montel Laurent <montel@kde.org>

  KMail is free software; you can redistribute it and/or modify it
  under the terms of the GNU General Public License, version 2, as
  published by the Free Software Foundation.

  KMail is distributed in the hope that it will be useful, but
  WITHOUT ANY WARRANTY; without even the implied warranty of
  MERCHANTABILITY or FITNESS FOR A PARTICULAR PURPOSE.  See the GNU
  General Public License for more details.

  You should have received a copy of the GNU General Public License along
  with this program; if not, write to the Free Software Foundation, Inc.,
  51 Franklin Street, Fifth Floor, Boston, MA  02110-1301  USA
*/

#include "collectionmaintenancepage.h"
#include "util/mailutil.h"
#include "kmkernel.h"

#include <AkonadiCore/collectionstatistics.h>
#include <AkonadiCore/collection.h>
#include <AkonadiCore/AgentManager>
#include <AkonadiCore/ChangeRecorder>

#include <QDBusInterface>
#include <QDBusConnectionInterface>

#include <QDialog>
#include <QPushButton>
#include <kio/global.h>
#include <KLocalizedString>
#include <QDebug>
#include <QGroupBox>
#include <QLabel>
#include <QFormLayout>
#include <QCheckBox>
#include <AkonadiCore/indexpolicyattribute.h>
#include <KFormat>
#include <KConfigGroup>

using namespace Akonadi;


CollectionMaintenancePage::CollectionMaintenancePage(QWidget * parent) :
    CollectionPropertiesPage( parent ),
    mIsNotAVirtualCollection( true ),
    mFolderSizeLabel(0),
    mCollectionCount(0)
{
    setObjectName( QLatin1String( "KMail::CollectionMaintenancePage" ) );
    setPageTitle(  i18n("Maintenance") );
}

void CollectionMaintenancePage::init(const Akonadi::Collection & col)
{
    mCurrentCollection = col;

    QVBoxLayout *topLayout = new QVBoxLayout( this );
//TODO PORT QT5     topLayout->setSpacing( QDialog::spacingHint() );
//TODO PORT QT5     topLayout->setMargin( QDialog::marginHint() );
    QGroupBox *filesGroup = new QGroupBox( i18n("Files"), this );
    QFormLayout *box = new QFormLayout( filesGroup );
//TODO PORT QT5     box->setSpacing( QDialog::spacingHint() );
    mIsNotAVirtualCollection = !MailCommon::Util::isVirtualCollection( col );
    connect( KMKernel::self()->folderCollectionMonitor(), SIGNAL(collectionStatisticsChanged(Akonadi::Collection::Id,Akonadi::CollectionStatistics)), this, SLOT(updateCollectionStatistic(Akonadi::Collection::Id,Akonadi::CollectionStatistics)) );

    const AgentInstance instance = Akonadi::AgentManager::self()->instance( col.resource() );
    const QString folderDesc = instance.type().name();

    if ( mIsNotAVirtualCollection ) {
        QLabel *label = new QLabel( folderDesc, filesGroup );
        box->addRow( new QLabel( i18n("Folder type:"), filesGroup ), label );
    }

    mFolderSizeLabel = new QLabel( i18nc( "folder size", "Not available" ), filesGroup );
    box->addRow( new QLabel( i18n("Size:"), filesGroup ), mFolderSizeLabel );

    topLayout->addWidget( filesGroup );

    QGroupBox *messagesGroup = new QGroupBox( i18n("Messages"), this);
    box = new QFormLayout( messagesGroup );
//TODO PORT QT5     box->setSpacing( QDialog::spacingHint() );

    mCollectionCount = new QLabel( messagesGroup );
    box->addRow( new QLabel( i18n("Total messages:"), messagesGroup ), mCollectionCount );

    mCollectionUnread = new QLabel( messagesGroup );
    box->addRow( new QLabel( i18n("Unread messages:"), messagesGroup ), mCollectionUnread );

    topLayout->addWidget( messagesGroup );
    QGroupBox *indexingGroup = new QGroupBox( i18n( "Indexing" ), this );
    QVBoxLayout *indexingLayout = new QVBoxLayout( indexingGroup );
    mIndexingEnabled = new QCheckBox( i18n( "Enable Full Text Indexing" ) );
    indexingLayout->addWidget( mIndexingEnabled );

    mLastIndexed = new QLabel( i18n( "Still not indexed." ) );

    indexingLayout->addWidget( mLastIndexed );
#if 0
    QPushButton *forceReindex = new QPushButton(i18n("Force reindexing"));
    indexingLayout->addWidget( forceReindex );
    connect(forceReindex, &QPushButton::clicked, this, &CollectionMaintenancePage::slotReindexing);
#endif
    topLayout->addWidget( indexingGroup );
    topLayout->addStretch( 100 );
}

void CollectionMaintenancePage::load(const Collection & col)
{
    init( col );
    if ( col.isValid() ) {
        updateLabel( col.statistics().count(), col.statistics().unreadCount(), col.statistics().size() );
        Akonadi::IndexPolicyAttribute *attr = col.attribute<Akonadi::IndexPolicyAttribute>();
        const bool indexingWasEnabled(!attr || attr->indexingEnabled());
        mIndexingEnabled->setChecked( indexingWasEnabled );
        if(!indexingWasEnabled)
            mLastIndexed->hide();
        else {
            QDBusInterface interfaceBalooIndexer( QLatin1String("org.freedesktop.Akonadi.Agent.akonadi_baloo_indexer"), QLatin1String("/") );
            if(interfaceBalooIndexer.isValid()) {
                if (!interfaceBalooIndexer.callWithCallback(QLatin1String("indexedItems"), QList<QVariant>() << (qlonglong)mCurrentCollection.id(), this, SLOT(onIndexedItemsReceived(qint64)))) {
                    qWarning() << "Failed to request indexed items";
                }
            }
        }
    }
}

void CollectionMaintenancePage::onIndexedItemsReceived(qint64 num)
{
<<<<<<< HEAD
    qDebug() << num;
    mLastIndexed->setText(i18np("Indexed %1 item of this collection", "Indexed %1 items of this collection", num));
=======
    kDebug() << num;
    if (num == 0) {
       mLastIndexed->clear();
    } else {
       mLastIndexed->setText(i18np("Indexed %1 item of this collection", "Indexed %1 items of this collection", num));
    }
>>>>>>> 594471d6
}

void CollectionMaintenancePage::updateLabel( qint64 nbMail, qint64 nbUnreadMail, qint64 size )
{
    mCollectionCount->setText( QString::number( qMax( 0LL, nbMail ) ) );
    mCollectionUnread->setText( QString::number( qMax( 0LL, nbUnreadMail ) ) );
    mFolderSizeLabel->setText( KFormat().formatByteSize( qMax( 0LL, size ) ) );
}

void CollectionMaintenancePage::save(Collection &collection)
{
    if ( !collection.hasAttribute<Akonadi::IndexPolicyAttribute>() && mIndexingEnabled->isChecked() )
        return;
    Akonadi::IndexPolicyAttribute *attr = collection.attribute<Akonadi::IndexPolicyAttribute>( Akonadi::Collection::AddIfMissing );
    if( mIndexingEnabled->isChecked() )
        attr->setIndexingEnabled( true );
    else {
        attr->setIndexingEnabled( false );
    }
}

void CollectionMaintenancePage::updateCollectionStatistic(Akonadi::Collection::Id id, const Akonadi::CollectionStatistics& statistic)
{
    if ( id == mCurrentCollection.id() ) {
        updateLabel( statistic.count(), statistic.unreadCount(), statistic.size() );
    }
}

void CollectionMaintenancePage::slotReindexing()
{
    QDBusInterface interfaceBalooIndexer( QLatin1String("org.freedesktop.Akonadi.Agent.akonadi_baloo_indexer"), QLatin1String("/") );
    if(interfaceBalooIndexer.isValid()) {
        interfaceBalooIndexer.asyncCall(QLatin1String("reindexCollection"),(qlonglong)mCurrentCollection.id());
    }
}<|MERGE_RESOLUTION|>--- conflicted
+++ resolved
@@ -131,17 +131,12 @@
 
 void CollectionMaintenancePage::onIndexedItemsReceived(qint64 num)
 {
-<<<<<<< HEAD
     qDebug() << num;
-    mLastIndexed->setText(i18np("Indexed %1 item of this collection", "Indexed %1 items of this collection", num));
-=======
-    kDebug() << num;
     if (num == 0) {
        mLastIndexed->clear();
     } else {
        mLastIndexed->setText(i18np("Indexed %1 item of this collection", "Indexed %1 items of this collection", num));
     }
->>>>>>> 594471d6
 }
 
 void CollectionMaintenancePage::updateLabel( qint64 nbMail, qint64 nbUnreadMail, qint64 size )
