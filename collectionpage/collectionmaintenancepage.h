/*
  This file is part of KMail, the KDE mail client.
  Copyright (c) 2009-2015 Montel Laurent <montel@kde.org>

  KMail is free software; you can redistribute it and/or modify it
  under the terms of the GNU General Public License, version 2, as
  published by the Free Software Foundation.

  KMail is distributed in the hope that it will be useful, but
  WITHOUT ANY WARRANTY; without even the implied warranty of
  MERCHANTABILITY or FITNESS FOR A PARTICULAR PURPOSE.  See the GNU
  General Public License for more details.

  You should have received a copy of the GNU General Public License along
  with this program; if not, write to the Free Software Foundation, Inc.,
  51 Franklin Street, Fifth Floor, Boston, MA  02110-1301  USA
*/

#ifndef COLLECTIONMAINTENANCEPAGE_H
#define COLLECTIONMAINTENANCEPAGE_H
#include <AkonadiWidgets/collectionpropertiespage.h>
#include <AkonadiCore/collection.h>

class QCheckBox;
class QLabel;
namespace Akonadi
{
class CollectionStatistics;
}

class CollectionMaintenancePage : public Akonadi::CollectionPropertiesPage
{
    Q_OBJECT
public:
    explicit CollectionMaintenancePage(QWidget *parent = Q_NULLPTR);

    void load(const Akonadi::Collection &col);
    void save(Akonadi::Collection &col);

protected:
    void init(const Akonadi::Collection &);

<<<<<<< HEAD
private Q_SLOTS:
    void updateCollectionStatistic(Akonadi::Collection::Id, const Akonadi::CollectionStatistics &);
    void slotReindexing();
    void onIndexedItemsReceived(qint64 num);
=======
protected slots:
    void updateCollectionStatistic(Akonadi::Collection::Id, const Akonadi::CollectionStatistics& );

private slots:
    void onIndexedItemsReceived( qint64 num );
>>>>>>> 86153ec3

private:
    void updateLabel(qint64 nbMail, qint64 nbUnreadMail, qint64 size);

private:
    Akonadi::Collection mCurrentCollection;
    bool mIsNotAVirtualCollection;
    QLabel *mFolderSizeLabel;
    QLabel *mCollectionCount;
    QLabel *mCollectionUnread;
    QCheckBox *mIndexingEnabled;
    QLabel *mLastIndexed;
};

AKONADI_COLLECTION_PROPERTIES_PAGE_FACTORY(CollectionMaintenancePageFactory, CollectionMaintenancePage)

#endif /* COLLECTIONMAINTENANCEPAGE_H */
<|MERGE_RESOLUTION|>--- conflicted
+++ resolved
@@ -40,18 +40,9 @@
 protected:
     void init(const Akonadi::Collection &);
 
-<<<<<<< HEAD
 private Q_SLOTS:
     void updateCollectionStatistic(Akonadi::Collection::Id, const Akonadi::CollectionStatistics &);
-    void slotReindexing();
     void onIndexedItemsReceived(qint64 num);
-=======
-protected slots:
-    void updateCollectionStatistic(Akonadi::Collection::Id, const Akonadi::CollectionStatistics& );
-
-private slots:
-    void onIndexedItemsReceived( qint64 num );
->>>>>>> 86153ec3
 
 private:
     void updateLabel(qint64 nbMail, qint64 nbUnreadMail, qint64 size);
