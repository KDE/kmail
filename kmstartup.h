/*
    This file is part of KMail, the KDE mail client.
    Copyright (c) 2000 Don Sanders <sanders@kde.org>

    KMail is free software; you can redistribute it and/or modify it
    under the terms of the GNU General Public License, version 2, as
    published by the Free Software Foundation.

    KMail is distributed in the hope that it will be useful, but
    WITHOUT ANY WARRANTY; without even the implied warranty of
    MERCHANTABILITY or FITNESS FOR A PARTICULAR PURPOSE.  See the GNU
    General Public License for more details.

    You should have received a copy of the GNU General Public License along
    with this program; if not, write to the Free Software Foundation, Inc.,
    51 Franklin Street, Fifth Floor, Boston, MA  02110-1301  USA
*/
#ifndef KMSTARTUP
#define KMSTARTUP

#include "kmail_export.h"

<<<<<<< HEAD
extern "C" {
    KMAIL_EXPORT void kmsetSignalHandler(void (*handler)(int));
    KMAIL_EXPORT void kmsignalHandler(int sigId);
    KMAIL_EXPORT void kmcrashHandler(int sigId);
}

namespace KMail
{
=======
namespace KMail {
>>>>>>> ab7be16b
KMAIL_EXPORT void checkConfigUpdates();
KMAIL_EXPORT void insertLibraryCataloguesAndIcons();
KMAIL_EXPORT void migrateConfig();
}

#endif
<|MERGE_RESOLUTION|>--- conflicted
+++ resolved
@@ -20,18 +20,8 @@
 
 #include "kmail_export.h"
 
-<<<<<<< HEAD
-extern "C" {
-    KMAIL_EXPORT void kmsetSignalHandler(void (*handler)(int));
-    KMAIL_EXPORT void kmsignalHandler(int sigId);
-    KMAIL_EXPORT void kmcrashHandler(int sigId);
-}
-
 namespace KMail
 {
-=======
-namespace KMail {
->>>>>>> ab7be16b
 KMAIL_EXPORT void checkConfigUpdates();
 KMAIL_EXPORT void insertLibraryCataloguesAndIcons();
 KMAIL_EXPORT void migrateConfig();
