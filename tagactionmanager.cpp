/* Copyright 2010 Thomas McGuire <mcguire@kde.org>
   Copyright 2011 Laurent Montel <montel@kde.org>

   This program is free software; you can redistribute it and/or
   modify it under the terms of the GNU General Public License as
   published by the Free Software Foundation; either version 2 of
   the License or (at your option) version 3 or any later version
   accepted by the membership of KDE e.V. (or its successor approved
   by the membership of KDE e.V.), which shall act as a proxy
   defined in Section 14 of version 3 of the license.

   This program is distributed in the hope that it will be useful,
   but WITHOUT ANY WARRANTY; without even the implied warranty of
   MERCHANTABILITY or FITNESS FOR A PARTICULAR PURPOSE.  See the
   GNU General Public License for more details.

   You should have received a copy of the GNU General Public License
   along with this program.  If not, see <http://www.gnu.org/licenses/>.
*/
#include "tagactionmanager.h"

#include "messageactions.h"

#include "mailcommon/tagwidget.h"

#include <Nepomuk2/Tag>
#include <Nepomuk2/ResourceManager>
#include <Nepomuk2/Query/QueryServiceClient>
#include <Nepomuk2/Query/Result>
#include <Nepomuk2/Query/ResourceTypeTerm>

#include <KAction>
#include <KActionCollection>
#include <KActionMenu>
#include <KMenu>
#include <KToggleAction>
#include <KXMLGUIClient>
#include <KMessageBox>
#include <KDialog>
#include <KLineEdit>

#include <QSignalMapper>
#include <QPointer>
#include <soprano/nao.h>
#include <nepomuk2/resourcewatcher.h>

using namespace KMail;

static int s_numberMaxTag = 10;

TagActionManager::TagActionManager( QObject *parent, KActionCollection *actionCollection,
                                    MessageActions *messageActions, KXMLGUIClient *guiClient )
  : QObject( parent ),
    mActionCollection( actionCollection ),
    mMessageActions( messageActions ),
    mMessageTagToggleMapper( 0 ),
    mGUIClient( guiClient ),
    mSeparatorAction( 0 ),
    mMoreAction( 0 ),
    mNewTagAction( 0 ),
    mTagQueryClient( 0 )
{
  mMessageActions->messageStatusMenu()->menu()->addSeparator();
  connect( Nepomuk2::ResourceManager::instance(), SIGNAL(nepomukSystemStarted()),
           SLOT(tagsChanged()) );
  connect( Nepomuk2::ResourceManager::instance(), SIGNAL(nepomukSystemStopped()),
           SLOT(tagsChanged()) );

  Nepomuk2::ResourceWatcher* watcher = new Nepomuk2::ResourceWatcher(this);
  watcher->addType(Soprano::Vocabulary::NAO::Tag());
  connect(watcher, SIGNAL(resourceCreated(Nepomuk2::Resource,QList<QUrl>)), this, SLOT(resourceCreated(Nepomuk2::Resource,QList<QUrl>)));
  connect(watcher, SIGNAL(resourceRemoved(QUrl,QList<QUrl>)),this, SLOT(resourceRemoved(QUrl,QList<QUrl>)));
  connect(watcher, SIGNAL(propertyChanged(Nepomuk2::Resource,Nepomuk2::Types::Property,QVariantList,QVariantList)),this,SLOT(propertyChanged(Nepomuk2::Resource)));
  watcher->start();
}

TagActionManager::~TagActionManager()
{
}

void TagActionManager::clearActions()
{
  //Remove the tag actions from the toolbar
  if ( !mToolbarActions.isEmpty() ) {
    if ( mGUIClient->factory() ) {
      mGUIClient->unplugActionList( "toolbar_messagetag_actions" );
    }
    mToolbarActions.clear();
  }

  //Remove the tag actions from the status menu and the action collection,
  //then delete them.
  foreach( KAction *action, mTagActions ) {
    mMessageActions->messageStatusMenu()->removeAction( action );

    // This removes and deletes the action at the same time
    mActionCollection->removeAction( action );
  }

  if ( mSeparatorAction ) {
    mMessageActions->messageStatusMenu()->removeAction( mSeparatorAction );
  }

  if ( mNewTagAction ) {
    mMessageActions->messageStatusMenu()->removeAction( mNewTagAction );
    mNewTagAction = 0;
  }

  if ( mMoreAction ) {
    mMessageActions->messageStatusMenu()->removeAction( mMoreAction );
  }


  mTagActions.clear();
  delete mMessageTagToggleMapper;
  mMessageTagToggleMapper = 0;
}

void TagActionManager::createTagAction( const MailCommon::Tag::Ptr &tag, bool addToMenu )
{
  QString cleanName( i18n("Message Tag %1", tag->tagName ) );
  cleanName.replace('&',"&&");
  KToggleAction * const tagAction = new KToggleAction( KIcon( tag->iconName ),
                                                       cleanName, this );
  tagAction->setShortcut( tag->shortcut );
  tagAction->setIconText( tag->tagName );
  tagAction->setChecked( tag->nepomukResourceUri == mNewTagUri );

  mActionCollection->addAction( tag->nepomukResourceUri.toString(), tagAction );
  connect( tagAction, SIGNAL(triggered(bool)),
           mMessageTagToggleMapper, SLOT(map()) );

  // The shortcut configuration is done in the config dialog.
  // The shortcut set in the shortcut dialog would not be saved back to
  // the tag descriptions correctly.
  tagAction->setShortcutConfigurable( false );
  mMessageTagToggleMapper->setMapping( tagAction, tag->nepomukResourceUri.toString() );

  mTagActions.insert( tag->nepomukResourceUri.toString(), tagAction );
  if ( addToMenu )
    mMessageActions->messageStatusMenu()->menu()->addAction( tagAction );

  if ( tag->inToolbar ) {
    mToolbarActions.append( tagAction );
  }
}

void TagActionManager::createActions()
{
  if( mTagQueryClient )
      return;
  clearActions();

  if ( mTags.isEmpty() ) {
      mTagQueryClient = new Nepomuk2::Query::QueryServiceClient(this);
      connect( mTagQueryClient, SIGNAL(newEntries(QList<Nepomuk2::Query::Result>)),
            this, SLOT(newTagEntries(QList<Nepomuk2::Query::Result>)) );
      connect( mTagQueryClient, SIGNAL(finishedListing()),
            this, SLOT(finishedTagListing()) );
      Nepomuk2::Query::ResourceTypeTerm term( Soprano::Vocabulary::NAO::Tag() );
      Nepomuk2::Query::Query query( term );
      mTagQueryClient->query(query);
  } else {
    createTagActions();
  }
}

void TagActionManager::createTagActions()
{
  //Use a mapper to understand which tag button is triggered
  mMessageTagToggleMapper = new QSignalMapper( this );
  connect( mMessageTagToggleMapper, SIGNAL(mapped(QString)),
           this, SIGNAL(tagActionTriggered(QString)) );

  // Create a action for each tag and plug it into various places
  int i = 0;
  bool needToAddMoreAction = false;
  const int numberOfTag(mTags.count());
  foreach( const MailCommon::Tag::Ptr &tag, mTags ) {
    if(tag->tagStatus)
      continue;
    if ( tag->nepomukResourceUri.toString().isEmpty() )
      continue;
    if ( i< s_numberMaxTag )
      createTagAction( tag,true );
    else
    {
      if ( tag->inToolbar || !tag->shortcut.isEmpty() ) {
        createTagAction( tag, false );
      }

      if ( i == s_numberMaxTag && i < numberOfTag )
      { 
        if (!mSeparatorAction) {
          mSeparatorAction = new QAction( this );
          mSeparatorAction->setSeparator( true );
        }
        mMessageActions->messageStatusMenu()->menu()->addAction( mSeparatorAction );

<<<<<<< HEAD
        needToAddMoreAction = true;
=======
	if (!mMoreAction) {
          mMoreAction = new KAction( i18n( "More..." ), this );
          connect( mMoreAction, SIGNAL(triggered(bool)),
                   this, SIGNAL(tagMoreActionClicked()) );
	
	}
        mMessageActions->messageStatusMenu()->menu()->addAction( mMoreAction );
>>>>>>> 1338db7a
      }
    }
    ++i;
  }

  mNewTagAction = new KAction( i18n( "Add new tag..." ), this );
  mMessageActions->messageStatusMenu()->menu()->addAction( mNewTagAction );
  connect( mNewTagAction, SIGNAL(triggered(bool)),
           this, SLOT(newTagActionClicked()) );

  if (needToAddMoreAction) {
    mMoreAction = new KAction( i18n( "More..." ), this );
    mMessageActions->messageStatusMenu()->menu()->addAction( mMoreAction );
    connect( mMoreAction, SIGNAL(triggered(bool)),
             this, SIGNAL(tagMoreActionClicked()) );
  }

  if ( !mToolbarActions.isEmpty() && mGUIClient->factory() ) {
    mGUIClient->plugActionList( "toolbar_messagetag_actions", mToolbarActions );
  }
}

void TagActionManager::newTagEntries (const QList<Nepomuk2::Query::Result> &results)
{
  foreach (const Nepomuk2::Query::Result &result, results) {
    Nepomuk2::Resource resource = result.resource();
    mTags.append( MailCommon::Tag::fromNepomuk( resource ) );
  }
}

void TagActionManager::finishedTagListing()
{
  mTagQueryClient->close();
  mTagQueryClient->deleteLater();
  mTagQueryClient = 0;
  if ( mTags.isEmpty() )
    return;
  qSort( mTags.begin(), mTags.end(), MailCommon::Tag::compare );
  createTagActions();
}


void TagActionManager::updateActionStates( int numberOfSelectedMessages,
                                           const Akonadi::Item &selectedItem )
{
  mNewTagUri.clear();
  QMap<QString,KToggleAction*>::const_iterator it = mTagActions.constBegin();
  QMap<QString,KToggleAction*>::const_iterator end = mTagActions.constEnd();
  if ( numberOfSelectedMessages == 1 )
  {
    Q_ASSERT( selectedItem.isValid() );
    Nepomuk2::Resource itemResource( selectedItem.url() );
    for ( ; it != end; ++it ) {
      const bool hasTag = itemResource.tags().contains( Nepomuk2::Tag( it.key() ) );
      it.value()->setChecked( hasTag );
      it.value()->setEnabled( true );
    }
  }
  else if ( numberOfSelectedMessages > 1 ) {
    for ( ; it != end; ++it ) {
      Nepomuk2::Tag tag( it.key() );
      it.value()->setChecked( false );
      it.value()->setEnabled( true );
      it.value()->setText( i18n("Toggle Message Tag %1", tag.label() ) );
    }
  }
  else {
    for ( ; it != end; ++it ) {
      it.value()->setEnabled( false );
    }
  }
}

void TagActionManager::tagsChanged()
{
  mTags.clear(); // re-read the tags
  createActions();
}

void TagActionManager::resourceCreated(const Nepomuk2::Resource& res,const QList<QUrl>&)
{
    const QList<QUrl> checked = checkedTags();

    clearActions();
    mTags.append( MailCommon::Tag::fromNepomuk( res ) );
    qSort( mTags.begin(), mTags.end(), MailCommon::Tag::compare );
    createTagActions();

    checkTags( checked );
}

void TagActionManager::resourceRemoved(const QUrl& url,const QList<QUrl>&)
{
    foreach( const MailCommon::Tag::Ptr &tag, mTags ) {
        if(tag->nepomukResourceUri == url) {
            mTags.removeAll(tag);
            break;
        }
    }

    const QList<QUrl> checked = checkedTags();

    clearActions();
    qSort( mTags.begin(), mTags.end(), MailCommon::Tag::compare );
    createTagActions();

    checkTags( checked );
}

void TagActionManager::propertyChanged(const Nepomuk2::Resource& res)
{
    foreach( const MailCommon::Tag::Ptr &tag, mTags ) {
        if(tag->nepomukResourceUri == res.uri()) {
            mTags.removeAll(tag);
            break;
        }
    }
    mTags.append( MailCommon::Tag::fromNepomuk( res ) );

    QList<QUrl> checked = checkedTags();

    clearActions();
    qSort( mTags.begin(), mTags.end(), MailCommon::Tag::compare );
    createTagActions();

    checkTags( checked );
}

void TagActionManager::newTagActionClicked()
{
    QPointer<KDialog> dialog = new KDialog();
    dialog->setCaption( i18n( "Add Tag" ) );
    dialog->setButtons( KDialog::Ok | KDialog::Cancel );
    dialog->setDefaultButton( KDialog::Ok );
    dialog->showButtonSeparator( true );
    MailCommon::TagWidget *tagWidget = new MailCommon::TagWidget( QList<KActionCollection*>() << mActionCollection, dialog );
    dialog->setMainWidget( tagWidget );
    if ( dialog->exec() ) {
      const QString name = tagWidget->tagNameLineEdit()->text();

      foreach( const MailCommon::Tag::Ptr &tag, mTags ) {
        if ( tag->tagName == name ) {
          KMessageBox::error( dialog, i18n( "Tag %1 already exists", name ) );
          delete dialog;
          return;
        }
      }

      Nepomuk2::Tag nepomukTag( name );
      nepomukTag.setLabel( name );

      MailCommon::Tag::Ptr tag = MailCommon::Tag::fromNepomuk( nepomukTag );
      tagWidget->recordTagSettings( tag );
      MailCommon::Tag::SaveFlags saveFlags = tagWidget->saveFlags();
      tag->saveToNepomuk( saveFlags );
      mNewTagUri = tag->nepomukResourceUri.toString();

      // Assign tag to all selected items right away
      emit tagActionTriggered( mNewTagUri );
    }

    delete dialog;
}

void TagActionManager::checkTags(const QList< QUrl >& tags)
{
    foreach( const QUrl &url, tags ) {
      const QString str = url.toString();
      if ( mTagActions.contains( str ) ) {
        mTagActions[str]->setChecked( true );
      }
    }
}

QList< QUrl > TagActionManager::checkedTags() const
{
    QMap<QString,KToggleAction*>::const_iterator it = mTagActions.constBegin();
    QMap<QString,KToggleAction*>::const_iterator end = mTagActions.constEnd();
    QList<QUrl> checked;
    for ( ; it != end; ++it ) {
      if ( it.value()->isChecked() ) {
        checked << it.key();
      }
    }

    return checked;
}

#include "tagactionmanager.moc"<|MERGE_RESOLUTION|>--- conflicted
+++ resolved
@@ -103,7 +103,6 @@
 
   if ( mNewTagAction ) {
     mMessageActions->messageStatusMenu()->removeAction( mNewTagAction );
-    mNewTagAction = 0;
   }
 
   if ( mMoreAction ) {
@@ -190,39 +189,33 @@
       }
 
       if ( i == s_numberMaxTag && i < numberOfTag )
-      { 
-        if (!mSeparatorAction) {
+      {
+        if(!mSeparatorAction) {
           mSeparatorAction = new QAction( this );
           mSeparatorAction->setSeparator( true );
         }
         mMessageActions->messageStatusMenu()->menu()->addAction( mSeparatorAction );
 
-<<<<<<< HEAD
         needToAddMoreAction = true;
-=======
-	if (!mMoreAction) {
-          mMoreAction = new KAction( i18n( "More..." ), this );
-          connect( mMoreAction, SIGNAL(triggered(bool)),
-                   this, SIGNAL(tagMoreActionClicked()) );
-	
-	}
-        mMessageActions->messageStatusMenu()->menu()->addAction( mMoreAction );
->>>>>>> 1338db7a
       }
     }
     ++i;
   }
 
-  mNewTagAction = new KAction( i18n( "Add new tag..." ), this );
+  if (!mNewTagAction) {
+    mNewTagAction = new KAction( i18n( "Add new tag..." ), this );
+    connect( mNewTagAction, SIGNAL(triggered(bool)),
+             this, SLOT(newTagActionClicked()) );
+  }
   mMessageActions->messageStatusMenu()->menu()->addAction( mNewTagAction );
-  connect( mNewTagAction, SIGNAL(triggered(bool)),
-           this, SLOT(newTagActionClicked()) );
 
   if (needToAddMoreAction) {
-    mMoreAction = new KAction( i18n( "More..." ), this );
+    if (!mMoreAction) {
+      mMoreAction = new KAction( i18n( "More..." ), this );
+      connect( mMoreAction, SIGNAL(triggered(bool)),
+               this, SIGNAL(tagMoreActionClicked()) );
+    }
     mMessageActions->messageStatusMenu()->menu()->addAction( mMoreAction );
-    connect( mMoreAction, SIGNAL(triggered(bool)),
-             this, SIGNAL(tagMoreActionClicked()) );
   }
 
   if ( !mToolbarActions.isEmpty() && mGUIClient->factory() ) {
