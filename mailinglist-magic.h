--- conflicted
+++ resolved
@@ -52,16 +52,8 @@
     ArchivedAt    = 1 << 7  /** Archive-At header exists */
   };
 public:
-<<<<<<< HEAD
   static MailingList detect(  KMime::Message* msg );
   static QString name(  KMime::Message  *message, QByteArray &header_name,
-=======
-  /**
-   *  Returns a MailingList object for an input message
-   */
-  static MailingList detect( const KMMessage* msg );
-  static QString name( const KMMessage  *message, QByteArray &header_name,
->>>>>>> cdb4815b
                        QString &header_value );
 public:
   /**
