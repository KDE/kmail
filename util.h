--- conflicted
+++ resolved
@@ -98,12 +98,7 @@
      * Handles a clicked URL, but only in case the viewer didn't handle it.
      * Currently only support mailto.
      */
-<<<<<<< HEAD
-    void handleClickedURL( const KUrl &url, const QSharedPointer<MailCommon::FolderCollection> &folder = QSharedPointer<MailCommon::FolderCollection>() );
-=======
-    bool handleClickedURL( const KUrl &url,  const QSharedPointer<MailCommon::FolderCollection> &folder );
-    bool handleClickedURL( const KUrl &url );
->>>>>>> 37dff9cd
+    bool handleClickedURL( const KUrl &url, const QSharedPointer<MailCommon::FolderCollection> &folder = QSharedPointer<MailCommon::FolderCollection>() );
 
 
     bool mailingListsHandleURL( const KUrl::List& lst,const QSharedPointer<MailCommon::FolderCollection> &folder );
