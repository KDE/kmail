--- conflicted
+++ resolved
@@ -78,11 +78,7 @@
 
 void SecondaryWindow::setCaption(const QString &userCaption)
 {
-<<<<<<< HEAD
-    QString caption = QGuiApplication::applicationDisplayName();
-=======
-    const QString caption = KGlobal::caption();
->>>>>>> b16c1b54
+    const QString caption = QGuiApplication::applicationDisplayName();
     QString captionString = userCaption.isEmpty() ? caption : userCaption;
     if (!userCaption.isEmpty()) {
         // Add the application name if:
