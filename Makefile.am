KDE_OPTIONS = nofinal
KDE_CXXFLAGS = $(USE_RTTI)

SUBDIRS = interfaces . about pics profiles avscripts

INCLUDES = -I$(top_srcdir)/libkdenetwork \
	-I$(top_srcdir)/libkdepim \
	-I$(top_srcdir)/libkpimidentities \
	-I$(top_srcdir)/libksieve \
	-I$(top_srcdir)/mimelib \
	-I$(top_srcdir)/certmanager/lib \
	-I$(top_srcdir) \
	$(GPGME_CFLAGS) \
	$(all_includes)

lib_LTLIBRARIES = libkmailprivate.la
libkmailprivate_la_LDFLAGS = $(all_libraries) -version-info 0:0:0 -no-undefined
libkmailprivate_la_LIBADD  = $(LIB_KHTML) $(LIB_KSPELL) $(LIB_KABC) \
	../libkdenetwork/libkdenetwork.la ../libkdepim/libkdepim.la \
	../libkpimidentities/libkpimidentities.la ../mimelib/libmimelib.la \
	../libksieve/libksieve.la \
	../certmanager/lib/libkleopatra.la \
        ../libkcal/libkcal.la

kde_module_LTLIBRARIES = kcm_kmail.la libkmailpart.la libkmail_bodypartformatter_application_octetstream.la
libkmailpart_la_LDFLAGS = $(all_libraries) $(KDE_RPATH) -version-info 1:0 -no-undefined
libkmailpart_la_LIBADD	= libkmailprivate.la

kcm_kmail_la_SOURCES = configuredialog.cpp
kcm_kmail_la_LDFLAGS = $(all_libraries) -module -avoid-version -no-undefined
kcm_kmail_la_LIBADD = libkmailprivate.la $(LIB_KDECORE)

libkmail_bodypartformatter_application_octetstream_la_SOURCES = app_octetstream.cpp
libkmail_bodypartformatter_application_octetstream_la_LDFLAGS = $(all_libraries) -module $(KDE_PLUGIN)

linkdir = $(kde_datadir)/kmail/plugins/bodypartformatter
link_DATA = application_octetstream.desktop

bin_PROGRAMS = kmail
kmail_LDFLAGS = $(all_libraries) $(KDE_RPATH)
kmail_LDADD   = libkmailprivate.la

libkmailprivate_la_SOURCES = kmmessage.cpp kmmainwin.cpp kmglobalns.cpp configuredialog.cpp\
		configuredialog_p.cpp \
		simplestringlisteditor.cpp kmmsgindex.cpp \
		identitydrag.cpp identitylistview.cpp identitydialog.cpp \
		kmfolderdia.cpp kmfoldertree.cpp kmtransport.cpp \
		kmfoldercombobox.cpp kmaccount.cpp kmheaders.cpp \
		kmcomposewin.cpp kmfolder.cpp kmmsgpartdlg.cpp \
		kmreaderwin.cpp htmlstatusbar.cpp kmmsgdict.cpp \
		kmgroupware.cpp folderstorage.cpp \
		csshelper.cpp klistboxdialog.cpp \
		actionscheduler.cpp messageproperty.cpp \
		kmmsgpart.cpp kmmsginfo.cpp \
		kmacctmgr.cpp kmacctfolder.cpp kmdict.cpp \
		kmsystemtray.cpp kmacctlocal.cpp kmfolderdir.cpp \
		kmfoldermgr.cpp kmfoldernode.cpp kmsender.cpp \
		kmacctseldlg.cpp kmfiltermgr.cpp kmsearchpatternedit.cpp \
		kmfilteraction.cpp kmsearchpattern.cpp \
		kmfolderseldlg.cpp kmfilter.cpp kmfilterdlg.cpp \
		kmmsgbase.cpp kmmsglist.cpp kmaddrbook.cpp  \
		signatureconfigurator.cpp \
		networkaccount.cpp imapaccountbase.cpp \
		kmservertest.cpp kmacctimap.cpp kmacctcachedimap.cpp \
		kmfawidgets.cpp kmfoldermbox.cpp kmfolderimap.cpp \
		undostack.cpp kmfoldercachedimap.cpp \
		kmfoldermaildir.cpp kmacctexppop.cpp colorlistbox.cpp \
                kmkernel.cpp kmailIface.skel kmailicalIface.skel \
		accountdialog.cpp kmfldsearch.cpp vcardviewer.cpp \
		vacationdialog.cpp vacation.cpp sieveconfig.cpp sievejob.cpp \
		kmpopheaders.cpp kmpopfiltercnfrmdlg.cpp \
		kmmimeparttree.cpp \
		mailinglist-magic.cpp kmacctmaildir.cpp \
		attachmentstrategy.cpp \
		headerstrategy.cpp headerstyle.cpp khtmlparthtmlwriter.cpp \
		filehtmlwriter.cpp teehtmlwriter.cpp \
                mailcomposerIface.skel objecttreeparser.cpp \
		attachmentcollector.cpp \
		bodypartformatter.cpp bodypartformatterfactory.cpp \
		partNode.cpp mailsourceviewer.cpp \
		kmcommands.cpp kmreadermainwin.cpp \
		kmstartup.cpp kmmainwidget.cpp \
                folderpropertiesdialog.ui kmfolderindex.cpp \
<<<<<<< HEAD
                kmfoldersearch.cpp transportmanager.cpp \
                folderjob.cpp cachedimapjob.cpp \
                maildirjob.cpp mboxjob.cpp imapjob.cpp \
                subscriptiondialog.cpp kmailicalifaceimpl.cpp aboutdata.cpp \
                folderIface.cpp folderIface.skel mailserviceimpl.cpp \
                attachmentlistview.cpp kmedit.cpp kmlineeditspell.cpp \
                kmatmlistview.cpp composer.cpp \
                isubject.cpp bodyvisitor.cpp antispamwizard.cpp \
                urlhandlermanager.cpp dictionarycombobox.cpp \
                secondarywindow.cpp filterlog.cpp filterlogdlg.cpp \
                korganizeriface.stub messagecomposer.cpp \
                keyresolver.cpp globalsettings.cpp globalsettings_base.kcfgc \
                regexplineedit.cpp rulewidgethandlermanager.cpp \
                headerlistquicksearch.cpp acljobs.cpp folderdiaacltab.cpp \
                partnodebodypart.cpp \
                expirejob.cpp compactionjob.cpp jobscheduler.cpp callback.cpp \
                searchjob.cpp renamejob.cpp \
                composercryptoconfiguration.ui \
                warningconfiguration.ui smimeconfiguration.ui annotationjobs.cpp \
                accountcombobox.cpp redirectdialog.cpp foldershortcutdialog.cpp \
                folderrequester.cpp \
                spamheaderanalyzer.cpp antispamconfig.cpp \
                replyphrases.kcfgc custommimeheader.kcfgc \
                recipientseditor.cpp \
                recipientspicker.cpp kwindowpositioner.cpp \
                distributionlistdialog.cpp expirypropertiesdialog.cpp \
                mailinglistpropertiesdialog.cpp newfolderdialog.cpp \
                accountwizard.cpp textsource.cpp \
                managesievescriptsdialog.cpp chiasmuskeyselector.cpp \
                util.cpp templatesinsertcommand.cpp \
                customtemplates_base.ui customtemplates.cpp \
                customtemplates_kfg.kcfgc \
                templatesconfiguration_base.ui templatesconfiguration.cpp \
                templatesconfiguration_kfg.kcfgc \
                templateparser.cpp
=======
		kmfoldersearch.cpp transportmanager.cpp \
		folderjob.cpp cachedimapjob.cpp \
		maildirjob.cpp mboxjob.cpp imapjob.cpp \
		subscriptiondialog.cpp kmailicalifaceimpl.cpp aboutdata.cpp \
		folderIface.cpp folderIface.skel mailserviceimpl.cpp \
		attachmentlistview.cpp \
		isubject.cpp bodyvisitor.cpp antispamwizard.cpp \
		urlhandlermanager.cpp dictionarycombobox.cpp \
		secondarywindow.cpp filterlog.cpp filterlogdlg.cpp \
		korganizeriface.stub messagecomposer.cpp \
		keyresolver.cpp globalsettings.cpp globalsettings_base.kcfgc \
		regexplineedit.cpp rulewidgethandlermanager.cpp \
		headerlistquicksearch.cpp acljobs.cpp folderdiaacltab.cpp \
		partnodebodypart.cpp \
		expirejob.cpp compactionjob.cpp jobscheduler.cpp callback.cpp \
		listjob.cpp renamejob.cpp copyfolderjob.cpp \
		composercryptoconfiguration.ui \
		warningconfiguration.ui smimeconfiguration.ui annotationjobs.cpp \
                accountcombobox.cpp quotajobs.cpp folderdiaquotatab.cpp \
	        localsubscriptiondialog.cpp folderdiaquotatab_p.cpp
>>>>>>> 46f4404b

kmail_SOURCES = main.cpp

libkmailpart_la_SOURCES =  kmailpartIface.skel 	kmail_part.cpp

check_PROGRAMS = dcoptest

METASOURCES = AUTO

dcoptest_SOURCES = dcoptest.cpp kmailIface.skel mailcomposerIface.skel

kmailIface_DCOPIDLNG = true
kmailicalIface_DCOPIDLNG = true

korganizeriface_DIR = $(top_srcdir)/korganizer

include_HEADERS = kmailIface.h kmailpartIface.h kmailicalIface.h

xdg_apps_DATA = KMail.desktop kmail_view.desktop

# why?
EXTRA_DIST = KMail.desktop $(link_DATA)

KDE_ICON = AUTO

rcdir = $(kde_datadir)/kmail
rc_DATA = kmcomposerui.rc kmmainwin.rc kmreadermainwin.rc eventsrc

updatedir = $(kde_datadir)/kconf_update
update_DATA = kmail.upd
update_SCRIPTS = upgrade-transport.pl kmail-pgpidentity.pl \
		upgrade-signature.pl kmail-upd-identities.pl \
                kmail-3.1-use-UOID-for-identities.pl \
                kmail-3.1-update-new-mail-notification-settings.pl \
                kmail-3.1.4-dont-use-UOID-0-for-any-identity.pl \
		kmail-3.2-update-loop-on-goto-unread-settings.sh \
		kmail-3.2-misc.sh \
		kmail-3.3-use-ID-for-accounts.pl \
		kmail-3.3-move-identities.pl \
		kmail-3.3-aegypten.pl \
		kmail-3.3-split-sign-encr-keys.sh \
		kmail-3.3-misc.pl \
		kmail-3.3b1-misc.pl

confdir = $(kde_confdir)
conf_DATA = kmail.antispamrc kmail.antivirusrc

tipdir = $(kde_datadir)/kmail
tip_DATA = tips

servicetypedir = $(kde_servicetypesdir)
servicetype_DATA = dcopmail.desktop dcopimap.desktop

kde_services_DATA = kmail_config_misc.desktop kmail_config_appearance.desktop \
   kmail_config_identity.desktop kmail_config_network.desktop kmail_config_composer.desktop \
   kmail_config_security.desktop

messages: rc.cpp
	rm -f tips.cpp
	$(PREPARETIPS) > tips.cpp
	$(XGETTEXT) -ktranslate *.cpp *.h -o $(podir)/kmail.pot
	rm -f tips.cpp

<<<<<<< HEAD
kde_kcfg_DATA = kmail.kcfg replyphrases.kcfg custommimeheader.kcfg \
		templatesconfiguration_kfg.kcfg customtemplates_kfg.kcfg
=======
kde_kcfg_DATA = kmail.kcfg
>>>>>>> 46f4404b

include ../admin/Doxyfile.am<|MERGE_RESOLUTION|>--- conflicted
+++ resolved
@@ -1,32 +1,41 @@
-KDE_OPTIONS = nofinal
+#KDE_OPTIONS = nofinal
 KDE_CXXFLAGS = $(USE_RTTI)
 
-SUBDIRS = interfaces . about pics profiles avscripts
-
-INCLUDES = -I$(top_srcdir)/libkdenetwork \
-	-I$(top_srcdir)/libkdepim \
-	-I$(top_srcdir)/libkpimidentities \
-	-I$(top_srcdir)/libksieve \
-	-I$(top_srcdir)/mimelib \
+SUBDIRS = interfaces . about pics profiles avscripts tests
+
+INCLUDES = -I$(top_srcdir)/libkmime \
+        -I$(top_srcdir)/libkpgp \
+        -I$(top_srcdir)/libkdenetwork \
+        -I$(top_srcdir)/libkdepim \
+        -I$(top_srcdir)/libkpimidentities \
+        -I$(top_srcdir)/libemailfunctions \
+        -I$(top_srcdir)/libksieve \
+        -I$(top_srcdir)/mimelib \
 	-I$(top_srcdir)/certmanager/lib \
-	-I$(top_srcdir) \
-	$(GPGME_CFLAGS) \
-	$(all_includes)
+        -I$(top_srcdir)/certmanager/lib/ui \
+        -I$(top_srcdir)/indexlib \
+        -I$(top_srcdir) \
+        $(GPGME_CFLAGS) \
+        $(all_includes)
+
+if add_indexlib
+INDEXLIB=../indexlib/libindex.la
+endif
 
 lib_LTLIBRARIES = libkmailprivate.la
-libkmailprivate_la_LDFLAGS = $(all_libraries) -version-info 0:0:0 -no-undefined
+libkmailprivate_la_LDFLAGS = $(all_libraries) -avoid-version -no-undefined
 libkmailprivate_la_LIBADD  = $(LIB_KHTML) $(LIB_KSPELL) $(LIB_KABC) \
-	../libkdenetwork/libkdenetwork.la ../libkdepim/libkdepim.la \
-	../libkpimidentities/libkpimidentities.la ../mimelib/libmimelib.la \
-	../libksieve/libksieve.la \
-	../certmanager/lib/libkleopatra.la \
+        ../libkmime/libkmime.la ../libkpgp/libkpgp.la ../libkdepim/libkdepim.la \
+        ../libkpimidentities/libkpimidentities.la ../mimelib/libmimelib.la \
+        ../libksieve/libksieve.la ../libemailfunctions/libemailfunctions.la \
+        ../certmanager/lib/libkleopatra.la $(INDEXLIB) \
         ../libkcal/libkcal.la
 
 kde_module_LTLIBRARIES = kcm_kmail.la libkmailpart.la libkmail_bodypartformatter_application_octetstream.la
-libkmailpart_la_LDFLAGS = $(all_libraries) $(KDE_RPATH) -version-info 1:0 -no-undefined
-libkmailpart_la_LIBADD	= libkmailprivate.la
-
-kcm_kmail_la_SOURCES = configuredialog.cpp
+libkmailpart_la_LDFLAGS = $(all_libraries) $(KDE_RPATH) -module -avoid-version -no-undefined
+libkmailpart_la_LIBADD  = libkmailprivate.la
+
+kcm_kmail_la_SOURCES = kcm_kmail.cpp
 kcm_kmail_la_LDFLAGS = $(all_libraries) -module -avoid-version -no-undefined
 kcm_kmail_la_LIBADD = libkmailprivate.la $(LIB_KDECORE)
 
@@ -40,48 +49,52 @@
 kmail_LDFLAGS = $(all_libraries) $(KDE_RPATH)
 kmail_LDADD   = libkmailprivate.la
 
-libkmailprivate_la_SOURCES = kmmessage.cpp kmmainwin.cpp kmglobalns.cpp configuredialog.cpp\
-		configuredialog_p.cpp \
-		simplestringlisteditor.cpp kmmsgindex.cpp \
-		identitydrag.cpp identitylistview.cpp identitydialog.cpp \
-		kmfolderdia.cpp kmfoldertree.cpp kmtransport.cpp \
-		kmfoldercombobox.cpp kmaccount.cpp kmheaders.cpp \
-		kmcomposewin.cpp kmfolder.cpp kmmsgpartdlg.cpp \
-		kmreaderwin.cpp htmlstatusbar.cpp kmmsgdict.cpp \
-		kmgroupware.cpp folderstorage.cpp \
-		csshelper.cpp klistboxdialog.cpp \
-		actionscheduler.cpp messageproperty.cpp \
-		kmmsgpart.cpp kmmsginfo.cpp \
-		kmacctmgr.cpp kmacctfolder.cpp kmdict.cpp \
-		kmsystemtray.cpp kmacctlocal.cpp kmfolderdir.cpp \
-		kmfoldermgr.cpp kmfoldernode.cpp kmsender.cpp \
-		kmacctseldlg.cpp kmfiltermgr.cpp kmsearchpatternedit.cpp \
-		kmfilteraction.cpp kmsearchpattern.cpp \
-		kmfolderseldlg.cpp kmfilter.cpp kmfilterdlg.cpp \
-		kmmsgbase.cpp kmmsglist.cpp kmaddrbook.cpp  \
-		signatureconfigurator.cpp \
-		networkaccount.cpp imapaccountbase.cpp \
-		kmservertest.cpp kmacctimap.cpp kmacctcachedimap.cpp \
-		kmfawidgets.cpp kmfoldermbox.cpp kmfolderimap.cpp \
-		undostack.cpp kmfoldercachedimap.cpp \
-		kmfoldermaildir.cpp kmacctexppop.cpp colorlistbox.cpp \
+libkmailprivate_la_SOURCES = kmmessage.cpp kmmainwin.cpp configuredialog.cpp \
+                configuredialog_p.cpp klistviewindexedsearchline.cpp \
+                simplestringlisteditor.cpp index.cpp  \
+                identitydrag.cpp identitylistview.cpp identitydialog.cpp \
+                kmfolderdia.cpp kmfoldertree.cpp kmtransport.cpp \
+                kmfoldercombobox.cpp kmaccount.cpp kmheaders.cpp \
+                headeritem.cpp listjob.cpp \
+                kmcomposewin.cpp kmfolder.cpp kmmsgpartdlg.cpp \
+                kmreaderwin.cpp htmlstatusbar.cpp kmmsgdict.cpp \
+                kmgroupware.cpp folderstorage.cpp \
+                csshelper.cpp klistboxdialog.cpp \
+                signatureconfigurationdialog.ui \
+                encryptionconfigurationdialog.ui \
+                actionscheduler.cpp messageproperty.cpp \
+                kmmsgpart.cpp kmmsginfo.cpp \
+                accountmanager.cpp kmacctfolder.cpp kmdict.cpp \
+                kmsystemtray.cpp kmacctlocal.cpp kmfolderdir.cpp \
+                kmfoldermgr.cpp kmfoldernode.cpp kmsender.cpp \
+                kmacctseldlg.cpp kmfiltermgr.cpp kmsearchpatternedit.cpp \
+                kmfilteraction.cpp kmsearchpattern.cpp \
+                kmfolderseldlg.cpp kmfilter.cpp kmfilterdlg.cpp \
+                kmmsgbase.cpp kmmsglist.cpp kmaddrbook.cpp  \
+                signatureconfigurator.cpp xfaceconfigurator.cpp \
+                networkaccount.cpp imapaccountbase.cpp \
+                kmservertest.cpp kmacctimap.cpp kmacctcachedimap.cpp \
+                kmfawidgets.cpp kmfoldermbox.cpp kmfolderimap.cpp \
+                undostack.cpp kmfoldercachedimap.cpp \
+                kmfoldermaildir.cpp popaccount.cpp colorlistbox.cpp \
                 kmkernel.cpp kmailIface.skel kmailicalIface.skel \
-		accountdialog.cpp kmfldsearch.cpp vcardviewer.cpp \
-		vacationdialog.cpp vacation.cpp sieveconfig.cpp sievejob.cpp \
-		kmpopheaders.cpp kmpopfiltercnfrmdlg.cpp \
-		kmmimeparttree.cpp \
-		mailinglist-magic.cpp kmacctmaildir.cpp \
-		attachmentstrategy.cpp \
-		headerstrategy.cpp headerstyle.cpp khtmlparthtmlwriter.cpp \
-		filehtmlwriter.cpp teehtmlwriter.cpp \
+                accountdialog.cpp searchwindow.cpp vcardviewer.cpp \
+                vacationdialog.cpp vacation.cpp sievedebugdialog.cpp \
+                sieveconfig.cpp sievejob.cpp \
+                kmpopheaders.cpp kmpopfiltercnfrmdlg.cpp \
+                kmmimeparttree.cpp \
+                mailinglist-magic.cpp kmacctmaildir.cpp \
+                attachmentstrategy.cpp \
+                headerstrategy.cpp headerstyle.cpp khtmlparthtmlwriter.cpp \
+                filehtmlwriter.cpp teehtmlwriter.cpp \
                 mailcomposerIface.skel objecttreeparser.cpp \
-		attachmentcollector.cpp \
-		bodypartformatter.cpp bodypartformatterfactory.cpp \
-		partNode.cpp mailsourceviewer.cpp \
-		kmcommands.cpp kmreadermainwin.cpp \
-		kmstartup.cpp kmmainwidget.cpp \
+                attachmentcollector.cpp \
+                bodypartformatter.cpp bodypartformatterfactory.cpp \
+                partNode.cpp signatureconfigurationdialogimpl.cpp \
+                encryptionconfigurationdialogimpl.cpp mailsourceviewer.cpp \
+                kmcommands.cpp kmreadermainwin.cpp \
+                kmstartup.cpp kmmainwidget.cpp \
                 folderpropertiesdialog.ui kmfolderindex.cpp \
-<<<<<<< HEAD
                 kmfoldersearch.cpp transportmanager.cpp \
                 folderjob.cpp cachedimapjob.cpp \
                 maildirjob.cpp mboxjob.cpp imapjob.cpp \
@@ -96,6 +109,7 @@
                 keyresolver.cpp globalsettings.cpp globalsettings_base.kcfgc \
                 regexplineedit.cpp rulewidgethandlermanager.cpp \
                 headerlistquicksearch.cpp acljobs.cpp folderdiaacltab.cpp \
+                quotajobs.cpp folderdiaquotatab.cpp folderdiaquotatab_p.cpp \
                 partnodebodypart.cpp \
                 expirejob.cpp compactionjob.cpp jobscheduler.cpp callback.cpp \
                 searchjob.cpp renamejob.cpp \
@@ -117,38 +131,22 @@
                 templatesconfiguration_base.ui templatesconfiguration.cpp \
                 templatesconfiguration_kfg.kcfgc \
                 templateparser.cpp
-=======
-		kmfoldersearch.cpp transportmanager.cpp \
-		folderjob.cpp cachedimapjob.cpp \
-		maildirjob.cpp mboxjob.cpp imapjob.cpp \
-		subscriptiondialog.cpp kmailicalifaceimpl.cpp aboutdata.cpp \
-		folderIface.cpp folderIface.skel mailserviceimpl.cpp \
-		attachmentlistview.cpp \
-		isubject.cpp bodyvisitor.cpp antispamwizard.cpp \
-		urlhandlermanager.cpp dictionarycombobox.cpp \
-		secondarywindow.cpp filterlog.cpp filterlogdlg.cpp \
-		korganizeriface.stub messagecomposer.cpp \
-		keyresolver.cpp globalsettings.cpp globalsettings_base.kcfgc \
-		regexplineedit.cpp rulewidgethandlermanager.cpp \
-		headerlistquicksearch.cpp acljobs.cpp folderdiaacltab.cpp \
-		partnodebodypart.cpp \
-		expirejob.cpp compactionjob.cpp jobscheduler.cpp callback.cpp \
-		listjob.cpp renamejob.cpp copyfolderjob.cpp \
-		composercryptoconfiguration.ui \
-		warningconfiguration.ui smimeconfiguration.ui annotationjobs.cpp \
-                accountcombobox.cpp quotajobs.cpp folderdiaquotatab.cpp \
-	        localsubscriptiondialog.cpp folderdiaquotatab_p.cpp
->>>>>>> 46f4404b
 
 kmail_SOURCES = main.cpp
 
-libkmailpart_la_SOURCES =  kmailpartIface.skel 	kmail_part.cpp
-
-check_PROGRAMS = dcoptest
+libkmailpart_la_SOURCES =  kmailpartIface.skel  kmail_part.cpp
+
+check_PROGRAMS = dcoptest recipienteditortest
 
 METASOURCES = AUTO
 
-dcoptest_SOURCES = dcoptest.cpp kmailIface.skel mailcomposerIface.skel
+dcoptest_SOURCES = dcoptest.cpp kmailIface.skel kmailIface.stub mailcomposerIface.skel mailcomposerIface.stub
+dcoptest_LDADD = $(LIB_KIO)
+dcoptest_LDFLAGS = $(all_libraries)
+
+recipienteditortest_SOURCES = recipientseditortest.cpp
+recipienteditortest_LDADD = libkmailprivate.la ../libkdepim/libkdepim.la $(LIB_KIO) $(LIB_KABC)
+recipienteditortest_LDFLAGS = $(all_libraries)
 
 kmailIface_DCOPIDLNG = true
 kmailicalIface_DCOPIDLNG = true
@@ -165,23 +163,25 @@
 KDE_ICON = AUTO
 
 rcdir = $(kde_datadir)/kmail
-rc_DATA = kmcomposerui.rc kmmainwin.rc kmreadermainwin.rc eventsrc
+rc_DATA = kmcomposerui.rc kmmainwin.rc kmreadermainwin.rc eventsrc kmail_part.rc
 
 updatedir = $(kde_datadir)/kconf_update
 update_DATA = kmail.upd
 update_SCRIPTS = upgrade-transport.pl kmail-pgpidentity.pl \
-		upgrade-signature.pl kmail-upd-identities.pl \
+                upgrade-signature.pl kmail-upd-identities.pl \
                 kmail-3.1-use-UOID-for-identities.pl \
                 kmail-3.1-update-new-mail-notification-settings.pl \
                 kmail-3.1.4-dont-use-UOID-0-for-any-identity.pl \
-		kmail-3.2-update-loop-on-goto-unread-settings.sh \
-		kmail-3.2-misc.sh \
-		kmail-3.3-use-ID-for-accounts.pl \
-		kmail-3.3-move-identities.pl \
-		kmail-3.3-aegypten.pl \
-		kmail-3.3-split-sign-encr-keys.sh \
-		kmail-3.3-misc.pl \
-		kmail-3.3b1-misc.pl
+                kmail-3.2-update-loop-on-goto-unread-settings.sh \
+                kmail-3.2-misc.sh \
+                kmail-3.3-use-ID-for-accounts.pl \
+                kmail-3.3-move-identities.pl \
+                kmail-3.3-aegypten.pl \
+                kmail-3.3-split-sign-encr-keys.sh \
+                kmail-3.3-misc.pl \
+                kmail-3.3b1-misc.pl \
+                kmail-3.4-misc.pl \
+                kmail-3.4.1-update-status-filters.pl
 
 confdir = $(kde_confdir)
 conf_DATA = kmail.antispamrc kmail.antivirusrc
@@ -193,7 +193,7 @@
 servicetype_DATA = dcopmail.desktop dcopimap.desktop
 
 kde_services_DATA = kmail_config_misc.desktop kmail_config_appearance.desktop \
-   kmail_config_identity.desktop kmail_config_network.desktop kmail_config_composer.desktop \
+   kmail_config_identity.desktop kmail_config_accounts.desktop kmail_config_composer.desktop \
    kmail_config_security.desktop
 
 messages: rc.cpp
@@ -202,11 +202,8 @@
 	$(XGETTEXT) -ktranslate *.cpp *.h -o $(podir)/kmail.pot
 	rm -f tips.cpp
 
-<<<<<<< HEAD
 kde_kcfg_DATA = kmail.kcfg replyphrases.kcfg custommimeheader.kcfg \
 		templatesconfiguration_kfg.kcfg customtemplates_kfg.kcfg
-=======
-kde_kcfg_DATA = kmail.kcfg
->>>>>>> 46f4404b
-
-include ../admin/Doxyfile.am+
+DOXYGEN_REFERENCES = kdeui
+include $(top_srcdir)/admin/Doxyfile.am