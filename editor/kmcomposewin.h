--- conflicted
+++ resolved
@@ -424,17 +424,9 @@
     void slotCompletionModeChanged(KCompletion::CompletionMode);
     void slotConfigChanged();
 
-<<<<<<< HEAD
     void slotPrintComposeResult(KJob *job);
 
-    //void slotEncryptChiasmusToggled( bool );
-
     void slotSendFailed(const QString &msg , MessageComposer::ComposerViewBase::FailedType type);
-=======
-    void slotPrintComposeResult( KJob *job );
-    
-    void slotSendFailed(const QString& msg , MessageComposer::ComposerViewBase::FailedType type);
->>>>>>> 65c5bda0
     void slotSendSuccessful(const QString &messageId);
 
     /**
