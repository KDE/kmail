/*
 * This file is part of KMail.
 * Copyright (c) 2009 Constantin Berzan <exit3219@gmail.com>
 *
 * Based on KMail code by:
 * Copyright (c) 1997 Markus Wuebben <markus.wuebben@kde.org>
 *
 * This program is free software; you can redistribute it and/or modify
 * it under the terms of the GNU General Public License as published by
 * the Free Software Foundation; either version 2 of the License, or
 * (at your option) any later version.
 *
 * This program is distributed in the hope that it will be useful,
 * but WITHOUT ANY WARRANTY; without even the implied warranty of
 * MERCHANTABILITY or FITNESS FOR A PARTICULAR PURPOSE.  See the
 * GNU General Public License for more details.
 *
 * You should have received a copy of the GNU General Public License along
 * with this program; if not, write to the Free Software Foundation, Inc.,
 * 51 Franklin Street, Fifth Floor, Boston, MA 02110-1301, USA.
 */

#ifndef __KMComposeWin
#define __KMComposeWin

// KMail includes
#include "editor/composer.h"
#include "messagecomposer/recipient/recipientseditor.h"

// Qt includes
#include <QFont>
#include <QList>

// LIBKDEPIM includes
#include <messagecomposer/composer/kmeditor.h>

#include "messagecomposer/sender/messagesender.h"

// KDEPIMLIBS includes
#include <kmime/kmime_message.h>
#include <kmime/kmime_headers.h>

// Other includes
#include "kleo/enum.h"
#include <composer/composerviewbase.h>

class QUrl;

class QByteArray;
class QCheckBox;
class QGridLayout;
class QLabel;
class QPushButton;
class QSplitter;

class KSplitterCollapserButton;
class CodecAction;
class KMComposeWin;
class KMComposerEditor;
class KSelectAction;
class QAction;
class KJob;
class KToggleAction;
class QUrl;
class KRecentFilesAction;
class SnippetWidget;
class SelectSpecialChar;
class AttachmentMissingWarning;
class ExternalEditorWarning;
class KActionMenu;
class CryptoStateIndicatorWidget;
class StatusBarLabelToggledState;
class PotentialPhishingEmailWarning;
class KMComposerGlobalAction;
namespace boost
{
template <typename T> class shared_ptr;
}

namespace Sonnet
{
class DictionaryComboBox;
}

namespace KIdentityManagement
{
class Identity;
}

namespace KPIMTextEdit
{
class SelectSpecialCharDialog;
}

namespace KIO
{
class Job;
}

namespace MessageComposer
{
class ComposerLineEdit;
class Composer;
}

namespace MailCommon
{
class FolderRequester;
}

namespace PimCommon
{
class CustomToolsWidget;
class LineEditWithAutoCorrection;
}
class KMStorageService;
//-----------------------------------------------------------------------------
class KMComposeWin : public KMail::Composer
{
    Q_OBJECT
    Q_CLASSINFO("D-Bus Interface", "org.kde.kmail.mailcomposer")

    friend class ::KMComposerEditor;

private: // mailserviceimpl, kmkernel, kmcommands, callback, kmmainwidget
    explicit KMComposeWin(const KMime::Message::Ptr &msg, bool lastSignState, bool lastEncryptState, TemplateContext context = NoTemplate,
                          uint identity = 0, const QString &textSelection = QString(),
                          const QString &customTemplate = QString());
    ~KMComposeWin();

public:
    static Composer *create(const KMime::Message::Ptr &msg, bool lastSignState, bool lastEncryptState, TemplateContext context = NoTemplate,
                            uint identity = 0, const QString &textSelection = QString(),
                            const QString &customTemplate = QString());

    QString dbusObjectPath() const Q_DECL_OVERRIDE;
    QString smartQuote(const QString &msg);

    /**
    * Start of D-Bus callable stuff. The D-Bus methods need to be public slots,
    * otherwise they can't be accessed.
    */
    // TODO clean-up dbus stuff; make the adaptor a friend; etc.
public Q_SLOTS:

    Q_SCRIPTABLE void send(int how) Q_DECL_OVERRIDE;

    Q_SCRIPTABLE void addAttachmentsAndSend(const QList<QUrl> &urls,
                                            const QString &comment,
                                            int how) Q_DECL_OVERRIDE;

    Q_SCRIPTABLE void addAttachment(const QUrl &url,
                                    const QString &comment) Q_DECL_OVERRIDE;

    Q_SCRIPTABLE void addAttachment(const QString &name,
                                    KMime::Headers::contentEncoding cte,
                                    const QString &charset,
                                    const QByteArray &data,
                                    const QByteArray &mimeType) Q_DECL_OVERRIDE;

    /**
    * End of D-Bus callable stuff
    */

Q_SIGNALS:
    void identityChanged(const KIdentityManagement::Identity &identity);

public: // kmkernel, kmcommands, callback
    /**
     * Set the message the composer shall work with. This discards
     * previous messages without calling applyChanges() on them before.
     */
    void setMessage(const KMime::Message::Ptr &newMsg, bool lastSignState = false, bool lastEncryptState = false,
                    bool mayAutoSign = true, bool allowDecryption = false, bool isModified = false) Q_DECL_OVERRIDE;

    void setCurrentTransport(int transportId) Q_DECL_OVERRIDE;

    /**
     * Use the given folder as sent-mail folder if the given folder exists.
     * Else show an error message and use the default sent-mail folder as
     * sent-mail folder.
     */
    void setFcc(const QString &idString) Q_DECL_OVERRIDE;

    /**
      * Disables word wrap completely. No wrapping at all will occur, not even
      * at the right end of the editor.
      * This is useful when sending invitations.
      */
    void disableWordWrap() Q_DECL_OVERRIDE;

    /**
      * Disables HTML completely. It disables HTML at the point of calling this and disables it
      * again when sending the message, to be sure. Useful when sending invitations.
      * This will <b>not</b> remove the actions for activating HTML mode again, it is only
      * meant for automatic invitation sending.
      * Also calls @sa disableHtml() internally.
      */
    void forceDisableHtml() Q_DECL_OVERRIDE;

    /**
      * Returns @c true while the message composing is in progress.
      */
    bool isComposing() const Q_DECL_OVERRIDE;

    /**
      * Set the text selection the message is a response to.
      */
    void setTextSelection(const QString &selection) Q_DECL_OVERRIDE;

    /**
      * Set custom template to be used for the message.
      */
    void setCustomTemplate(const QString &customTemplate) Q_DECL_OVERRIDE;

    /** Disabled signing and encryption completely for this composer window. */
    void setSigningAndEncryptionDisabled(bool v) Q_DECL_OVERRIDE;
    /**
     * If this folder is set, the original message is inserted back after
     * canceling
     */
    void setFolder(const Akonadi::Collection &aFolder) Q_DECL_OVERRIDE;
    /**
     * Sets the focus to the edit-widget.
     */
    void setFocusToEditor() Q_DECL_OVERRIDE;

    /**
     * Sets the focus to the subject line edit. For use when creating a
     * message to a known recipient.
     */
    void setFocusToSubject() Q_DECL_OVERRIDE;

    bool insertFromMimeData(const QMimeData *source, bool forceAttachment = false);

    void setCurrentReplyTo(const QString &) Q_DECL_OVERRIDE;
    void setCollectionForNewMessage(const Akonadi::Collection &folder) Q_DECL_OVERRIDE;

    void addExtraCustomHeaders(const QMap<QByteArray, QString> &header) Q_DECL_OVERRIDE;

    KToggleAction *translateAction() const
    {
        return mTranslateAction;
    }
    KActionMenu *changeCaseMenu() const
    {
        return mChangeCaseMenu;
    }
    KToggleAction *generateShortenUrlAction() const
    {
        return mGenerateShortenUrl;
    }

private:
    /**
    * Write settings to app's config file.
    */
    void writeConfig(void);

    /**
     * Returns message of the composer. To apply the user changes to the
     * message, call applyChanges() first.
     */
    KMime::Message::Ptr msg() const
    {
        return mMsg;
    }
    /**
     * Returns true if the message was modified by the user.
     */
    bool isModified() const;
    bool isComposerModified() const;
    void changeModifiedState(bool modified);

    /**
     * determines whether inline signing/encryption is selected
     */
    bool inlineSigningEncryptionSelected();

<<<<<<< HEAD
    /**
      * Tries to find the given mimetype @p type in the KDE Mimetype registry.
      * If found, returns its localized description, otherwise the @p type
      * in lowercase.
      */
    static QString prettyMimeType(const QString &type);

public Q_SLOTS: // kmkernel, callback
    void slotSendNow() Q_DECL_OVERRIDE;
=======

public slots: // kmkernel, callback
    void slotSendNow();
>>>>>>> 279e7472
    /**
     * Switch wordWrap on/off
     */
    void slotWordWrapToggled(bool) Q_DECL_OVERRIDE;

    void slotToggleMarkup();
    void slotTextModeChanged(KRichTextEdit::Mode);
    void htmlToolBarVisibilityChanged(bool visible);
    void slotSpellcheckDoneClearStatus();
    void autoSaveMessage(bool force = false) Q_DECL_OVERRIDE;
    /**
     * Set whether the message should be treated as modified or not.
     */
    void setModified(bool modified) Q_DECL_OVERRIDE;
    void slotFetchJob(KJob *);

private Q_SLOTS:
    /**
      * Disables the HTML mode, by hiding the HTML toolbar and unchecking the
      * "Formatting" action. Also, removes all rich-text formatting.
      */
    void disableHtml(MessageComposer::ComposerViewBase::Confirmation confirmation);
    /**
     * Enables HTML mode, by showing the HTML toolbar and checking the
     * "Formatting" action
     */
    void enableHtml();

    /**
     * Actions:
     */
    void slotPrint();
    void slotPrintPreview();

    void slotInsertRecentFile(const QUrl &);
    void slotRecentListFileClear();

    void slotSendNowVia(QAction *);
    void slotSendLater();
    void slotSendLaterVia(QAction *);
    void getTransportMenu();

    /**
     * Returns true when saving was successful.
     */
    void slotSaveDraft();
    void slotSaveTemplate();
    void slotNewComposer();
    void slotClose();
    void slotHelp();
    void slotPasteAsAttachment();
    void slotFolderRemoved(const Akonadi::Collection &);
    void slotLanguageChanged(const QString &language);
    void slotFccFolderChanged(const Akonadi::Collection &);
    void slotEditorTextChanged();
    void slotOverwriteModeChanged();
    /**
     * toggle fixed width font.
     */
    void slotUpdateFont();

    /**
     * Open addressbook editor dialog.
     */
    void slotAddrBook();

    /**
     * Insert a file to the end of the text in the editor.
     */
    void slotInsertFile();

    /**
     * Check spelling of text.
     */
    void slotSpellcheckConfig();

    /**
     * Change crypto plugin to be used for signing/encrypting messages,
     * or switch to built-in OpenPGP code.
     */
    void slotSelectCryptoModule(bool init = false);

    /**
     * XML-GUI stuff
     */
    void slotEditToolbars();
    void slotUpdateToolbars();
    void slotEditKeys();

    /**
     * Read settings from app's config file.
     */
    void readConfig(bool reload = false);

    /**
     * Change window title to given string.
     */
    void slotUpdWinTitle();

    /**
     * Switch the icon to lock or unlock respectivly.
     * Change states of all encrypt check boxes in the attachments listview
     */
    void slotEncryptToggled(bool);

    /**
     * Change states of all sign check boxes in the attachments listview
     */
    void slotSignToggled(bool);

    void slotUpdateView();

    /**
     * Update composer field to reflect new identity
     * @param initalChange if true, don't apply the template. This is useful when calling
     *                     this function from setMsg(), because there, the message already has the
     *                     template, and we want to avoid calling the template parser unnecessarily.
     */
    void slotIdentityChanged(uint uoid, bool initalChange = false);

    void slotCursorPositionChanged();

    void slotSpellCheckingStatus(const QString &status);

    void slotDelayedApplyTemplate(KJob *);

    void recipientEditorSizeHintChanged();
    void setMaximumHeaderSize();
    void slotDoDelayedSend(KJob *);

    void slotCompletionModeChanged(KCompletion::CompletionMode);
    void slotConfigChanged();

    void slotPrintComposeResult(KJob *job);

    void slotSendFailed(const QString &msg , MessageComposer::ComposerViewBase::FailedType type);
    void slotSendSuccessful(const QString &messageId);

    /**
     *  toggle automatic spellchecking
     */
    void slotAutoSpellCheckingToggled(bool);

    void setAutoSaveFileName(const QString &fileName) Q_DECL_OVERRIDE;
    void slotSpellCheckingLanguage(const QString &language);
    void forceAutoSaveMessage();
    void insertSpecialCharacter();
    void charSelected(const QChar &c);
    void slotSaveAsFile();
    void slotCreateAddressBookContact();

    void slotAttachMissingFile();
    void slotExplicitClosedMissingAttachment();
    void slotVerifyMissingAttachmentTimeout();
    void slotCheckSendNow();

    void slotUpperCase();
    void slotLowerCase();
    void slotSentenceCase();

    void slotExternalEditorStarted();
    void slotExternalEditorClosed();

    void slotInsertShortUrl(const QString &url);

    void slotShareLinkDone(const QString &fileName);

    void slotTransportChanged();
    void slotFollowUpMail(bool toggled);
    void slotSendNowByShortcut();
    void slotSnippetWidgetVisibilityChanged(bool b);
    void slotOverwriteModeWasChanged(bool state);
    void slotExpandGroupResult(KJob *job);
    void slotCheckSendNowStep2();
    void slotPotentialPhishingEmailsFound(const QStringList &list);
public: // kmcommand
    // FIXME we need to remove these, but they're pure virtual in Composer.
    void addAttach(KMime::Content *msgPart) Q_DECL_OVERRIDE;

    const KIdentityManagement::Identity &identity() const;

    /** Don't check for forgotten attachments for a mail, eg. when sending out invitations. */
    void disableForgottenAttachmentsCheck() Q_DECL_OVERRIDE;

    /**
    * Ignore the "sticky" setting of the transport combo box and prefer the X-KMail-Transport
    * header field of the message instead.
    * Do the same for the identity combo box, don't obey the "sticky" setting but use the
    * X-KMail-Identity header field instead.
    *
    * This is useful when sending out invitations, since you don't see the GUI and want the
    * identity and transport to be set to the values stored in the messages.
    */
    void ignoreStickyFields() Q_DECL_OVERRIDE;

private:
    /**
     * Updates the visibility and text of the signature and encryption state indicators.
     */
    void updateSignatureAndEncryptionStateIndicators();

    void addFollowupReminder(const QString &messageId);
    void confirmBeforeSend();
    void sendNow(bool shortcutUsed);

    void updateSignature(uint uoid, uint uOldId);
    Kleo::CryptoMessageFormat cryptoMessageFormat() const;
    void printComposeResult(KJob *job, bool preview);
    void printComposer(bool preview);
    /**
     * Install grid management and header fields. If fields exist that
     * should not be there they are removed. Those that are needed are
     * created if necessary.
     */
    void rethinkFields(bool fromslot = false);

    /**
      Connect signals for moving focus by arrow keys. Returns next edit.
    */
    QWidget *connectFocusMoving(QWidget *prev, QWidget *next);

    /**
     * Show or hide header lines
     */
    void rethinkHeaderLine(int aValue, int aMask, int &aRow,
                           QLabel *aLbl, QWidget *aEdt,
                           QPushButton *aBtn = Q_NULLPTR);

    void rethinkHeaderLine(int value, int mask, int &row,
                           QLabel *lbl, QWidget *cbx, QCheckBox *chk);  // krazy:exclude=qclasses

    /**
     * Apply template to new or unmodified message.
     */
    void applyTemplate(uint uoid , uint uOldId);

    /**
     * Set the quote prefix according to identity.
     */
    void setQuotePrefix(uint uoid);

    /**
     * Checks how many recipients are and warns if there are too many.
     * @return true, if the user accepted the warning and the message should be sent
    */
    bool checkRecipientNumber() const;

    bool checkTransport() const;
    /**
     * Initialization methods
     */
    void setupActions();
    void setupStatusBar(QWidget *w);
    void setupEditor();

    /**
     * Header fields.
     */
    QString subject() const;
    QString from() const;
    QString replyTo() const;

    void setCharset(const QByteArray &charset);
    void setAutoCharset();

    /**
     * Ask for confirmation if the message was changed before close.
     */
    bool queryClose() Q_DECL_OVERRIDE;

    /**
     * Turn encryption on/off. If setByUser is true then a message box is shown
     * in case encryption isn't possible.
     */
    void setEncryption(bool encrypt, bool setByUser = false);

    /**
     * Turn signing on/off. If setByUser is true then a message box is shown
     * in case signing isn't possible.
     */
    void setSigning(bool sign, bool setByUser = false);

    MessageComposer::ComposerViewBase::MissingAttachment userForgotAttachment();

    /**
     * Decrypt an OpenPGP block or strip off the OpenPGP envelope of a text
     * block with a clear text signature. This is only done if the given
     * string contains exactly one OpenPGP block.
     * This function is for example used to restore the unencrypted/unsigned
     * message text for editting.
     */
    static void decryptOrStripOffCleartextSignature(QByteArray &);

    /**
     * Send the message.
     */
    void doSend(MessageComposer::MessageSender::SendMethod method = MessageComposer::MessageSender::SendDefault,
                MessageComposer::MessageSender::SaveIn saveIn = MessageComposer::MessageSender::SaveInNone);

    void doDelayedSend(MessageComposer::MessageSender::SendMethod method, MessageComposer::MessageSender::SaveIn saveIn);

    void changeCryptoAction();
    void applyComposerSetting(MessageComposer::ComposerViewBase *mComposerBase);
    /**
     * Creates a simple composer that creates a KMime::Message out of the composer content.
     * Crypto handling is not done, therefore the name "simple".
     * This is used when autosaving or printing a message.
     *
     * The caller takes ownership of the composer.
     */
    MessageComposer::Composer *createSimpleComposer();

    bool canSignEncryptAttachments() const;

    QString addQuotesToText(const QString &inputText) const;
    // helper method for rethinkFields
    int calcColumnWidth(int which, long allShowing, int width) const;

    /** Initialize header fields. Should be called on new messages
      if they are not set manually. E.g. before composing. Calling
      of setAutomaticFields(), see below, is still required. */
    void initHeader(KMime::Message *message, uint identity = 0);

    inline bool encryptToSelf();

private:
    int validateLineWrapWidth();
    Akonadi::Collection mCollectionForNewMessage;
    QMap<QByteArray, QString> mExtraHeaders;

    QWidget   *mMainWidget;
    MessageComposer::ComposerLineEdit *mEdtFrom, *mEdtReplyTo;
    PimCommon::LineEditWithAutoCorrection *mEdtSubject;
    QLabel    *mLblIdentity, *mLblTransport, *mLblFcc;
    QLabel    *mLblFrom, *mLblReplyTo;
    QLabel    *mLblSubject;
    QLabel    *mDictionaryLabel;
    QCheckBox *mBtnIdentity, *mBtnDictionary, *mBtnTransport, *mBtnFcc;
    bool mDone;

    KMime::Message::Ptr mMsg;
    QGridLayout *mGrid;
    QString mTextSelection;
    QString mCustomTemplate;
    bool mLastSignActionState, mLastEncryptActionState, mSigningAndEncryptionExplicitlyDisabled;
    bool mLastIdentityHasSigningKey, mLastIdentityHasEncryptionKey;
    Akonadi::Collection mFolder;
    long mShowHeaders;
    bool mForceDisableHtml;     // Completely disable any HTML. Useful when sending invitations in the
    // mail body.
    int mNumHeaders;
    QFont mBodyFont, mFixedFont;
    uint mId;
    TemplateContext mContext;

    KRecentFilesAction *mRecentAction;

    KToggleAction *mSignAction, *mEncryptAction, *mRequestMDNAction;
    KToggleAction *mUrgentAction, *mAllFieldsAction, *mFromAction;
    KToggleAction *mReplyToAction;
    KToggleAction *mSubjectAction;
    KToggleAction *mIdentityAction, *mTransportAction, *mFccAction;
    KToggleAction *mWordWrapAction, *mFixedFontAction, *mAutoSpellCheckingAction;
    KToggleAction *mDictionaryAction, *mSnippetAction, *mTranslateAction;
    QAction *mAppendSignature;
    QAction *mPrependSignature;
    QAction *mInsertSignatureAtCursorPosition;
    KToggleAction *mGenerateShortenUrl;

    KToggleAction *markupAction;

    CodecAction *mCodecAction;
    KSelectAction *mCryptoModuleAction;

    QAction *mFindText, *mFindNextText, *mReplaceText, *mSelectAll;

    QSplitter *mHeadersToEditorSplitter;
    QWidget *mHeadersArea;
    QSplitter *mSplitter;
    QSplitter *mSnippetSplitter;
    QByteArray mOriginalPreferredCharset;

    MessageComposer::Composer *mDummyComposer;
    // used for auto saving, printing, etc. Not for sending, which happens in ComposerViewBase
    QList< MessageComposer::Composer * > mMiscComposers;

    int mLabelWidth;

    QMenu *mActNowMenu;
    QMenu *mActLaterMenu;
    KActionMenu *mChangeCaseMenu;

    QString mdbusObjectPath;
    static int s_composerNumber;

    MessageComposer::ComposerViewBase *mComposerBase;

    SnippetWidget *mSnippetWidget;
    PimCommon::CustomToolsWidget *mCustomToolsWidget;
    QPointer<KPIMTextEdit::SelectSpecialCharDialog> mSelectSpecialChar;
    AttachmentMissingWarning *mAttachmentMissing;
    ExternalEditorWarning *mExternalEditorWarning;
    QTimer *m_verifyMissingAttachment;
    MailCommon::FolderRequester *mFccFolder;
    bool mPreventFccOverwrite;
    bool mCheckForForgottenAttachments;
    bool mIgnoreStickyFields;
    bool mWasModified;
    CryptoStateIndicatorWidget *mCryptoStateIndicatorWidget;
    KMStorageService *mStorageService;
    bool mSendNowByShortcutUsed;
    QList<QLabel *> mStatusBarLabelList;
    KSplitterCollapserButton *mSnippetSplitterCollapser;
    KToggleAction *mFollowUpToggleAction;
    StatusBarLabelToggledState *mStatusBarLabelToggledOverrideMode;
    StatusBarLabelToggledState *mStatusBarLabelSpellCheckingChangeMode;
    PotentialPhishingEmailWarning *mPotentialPhishingEmailWarning;
    KMComposerGlobalAction *mGlobalAction;
};

#endif<|MERGE_RESOLUTION|>--- conflicted
+++ resolved
@@ -277,21 +277,8 @@
      */
     bool inlineSigningEncryptionSelected();
 
-<<<<<<< HEAD
-    /**
-      * Tries to find the given mimetype @p type in the KDE Mimetype registry.
-      * If found, returns its localized description, otherwise the @p type
-      * in lowercase.
-      */
-    static QString prettyMimeType(const QString &type);
-
 public Q_SLOTS: // kmkernel, callback
     void slotSendNow() Q_DECL_OVERRIDE;
-=======
-
-public slots: // kmkernel, callback
-    void slotSendNow();
->>>>>>> 279e7472
     /**
      * Switch wordWrap on/off
      */
