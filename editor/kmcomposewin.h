--- conflicted
+++ resolved
@@ -76,21 +76,18 @@
 {
 template <typename T> class shared_ptr;
 }
-<<<<<<< HEAD
 
 namespace Sonnet
 {
 class DictionaryComboBox;
 }
 
-namespace KIdentityManagement
-{
-=======
 namespace MailTransport {
 class Transport;
 }
-namespace KPIMIdentities {
->>>>>>> b8c24154
+
+namespace KIdentityManagement
+{
 class Identity;
 }
 
@@ -323,16 +320,9 @@
     void slotInsertRecentFile(const QUrl &);
     void slotRecentListFileClear();
 
-<<<<<<< HEAD
-    void slotSendNowVia(QAction *);
-    void slotSendLater();
-    void slotSendLaterVia(QAction *);
-    void getTransportMenu();
-=======
     void slotSendNowVia(MailTransport::Transport *transport );
     void slotSendLater();
     void slotSendLaterVia(MailTransport::Transport *transport );
->>>>>>> b8c24154
 
     /**
      * Returns true when saving was successful.
