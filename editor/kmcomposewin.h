/*
 * This file is part of KMail.
 * Copyright (c) 2009 Constantin Berzan <exit3219@gmail.com>
 *
 * Based on KMail code by:
 * Copyright (c) 1997 Markus Wuebben <markus.wuebben@kde.org>
 *
 * This program is free software; you can redistribute it and/or modify
 * it under the terms of the GNU General Public License as published by
 * the Free Software Foundation; either version 2 of the License, or
 * (at your option) any later version.
 *
 * This program is distributed in the hope that it will be useful,
 * but WITHOUT ANY WARRANTY; without even the implied warranty of
 * MERCHANTABILITY or FITNESS FOR A PARTICULAR PURPOSE.  See the
 * GNU General Public License for more details.
 *
 * You should have received a copy of the GNU General Public License along
 * with this program; if not, write to the Free Software Foundation, Inc.,
 * 51 Franklin Street, Fifth Floor, Boston, MA 02110-1301, USA.
 */

#ifndef __KMComposeWin
#define __KMComposeWin

// KMail includes
#include "editor/composer.h"
#include "messagecomposer/recipient/recipientseditor.h"

// Qt includes
#include <QFont>
#include <QList>

// LIBKDEPIM includes
#include <messagecomposer/composer/kmeditor.h>

#include "messagecomposer/sender/messagesender.h"

// KDEPIMLIBS includes
#include <kmime/kmime_message.h>
#include <kmime/kmime_headers.h>

// Other includes
#include "kleo/enum.h"
#include <composer/composerviewbase.h>

class QUrl;

class QByteArray;
class QCheckBox;
class QGridLayout;
class QLabel;
class QPushButton;
class QSplitter;

class KSplitterCollapserButton;
class CodecAction;
class KMComposeWin;
class KMComposerEditor;
class KSelectAction;
class QAction;
class KJob;
class KToggleAction;
class QUrl;
class KRecentFilesAction;
class SnippetWidget;
class SelectSpecialChar;
class AttachmentMissingWarning;
class ExternalEditorWarning;
class KActionMenu;
class CryptoStateIndicatorWidget;
class StatusBarLabelToggledState;
class PotentialPhishingEmailWarning;
<<<<<<< HEAD

namespace boost
{
=======
class KMComposerGlobalAction;
namespace boost {
>>>>>>> 11bfd419
template <typename T> class shared_ptr;
}

namespace Sonnet
{
class DictionaryComboBox;
}

namespace KIdentityManagement
{
class Identity;
}

namespace KPIMTextEdit
{
class SelectSpecialCharDialog;
}

namespace KIO
{
class Job;
}

namespace MessageComposer
{
class ComposerLineEdit;
class Composer;
}

namespace MailCommon
{
class FolderRequester;
}

namespace PimCommon
{
class CustomToolsWidget;
class LineEditWithAutoCorrection;
}
class KMStorageService;
//-----------------------------------------------------------------------------
class KMComposeWin : public KMail::Composer
{
    Q_OBJECT
    Q_CLASSINFO("D-Bus Interface", "org.kde.kmail.mailcomposer")

    friend class ::KMComposerEditor;

private: // mailserviceimpl, kmkernel, kmcommands, callback, kmmainwidget
    explicit KMComposeWin(const KMime::Message::Ptr &msg, bool lastSignState, bool lastEncryptState, TemplateContext context = NoTemplate,
                          uint identity = 0, const QString &textSelection = QString(),
                          const QString &customTemplate = QString());
    ~KMComposeWin();

public:
    static Composer *create(const KMime::Message::Ptr &msg, bool lastSignState, bool lastEncryptState, TemplateContext context = NoTemplate,
                            uint identity = 0, const QString &textSelection = QString(),
                            const QString &customTemplate = QString());

    QString dbusObjectPath() const;
    QString smartQuote(const QString &msg);

    /**
    * Start of D-Bus callable stuff. The D-Bus methods need to be public slots,
    * otherwise they can't be accessed.
    */
    // TODO clean-up dbus stuff; make the adaptor a friend; etc.
public Q_SLOTS:

    Q_SCRIPTABLE void send(int how);

    Q_SCRIPTABLE void addAttachmentsAndSend(const QList<QUrl> &urls,
                                            const QString &comment,
                                            int how);

    Q_SCRIPTABLE void addAttachment(const QUrl &url,
                                    const QString &comment);

    Q_SCRIPTABLE void addAttachment(const QString &name,
                                    KMime::Headers::contentEncoding cte,
                                    const QString &charset,
                                    const QByteArray &data,
                                    const QByteArray &mimeType);

    /**
    * End of D-Bus callable stuff
    */

Q_SIGNALS:
    void identityChanged(const KIdentityManagement::Identity &identity);

public: // kmkernel, kmcommands, callback
    /**
     * Set the message the composer shall work with. This discards
     * previous messages without calling applyChanges() on them before.
     */
    void setMessage(const KMime::Message::Ptr &newMsg, bool lastSignState = false, bool lastEncryptState = false,
                    bool mayAutoSign = true, bool allowDecryption = false, bool isModified = false);

    void setCurrentTransport(int transportId);

    /**
     * Use the given folder as sent-mail folder if the given folder exists.
     * Else show an error message and use the default sent-mail folder as
     * sent-mail folder.
     */
    void setFcc(const QString &idString);

    /**
      * Disables word wrap completely. No wrapping at all will occur, not even
      * at the right end of the editor.
      * This is useful when sending invitations.
      */
    void disableWordWrap();

    /**
      * Disables HTML completely. It disables HTML at the point of calling this and disables it
      * again when sending the message, to be sure. Useful when sending invitations.
      * This will <b>not</b> remove the actions for activating HTML mode again, it is only
      * meant for automatic invitation sending.
      * Also calls @sa disableHtml() internally.
      */
    void forceDisableHtml();

    /**
      * Returns @c true while the message composing is in progress.
      */
    bool isComposing() const;

    /**
      * Set the text selection the message is a response to.
      */
    void setTextSelection(const QString &selection);

    /**
      * Set custom template to be used for the message.
      */
    void setCustomTemplate(const QString &customTemplate);

    /** Disabled signing and encryption completely for this composer window. */
    void setSigningAndEncryptionDisabled(bool v);
    /**
     * If this folder is set, the original message is inserted back after
     * canceling
     */
    void setFolder(const Akonadi::Collection &aFolder);
    /**
     * Sets the focus to the edit-widget.
     */
    void setFocusToEditor();

    /**
     * Sets the focus to the subject line edit. For use when creating a
     * message to a known recipient.
     */
    void setFocusToSubject();

    bool insertFromMimeData(const QMimeData *source, bool forceAttachment = false);

    void setCurrentReplyTo(const QString &);
    void setCollectionForNewMessage(const Akonadi::Collection &folder);

    void addExtraCustomHeaders(const QMap<QByteArray, QString> &header);

    KToggleAction *translateAction() const
    {
        return mTranslateAction;
    }
    KActionMenu *changeCaseMenu() const
    {
        return mChangeCaseMenu;
    }
    KToggleAction *generateShortenUrlAction() const
    {
        return mGenerateShortenUrl;
    }

private:
    /**
    * Write settings to app's config file.
    */
    void writeConfig(void);

    /**
     * Returns message of the composer. To apply the user changes to the
     * message, call applyChanges() first.
     */
    KMime::Message::Ptr msg() const
    {
        return mMsg;
    }
    /**
     * Returns true if the message was modified by the user.
     */
    bool isModified() const;
    bool isComposerModified() const;
    void changeModifiedState(bool modified);

    /**
     * determines whether inline signing/encryption is selected
     */
    bool inlineSigningEncryptionSelected();

    /**
      * Tries to find the given mimetype @p type in the KDE Mimetype registry.
      * If found, returns its localized description, otherwise the @p type
      * in lowercase.
      */
    static QString prettyMimeType(const QString &type);

public Q_SLOTS: // kmkernel, callback
    void slotSendNow();
    /**
     * Switch wordWrap on/off
     */
    void slotWordWrapToggled(bool);

    void slotToggleMarkup();
    void slotTextModeChanged(KRichTextEdit::Mode);
    void htmlToolBarVisibilityChanged(bool visible);
    void slotSpellcheckDoneClearStatus();
    void autoSaveMessage(bool force = false);
    /**
     * Set whether the message should be treated as modified or not.
     */
    void setModified(bool modified);
    void slotFetchJob(KJob *);

private Q_SLOTS:
    /**
      * Disables the HTML mode, by hiding the HTML toolbar and unchecking the
      * "Formatting" action. Also, removes all rich-text formatting.
      */
    void disableHtml(MessageComposer::ComposerViewBase::Confirmation confirmation);
    /**
     * Enables HTML mode, by showing the HTML toolbar and checking the
     * "Formatting" action
     */
    void enableHtml();

    /**
     * Actions:
     */
    void slotPrint();
    void slotPrintPreview();

    void slotInsertRecentFile(const QUrl &);
    void slotRecentListFileClear();

    void slotSendNowVia(QAction *);
    void slotSendLater();
    void slotSendLaterVia(QAction *);
    void getTransportMenu();

    /**
     * Returns true when saving was successful.
     */
    void slotSaveDraft();
    void slotSaveTemplate();
    void slotNewComposer();
    void slotClose();
    void slotHelp();
    void slotPasteAsAttachment();
<<<<<<< HEAD
    void slotMarkAll();
    void slotFolderRemoved(const Akonadi::Collection &);
    void slotLanguageChanged(const QString &language);
    void slotFccFolderChanged(const Akonadi::Collection &);
=======
    void slotFolderRemoved( const Akonadi::Collection& );
    void slotLanguageChanged( const QString &language );
    void slotFccFolderChanged(const Akonadi::Collection&);
>>>>>>> 11bfd419
    void slotEditorTextChanged();
    void slotOverwriteModeChanged();
    /**
     * toggle fixed width font.
     */
    void slotUpdateFont();

    /**
     * Open addressbook editor dialog.
     */
    void slotAddrBook();

    /**
     * Insert a file to the end of the text in the editor.
     */
    void slotInsertFile();

    /**
     * Check spelling of text.
     */
    void slotSpellcheckConfig();

    /**
     * Change crypto plugin to be used for signing/encrypting messages,
     * or switch to built-in OpenPGP code.
     */
    void slotSelectCryptoModule(bool init = false);

    /**
     * XML-GUI stuff
     */
    void slotEditToolbars();
    void slotUpdateToolbars();
    void slotEditKeys();

    /**
     * Read settings from app's config file.
     */
    void readConfig(bool reload = false);

    /**
     * Change window title to given string.
     */
    void slotUpdWinTitle();

    /**
     * Switch the icon to lock or unlock respectivly.
     * Change states of all encrypt check boxes in the attachments listview
     */
    void slotEncryptToggled(bool);

    /**
     * Change states of all sign check boxes in the attachments listview
     */
    void slotSignToggled(bool);

    void slotUpdateView();

    /**
     * Update composer field to reflect new identity
     * @param initalChange if true, don't apply the template. This is useful when calling
     *                     this function from setMsg(), because there, the message already has the
     *                     template, and we want to avoid calling the template parser unnecessarily.
     */
    void slotIdentityChanged(uint uoid, bool initalChange = false);

    void slotCursorPositionChanged();

    void slotSpellCheckingStatus(const QString &status);

    void slotDelayedApplyTemplate(KJob *);

    void recipientEditorSizeHintChanged();
    void setMaximumHeaderSize();
    void slotDoDelayedSend(KJob *);

    void slotCompletionModeChanged(KCompletion::CompletionMode);
    void slotConfigChanged();

    void slotPrintComposeResult(KJob *job);

    void slotSendFailed(const QString &msg , MessageComposer::ComposerViewBase::FailedType type);
    void slotSendSuccessful(const QString &messageId);

    /**
     *  toggle automatic spellchecking
     */
    void slotAutoSpellCheckingToggled(bool);

    virtual void setAutoSaveFileName(const QString &fileName);
    void slotSpellCheckingLanguage(const QString &language);
    void forceAutoSaveMessage();
    void insertSpecialCharacter();
    void charSelected(const QChar &c);
    void slotSaveAsFile();
    void slotCreateAddressBookContact();

    void slotAttachMissingFile();
    void slotExplicitClosedMissingAttachment();
    void slotVerifyMissingAttachmentTimeout();
    void slotCheckSendNow();

    void slotUpperCase();
    void slotLowerCase();
    void slotSentenceCase();

    void slotExternalEditorStarted();
    void slotExternalEditorClosed();

    void slotInsertShortUrl(const QString &url);

    void slotShareLinkDone(const QString &fileName);

    void slotTransportChanged();
    void slotFollowUpMail(bool toggled);
    void slotSendNowByShortcut();
    void slotSnippetWidgetVisibilityChanged(bool b);
    void slotOverwriteModeWasChanged(bool state);
    void slotExpandGroupResult(KJob *job);
    void slotCheckSendNowStep2();
    void slotPotentialPhishingEmailsFound(const QStringList &list);
public: // kmcommand
    // FIXME we need to remove these, but they're pure virtual in Composer.
    void addAttach(KMime::Content *msgPart);

    const KIdentityManagement::Identity &identity() const;

    /** Don't check for forgotten attachments for a mail, eg. when sending out invitations. */
    void disableForgottenAttachmentsCheck();

    /**
    * Ignore the "sticky" setting of the transport combo box and prefer the X-KMail-Transport
    * header field of the message instead.
    * Do the same for the identity combo box, don't obey the "sticky" setting but use the
    * X-KMail-Identity header field instead.
    *
    * This is useful when sending out invitations, since you don't see the GUI and want the
    * identity and transport to be set to the values stored in the messages.
    */
    void ignoreStickyFields();

private:
    /**
     * Updates the visibility and text of the signature and encryption state indicators.
     */
    void updateSignatureAndEncryptionStateIndicators();

    void addFollowupReminder(const QString &messageId);
    void confirmBeforeSend();
    void sendNow(bool shortcutUsed);

    void updateSignature(uint uoid, uint uOldId);
    Kleo::CryptoMessageFormat cryptoMessageFormat() const;
    void printComposeResult(KJob *job, bool preview);
    void printComposer(bool preview);
    /**
     * Install grid management and header fields. If fields exist that
     * should not be there they are removed. Those that are needed are
     * created if necessary.
     */
    void rethinkFields(bool fromslot = false);

    /**
      Connect signals for moving focus by arrow keys. Returns next edit.
    */
    QWidget *connectFocusMoving(QWidget *prev, QWidget *next);

    /**
     * Show or hide header lines
     */
    void rethinkHeaderLine(int aValue, int aMask, int &aRow,
                           QLabel *aLbl, QWidget *aEdt,
                           QPushButton *aBtn = 0);

    void rethinkHeaderLine(int value, int mask, int &row,
                           QLabel *lbl, QWidget *cbx, QCheckBox *chk);  // krazy:exclude=qclasses

    /**
     * Apply template to new or unmodified message.
     */
    void applyTemplate(uint uoid , uint uOldId);

    /**
     * Set the quote prefix according to identity.
     */
    void setQuotePrefix(uint uoid);

    /**
     * Checks how many recipients are and warns if there are too many.
     * @return true, if the user accepted the warning and the message should be sent
    */
    bool checkRecipientNumber() const;

    bool checkTransport() const;
    /**
     * Initialization methods
     */
    void setupActions();
    void setupStatusBar(QWidget *w);
    void setupEditor();

    /**
     * Header fields.
     */
    QString subject() const;
    QString from() const;
    QString replyTo() const;

    void setCharset(const QByteArray &charset);
    void setAutoCharset();

    /**
     * Ask for confirmation if the message was changed before close.
     */
    bool queryClose() Q_DECL_OVERRIDE;

    /**
     * Turn encryption on/off. If setByUser is true then a message box is shown
     * in case encryption isn't possible.
     */
    void setEncryption(bool encrypt, bool setByUser = false);

    /**
     * Turn signing on/off. If setByUser is true then a message box is shown
     * in case signing isn't possible.
     */
    void setSigning(bool sign, bool setByUser = false);

    MessageComposer::ComposerViewBase::MissingAttachment userForgotAttachment();

    /**
     * Decrypt an OpenPGP block or strip off the OpenPGP envelope of a text
     * block with a clear text signature. This is only done if the given
     * string contains exactly one OpenPGP block.
     * This function is for example used to restore the unencrypted/unsigned
     * message text for editting.
     */
    static void decryptOrStripOffCleartextSignature(QByteArray &);

    /**
     * Send the message.
     */
    void doSend(MessageComposer::MessageSender::SendMethod method = MessageComposer::MessageSender::SendDefault,
                MessageComposer::MessageSender::SaveIn saveIn = MessageComposer::MessageSender::SaveInNone);

    void doDelayedSend(MessageComposer::MessageSender::SendMethod method, MessageComposer::MessageSender::SaveIn saveIn);

    void changeCryptoAction();
    void applyComposerSetting(MessageComposer::ComposerViewBase *mComposerBase);
    /**
     * Creates a simple composer that creates a KMime::Message out of the composer content.
     * Crypto handling is not done, therefore the name "simple".
     * This is used when autosaving or printing a message.
     *
     * The caller takes ownership of the composer.
     */
    MessageComposer::Composer *createSimpleComposer();

    bool canSignEncryptAttachments() const;

    QString addQuotesToText(const QString &inputText) const;
    // helper method for rethinkFields
    int calcColumnWidth(int which, long allShowing, int width) const;

    /** Initialize header fields. Should be called on new messages
      if they are not set manually. E.g. before composing. Calling
      of setAutomaticFields(), see below, is still required. */
    void initHeader(KMime::Message *message, uint identity = 0);

    inline bool encryptToSelf();

private:
    int validateLineWrapWidth();
    Akonadi::Collection mCollectionForNewMessage;
    QMap<QByteArray, QString> mExtraHeaders;

    QWidget   *mMainWidget;
    MessageComposer::ComposerLineEdit *mEdtFrom, *mEdtReplyTo;
    PimCommon::LineEditWithAutoCorrection *mEdtSubject;
    QLabel    *mLblIdentity, *mLblTransport, *mLblFcc;
    QLabel    *mLblFrom, *mLblReplyTo;
    QLabel    *mLblSubject;
    QLabel    *mDictionaryLabel;
    QCheckBox *mBtnIdentity, *mBtnDictionary, *mBtnTransport, *mBtnFcc;
    bool mDone;

    KMime::Message::Ptr mMsg;
    QGridLayout *mGrid;
    QString mTextSelection;
    QString mCustomTemplate;
    bool mLastSignActionState, mLastEncryptActionState, mSigningAndEncryptionExplicitlyDisabled;
    bool mLastIdentityHasSigningKey, mLastIdentityHasEncryptionKey;
    Akonadi::Collection mFolder;
    long mShowHeaders;
    bool mForceDisableHtml;     // Completely disable any HTML. Useful when sending invitations in the
    // mail body.
    int mNumHeaders;
    QFont mBodyFont, mFixedFont;
    uint mId;
    TemplateContext mContext;

    KRecentFilesAction *mRecentAction;

    KToggleAction *mSignAction, *mEncryptAction, *mRequestMDNAction;
    KToggleAction *mUrgentAction, *mAllFieldsAction, *mFromAction;
    KToggleAction *mReplyToAction;
    KToggleAction *mSubjectAction;
    KToggleAction *mIdentityAction, *mTransportAction, *mFccAction;
    KToggleAction *mWordWrapAction, *mFixedFontAction, *mAutoSpellCheckingAction;
    KToggleAction *mDictionaryAction, *mSnippetAction, *mTranslateAction;
    QAction *mAppendSignature;
    QAction *mPrependSignature;
    QAction *mInsertSignatureAtCursorPosition;
    KToggleAction *mGenerateShortenUrl;

    KToggleAction *markupAction;

    CodecAction *mCodecAction;
    KSelectAction *mCryptoModuleAction;

    QAction *mFindText, *mFindNextText, *mReplaceText, *mSelectAll;

    QSplitter *mHeadersToEditorSplitter;
    QWidget *mHeadersArea;
    QSplitter *mSplitter;
    QSplitter *mSnippetSplitter;
    QByteArray mOriginalPreferredCharset;

    MessageComposer::Composer *mDummyComposer;
    // used for auto saving, printing, etc. Not for sending, which happens in ComposerViewBase
    QList< MessageComposer::Composer * > mMiscComposers;

    int mLabelWidth;

    QMenu *mActNowMenu;
    QMenu *mActLaterMenu;
    KActionMenu *mChangeCaseMenu;

    QString mdbusObjectPath;
    static int s_composerNumber;
    QDate mFollowUpDate;
    Akonadi::Collection mFollowUpCollection;

    MessageComposer::ComposerViewBase *mComposerBase;

    SnippetWidget *mSnippetWidget;
    PimCommon::CustomToolsWidget *mCustomToolsWidget;
    QPointer<KPIMTextEdit::SelectSpecialCharDialog> mSelectSpecialChar;
    AttachmentMissingWarning *mAttachmentMissing;
    ExternalEditorWarning *mExternalEditorWarning;
    QTimer *m_verifyMissingAttachment;
    MailCommon::FolderRequester *mFccFolder;
    bool mPreventFccOverwrite;
    bool mCheckForForgottenAttachments;
    bool mIgnoreStickyFields;
    bool mWasModified;
    CryptoStateIndicatorWidget *mCryptoStateIndicatorWidget;
    KMStorageService *mStorageService;
    bool mSendNowByShortcutUsed;
    QList<QLabel *> mStatusBarLabelList;
    KSplitterCollapserButton *mSnippetSplitterCollapser;
    KToggleAction *mFollowUpToggleAction;
    StatusBarLabelToggledState *mStatusBarLabelToggledOverrideMode;
    StatusBarLabelToggledState *mStatusBarLabelSpellCheckingChangeMode;
    PotentialPhishingEmailWarning *mPotentialPhishingEmailWarning;
    KMComposerGlobalAction *mGlobalAction;
};

#endif<|MERGE_RESOLUTION|>--- conflicted
+++ resolved
@@ -71,14 +71,8 @@
 class CryptoStateIndicatorWidget;
 class StatusBarLabelToggledState;
 class PotentialPhishingEmailWarning;
-<<<<<<< HEAD
-
-namespace boost
-{
-=======
 class KMComposerGlobalAction;
 namespace boost {
->>>>>>> 11bfd419
 template <typename T> class shared_ptr;
 }
 
@@ -342,16 +336,9 @@
     void slotClose();
     void slotHelp();
     void slotPasteAsAttachment();
-<<<<<<< HEAD
-    void slotMarkAll();
     void slotFolderRemoved(const Akonadi::Collection &);
     void slotLanguageChanged(const QString &language);
     void slotFccFolderChanged(const Akonadi::Collection &);
-=======
-    void slotFolderRemoved( const Akonadi::Collection& );
-    void slotLanguageChanged( const QString &language );
-    void slotFccFolderChanged(const Akonadi::Collection&);
->>>>>>> 11bfd419
     void slotEditorTextChanged();
     void slotOverwriteModeChanged();
     /**
