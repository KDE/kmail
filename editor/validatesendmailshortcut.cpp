--- conflicted
+++ resolved
@@ -39,23 +39,13 @@
 bool ValidateSendMailShortcut::validate()
 {
     bool sendNow = false;
-<<<<<<< HEAD
-    bool configWasSaved = false;
-    const int result = KMessageBox::questionYesNoCancel(mParent,
-                                                        i18n("This shortcut allows to send mail directly. Mail can be sent accidentally. What do you want to do?"), i18n("Configure shortcut"),
-                                                        KGuiItem(i18n("Remove Shortcut")),
-                                                        KGuiItem(i18n("Ask Before Sending")),
-                                                        KGuiItem(i18n("Sending Without Confirmation")) );
-    GlobalSettings::self()->setCheckSendDefaultActionShortcut(true);
-=======
     const int result = PIMMessageBox::fourBtnMsgBox(mParent,
                                                     QMessageBox::Question,
                                                     i18n("This shortcut allows to send mail directly. Mail can be send accidentally. What do you want to do?"),
                                                     i18n("Configure shortcut"),
-                                                    KGuiItem(i18n("Remove Shortcut")),
-                                                    KGuiItem(i18n("Ask Before Sending")),
-                                                    KGuiItem(i18n("Sending Without Confirmation")));
->>>>>>> 8ee1031d
+                                                    i18n("Remove Shortcut"),
+                                                    i18n("Ask Before Sending"),
+                                                    i18n("Sending Without Confirmation"));
     if (result == KMessageBox::Yes) {
         QAction *act = mActionCollection->action( QLatin1String("send_mail") );
         if (act) {
@@ -68,11 +58,7 @@
         sendNow = false;
     } else if (result == KMessageBox::No) {
         GlobalSettings::self()->setConfirmBeforeSendWhenUseShortcut(true);
-<<<<<<< HEAD
-        GlobalSettings::self()->save();
-=======
         GlobalSettings::self()->setCheckSendDefaultActionShortcut(true);
->>>>>>> 8ee1031d
         sendNow = true;
     } else if (result == KMessageBox::Ok) {
         GlobalSettings::self()->setConfirmBeforeSendWhenUseShortcut(false);
@@ -81,12 +67,6 @@
     } else if (result == KMessageBox::Cancel) {
         return false;
     }
-<<<<<<< HEAD
-    if (!configWasSaved) {
-        GlobalSettings::self()->save();
-    }
-=======
-    GlobalSettings::self()->writeConfig();
->>>>>>> 8ee1031d
+    GlobalSettings::self()->save();
     return sendNow;
 }