--- conflicted
+++ resolved
@@ -35,17 +35,10 @@
     setText(i18n("Some address mail seems a potential phishing email <a href=\"phishingdetails\">(Details...)</a>"));
 
     connect(this, SIGNAL(linkActivated(QString)), SLOT(slotShowDetails(QString)));
-<<<<<<< HEAD
     QAction *action = new QAction(i18n("Send Now"), this);
+    action->setObjectName(QLatin1String("sendnow"));
     connect(action, &QAction::triggered, this, &PotentialPhishingEmailWarning::sendNow);
     addAction(action);
-=======
-    //Add i18n in kf5
-    QAction *action = new QAction(QLatin1String( "Send Now" ), this );
-    action->setObjectName(QLatin1String("sendnow"));
-    connect( action, SIGNAL(triggered(bool)), SIGNAL(sendNow()) );
-    addAction( action );
->>>>>>> 69756bd5
 }
 
 PotentialPhishingEmailWarning::~PotentialPhishingEmailWarning()
