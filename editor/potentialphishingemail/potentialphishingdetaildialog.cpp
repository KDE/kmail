/*
  Copyright (c) 2015 Montel Laurent <montel@kde.org>

  This library is free software; you can redistribute it and/or modify it
  under the terms of the GNU Library General Public License as published by
  the Free Software Foundation; either version 2 of the License, or (at your
  option) any later version.

  This library is distributed in the hope that it will be useful, but WITHOUT
  ANY WARRANTY; without even the implied warranty of MERCHANTABILITY or
  FITNESS FOR A PARTICULAR PURPOSE.  See the GNU Library General Public
  License for more details.

  You should have received a copy of the GNU Library General Public License
  along with this library; see the file COPYING.LIB.  If not, write to the
  Free Software Foundation, Inc., 51 Franklin Street, Fifth Floor, Boston, MA
  02110-1301, USA.

*/

#include "potentialphishingdetaildialog.h"
#include <KSharedConfig>
#include <KLocalizedString>
#include <qboxlayout.h>
#include <QLabel>
#include <QListWidget>
#include <KConfigGroup>
#include <QDialogButtonBox>
#include <QPushButton>
#include <QVBoxLayout>

PotentialPhishingDetailDialog::PotentialPhishingDetailDialog(QWidget *parent)
    : QDialog(parent)
{
    setWindowTitle(i18n("Details"));
    QDialogButtonBox *buttonBox = new QDialogButtonBox(QDialogButtonBox::Ok | QDialogButtonBox::Cancel);
    QPushButton *okButton = buttonBox->button(QDialogButtonBox::Ok);
    okButton->setDefault(true);
    okButton->setShortcut(Qt::CTRL | Qt::Key_Return);
    connect(buttonBox, SIGNAL(rejected()), this, SLOT(reject()));
    okButton->setDefault(true);

    QVBoxLayout *topLayout = new QVBoxLayout;
    setLayout(topLayout);

    setModal(true);
    QWidget *mainWidget = new QWidget(this);
    QVBoxLayout *mainLayout = new QVBoxLayout(mainWidget);
    QLabel *lab = new QLabel(i18n("Select email to put in whitelist:"));
    lab->setObjectName(QLatin1String("label"));
    mainLayout->addWidget(lab);

    mListWidget = new QListWidget;
    mListWidget->setObjectName(QLatin1String("list_widget"));
    mainLayout->addWidget(mListWidget);

    mainLayout->addWidget(buttonBox);

    connect(okButton, SIGNAL(clicked()), this, SLOT(slotSave()));
    topLayout->addWidget(mainWidget);
    readConfig();
}

PotentialPhishingDetailDialog::~PotentialPhishingDetailDialog()
{
    writeConfig();
}

void PotentialPhishingDetailDialog::fillList(const QStringList &lst)
{
    mListWidget->clear();
    QStringList emailsAdded;
    Q_FOREACH (const QString &mail, lst) {
        if (!emailsAdded.contains(mail)) {
            QListWidgetItem *item = new QListWidgetItem(mListWidget);
            item->setCheckState(Qt::Unchecked);
            item->setText(mail);
            emailsAdded << mail;
        }
    }
}

void PotentialPhishingDetailDialog::readConfig()
{
    KConfigGroup group(KSharedConfig::openConfig(), "PotentialPhishingDetailDialog");
    const QSize sizeDialog = group.readEntry("Size", QSize(800, 600));
    if (sizeDialog.isValid()) {
        resize(sizeDialog);
    }
}

void PotentialPhishingDetailDialog::writeConfig()
{
    KConfigGroup group(KSharedConfig::openConfig(), "PotentialPhishingDetailDialog");
    group.writeEntry("Size", size());
}

void PotentialPhishingDetailDialog::slotSave()
{
    KConfigGroup group(KSharedConfig::openConfig(), "PotentialPhishing");
    QStringList potentialPhishing = group.readEntry("whiteList", QStringList());
    bool emailsAdded = false;
<<<<<<< HEAD
    for (int i = 0; i < mListWidget->count(); ++i) {
=======
    const int numberOfItem(mListWidget->count());
    for (int i=0; i < numberOfItem; ++i) {
>>>>>>> 354f9115
        QListWidgetItem *item = mListWidget->item(i);
        if (item->checkState() == Qt::Checked) {
            const QString email = item->text();
            if (!potentialPhishing.contains(email)) {
                potentialPhishing << email;
                emailsAdded = true;
            }
        }
    }
    if (emailsAdded) {
        group.writeEntry("whiteList", potentialPhishing);
    }
    accept();
}
<|MERGE_RESOLUTION|>--- conflicted
+++ resolved
@@ -100,12 +100,8 @@
     KConfigGroup group(KSharedConfig::openConfig(), "PotentialPhishing");
     QStringList potentialPhishing = group.readEntry("whiteList", QStringList());
     bool emailsAdded = false;
-<<<<<<< HEAD
-    for (int i = 0; i < mListWidget->count(); ++i) {
-=======
     const int numberOfItem(mListWidget->count());
     for (int i=0; i < numberOfItem; ++i) {
->>>>>>> 354f9115
         QListWidgetItem *item = mListWidget->item(i);
         if (item->checkState() == Qt::Checked) {
             const QString email = item->text();
