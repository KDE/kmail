--- conflicted
+++ resolved
@@ -50,17 +50,11 @@
     QTest::newRow("NoPotentialPhishing") << (QStringList() << QLatin1String("foo@kde.org")) << QStringList() << false;
     QTest::newRow("HasPotentialPhishing") << (QStringList() << QLatin1String("\"bla@kde.org\" <foo@kde.org>")) << QStringList() << true;
     const QString email = QLatin1String("\"bla@kde.org\" <foo@kde.org>");
-<<<<<<< HEAD
-    QTest::newRow("EmailInWhiteList") << (QStringList() << email) << (QStringList() << email) << false;
-    QTest::newRow("NotAllEmailInWhiteList") << (QStringList() << email << QLatin1String("\"c@kde.org\" <dd@kde.org>")) << (QStringList() << email) << true;
-    QTest::newRow("EmailInWhiteListWithSpace") << (QStringList() << QLatin1String(" \"bla@kde.org\" <foo@kde.org> ")) << (QStringList() << email) << false;
-=======
     QTest::newRow("EmailInWhiteList") <<  (QStringList() << email) << (QStringList() << email) << false;
     QTest::newRow("NotAllEmailInWhiteList") <<  (QStringList() << email << QLatin1String("\"c@kde.org\" <dd@kde.org>")) << (QStringList() << email) << true;
     QTest::newRow("EmailInWhiteListWithSpace") <<  (QStringList() << QLatin1String(" \"bla@kde.org\" <foo@kde.org> ")) << (QStringList() << email) << false;
     QTest::newRow("EmailWithSameNameAndDisplayName") <<  (QStringList() << QLatin1String("\"<foo@kde.com>\" <foo@kde.com>")) << (QStringList() << email) << false;
     QTest::newRow("EmailWithSameNameAndDisplayNameWithSpace") <<  (QStringList() << QLatin1String(" \"<foo@kde.com>\" <foo@kde.com> ")) << (QStringList() << email) << false;
->>>>>>> fbf510ba
 }
 
 void PotentialPhishingEmailJobTest::shouldReturnPotentialPhishingEmails()
