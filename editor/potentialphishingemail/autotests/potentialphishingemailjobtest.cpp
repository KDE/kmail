/*
  Copyright (c) 2015 Montel Laurent <montel@kde.org>

  This library is free software; you can redistribute it and/or modify it
  under the terms of the GNU Library General Public License as published by
  the Free Software Foundation; either version 2 of the License, or (at your
  option) any later version.

  This library is distributed in the hope that it will be useful, but WITHOUT
  ANY WARRANTY; without even the implied warranty of MERCHANTABILITY or
  FITNESS FOR A PARTICULAR PURPOSE.  See the GNU Library General Public
  License for more details.

  You should have received a copy of the GNU Library General Public License
  along with this library; see the file COPYING.LIB.  If not, write to the
  Free Software Foundation, Inc., 51 Franklin Street, Fifth Floor, Boston, MA
  02110-1301, USA.

*/

#include "potentialphishingemailjobtest.h"
#include "../potentialphishingemailjob.h"
#include <qtest.h>
#include <QStringList>
#include <QSignalSpy>

PotentialPhishingEmailJobTest::PotentialPhishingEmailJobTest(QObject *parent)
    : QObject(parent)
{

}

PotentialPhishingEmailJobTest::~PotentialPhishingEmailJobTest()
{

}

void PotentialPhishingEmailJobTest::shouldNotStartIfNoEmails()
{
    PotentialPhishingEmailJob *job = new PotentialPhishingEmailJob;
    QVERIFY(!job->start());
    QVERIFY(job->potentialPhisingEmails().isEmpty());
}

void PotentialPhishingEmailJobTest::shouldReturnPotentialPhishingEmails_data()
{
    QTest::addColumn<QStringList>("listEmails");
    QTest::addColumn<QStringList>("whiteListEmail");
    QTest::addColumn<bool>("hasPotentialPhishing");
    QTest::newRow("NoPotentialPhishing") << (QStringList() << QLatin1String("foo@kde.org")) << QStringList() << false;
    QTest::newRow("HasPotentialPhishing") << (QStringList() << QLatin1String("\"bla@kde.org\" <foo@kde.org>")) << QStringList() << true;
    const QString email = QLatin1String("\"bla@kde.org\" <foo@kde.org>");
<<<<<<< HEAD
    QTest::newRow("EmailInWhiteList") << (QStringList() << email) << (QStringList() << email) << false;
    QTest::newRow("NotAllEmailInWhiteList") << (QStringList() << email << QLatin1String("\"c@kde.org\" <dd@kde.org>")) << (QStringList() << email) << true;
    QTest::newRow("EmailInWhiteListWithSpace") << (QStringList() << QLatin1String(" \"bla@kde.org\" <foo@kde.org> ")) << (QStringList() << email) << false;
    QTest::newRow("EmailWithSameNameAndDisplayName") << (QStringList() << QLatin1String("\"<foo@kde.com>\" <foo@kde.com>")) << (QStringList() << email) << false;
    QTest::newRow("EmailWithSameNameAndDisplayNameWithSpace") << (QStringList() << QLatin1String(" \"<foo@kde.com>\" <foo@kde.com> ")) << (QStringList() << email) << false;

    QTest::newRow("notsamecase") << (QStringList() << QLatin1String("\"Foo@kde.org\" <foo@kde.org>")) << QStringList() << false;
    QTest::newRow("notsamecaseaddress") << (QStringList() << QLatin1String("\"Foo@kde.org\" <FOO@kde.ORG>")) << QStringList() << false;
=======
    QTest::newRow("EmailInWhiteList") <<  (QStringList() << email) << (QStringList() << email) << false;
    QTest::newRow("NotAllEmailInWhiteList") <<  (QStringList() << email << QLatin1String("\"c@kde.org\" <dd@kde.org>")) << (QStringList() << email) << true;
    QTest::newRow("EmailInWhiteListWithSpace") <<  (QStringList() << QLatin1String(" \"bla@kde.org\" <foo@kde.org> ")) << (QStringList() << email) << false;
    QTest::newRow("EmailWithSameNameAndDisplayName") <<  (QStringList() << QLatin1String("\"<foo@kde.com>\" <foo@kde.com>")) << (QStringList() << email) << false;
    QTest::newRow("EmailWithSameNameAndDisplayNameWithSpace") <<  (QStringList() << QLatin1String(" \"<foo@kde.com>\" <foo@kde.com> ")) << (QStringList() << email) << false;

    QTest::newRow("notsamecase") <<  (QStringList() << QLatin1String("\"Foo@kde.org\" <foo@kde.org>")) << QStringList() << false;
    QTest::newRow("notsamecaseaddress") <<  (QStringList() << QLatin1String("\"Foo@kde.org\" <FOO@kde.ORG>")) << QStringList() << false;

    QTest::newRow("emailinparenthese") <<  (QStringList() << QLatin1String("\"bla (Foo@kde.org)\" <FOO@kde.ORG>")) << QStringList() << false;
    QTest::newRow("notemailinparenthese") <<  (QStringList() << QLatin1String("\"bla (bli@kde.org)\" <FOO@kde.ORG>")) << QStringList() << true;
    QTest::newRow("erroremailinparenthese") <<  (QStringList() << QLatin1String("\"bla Foo@kde.org\" <FOO@kde.ORG>")) << QStringList() << true;
>>>>>>> 3d06346c
}

void PotentialPhishingEmailJobTest::shouldReturnPotentialPhishingEmails()
{
    QFETCH(QStringList, listEmails);
    QFETCH(QStringList, whiteListEmail);
    QFETCH(bool, hasPotentialPhishing);

    PotentialPhishingEmailJob *job = new PotentialPhishingEmailJob;
    job->setEmailWhiteList(whiteListEmail);
    job->setEmails(listEmails);
    QVERIFY(job->start());
    QCOMPARE(job->potentialPhisingEmails().isEmpty(), !hasPotentialPhishing);
}

void PotentialPhishingEmailJobTest::shouldEmitSignal()
{
    PotentialPhishingEmailJob *job = new PotentialPhishingEmailJob;
    QSignalSpy spy(job, SIGNAL(potentialPhishingEmailsFound(QStringList)));
    job->setEmails((QStringList() << QLatin1String("\"bla@kde.org\" <foo@kde.org>")));
    job->start();
    QCOMPARE(spy.count(), 1);
}

QTEST_MAIN(PotentialPhishingEmailJobTest)<|MERGE_RESOLUTION|>--- conflicted
+++ resolved
@@ -50,7 +50,6 @@
     QTest::newRow("NoPotentialPhishing") << (QStringList() << QLatin1String("foo@kde.org")) << QStringList() << false;
     QTest::newRow("HasPotentialPhishing") << (QStringList() << QLatin1String("\"bla@kde.org\" <foo@kde.org>")) << QStringList() << true;
     const QString email = QLatin1String("\"bla@kde.org\" <foo@kde.org>");
-<<<<<<< HEAD
     QTest::newRow("EmailInWhiteList") << (QStringList() << email) << (QStringList() << email) << false;
     QTest::newRow("NotAllEmailInWhiteList") << (QStringList() << email << QLatin1String("\"c@kde.org\" <dd@kde.org>")) << (QStringList() << email) << true;
     QTest::newRow("EmailInWhiteListWithSpace") << (QStringList() << QLatin1String(" \"bla@kde.org\" <foo@kde.org> ")) << (QStringList() << email) << false;
@@ -59,20 +58,10 @@
 
     QTest::newRow("notsamecase") << (QStringList() << QLatin1String("\"Foo@kde.org\" <foo@kde.org>")) << QStringList() << false;
     QTest::newRow("notsamecaseaddress") << (QStringList() << QLatin1String("\"Foo@kde.org\" <FOO@kde.ORG>")) << QStringList() << false;
-=======
-    QTest::newRow("EmailInWhiteList") <<  (QStringList() << email) << (QStringList() << email) << false;
-    QTest::newRow("NotAllEmailInWhiteList") <<  (QStringList() << email << QLatin1String("\"c@kde.org\" <dd@kde.org>")) << (QStringList() << email) << true;
-    QTest::newRow("EmailInWhiteListWithSpace") <<  (QStringList() << QLatin1String(" \"bla@kde.org\" <foo@kde.org> ")) << (QStringList() << email) << false;
-    QTest::newRow("EmailWithSameNameAndDisplayName") <<  (QStringList() << QLatin1String("\"<foo@kde.com>\" <foo@kde.com>")) << (QStringList() << email) << false;
-    QTest::newRow("EmailWithSameNameAndDisplayNameWithSpace") <<  (QStringList() << QLatin1String(" \"<foo@kde.com>\" <foo@kde.com> ")) << (QStringList() << email) << false;
-
-    QTest::newRow("notsamecase") <<  (QStringList() << QLatin1String("\"Foo@kde.org\" <foo@kde.org>")) << QStringList() << false;
-    QTest::newRow("notsamecaseaddress") <<  (QStringList() << QLatin1String("\"Foo@kde.org\" <FOO@kde.ORG>")) << QStringList() << false;
 
     QTest::newRow("emailinparenthese") <<  (QStringList() << QLatin1String("\"bla (Foo@kde.org)\" <FOO@kde.ORG>")) << QStringList() << false;
     QTest::newRow("notemailinparenthese") <<  (QStringList() << QLatin1String("\"bla (bli@kde.org)\" <FOO@kde.ORG>")) << QStringList() << true;
     QTest::newRow("erroremailinparenthese") <<  (QStringList() << QLatin1String("\"bla Foo@kde.org\" <FOO@kde.ORG>")) << QStringList() << true;
->>>>>>> 3d06346c
 }
 
 void PotentialPhishingEmailJobTest::shouldReturnPotentialPhishingEmails()
