--- conflicted
+++ resolved
@@ -1546,11 +1546,7 @@
         mLastEncryptActionState = true;
     }
 
-<<<<<<< HEAD
-    mComposerBase->setMessage(newMsg);
-=======
-    mComposerBase->setMessage( newMsg, allowDecryption );
->>>>>>> 73edf9dc
+    mComposerBase->setMessage(newMsg, allowDecryption);
     mMsg = newMsg;
     KIdentityManagement::IdentityManager *im = KMKernel::self()->identityManager();
 
