/*
 * This file is part of KMail.
 * Copyright (c) 2011-2015 Laurent Montel <montel@kde.org>
 *
 * Copyright (c) 2009 Constantin Berzan <exit3219@gmail.com>
 *
 * Based on KMail code by:
 * Copyright (c) 1997 Markus Wuebben <markus.wuebben@kde.org>
 *
 * This program is free software; you can redistribute it and/or modify
 * it under the terms of the GNU General Public License as published by
 * the Free Software Foundation; either version 2 of the License, or
 * (at your option) any later version.
 *
 * This program is distributed in the hope that it will be useful,
 * but WITHOUT ANY WARRANTY; without even the implied warranty of
 * MERCHANTABILITY or FITNESS FOR A PARTICULAR PURPOSE.  See the
 * GNU General Public License for more details.
 *
 * You should have received a copy of the GNU General Public License along
 * with this program; if not, write to the Free Software Foundation, Inc.,
 * 51 Franklin Street, Fifth Floor, Boston, MA 02110-1301, USA.
 */
#include "kmcomposewin.h"

// KMail includes
#include "job/addressvalidationjob.h"
#include "attachmentcontroller.h"
#include "messagecomposer/attachment/attachmentmodel.h"
#include "attachmentview.h"
#include "codecaction.h"
#include <messagecomposer/job/emailaddressresolvejob.h>
#include "kleo_util.h"
#include "kmcommands.h"
#include "editor/kmcomposereditor.h"
#include "kmkernel.h"
#include "settings/globalsettings.h"
#include "kmmainwin.h"
#include "kmmainwidget.h"
#include "mailcomposeradaptor.h" // TODO port all D-Bus stuff...
#include "messageviewer/viewer/stl_util.h"
#include "messageviewer/utils/util.h"
#include "messagecore/utils/stringutil.h"
#include "messagecore/attachment/attachmentcollector.h"
#include "util.h"
#include "editor/snippetwidget.h"
#include "templatesconfiguration_kfg.h"
#include "foldercollectionmonitor.h"
#include "kernel/mailkernel.h"
#include "custommimeheader.h"
#include "pimcommon/autocorrection/widgets/lineeditwithautocorrection.h"
#include "pimcommon/translator/translatorwidget.h"
#include "pimcommon/widgets/customtoolswidget.h"
#include "warningwidgets/attachmentmissingwarning.h"
#include "job/createnewcontactjob.h"
#include "job/savedraftjob.h"
#include "warningwidgets/externaleditorwarning.h"
#include "cryptostateindicatorwidget.h"
#include "validatesendmailshortcut.h"
#include "job/saveasfilejob.h"
#include "editor/kmstorageservice.h"
#include "followupreminder/followupreminderselectdatedialog.h"
#include "followupreminder/followupremindercreatejob.h"
#include "agents/followupreminderagent/followupreminderutil.h"

#include "libkdepim/progresswidget/statusbarprogresswidget.h"
#include "libkdepim/progresswidget/progressstatusbarwidget.h"

#include "pimcommon/util/editorutil.h"
#include "pimcommon/storageservice/storageservicemanager.h"
#include "pimcommon/storageservice/storageserviceprogressmanager.h"

#include "messagecomposer/utils/util.h"

#include <kabc/vcardconverter.h>
#include "agents/sendlateragent/sendlaterutil.h"
#include "agents/sendlateragent/sendlaterdialog.h"
#include "agents/sendlateragent/sendlaterinfo.h"

// KDEPIM includes
#include <libkpgp/kpgpblock.h>
#include <libkleo/ui/progressdialog.h>
#include <libkleo/ui/keyselectiondialog.h>
#include "kleo/cryptobackendfactory.h"
#include "kleo/exportjob.h"
#include "kleo/specialjob.h"
#include <messageviewer/viewer/objecttreeemptysource.h>

#ifndef QT_NO_CURSOR
#include <messageviewer/utils/kcursorsaver.h>
#endif

#include <messageviewer/viewer/objecttreeparser.h>
#include <messageviewer/viewer/nodehelper.h>
#include <messageviewer/settings/globalsettings.h>
#include <messagecomposer/composer/composer.h>
#include <messagecomposer/part/globalpart.h>
#include <messagecomposer/part/infopart.h>
#include <messagecomposer/part/textpart.h>
#include <settings/messagecomposersettings.h>
#include <messagecomposer/helper/messagehelper.h>
#include <messagecomposer/composer/signaturecontroller.h>
#include <messagecomposer/job/inserttextfilejob.h>
#include <messagecomposer/composer/composerlineedit.h>
#include <messagecore/attachment/attachmentpart.h>
#include "messagecore/settings/globalsettings.h"
#include <templateparser/templateparser.h>
#include <templatesconfiguration.h>
#include "messagecore/helpers/nodehelper.h"
#include <Akonadi/KMime/MessageStatus>
#include "messagecore/helpers/messagehelpers.h"
#include "mailcommon/folder/folderrequester.h"
#include "mailcommon/folder/foldercollection.h"

#include "widgets/statusbarlabeltoggledstate.h"

// LIBKDEPIM includes
#include <libkdepim/addressline/recentaddresses.h>

// KDEPIMLIBS includes
#include <AkonadiCore/changerecorder.h>
#include <AkonadiCore/itemcreatejob.h>
#include <AkonadiCore/entitymimetypefiltermodel.h>
#include <AkonadiCore/itemfetchjob.h>
#include <KIdentityManagement/kidentitymanagement/identitymanager.h>
#include <KIdentityManagement/kidentitymanagement/identitycombo.h>
#include <KIdentityManagement/kidentitymanagement/identity.h>
#include <KIdentityManagement/kidentitymanagement/signature.h>
#include <MailTransport/mailtransport/transportcombobox.h>
#include <MailTransport/mailtransport/transportmanager.h>
#include <MailTransport/mailtransport/transport.h>
#include <kmime/kmime_message.h>
#include <kpimtextedit/selectspecialchardialog.h>

// KDELIBS includes
#include <kactioncollection.h>
#include <kactionmenu.h>
#include <kapplication.h>
#include <kcharsets.h>
#include "kmail_debug.h"
#include <kdescendantsproxymodel.h>
#include <kedittoolbar.h>
#include <qinputdialog.h>
#include <QMenu>

#include <kmessagebox.h>
#include <krecentfilesaction.h>
#include <kshortcutsdialog.h>

#include <kstandardshortcut.h>
#include <qstatusbar.h>
#include <QTemporaryDir>
#include <ktoggleaction.h>
#include <ktoolbar.h>
#include <ktoolinvocation.h>
#include <sonnet/dictionarycombobox.h>
#include <krun.h>
#include <KIO/JobUiDelegate>
#include <KPrintPreview>
#include <KFileDialog>
#include <QAction>
#include <KEmailAddress>

// Qt includes
#include <QClipboard>
#include <QSplitter>
#include <QMimeData>
#include <QTextDocumentWriter>

// System includes
#include <stdlib.h>
#include <unistd.h>
#include <fcntl.h>
#include <memory>
#include <boost/shared_ptr.hpp>
<<<<<<< HEAD
#include <KHelpClient>
#include <KCharsets>
#include <QStandardPaths>
#include <QFontDatabase>
#include <QMimeDatabase>
#include <QMimeType>
#include <KConfigGroup>
#include <KSplitterCollapserButton>
=======
#include <widgets/splittercollapser.h>
#include <Akonadi/Contact/ContactGroupExpandJob>
>>>>>>> a581824f

using Sonnet::DictionaryComboBox;
using MailTransport::TransportManager;
using MailTransport::Transport;
using KPIM::RecentAddresses;
using MessageComposer::KMeditor;

KMail::Composer *KMail::makeComposer(const KMime::Message::Ptr &msg, bool lastSignState, bool lastEncryptState, Composer::TemplateContext context,
                                     uint identity, const QString &textSelection,
                                     const QString &customTemplate)
{
    return KMComposeWin::create(msg, lastSignState, lastEncryptState, context, identity, textSelection, customTemplate);
}

KMail::Composer *KMComposeWin::create(const KMime::Message::Ptr &msg, bool lastSignState, bool lastEncryptState, Composer::TemplateContext context,
                                      uint identity, const QString &textSelection,
                                      const QString &customTemplate)
{
    return new KMComposeWin(msg, lastSignState, lastEncryptState, context, identity, textSelection, customTemplate);
}

int KMComposeWin::s_composerNumber = 0;

KMComposeWin::KMComposeWin(const KMime::Message::Ptr &aMsg, bool lastSignState, bool lastEncryptState, Composer::TemplateContext context, uint id,
                           const QString &textSelection, const QString &customTemplate)
    : KMail::Composer("kmail-composer#"),
      mDone(false),
      mTextSelection(textSelection),
      mCustomTemplate(customTemplate),
      mSigningAndEncryptionExplicitlyDisabled(false),
      mFolder(Akonadi::Collection(-1)),
      mForceDisableHtml(false),
      mId(id),
      mContext(context),
      mSignAction(0), mEncryptAction(0), mRequestMDNAction(0),
      mUrgentAction(0), mAllFieldsAction(0), mFromAction(0),
      mReplyToAction(0), mSubjectAction(0),
      mIdentityAction(0), mTransportAction(0), mFccAction(0),
      mWordWrapAction(0), mFixedFontAction(0), mAutoSpellCheckingAction(0),
      mDictionaryAction(0), mSnippetAction(0), mTranslateAction(0),
      mAppendSignature(0), mPrependSignature(0), mInsertSignatureAtCursorPosition(0),
      mGenerateShortenUrl(0),
      mCodecAction(0),
      mCryptoModuleAction(0),
      mFindText(0),
      mFindNextText(0),
      mReplaceText(0),
      mSelectAll(0),
      mDummyComposer(0),
      mLabelWidth(0),
      mComposerBase(0),
      mSelectSpecialChar(0),
      m_verifyMissingAttachment(0),
      mPreventFccOverwrite(false),
      mCheckForForgottenAttachments(true),
      mIgnoreStickyFields(false),
      mWasModified(false),
      mCryptoStateIndicatorWidget(0),
      mStorageService(new KMStorageService(this, this)),
      mSendNowByShortcutUsed(false),
      mFollowUpToggleAction(0),
      mStatusBarLabelToggledOverrideMode(0),
      mStatusBarLabelSpellCheckingChangeMode(0)
{
    mComposerBase = new MessageComposer::ComposerViewBase(this, this);
    mComposerBase->setIdentityManager(kmkernel->identityManager());

    connect(mComposerBase, &MessageComposer::ComposerViewBase::disableHtml, this, &KMComposeWin::disableHtml);

    connect(mComposerBase, &MessageComposer::ComposerViewBase::enableHtml, this, &KMComposeWin::enableHtml);
    connect(mComposerBase, &MessageComposer::ComposerViewBase::failed, this, &KMComposeWin::slotSendFailed);
    connect(mComposerBase, &MessageComposer::ComposerViewBase::sentSuccessfully, this, &KMComposeWin::slotSendSuccessful);
    connect(mComposerBase, &MessageComposer::ComposerViewBase::modified, this, &KMComposeWin::setModified);

    (void) new MailcomposerAdaptor(this);
    mdbusObjectPath = QLatin1String("/Composer_") + QString::number(++s_composerNumber);
    QDBusConnection::sessionBus().registerObject(mdbusObjectPath, this);

    MessageComposer::SignatureController *sigController = new MessageComposer::SignatureController(this);
    connect(sigController, &MessageComposer::SignatureController::enableHtml, this, &KMComposeWin::enableHtml);
    mComposerBase->setSignatureController(sigController);

    if (!kmkernel->xmlGuiInstanceName().isEmpty()) {
#pragma message("port QT5")

        //QT5 setComponentName(kmkernel->xmlGuiInstanceName(), i18n("KMail2"));
    }
    mMainWidget = new QWidget(this);
    // splitter between the headers area and the actual editor
    mHeadersToEditorSplitter = new QSplitter(Qt::Vertical, mMainWidget);
    mHeadersToEditorSplitter->setObjectName(QLatin1String("mHeadersToEditorSplitter"));
    mHeadersToEditorSplitter->setChildrenCollapsible(false);
    mHeadersArea = new QWidget(mHeadersToEditorSplitter);
    mHeadersArea->setSizePolicy(mHeadersToEditorSplitter->sizePolicy().horizontalPolicy(),
                                QSizePolicy::Expanding);
    mHeadersToEditorSplitter->addWidget(mHeadersArea);
    QList<int> defaultSizes;
    defaultSizes << 0;
    mHeadersToEditorSplitter->setSizes(defaultSizes);

    QVBoxLayout *v = new QVBoxLayout(mMainWidget);
    v->setMargin(0);
    v->addWidget(mHeadersToEditorSplitter);
    KIdentityManagement::IdentityCombo *identity = new KIdentityManagement::IdentityCombo(kmkernel->identityManager(),
            mHeadersArea);
    identity->setToolTip(i18n("Select an identity for this message"));
    mComposerBase->setIdentityCombo(identity);

    sigController->setIdentityCombo(identity);
    sigController->suspend(); // we have to do identity change tracking ourselves due to the template code

    Sonnet::DictionaryComboBox *dictionaryCombo = new DictionaryComboBox(mHeadersArea);
    dictionaryCombo->setToolTip(i18n("Select the dictionary to use when spell-checking this message"));
    mComposerBase->setDictionary(dictionaryCombo);

    mFccFolder = new MailCommon::FolderRequester(mHeadersArea);
    mFccFolder->setNotAllowToCreateNewFolder(true);
    mFccFolder->setMustBeReadWrite(true);

    mFccFolder->setToolTip(i18n("Select the sent-mail folder where a copy of this message will be saved"));
    connect(mFccFolder, &MailCommon::FolderRequester::folderChanged, this, &KMComposeWin::slotFccFolderChanged);

    MailTransport::TransportComboBox *transport = new MailTransport::TransportComboBox(mHeadersArea);
    transport->setToolTip(i18n("Select the outgoing account to use for sending this message"));
    mComposerBase->setTransportCombo(transport);
    connect(transport, static_cast<void (MailTransport::TransportComboBox::*)(int)>(&MailTransport::TransportComboBox::activated), this, &KMComposeWin::slotTransportChanged);

    mEdtFrom = new MessageComposer::ComposerLineEdit(false, mHeadersArea);
    mEdtFrom->setObjectName(QLatin1String("fromLine"));
    mEdtFrom->setRecentAddressConfig(MessageComposer::MessageComposerSettings::self()->config());
    mEdtFrom->setToolTip(i18n("Set the \"From:\" email address for this message"));
    mEdtReplyTo = new MessageComposer::ComposerLineEdit(true, mHeadersArea);
    mEdtReplyTo->setObjectName(QLatin1String("replyToLine"));
    mEdtReplyTo->setRecentAddressConfig(MessageComposer::MessageComposerSettings::self()->config());
    mEdtReplyTo->setToolTip(i18n("Set the \"Reply-To:\" email address for this message"));
    connect(mEdtReplyTo, &MessageComposer::ComposerLineEdit::completionModeChanged, this, &KMComposeWin::slotCompletionModeChanged);

    MessageComposer::RecipientsEditor *recipientsEditor = new MessageComposer::RecipientsEditor(mHeadersArea);
    recipientsEditor->setRecentAddressConfig(MessageComposer::MessageComposerSettings::self()->config());
    connect(recipientsEditor, &MessageComposer::RecipientsEditor::completionModeChanged, this, &KMComposeWin::slotCompletionModeChanged);
    connect(recipientsEditor, &MessageComposer::RecipientsEditor::sizeHintChanged, this, &KMComposeWin::recipientEditorSizeHintChanged);
    mComposerBase->setRecipientsEditor(recipientsEditor);

    mEdtSubject = new PimCommon::LineEditWithAutoCorrection(mHeadersArea, QLatin1String("kmail2rc"));
    mEdtSubject->setActivateLanguageMenu(false);
    mEdtSubject->setToolTip(i18n("Set a subject for this message"));
    mEdtSubject->setAutocorrection(KMKernel::self()->composerAutoCorrection());
    mLblIdentity = new QLabel(i18n("&Identity:"), mHeadersArea);
    mDictionaryLabel = new QLabel(i18n("&Dictionary:"), mHeadersArea);
    mLblFcc = new QLabel(i18n("&Sent-Mail folder:"), mHeadersArea);
    mLblTransport = new QLabel(i18n("&Mail transport:"), mHeadersArea);
    mLblFrom = new QLabel(i18nc("sender address field", "&From:"), mHeadersArea);
    mLblReplyTo = new QLabel(i18n("&Reply to:"), mHeadersArea);
    mLblSubject = new QLabel(i18nc("@label:textbox Subject of email.", "S&ubject:"), mHeadersArea);
    QString sticky = i18nc("@option:check Sticky identity.", "Sticky");
    mBtnIdentity = new QCheckBox(sticky, mHeadersArea);
    mBtnIdentity->setToolTip(i18n("Use the selected value as your identity for future messages"));
    mBtnFcc = new QCheckBox(sticky, mHeadersArea);
    mBtnFcc->setToolTip(i18n("Use the selected value as your sent-mail folder for future messages"));
    mBtnTransport = new QCheckBox(sticky, mHeadersArea);
    mBtnTransport->setToolTip(i18n("Use the selected value as your outgoing account for future messages"));
    mBtnDictionary = new QCheckBox(sticky, mHeadersArea);
    mBtnDictionary->setToolTip(i18n("Use the selected value as your dictionary for future messages"));

    mShowHeaders = GlobalSettings::self()->headers();
    mDone = false;
    mGrid = 0;
    mFixedFontAction = 0;
    // the attachment view is separated from the editor by a splitter
    mSplitter = new QSplitter(Qt::Vertical, mMainWidget);
    mSplitter->setObjectName(QLatin1String("mSplitter"));
    mSplitter->setChildrenCollapsible(false);
    mSnippetSplitter = new QSplitter(Qt::Horizontal, mSplitter);
    mSnippetSplitter->setObjectName(QLatin1String("mSnippetSplitter"));
    mSplitter->addWidget(mSnippetSplitter);

    QWidget *editorAndCryptoStateIndicators = new QWidget(mSplitter);
    mCryptoStateIndicatorWidget = new CryptoStateIndicatorWidget;
    mCryptoStateIndicatorWidget->setShowAlwaysIndicator(GlobalSettings::self()->showCryptoLabelIndicator());

    QVBoxLayout *vbox = new QVBoxLayout(editorAndCryptoStateIndicators);
    vbox->setMargin(0);
    KMComposerEditor *editor = new KMComposerEditor(this, mCryptoStateIndicatorWidget);

    connect(editor, &KMComposerEditor::textChanged, this, &KMComposeWin::slotEditorTextChanged);
    mComposerBase->setEditor(editor);
    vbox->addWidget(mCryptoStateIndicatorWidget);
    vbox->addWidget(editor);

    mSnippetSplitter->insertWidget(0, editorAndCryptoStateIndicators);
    mSnippetSplitter->setOpaqueResize(true);
    sigController->setEditor(editor);

    mHeadersToEditorSplitter->addWidget(mSplitter);
    editor->setAcceptDrops(true);
    connect(sigController, SIGNAL(signatureAdded()), mComposerBase->editor(), SLOT(startExternalEditor()));

    connect(dictionaryCombo, &Sonnet::DictionaryComboBox::dictionaryChanged, this, &KMComposeWin::slotSpellCheckingLanguage);

    connect(editor, &KMComposerEditor::languageChanged, this, &KMComposeWin::slotLanguageChanged);
    connect(editor, &KMComposerEditor::spellCheckStatus, this, &KMComposeWin::slotSpellCheckingStatus);
    connect(editor, &KMComposerEditor::insertModeChanged, this, &KMComposeWin::slotOverwriteModeChanged);
    connect(editor, &KMComposerEditor::spellCheckingFinished, this, &KMComposeWin::slotCheckSendNow);
    mSnippetWidget = new SnippetWidget(editor, actionCollection(), mSnippetSplitter);
    mSnippetWidget->setVisible(GlobalSettings::self()->showSnippetManager());
    mSnippetSplitter->addWidget(mSnippetWidget);
    mSnippetSplitter->setCollapsible(0, false);
    mSnippetSplitterCollapser = new KSplitterCollapserButton(mSnippetWidget, mSnippetSplitter);
    mSnippetSplitterCollapser->setVisible(GlobalSettings::self()->showSnippetManager());

    mSplitter->setOpaqueResize(true);

    mBtnIdentity->setWhatsThis(GlobalSettings::self()->stickyIdentityItem()->whatsThis());
    mBtnFcc->setWhatsThis(GlobalSettings::self()->stickyFccItem()->whatsThis());
    mBtnTransport->setWhatsThis(GlobalSettings::self()->stickyTransportItem()->whatsThis());
    mBtnDictionary->setWhatsThis(GlobalSettings::self()->stickyDictionaryItem()->whatsThis());

    setWindowTitle(i18n("Composer"));
    setMinimumSize(200, 200);

    mBtnIdentity->setFocusPolicy(Qt::NoFocus);
    mBtnFcc->setFocusPolicy(Qt::NoFocus);
    mBtnTransport->setFocusPolicy(Qt::NoFocus);
    mBtnDictionary->setFocusPolicy(Qt::NoFocus);

    mCustomToolsWidget = new PimCommon::CustomToolsWidget(this);
    mSplitter->addWidget(mCustomToolsWidget);
    connect(mCustomToolsWidget, &PimCommon::CustomToolsWidget::insertShortUrl, this, &KMComposeWin::slotInsertShortUrl);

    MessageComposer::AttachmentModel *attachmentModel = new MessageComposer::AttachmentModel(this);
    KMail::AttachmentView *attachmentView = new KMail::AttachmentView(attachmentModel, mSplitter);
    attachmentView->hideIfEmpty();
    connect(attachmentView, &KMail::AttachmentView::modified, this, &KMComposeWin::setModified);
    KMail::AttachmentController *attachmentController = new KMail::AttachmentController(attachmentModel, attachmentView, this);

    mComposerBase->setAttachmentModel(attachmentModel);
    mComposerBase->setAttachmentController(attachmentController);

    mAttachmentMissing = new AttachmentMissingWarning(this);
    connect(mAttachmentMissing, &AttachmentMissingWarning::attachMissingFile, this, &KMComposeWin::slotAttachMissingFile);
    connect(mAttachmentMissing, &AttachmentMissingWarning::explicitClosedMissingAttachment, this, &KMComposeWin::slotExplicitClosedMissingAttachment);
    v->addWidget(mAttachmentMissing);

    if (GlobalSettings::self()->showForgottenAttachmentWarning()) {
        m_verifyMissingAttachment = new QTimer(this);
        m_verifyMissingAttachment->setSingleShot(true);
        m_verifyMissingAttachment->setInterval(1000 * 5);
        connect(m_verifyMissingAttachment, &QTimer::timeout, this, &KMComposeWin::slotVerifyMissingAttachmentTimeout);
    }
    connect(attachmentController, &KMail::AttachmentController::fileAttached, mAttachmentMissing, &AttachmentMissingWarning::slotFileAttached);

    mExternalEditorWarning = new ExternalEditorWarning(this);
    v->addWidget(mExternalEditorWarning);

    readConfig();
    setupStatusBar(attachmentView->widget());
    setupActions();
    setupEditor();
    rethinkFields();
    updateSignatureAndEncryptionStateIndicators();

    applyMainWindowSettings(KMKernel::self()->config()->group("Composer"));

    connect(mEdtSubject, &PimCommon::LineEditWithAutoCorrection::textChanged, this, &KMComposeWin::slotUpdWinTitle);
    connect(identity, SIGNAL(identityChanged(uint)),
            SLOT(slotIdentityChanged(uint)));
    connect(kmkernel->identityManager(), SIGNAL(changed(uint)),
            SLOT(slotIdentityChanged(uint)));

    connect(mEdtFrom, &MessageComposer::ComposerLineEdit::completionModeChanged, this, &KMComposeWin::slotCompletionModeChanged);
    connect(kmkernel->folderCollectionMonitor(), SIGNAL(collectionRemoved(Akonadi::Collection)), SLOT(slotFolderRemoved(Akonadi::Collection)));
    connect(kmkernel, SIGNAL(configChanged()), this, SLOT(slotConfigChanged()));

    mMainWidget->resize(480, 510);
    setCentralWidget(mMainWidget);

    if (GlobalSettings::self()->useHtmlMarkup()) {
        enableHtml();
    } else {
        disableHtml(MessageComposer::ComposerViewBase::LetUserConfirm);
    }

    if (GlobalSettings::self()->useExternalEditor()) {
        editor->setUseExternalEditor(true);
        editor->setExternalEditorPath(GlobalSettings::self()->externalEditor());
    }

    if (aMsg) {
        setMessage(aMsg, lastSignState, lastEncryptState);
    }

    mComposerBase->recipientsEditor()->setFocus();
    editor->updateActionStates(); // set toolbar buttons to correct values

    mDone = true;

    mDummyComposer = new MessageComposer::Composer(this);
    mDummyComposer->globalPart()->setParentWidgetForGui(this);

    connect(mStorageService, &KMStorageService::insertShareLink, this, &KMComposeWin::slotShareLinkDone);
}

KMComposeWin::~KMComposeWin()
{
    writeConfig();

    // When we have a collection set, store the message back to that collection.
    // Note that when we save the message or sent it, mFolder is set back to 0.
    // So this for example kicks in when opening a draft and then closing the window.
    if (mFolder.isValid() && mMsg && isModified()) {
        SaveDraftJob *saveDraftJob = new SaveDraftJob(mMsg, mFolder);
        saveDraftJob->start();
    }

    delete mComposerBase;
}

void KMComposeWin::slotSpellCheckingLanguage(const QString &language)
{
    mComposerBase->editor()->setSpellCheckingLanguage(language);
    mEdtSubject->setSpellCheckingLanguage(language);
}

QString KMComposeWin::dbusObjectPath() const
{
    return mdbusObjectPath;
}

void KMComposeWin::slotEditorTextChanged()
{
    const bool textIsNotEmpty = !mComposerBase->editor()->document()->isEmpty();
    mFindText->setEnabled(textIsNotEmpty);
    mFindNextText->setEnabled(textIsNotEmpty);
    mReplaceText->setEnabled(textIsNotEmpty);
    mSelectAll->setEnabled(textIsNotEmpty);
    if (m_verifyMissingAttachment && !m_verifyMissingAttachment->isActive()) {
        m_verifyMissingAttachment->start();
    }
}

void KMComposeWin::send(int how)
{
    switch (how) {
    case 1:
        slotSendNow();
        break;
    default:
    case 0:
    // TODO: find out, what the default send method is and send it this way
    case 2:
        slotSendLater();
        break;
    }
}

void KMComposeWin::addAttachmentsAndSend(const QList<QUrl> &urls, const QString &comment, int how)
{
    qCDebug(KMAIL_LOG) << "addAttachment and sending!";
    const int nbUrl = urls.count();
    for (int i = 0; i < nbUrl; ++i) {
        mComposerBase->addAttachment(urls[i], comment, true);
    }

    send(how);
}

void KMComposeWin::addAttachment(const QUrl &url, const QString &comment)
{
    mComposerBase->addAttachment(url, comment, false);
}

void KMComposeWin::addAttachment(const QString &name,
                                 KMime::Headers::contentEncoding cte,
                                 const QString &charset,
                                 const QByteArray &data,
                                 const QByteArray &mimeType)
{
    Q_UNUSED(cte);
    mComposerBase->addAttachment(name, name, charset, data, mimeType);
}

void KMComposeWin::readConfig(bool reload /* = false */)
{
    mBtnIdentity->setChecked(GlobalSettings::self()->stickyIdentity());
    if (mBtnIdentity->isChecked()) {
        mId = (GlobalSettings::self()->previousIdentity() != 0) ?
              GlobalSettings::self()->previousIdentity() : mId;
    }
    mBtnFcc->setChecked(GlobalSettings::self()->stickyFcc());
    mBtnTransport->setChecked(GlobalSettings::self()->stickyTransport());
    const int currentTransport = GlobalSettings::self()->currentTransport().isEmpty() ? -1 : GlobalSettings::self()->currentTransport().toInt();
    mBtnDictionary->setChecked(GlobalSettings::self()->stickyDictionary());

    mEdtFrom->setCompletionMode((KCompletion::CompletionMode)GlobalSettings::self()->completionMode());
    mComposerBase->recipientsEditor()->setCompletionMode((KCompletion::CompletionMode)GlobalSettings::self()->completionMode());
    mEdtReplyTo->setCompletionMode((KCompletion::CompletionMode)GlobalSettings::self()->completionMode());

    if (MessageCore::GlobalSettings::self()->useDefaultFonts()) {
        mBodyFont = QFontDatabase::systemFont(QFontDatabase::GeneralFont);
        mFixedFont = QFontDatabase::systemFont(QFontDatabase::FixedFont);
    } else {
        mBodyFont = GlobalSettings::self()->composerFont();
        mFixedFont = MessageViewer::GlobalSettings::self()->fixedFont();
    }

    slotUpdateFont();
    mEdtFrom->setFont(mBodyFont);
    mEdtReplyTo->setFont(mBodyFont);
    mEdtSubject->setFont(mBodyFont);

    if (!reload) {
        QSize siz = GlobalSettings::self()->composerSize();
        if (siz.width() < 200) {
            siz.setWidth(200);
        }
        if (siz.height() < 200) {
            siz.setHeight(200);
        }
        resize(siz);

        if (!GlobalSettings::self()->snippetSplitterPosition().isEmpty()) {
            mSnippetSplitter->setSizes(GlobalSettings::self()->snippetSplitterPosition());
        } else {
            QList<int> defaults;
            defaults << (int)(width() * 0.8) << (int)(width() * 0.2);
            mSnippetSplitter->setSizes(defaults);
        }
    }

    mComposerBase->identityCombo()->setCurrentIdentity(mId);
    qCDebug(KMAIL_LOG) << mComposerBase->identityCombo()->currentIdentityName();
    const KIdentityManagement::Identity &ident =
        kmkernel->identityManager()->identityForUoid(mId);

    if (mBtnTransport->isChecked() && currentTransport != -1) {
        const Transport *transport = TransportManager::self()->transportById(currentTransport);
        if (transport) {
            mComposerBase->transportComboBox()->setCurrentTransport(transport->id());
        }
    }

    mComposerBase->setAutoSaveInterval(GlobalSettings::self()->autosaveInterval() * 1000 * 60);

    if (mBtnDictionary->isChecked()) {
        mComposerBase->dictionary()->setCurrentByDictionaryName(GlobalSettings::self()->previousDictionary());
    } else {
        mComposerBase->dictionary()->setCurrentByDictionaryName(ident.dictionary());
    }

    QString fccName;
    if (mBtnFcc->isChecked()) {
        fccName = GlobalSettings::self()->previousFcc();
    } else if (!ident.fcc().isEmpty()) {
        fccName = ident.fcc();
    }
    setFcc(fccName);
}

void KMComposeWin::writeConfig(void)
{
    GlobalSettings::self()->setHeaders(mShowHeaders);
    GlobalSettings::self()->setStickyFcc(mBtnFcc->isChecked());
    if (!mIgnoreStickyFields) {
        GlobalSettings::self()->setCurrentTransport(mComposerBase->transportComboBox()->currentText());
        GlobalSettings::self()->setStickyTransport(mBtnTransport->isChecked());
        GlobalSettings::self()->setStickyDictionary(mBtnDictionary->isChecked());
        GlobalSettings::self()->setStickyIdentity(mBtnIdentity->isChecked());
        GlobalSettings::self()->setPreviousIdentity(mComposerBase->identityCombo()->currentIdentity());
    }
    GlobalSettings::self()->setPreviousFcc(QString::number(mFccFolder->collection().id()));
    GlobalSettings::self()->setPreviousDictionary(mComposerBase->dictionary()->currentDictionaryName());
    GlobalSettings::self()->setAutoSpellChecking(
        mAutoSpellCheckingAction->isChecked());
    MessageViewer::GlobalSettings::self()->setUseFixedFont(mFixedFontAction->isChecked());
    if (!mForceDisableHtml) {
        GlobalSettings::self()->setUseHtmlMarkup(mComposerBase->editor()->textMode() == KMeditor::Rich);
    }
    GlobalSettings::self()->setComposerSize(size());
    GlobalSettings::self()->setShowSnippetManager(mSnippetAction->isChecked());

    KConfigGroup grp(KMKernel::self()->config()->group("Composer"));
    saveMainWindowSettings(grp);
    if (mSnippetAction->isChecked()) {
        GlobalSettings::setSnippetSplitterPosition(mSnippetSplitter->sizes());
    }

    // make sure config changes are written to disk, cf. bug 127538
    KMKernel::self()->slotSyncConfig();
}

MessageComposer::Composer *KMComposeWin::createSimpleComposer()
{
    QList< QByteArray > charsets = mCodecAction->mimeCharsets();
    if (!mOriginalPreferredCharset.isEmpty()) {
        charsets.insert(0, mOriginalPreferredCharset);
    }
    mComposerBase->setFrom(from());
    mComposerBase->setReplyTo(replyTo());
    mComposerBase->setSubject(subject());
    mComposerBase->setCharsets(charsets);
    return mComposerBase->createSimpleComposer();
}

bool KMComposeWin::canSignEncryptAttachments() const
{
    return cryptoMessageFormat() != Kleo::InlineOpenPGPFormat;
}

void KMComposeWin::slotView(void)
{
    if (!mDone) {
        return; // otherwise called from rethinkFields during the construction
        // which is not the intended behavior
    }

    //This sucks awfully, but no, I cannot get an activated(int id) from
    // actionContainer()
    KToggleAction *act = ::qobject_cast<KToggleAction *>(sender());
    if (!act) {
        return;
    }
    int id;

    if (act == mAllFieldsAction) {
        id = 0;
    } else if (act == mIdentityAction) {
        id = HDR_IDENTITY;
    } else if (act == mTransportAction) {
        id = HDR_TRANSPORT;
    } else if (act == mFromAction) {
        id = HDR_FROM;
    } else if (act == mReplyToAction) {
        id = HDR_REPLY_TO;
    } else if (act == mSubjectAction) {
        id = HDR_SUBJECT;
    } else if (act == mFccAction) {
        id = HDR_FCC;
    } else if (act == mDictionaryAction) {
        id = HDR_DICTIONARY;
    } else {
        qCDebug(KMAIL_LOG) << "Something is wrong (Oh, yeah?)";
        return;
    }

    // sanders There's a bug here this logic doesn't work if no
    // fields are shown and then show all fields is selected.
    // Instead of all fields being shown none are.
    if (!act->isChecked()) {
        // hide header
        if (id > 0) {
            mShowHeaders = mShowHeaders & ~id;
        } else {
            mShowHeaders = abs(mShowHeaders);
        }
    } else {
        // show header
        if (id > 0) {
            mShowHeaders |= id;
        } else {
            mShowHeaders = -abs(mShowHeaders);
        }
    }
    rethinkFields(true);
}

int KMComposeWin::calcColumnWidth(int which, long allShowing, int width) const
{
    if ((allShowing & which) == 0) {
        return width;
    }

    QLabel *w;
    if (which == HDR_IDENTITY) {
        w = mLblIdentity;
    } else if (which == HDR_DICTIONARY) {
        w = mDictionaryLabel;
    } else if (which == HDR_FCC) {
        w = mLblFcc;
    } else if (which == HDR_TRANSPORT) {
        w = mLblTransport;
    } else if (which == HDR_FROM) {
        w = mLblFrom;
    } else if (which == HDR_REPLY_TO) {
        w = mLblReplyTo;
    } else if (which == HDR_SUBJECT) {
        w = mLblSubject;
    } else {
        return width;
    }

    w->setBuddy(mComposerBase->editor());   // set dummy so we don't calculate width of '&' for this label.
    w->adjustSize();
    w->show();
    return qMax(width, w->sizeHint().width());
}

void KMComposeWin::rethinkFields(bool fromSlot)
{
    //This sucks even more but again no ids. sorry (sven)
    int mask, row;
    long showHeaders;

    if (mShowHeaders < 0) {
        showHeaders = HDR_ALL;
    } else {
        showHeaders = mShowHeaders;
    }

    for (mask = 1, mNumHeaders = 0; mask <= showHeaders; mask <<= 1) {
        if ((showHeaders & mask) != 0) {
            ++mNumHeaders;
        }
    }

    delete mGrid;
    mGrid = new QGridLayout(mHeadersArea);
    mGrid->setColumnStretch(0, 1);
    mGrid->setColumnStretch(1, 100);
    mGrid->setColumnStretch(2, 1);
    mGrid->setRowStretch(mNumHeaders + 1, 100);

    row = 0;
    qCDebug(KMAIL_LOG);

    mLabelWidth = mComposerBase->recipientsEditor()->setFirstColumnWidth(0);
    mLabelWidth = calcColumnWidth(HDR_IDENTITY, showHeaders, mLabelWidth);
    mLabelWidth = calcColumnWidth(HDR_DICTIONARY, showHeaders, mLabelWidth);
    mLabelWidth = calcColumnWidth(HDR_FCC, showHeaders, mLabelWidth);
    mLabelWidth = calcColumnWidth(HDR_TRANSPORT, showHeaders, mLabelWidth);
    mLabelWidth = calcColumnWidth(HDR_FROM, showHeaders, mLabelWidth);
    mLabelWidth = calcColumnWidth(HDR_REPLY_TO, showHeaders, mLabelWidth);
    mLabelWidth = calcColumnWidth(HDR_SUBJECT, showHeaders, mLabelWidth);

    if (!fromSlot) {
        mAllFieldsAction->setChecked(showHeaders == HDR_ALL);
    }

    if (!fromSlot) {
        mIdentityAction->setChecked(abs(mShowHeaders)&HDR_IDENTITY);
    }
    rethinkHeaderLine(showHeaders, HDR_IDENTITY, row, mLblIdentity, mComposerBase->identityCombo(),
                      mBtnIdentity);

    if (!fromSlot) {
        mDictionaryAction->setChecked(abs(mShowHeaders)&HDR_DICTIONARY);
    }
    rethinkHeaderLine(showHeaders, HDR_DICTIONARY, row, mDictionaryLabel,
                      mComposerBase->dictionary(), mBtnDictionary);

    if (!fromSlot) {
        mFccAction->setChecked(abs(mShowHeaders)&HDR_FCC);
    }
    rethinkHeaderLine(showHeaders, HDR_FCC, row, mLblFcc, mFccFolder, mBtnFcc);

    if (!fromSlot) {
        mTransportAction->setChecked(abs(mShowHeaders)&HDR_TRANSPORT);
    }
    rethinkHeaderLine(showHeaders, HDR_TRANSPORT, row, mLblTransport, mComposerBase->transportComboBox(),
                      mBtnTransport);

    if (!fromSlot) {
        mFromAction->setChecked(abs(mShowHeaders)&HDR_FROM);
    }
    rethinkHeaderLine(showHeaders, HDR_FROM, row, mLblFrom, mEdtFrom);

    QWidget *prevFocus = mEdtFrom;

    if (!fromSlot) {
        mReplyToAction->setChecked(abs(mShowHeaders)&HDR_REPLY_TO);
    }
    rethinkHeaderLine(showHeaders, HDR_REPLY_TO, row, mLblReplyTo, mEdtReplyTo);
    if (showHeaders & HDR_REPLY_TO) {
        prevFocus = connectFocusMoving(prevFocus, mEdtReplyTo);
    }

    mGrid->addWidget(mComposerBase->recipientsEditor(), row, 0, 1, 3);
    ++row;
    if (showHeaders & HDR_REPLY_TO) {
        connect(mEdtReplyTo, SIGNAL(focusDown()), mComposerBase->recipientsEditor(), SLOT(setFocusTop()));
        connect(mComposerBase->recipientsEditor(), SIGNAL(focusUp()), mEdtReplyTo, SLOT(setFocus()));
    } else {
        connect(mEdtFrom, SIGNAL(focusDown()), mComposerBase->recipientsEditor(), SLOT(setFocusTop()));
        connect(mComposerBase->recipientsEditor(), SIGNAL(focusUp()), mEdtFrom, SLOT(setFocus()));
    }

    connect(mComposerBase->recipientsEditor(), SIGNAL(focusDown()), mEdtSubject, SLOT(setFocus()));
    connect(mEdtSubject, SIGNAL(focusUp()), mComposerBase->recipientsEditor(), SLOT(setFocusBottom()));

    prevFocus = mComposerBase->recipientsEditor();

    if (!fromSlot) {
        mSubjectAction->setChecked(abs(mShowHeaders)&HDR_SUBJECT);
    }
    rethinkHeaderLine(showHeaders, HDR_SUBJECT, row, mLblSubject, mEdtSubject);
    connectFocusMoving(mEdtSubject, mComposerBase->editor());

    assert(row <= mNumHeaders + 1);

    mHeadersArea->setMaximumHeight(mHeadersArea->sizeHint().height());

    mIdentityAction->setEnabled(!mAllFieldsAction->isChecked());
    mDictionaryAction->setEnabled(!mAllFieldsAction->isChecked());
    mTransportAction->setEnabled(!mAllFieldsAction->isChecked());
    mFromAction->setEnabled(!mAllFieldsAction->isChecked());
    if (mReplyToAction) {
        mReplyToAction->setEnabled(!mAllFieldsAction->isChecked());
    }
    mFccAction->setEnabled(!mAllFieldsAction->isChecked());
    mSubjectAction->setEnabled(!mAllFieldsAction->isChecked());
    mComposerBase->recipientsEditor()->setFirstColumnWidth(mLabelWidth);
}

QWidget *KMComposeWin::connectFocusMoving(QWidget *prev, QWidget *next)
{
    connect(prev, SIGNAL(focusDown()), next, SLOT(setFocus()));
    connect(next, SIGNAL(focusUp()), prev, SLOT(setFocus()));

    return next;
}

void KMComposeWin::rethinkHeaderLine(int aValue, int aMask, int &aRow,
                                     QLabel *aLbl, QWidget *aEdt,
                                     QPushButton *aBtn)
{
    if (aValue & aMask) {
        aLbl->setFixedWidth(mLabelWidth);
        aLbl->setBuddy(aEdt);
        mGrid->addWidget(aLbl, aRow, 0);
        aEdt->show();

        if (aBtn) {
            mGrid->addWidget(aEdt, aRow, 1);
            mGrid->addWidget(aBtn, aRow, 2);
            aBtn->show();
        } else {
            mGrid->addWidget(aEdt, aRow, 1, 1, 2);
        }
        aRow++;
    } else {
        aLbl->hide();
        aEdt->hide();
        if (aBtn) {
            aBtn->hide();
        }
    }
}

void KMComposeWin::rethinkHeaderLine(int aValue, int aMask, int &aRow,
                                     QLabel *aLbl, QWidget *aCbx,
                                     QCheckBox *aChk)
{
    if (aValue & aMask) {
        aLbl->setBuddy(aCbx);
        mGrid->addWidget(aLbl, aRow, 0);

        mGrid->addWidget(aCbx, aRow, 1);
        aCbx->show();
        if (aChk) {
            mGrid->addWidget(aChk, aRow, 2);
            aChk->show();
        }
        aRow++;
    } else {
        aLbl->hide();
        aCbx->hide();
        if (aChk) {
            aChk->hide();
        }
    }
}

void KMComposeWin::applyTemplate(uint uoid, uint uOldId)
{
    const KIdentityManagement::Identity &ident = kmkernel->identityManager()->identityForUoid(uoid);
    if (ident.isNull()) {
        return;
    }
    KMime::Headers::Generic *header = new KMime::Headers::Generic("X-KMail-Templates", mMsg.get(), ident.templates(), "utf-8");
    mMsg->setHeader(header);

    TemplateParser::TemplateParser::Mode mode;
    switch (mContext) {
    case New:
        mode = TemplateParser::TemplateParser::NewMessage;
        break;
    case Reply:
        mode = TemplateParser::TemplateParser::Reply;
        break;
    case ReplyToAll:
        mode = TemplateParser::TemplateParser::ReplyAll;
        break;
    case Forward:
        mode = TemplateParser::TemplateParser::Forward;
        break;
    default:
        return;
    }

    if (mode == TemplateParser::TemplateParser::NewMessage) {
        TemplateParser::TemplateParser parser(mMsg, mode);
        parser.setSelection(mTextSelection);
        parser.setAllowDecryption(MessageViewer::GlobalSettings::self()->automaticDecrypt());
        parser.setIdentityManager(KMKernel::self()->identityManager());
        if (!mCustomTemplate.isEmpty()) {
            parser.process(mCustomTemplate, mMsg, mCollectionForNewMessage);
        } else {
            parser.processWithIdentity(uoid, mMsg, mCollectionForNewMessage);
        }
        mComposerBase->updateTemplate(mMsg);
        updateSignature(uoid, uOldId);
        return;
    }

    if (mMsg->headerByType("X-KMail-Link-Message")) {
        Akonadi::Item::List items;
        foreach (const QString &serNumStr, mMsg->headerByType("X-KMail-Link-Message")->asUnicodeString().split(QLatin1Char(','))) {
            items << Akonadi::Item(serNumStr.toLongLong());
        }

        Akonadi::ItemFetchJob *job = new Akonadi::ItemFetchJob(items, this);
        job->fetchScope().fetchFullPayload(true);
        job->fetchScope().setAncestorRetrieval(Akonadi::ItemFetchScope::Parent);
        job->setProperty("mode", (int)mode);
        job->setProperty("uoid", uoid);
        job->setProperty("uOldid", uOldId);
        connect(job, &Akonadi::ItemFetchJob::result, this, &KMComposeWin::slotDelayedApplyTemplate);
    }
}

void KMComposeWin::slotDelayedApplyTemplate(KJob *job)
{
    const Akonadi::ItemFetchJob *fetchJob = qobject_cast<Akonadi::ItemFetchJob *>(job);
    const Akonadi::Item::List items = fetchJob->items();

    const TemplateParser::TemplateParser::Mode mode = static_cast<TemplateParser::TemplateParser::Mode>(fetchJob->property("mode").toInt());
    const uint uoid = fetchJob->property("uoid").toUInt();
    const uint uOldId = fetchJob->property("uOldid").toUInt();

    TemplateParser::TemplateParser parser(mMsg, mode);
    parser.setSelection(mTextSelection);
    parser.setAllowDecryption(MessageViewer::GlobalSettings::self()->automaticDecrypt());
    parser.setWordWrap(MessageComposer::MessageComposerSettings::self()->wordWrap(), MessageComposer::MessageComposerSettings::self()->lineWrapWidth());
    parser.setIdentityManager(KMKernel::self()->identityManager());
    foreach (const Akonadi::Item &item, items) {
        if (!mCustomTemplate.isEmpty()) {
            parser.process(mCustomTemplate, MessageCore::Util::message(item));
        } else {
            parser.processWithIdentity(uoid, MessageCore::Util::message(item));
        }
    }
    mComposerBase->updateTemplate(mMsg);
    updateSignature(uoid, uOldId);
}

void KMComposeWin::updateSignature(uint uoid, uint uOldId)
{
    const KIdentityManagement::Identity &ident = kmkernel->identityManager()->identityForUoid(uoid);
    const KIdentityManagement::Identity &oldIdentity = kmkernel->identityManager()->identityForUoid(uOldId);
    mComposerBase->identityChanged(ident, oldIdentity, true);
}

void KMComposeWin::setCollectionForNewMessage(const Akonadi::Collection &folder)
{
    mCollectionForNewMessage = folder;
}

void KMComposeWin::setQuotePrefix(uint uoid)
{
    QString quotePrefix = mMsg->headerByType("X-KMail-QuotePrefix") ? mMsg->headerByType("X-KMail-QuotePrefix")->asUnicodeString() : QString();
    if (quotePrefix.isEmpty()) {
        // no quote prefix header, set quote prefix according in identity
        // TODO port templates to ComposerViewBase

        if (mCustomTemplate.isEmpty()) {
            const KIdentityManagement::Identity &identity = kmkernel->identityManager()->identityForUoidOrDefault(uoid);
            // Get quote prefix from template
            // ( custom templates don't specify custom quotes prefixes )
            TemplateParser::Templates quoteTemplate(
                TemplateParser::TemplatesConfiguration::configIdString(identity.uoid()));
            quotePrefix = quoteTemplate.quoteString();
        }
    }
    mComposerBase->editor()->setQuotePrefixName(MessageCore::StringUtil::formatString(quotePrefix,
            mMsg->from()->asUnicodeString()));
}

void KMComposeWin::getTransportMenu()
{
    mActNowMenu->clear();
    mActLaterMenu->clear();

    const QList<Transport *> transports = TransportManager::self()->transports();
    foreach (Transport *transport, transports) {
        const QString name = transport->name().replace(QLatin1Char('&'), QLatin1String("&&"));
        QAction *action1 = new QAction(name, mActNowMenu);
        QAction *action2 = new QAction(name, mActLaterMenu);
        action1->setData(transport->id());
        action2->setData(transport->id());
        mActNowMenu->addAction(action1);
        mActLaterMenu->addAction(action2);
    }
}

void KMComposeWin::setupActions(void)
{
    KActionMenu *actActionNowMenu, *actActionLaterMenu;

    if (MessageComposer::MessageComposerSettings::self()->sendImmediate()) {
        //default = send now, alternative = queue
        QAction *action = new QAction(QIcon::fromTheme(QLatin1String("mail-send")), i18n("&Send Mail"), this);
        actionCollection()->addAction(QLatin1String("send_mail_default"), action);
        connect(action, &QAction::triggered, this, &KMComposeWin::slotSendNow);

        action = new QAction(QIcon::fromTheme(QLatin1String("mail-send")), i18n("Send Mail Using Shortcut"), this);
        actionCollection()->addAction(QLatin1String("send_mail"), action);
        actionCollection()->setDefaultShortcut(action, QKeySequence(Qt::CTRL + Qt::Key_Return));
        connect(action, &QAction::triggered, this, &KMComposeWin::slotSendNowByShortcut);

        // FIXME: change to mail_send_via icon when this exist.
        actActionNowMenu = new KActionMenu(QIcon::fromTheme(QLatin1String("mail-send")), i18n("&Send Mail Via"), this);
        actActionNowMenu->setIconText(i18n("Send"));
        actionCollection()->addAction(QLatin1String("send_default_via"), actActionNowMenu);

        action = new QAction(QIcon::fromTheme(QLatin1String("mail-queue")), i18n("Send &Later"), this);
        actionCollection()->addAction(QLatin1String("send_alternative"), action);
        connect(action, &QAction::triggered, this, &KMComposeWin::slotSendLater);
        actActionLaterMenu = new KActionMenu(QIcon::fromTheme(QLatin1String("mail-queue")), i18n("Send &Later Via"), this);
        actActionLaterMenu->setIconText(i18nc("Queue the message for sending at a later date", "Queue"));
        actionCollection()->addAction(QLatin1String("send_alternative_via"), actActionLaterMenu);

    } else {
        //default = queue, alternative = send now
        QAction *action = new QAction(QIcon::fromTheme(QLatin1String("mail-queue")), i18n("Send &Later"), this);
        actionCollection()->addAction(QLatin1String("send_mail"), action);
        connect(action, &QAction::triggered, this, &KMComposeWin::slotSendLater);
        actionCollection()->setDefaultShortcut(action, QKeySequence(Qt::CTRL + Qt::Key_Return));
        actActionLaterMenu = new KActionMenu(QIcon::fromTheme(QLatin1String("mail-queue")), i18n("Send &Later Via"), this);
        actionCollection()->addAction(QLatin1String("send_default_via"), actActionLaterMenu);

        action = new QAction(QIcon::fromTheme(QLatin1String("mail-send")), i18n("&Send Mail"), this);
        actionCollection()->addAction(QLatin1String("send_alternative"), action);
        connect(action, &QAction::triggered, this, &KMComposeWin::slotSendNow);

        // FIXME: change to mail_send_via icon when this exits.
        actActionNowMenu = new KActionMenu(QIcon::fromTheme(QLatin1String("mail-send")), i18n("&Send Mail Via"), this);
        actionCollection()->addAction(QLatin1String("send_alternative_via"), actActionNowMenu);

    }

    // needed for sending "default transport"
    actActionNowMenu->setDelayed(true);
    actActionLaterMenu->setDelayed(true);

    connect(actActionNowMenu, &KActionMenu::triggered, this, &KMComposeWin::slotSendNow);
    connect(actActionLaterMenu, &KActionMenu::triggered, this, &KMComposeWin::slotSendLater);

    mActNowMenu = actActionNowMenu->menu();
    mActLaterMenu = actActionLaterMenu->menu();

    connect(mActNowMenu, &QMenu::triggered, this, &KMComposeWin::slotSendNowVia);
    connect(mActNowMenu, &QMenu::aboutToShow, this, &KMComposeWin::getTransportMenu);

    connect(mActLaterMenu, &QMenu::triggered, this, &KMComposeWin::slotSendLaterVia);
    connect(mActLaterMenu, &QMenu::aboutToShow, this, &KMComposeWin::getTransportMenu);

    QAction *action = new QAction(QIcon::fromTheme(QLatin1String("document-save")), i18n("Save as &Draft"), this);
    actionCollection()->addAction(QLatin1String("save_in_drafts"), action);
    KMail::Util::addQActionHelpText(action, i18n("Save email in Draft folder"));
    actionCollection()->setDefaultShortcut(action, QKeySequence(Qt::CTRL + Qt::Key_S));
    connect(action, &QAction::triggered, this, &KMComposeWin::slotSaveDraft);

    action = new QAction(QIcon::fromTheme(QLatin1String("document-save")), i18n("Save as &Template"), this);
    KMail::Util::addQActionHelpText(action, i18n("Save email in Template folder"));
    actionCollection()->addAction(QLatin1String("save_in_templates"), action);
    connect(action, &QAction::triggered, this, &KMComposeWin::slotSaveTemplate);

    action = new QAction(QIcon::fromTheme(QLatin1String("document-save")), i18n("Save as &File"), this);
    KMail::Util::addQActionHelpText(action, i18n("Save email as text or html file"));
    actionCollection()->addAction(QLatin1String("save_as_file"), action);
    connect(action, &QAction::triggered, this, &KMComposeWin::slotSaveAsFile);

    action = new QAction(QIcon::fromTheme(QLatin1String("contact-new")), i18n("New AddressBook Contact..."), this);
    actionCollection()->addAction(QLatin1String("kmail_new_addressbook_contact"), action);
    connect(action, &QAction::triggered, this, &KMComposeWin::slotCreateAddressBookContact);

    action = new QAction(QIcon::fromTheme(QLatin1String("document-open")), i18n("&Insert Text File..."), this);
    actionCollection()->addAction(QLatin1String("insert_file"), action);
    connect(action, &QAction::triggered, this, &KMComposeWin::slotInsertFile);

    mRecentAction = new KRecentFilesAction(QIcon::fromTheme(QLatin1String("document-open")),
                                           i18n("&Insert Recent Text File"), this);
    actionCollection()->addAction(QLatin1String("insert_file_recent"), mRecentAction);
    connect(mRecentAction, &KRecentFilesAction::urlSelected, this, &KMComposeWin::slotInsertRecentFile);
    connect(mRecentAction, &KRecentFilesAction::recentListCleared, this, &KMComposeWin::slotRecentListFileClear);
    mRecentAction->loadEntries(KMKernel::self()->config()->group(QString()));

    action = new QAction(QIcon::fromTheme(QLatin1String("x-office-address-book")), i18n("&Address Book"), this);
    KMail::Util::addQActionHelpText(action, i18n("Open Address Book"));
    actionCollection()->addAction(QLatin1String("addressbook"), action);
    if (QStandardPaths::findExecutable(QLatin1String("kaddressbook")).isEmpty()) {
        action->setEnabled(false);
    }
    connect(action, &QAction::triggered, this, &KMComposeWin::slotAddrBook);
    action = new QAction(QIcon::fromTheme(QLatin1String("mail-message-new")), i18n("&New Composer"), this);
    actionCollection()->addAction(QLatin1String("new_composer"), action);

    connect(action, &QAction::triggered, this, &KMComposeWin::slotNewComposer);
    actionCollection()->setDefaultShortcuts(action, KStandardShortcut::shortcut(KStandardShortcut::New));

    action = new QAction(i18n("Select &Recipients..."), this);
    actionCollection()->addAction(QLatin1String("select_recipients"), action);
    connect(action, SIGNAL(triggered(bool)),
            mComposerBase->recipientsEditor(), SLOT(selectRecipients()));
    action = new QAction(i18n("Save &Distribution List..."), this);
    actionCollection()->addAction(QLatin1String("save_distribution_list"), action);
    connect(action, SIGNAL(triggered(bool)),
            mComposerBase->recipientsEditor(), SLOT(saveDistributionList()));

    KStandardAction::print(this, SLOT(slotPrint()), actionCollection());
    if (KPrintPreview::isAvailable()) {
        KStandardAction::printPreview(this, SLOT(slotPrintPreview()), actionCollection());
    }
    KStandardAction::close(this, SLOT(slotClose()), actionCollection());

    KStandardAction::undo(this, SLOT(slotUndo()), actionCollection());
    KStandardAction::redo(this, SLOT(slotRedo()), actionCollection());
    KStandardAction::cut(this, SLOT(slotCut()), actionCollection());
    KStandardAction::copy(this, SLOT(slotCopy()), actionCollection());
    KStandardAction::pasteText(this, SLOT(slotPaste()), actionCollection());
    mSelectAll = KStandardAction::selectAll(this, SLOT(slotMarkAll()), actionCollection());

    mFindText = KStandardAction::find(mComposerBase->editor(), SLOT(slotFind()), actionCollection());
    mFindNextText = KStandardAction::findNext(mComposerBase->editor(), SLOT(slotFindNext()), actionCollection());

    mReplaceText = KStandardAction::replace(mComposerBase->editor(), SLOT(slotReplace()), actionCollection());
    actionCollection()->addAction(KStandardAction::Spelling, QLatin1String("spellcheck"),
                                  mComposerBase->editor(), SLOT(checkSpelling()));

    action = new QAction(i18n("Paste as Attac&hment"), this);
    actionCollection()->addAction(QLatin1String("paste_att"), action);
    connect(action, &QAction::triggered, this, &KMComposeWin::slotPasteAsAttachment);

    action = new QAction(i18n("Cl&ean Spaces"), this);
    actionCollection()->addAction(QLatin1String("clean_spaces"), action);
    connect(action, SIGNAL(triggered(bool)), mComposerBase->signatureController(), SLOT(cleanSpace()));

    mFixedFontAction = new KToggleAction(i18n("Use Fi&xed Font"), this);
    actionCollection()->addAction(QLatin1String("toggle_fixedfont"), mFixedFontAction);
    connect(mFixedFontAction, &KToggleAction::triggered, this, &KMComposeWin::slotUpdateFont);
    mFixedFontAction->setChecked(MessageViewer::GlobalSettings::self()->useFixedFont());

    //these are checkable!!!
    mUrgentAction = new KToggleAction(
        i18nc("@action:inmenu Mark the email as urgent.", "&Urgent"), this);
    actionCollection()->addAction(QLatin1String("urgent"), mUrgentAction);
    mRequestMDNAction = new KToggleAction(i18n("&Request Disposition Notification"), this);
    actionCollection()->addAction(QLatin1String("options_request_mdn"), mRequestMDNAction);
    mRequestMDNAction->setChecked(GlobalSettings::self()->requestMDN());
    //----- Message-Encoding Submenu
    mCodecAction = new CodecAction(CodecAction::ComposerMode, this);
    actionCollection()->addAction(QLatin1String("charsets"), mCodecAction);
    mWordWrapAction = new KToggleAction(i18n("&Wordwrap"), this);
    actionCollection()->addAction(QLatin1String("wordwrap"), mWordWrapAction);
    mWordWrapAction->setChecked(MessageComposer::MessageComposerSettings::self()->wordWrap());
    connect(mWordWrapAction, &KToggleAction::toggled, this, &KMComposeWin::slotWordWrapToggled);

    mSnippetAction = new KToggleAction(i18n("&Snippets"), this);
    actionCollection()->addAction(QLatin1String("snippets"), mSnippetAction);
    connect(mSnippetAction, &KToggleAction::toggled, this, &KMComposeWin::slotSnippetWidgetVisibilityChanged);
    mSnippetAction->setChecked(GlobalSettings::self()->showSnippetManager());

    mAutoSpellCheckingAction = new KToggleAction(QIcon::fromTheme(QLatin1String("tools-check-spelling")),
            i18n("&Automatic Spellchecking"),
            this);
    actionCollection()->addAction(QLatin1String("options_auto_spellchecking"), mAutoSpellCheckingAction);
    const bool spellChecking = GlobalSettings::self()->autoSpellChecking();
    const bool useKmailEditor = !GlobalSettings::self()->useExternalEditor();
    const bool spellCheckingEnabled = useKmailEditor && spellChecking;
    mAutoSpellCheckingAction->setEnabled(useKmailEditor);

    mAutoSpellCheckingAction->setChecked(spellCheckingEnabled);
    slotAutoSpellCheckingToggled(spellCheckingEnabled);
    connect(mAutoSpellCheckingAction, &KToggleAction::toggled, this, &KMComposeWin::slotAutoSpellCheckingToggled);
    connect(mComposerBase->editor(), SIGNAL(checkSpellingChanged(bool)), this, SLOT(slotAutoSpellCheckingToggled(bool)));

    connect(mComposerBase->editor(), SIGNAL(textModeChanged(KRichTextEdit::Mode)), this, SLOT(slotTextModeChanged(KRichTextEdit::Mode)));
    connect(mComposerBase->editor(), SIGNAL(externalEditorClosed()), this, SLOT(slotExternalEditorClosed()));
    connect(mComposerBase->editor(), SIGNAL(externalEditorStarted()), this, SLOT(slotExternalEditorStarted()));
    //these are checkable!!!
    markupAction = new KToggleAction(i18n("Rich Text Editing"), this);
    markupAction->setIcon(QIcon::fromTheme(QLatin1String("preferences-desktop-font")));
    markupAction->setIconText(i18n("Rich Text"));
    markupAction->setToolTip(i18n("Toggle rich text editing mode"));
    actionCollection()->addAction(QLatin1String("html"), markupAction);
    connect(markupAction, &KToggleAction::triggered, this, &KMComposeWin::slotToggleMarkup);

    mAllFieldsAction = new KToggleAction(i18n("&All Fields"), this);
    actionCollection()->addAction(QLatin1String("show_all_fields"), mAllFieldsAction);
    connect(mAllFieldsAction, &KToggleAction::triggered, this, &KMComposeWin::slotView);
    mIdentityAction = new KToggleAction(i18n("&Identity"), this);
    actionCollection()->addAction(QLatin1String("show_identity"), mIdentityAction);
    connect(mIdentityAction, &KToggleAction::triggered, this, &KMComposeWin::slotView);
    mDictionaryAction = new KToggleAction(i18n("&Dictionary"), this);
    actionCollection()->addAction(QLatin1String("show_dictionary"), mDictionaryAction);
    connect(mDictionaryAction, &KToggleAction::triggered, this, &KMComposeWin::slotView);
    mFccAction = new KToggleAction(i18n("&Sent-Mail Folder"), this);
    actionCollection()->addAction(QLatin1String("show_fcc"), mFccAction);
    connect(mFccAction, &KToggleAction::triggered, this, &KMComposeWin::slotView);
    mTransportAction = new KToggleAction(i18n("&Mail Transport"), this);
    actionCollection()->addAction(QLatin1String("show_transport"), mTransportAction);
    connect(mTransportAction, &KToggleAction::triggered, this, &KMComposeWin::slotView);
    mFromAction = new KToggleAction(i18n("&From"), this);
    actionCollection()->addAction(QLatin1String("show_from"), mFromAction);
    connect(mFromAction, &KToggleAction::triggered, this, &KMComposeWin::slotView);
    mReplyToAction = new KToggleAction(i18n("&Reply To"), this);
    actionCollection()->addAction(QLatin1String("show_reply_to"), mReplyToAction);
    connect(mReplyToAction, &KToggleAction::triggered, this, &KMComposeWin::slotView);
    mSubjectAction = new KToggleAction(
        i18nc("@action:inmenu Show the subject in the composer window.", "S&ubject"), this);
    actionCollection()->addAction(QLatin1String("show_subject"), mSubjectAction);
    connect(mSubjectAction, &KToggleAction::triggered, this, &KMComposeWin::slotView);
    //end of checkable

    mAppendSignature = new QAction(i18n("Append S&ignature"), this);
    actionCollection()->addAction(QLatin1String("append_signature"), mAppendSignature);
    connect(mAppendSignature, &QAction::triggered, mComposerBase->signatureController(), &MessageComposer::SignatureController::appendSignature);

    mPrependSignature = new QAction(i18n("Pr&epend Signature"), this);
    actionCollection()->addAction(QLatin1String("prepend_signature"), mPrependSignature);
    connect(mPrependSignature, &QAction::triggered, mComposerBase->signatureController(), &MessageComposer::SignatureController::prependSignature);

    mInsertSignatureAtCursorPosition = new QAction(i18n("Insert Signature At C&ursor Position"), this);
    actionCollection()->addAction(QLatin1String("insert_signature_at_cursor_position"), mInsertSignatureAtCursorPosition);
    connect(mInsertSignatureAtCursorPosition, SIGNAL(triggered(bool)), mComposerBase->signatureController(), SLOT(insertSignatureAtCursor()));

    action = new QAction(i18n("Insert Special Character..."), this);
    actionCollection()->addAction(QLatin1String("insert_special_character"), action);
    connect(action, &QAction::triggered, this, &KMComposeWin::insertSpecialCharacter);

    QAction *upperCase = new QAction(i18n("Uppercase"), this);
    actionCollection()->addAction(QLatin1String("change_to_uppercase"), upperCase);
    connect(upperCase, &QAction::triggered, this, &KMComposeWin::slotUpperCase);

    QAction *sentenceCase = new QAction(i18n("Sentence case"), this);
    actionCollection()->addAction(QLatin1String("change_to_sentencecase"), sentenceCase);
    connect(sentenceCase, &QAction::triggered, this, &KMComposeWin::slotSentenceCase);

    QAction *lowerCase = new QAction(i18n("Lowercase"), this);
    actionCollection()->addAction(QLatin1String("change_to_lowercase"), lowerCase);
    connect(lowerCase, &QAction::triggered, this, &KMComposeWin::slotLowerCase);

    mChangeCaseMenu = new KActionMenu(i18n("Change Case"), this);
    actionCollection()->addAction(QLatin1String("change_case_menu"), mChangeCaseMenu);
    mChangeCaseMenu->addAction(sentenceCase);
    mChangeCaseMenu->addAction(upperCase);
    mChangeCaseMenu->addAction(lowerCase);

    mComposerBase->attachmentController()->createActions();

    setStandardToolBarMenuEnabled(true);

    KStandardAction::keyBindings(this, SLOT(slotEditKeys()), actionCollection());
    KStandardAction::configureToolbars(this, SLOT(slotEditToolbars()), actionCollection());
    KStandardAction::preferences(kmkernel, SLOT(slotShowConfigurationDialog()), actionCollection());

    action = new QAction(i18n("&Spellchecker..."), this);
    action->setIconText(i18n("Spellchecker"));
    actionCollection()->addAction(QLatin1String("setup_spellchecker"), action);
    connect(action, &QAction::triggered, this, &KMComposeWin::slotSpellcheckConfig);

    mTranslateAction = mCustomToolsWidget->action(PimCommon::CustomToolsWidget::TranslatorTool);
    actionCollection()->addAction(QLatin1String("translator"), mTranslateAction);

    mGenerateShortenUrl = mCustomToolsWidget->action(PimCommon::CustomToolsWidget::ShortUrlTool);
    actionCollection()->addAction(QLatin1String("shorten_url"), mGenerateShortenUrl);

    mEncryptAction = new KToggleAction(QIcon::fromTheme(QLatin1String("document-encrypt")), i18n("&Encrypt Message"), this);
    mEncryptAction->setIconText(i18n("Encrypt"));
    actionCollection()->addAction(QLatin1String("encrypt_message"), mEncryptAction);
    mSignAction = new KToggleAction(QIcon::fromTheme(QLatin1String("document-sign")), i18n("&Sign Message"), this);
    mSignAction->setIconText(i18n("Sign"));
    actionCollection()->addAction(QLatin1String("sign_message"), mSignAction);
    const KIdentityManagement::Identity &ident =
        KMKernel::self()->identityManager()->identityForUoidOrDefault(mComposerBase->identityCombo()->currentIdentity());
    // PENDING(marc): check the uses of this member and split it into
    // smime/openpgp and or enc/sign, if necessary:
    mLastIdentityHasSigningKey = !ident.pgpSigningKey().isEmpty() || !ident.smimeSigningKey().isEmpty();
    mLastIdentityHasEncryptionKey = !ident.pgpEncryptionKey().isEmpty() || !ident.smimeEncryptionKey().isEmpty();

    mLastEncryptActionState = false;
    mLastSignActionState = ident.pgpAutoSign();

    changeCryptoAction();

    connect(mEncryptAction, &KToggleAction::triggered, this, &KMComposeWin::slotEncryptToggled);
    connect(mSignAction, &KToggleAction::triggered, this, &KMComposeWin::slotSignToggled);

    QStringList l;
    for (int i = 0 ; i < numCryptoMessageFormats ; ++i) {
        l.push_back(Kleo::cryptoMessageFormatToLabel(cryptoMessageFormats[i]));
    }

    mCryptoModuleAction = new KSelectAction(i18n("&Cryptographic Message Format"), this);
    actionCollection()->addAction(QLatin1String("options_select_crypto"), mCryptoModuleAction);
    connect(mCryptoModuleAction, SIGNAL(triggered(int)), SLOT(slotSelectCryptoModule()));
    mCryptoModuleAction->setItems(l);
    mCryptoModuleAction->setToolTip(i18n("Select a cryptographic format for this message"));

    actionCollection()->addActions(mComposerBase->editor()->createActions());
    actionCollection()->addAction(QLatin1String("shared_link"), mStorageService->menuShareLinkServices());

    mFollowUpToggleAction = new KToggleAction(i18n("Follow Up Mail..."), this);
    actionCollection()->addAction(QLatin1String("follow_up_mail"), mFollowUpToggleAction);
    connect(mFollowUpToggleAction, &KToggleAction::triggered, this, &KMComposeWin::slotFollowUpMail);
    mFollowUpToggleAction->setEnabled(FollowUpReminder::FollowUpReminderUtil::followupReminderAgentEnabled());

    createGUI(QLatin1String("kmcomposerui.rc"));
    connect(toolBar(QLatin1String("htmlToolBar"))->toggleViewAction(), SIGNAL(toggled(bool)),
            SLOT(htmlToolBarVisibilityChanged(bool)));

    // In Kontact, this entry would read "Configure Kontact", but bring
    // up KMail's config dialog. That's sensible, though, so fix the label.
    QAction *configureAction = actionCollection()->action(QLatin1String("options_configure"));
    if (configureAction) {
        configureAction->setText(i18n("Configure KMail..."));
    }

}

void KMComposeWin::changeCryptoAction()
{
    const KIdentityManagement::Identity &ident =
        KMKernel::self()->identityManager()->identityForUoidOrDefault(mComposerBase->identityCombo()->currentIdentity());
    if (!Kleo::CryptoBackendFactory::instance()->openpgp() && !Kleo::CryptoBackendFactory::instance()->smime()) {
        // no crypto whatsoever
        mEncryptAction->setEnabled(false);
        setEncryption(false);
        mSignAction->setEnabled(false);
        setSigning(false);
    } else {
        const bool canOpenPGPSign = Kleo::CryptoBackendFactory::instance()->openpgp() &&
                                    !ident.pgpSigningKey().isEmpty();
        const bool canSMIMESign = Kleo::CryptoBackendFactory::instance()->smime() &&
                                  !ident.smimeSigningKey().isEmpty();

        setEncryption(false);
        setSigning((canOpenPGPSign || canSMIMESign) && ident.pgpAutoSign());
    }

}

void KMComposeWin::setupStatusBar(QWidget *w)
{
    KPIM::ProgressStatusBarWidget *progressStatusBarWidget = new KPIM::ProgressStatusBarWidget(statusBar(), this, PimCommon::StorageServiceProgressManager::progressTypeValue());
    statusBar()->addWidget(w);
    QLabel *lab = new QLabel(this);
    lab->setAlignment(Qt::AlignLeft | Qt::AlignVCenter);
    statusBar()->addPermanentWidget(lab);
    mStatusBarLabelList.append(lab);

    lab = new QLabel(this);
    lab->setText(i18nc("Shows the linenumber of the cursor position.", " Line: %1 "
                       , QLatin1String("     ")));
    statusBar()->addPermanentWidget(lab);
    mStatusBarLabelList.append(lab);

    lab = new QLabel(i18n(" Column: %1 ", QLatin1String("     ")));
    statusBar()->addPermanentWidget(lab);
    mStatusBarLabelList.append(lab);

    mStatusBarLabelToggledOverrideMode = new StatusBarLabelToggledState(this);
    mStatusBarLabelToggledOverrideMode->setStateString(i18n("OVR"), i18n("INS"));
    statusBar()->addPermanentWidget(mStatusBarLabelToggledOverrideMode, 0);
    connect(mStatusBarLabelToggledOverrideMode, &StatusBarLabelToggledState::toggleModeChanged, this, &KMComposeWin::slotOverwriteModeWasChanged);

    mStatusBarLabelSpellCheckingChangeMode = new StatusBarLabelToggledState(this);
    mStatusBarLabelSpellCheckingChangeMode->setStateString(i18n("Spellcheck: on"), i18n("Spellcheck: off"));
    statusBar()->addPermanentWidget(mStatusBarLabelSpellCheckingChangeMode, 0);
    connect(mStatusBarLabelSpellCheckingChangeMode, &StatusBarLabelToggledState::toggleModeChanged, this, &KMComposeWin::slotAutoSpellCheckingToggled);

    statusBar()->addPermanentWidget(progressStatusBarWidget->littleProgress());

}

void KMComposeWin::setupEditor(void)
{
    QFontMetrics fm(mBodyFont);
    mComposerBase->editor()->setTabStopWidth(fm.width(QLatin1Char(' ')) * 8);

    slotWordWrapToggled(MessageComposer::MessageComposerSettings::self()->wordWrap());

    // Font setup
    slotUpdateFont();

    connect(mComposerBase->editor(), SIGNAL(cursorPositionChanged()),
            this, SLOT(slotCursorPositionChanged()));
    slotCursorPositionChanged();
}

QString KMComposeWin::subject() const
{
    return MessageComposer::Util::cleanedUpHeaderString(mEdtSubject->toPlainText());
}

QString KMComposeWin::from() const
{
    return MessageComposer::Util::cleanedUpHeaderString(mEdtFrom->text());
}

QString KMComposeWin::replyTo() const
{
    if (mEdtReplyTo) {
        return MessageComposer::Util::cleanedUpHeaderString(mEdtReplyTo->text());
    } else {
        return QString();
    }
}

void KMComposeWin::decryptOrStripOffCleartextSignature(QByteArray &body)
{
    QList<Kpgp::Block> pgpBlocks;
    QList<QByteArray> nonPgpBlocks;
    if (Kpgp::Module::prepareMessageForDecryption(body,
            pgpBlocks, nonPgpBlocks)) {
        // Only decrypt/strip off the signature if there is only one OpenPGP
        // block in the message
        if (pgpBlocks.count() == 1) {
            Kpgp::Block &block = pgpBlocks.first();
            if ((block.type() == Kpgp::PgpMessageBlock) ||
                    (block.type() == Kpgp::ClearsignedBlock)) {
                if (block.type() == Kpgp::PgpMessageBlock) {
                    // try to decrypt this OpenPGP block
                    block.decrypt();
                } else {
                    // strip off the signature
                    block.verify();
                }
                body = nonPgpBlocks.first();
                body.append(block.text());
                body.append(nonPgpBlocks.last());
            }
        }
    }
}

void KMComposeWin::setCurrentTransport(int transportId)
{
    mComposerBase->transportComboBox()->setCurrentTransport(transportId);
}

void KMComposeWin::setCurrentReplyTo(const QString &replyTo)
{
    if (mEdtReplyTo) {
        mEdtReplyTo->setText(replyTo);
    }
}

void KMComposeWin::setMessage(const KMime::Message::Ptr &newMsg, bool lastSignState, bool lastEncryptState, bool mayAutoSign,
                              bool allowDecryption, bool isModified)
{
    if (!newMsg) {
        qCDebug(KMAIL_LOG) << "newMsg == 0!";
        return;
    }

    if (lastSignState) {
        mLastSignActionState = true;
    }

    if (lastEncryptState) {
        mLastEncryptActionState = true;
    }

    mComposerBase->setMessage(newMsg);
    mMsg = newMsg;
    KIdentityManagement::IdentityManager *im = KMKernel::self()->identityManager();

    mEdtFrom->setText(mMsg->from()->asUnicodeString());
    mEdtSubject->setText(mMsg->subject()->asUnicodeString());

    // Restore the quote prefix. We can't just use the global quote prefix here,
    // since the prefix is different for each message, it might for example depend
    // on the original sender in a reply.
    if (mMsg->headerByType("X-KMail-QuotePrefix")) {
        mComposerBase->editor()->setQuotePrefixName(mMsg->headerByType("X-KMail-QuotePrefix")->asUnicodeString());
    }

    const bool stickyIdentity = mBtnIdentity->isChecked() && !mIgnoreStickyFields;
    bool messageHasIdentity = false;
    if (newMsg->headerByType("X-KMail-Identity") &&
            !newMsg->headerByType("X-KMail-Identity")->asUnicodeString().isEmpty()) {
        messageHasIdentity = true;
    }
    if (!stickyIdentity && messageHasIdentity) {
        mId = newMsg->headerByType("X-KMail-Identity")->asUnicodeString().toUInt();
    }

    // don't overwrite the header values with identity specific values
    // unless the identity is sticky
    if (!stickyIdentity) {
        disconnect(mComposerBase->identityCombo(), SIGNAL(identityChanged(uint)),
                   this, SLOT(slotIdentityChanged(uint))) ;
    }

    // load the mId into the gui, sticky or not, without emitting
    mComposerBase->identityCombo()->setCurrentIdentity(mId);
    const uint idToApply = mId;
    if (!stickyIdentity) {
        connect(mComposerBase->identityCombo(), SIGNAL(identityChanged(uint)),
                this, SLOT(slotIdentityChanged(uint)));
    } else {
        // load the message's state into the mId, without applying it to the gui
        // that's so we can detect that the id changed (because a sticky was set)
        // on apply()
        if (messageHasIdentity) {
            mId = newMsg->headerByType("X-KMail-Identity")->asUnicodeString().toUInt();
        } else {
            mId = im->defaultIdentity().uoid();
        }
    }

    // manually load the identity's value into the fields; either the one from the
    // messge, where appropriate, or the one from the sticky identity. What's in
    // mId might have changed meanwhile, thus the save value
    slotIdentityChanged(idToApply, true /*initalChange*/);

    const KIdentityManagement::Identity &ident = im->identityForUoid(mComposerBase->identityCombo()->currentIdentity());

    const bool stickyTransport = mBtnTransport->isChecked() && !mIgnoreStickyFields;
    if (stickyTransport) {
        mComposerBase->transportComboBox()->setCurrentTransport(ident.transport().toInt());
    }

    // TODO move the following to ComposerViewBase
    // however, requires the actions to be there as well in order to share with mobile client

    // check for the presence of a DNT header, indicating that MDN's were requested
    if (newMsg->headerByType("Disposition-Notification-To")) {
        QString mdnAddr = newMsg->headerByType("Disposition-Notification-To")->asUnicodeString();
        mRequestMDNAction->setChecked((!mdnAddr.isEmpty() &&
                                       im->thatIsMe(mdnAddr)) ||
                                      GlobalSettings::self()->requestMDN());
    }
    // check for presence of a priority header, indicating urgent mail:
    if (newMsg->headerByType("X-PRIORITY") && newMsg->headerByType("Priority")) {
        const QString xpriority = newMsg->headerByType("X-PRIORITY")->asUnicodeString();
        const QString priority = newMsg->headerByType("Priority")->asUnicodeString();
        if (xpriority == QLatin1String("2 (High)") && priority == QLatin1String("urgent")) {
            mUrgentAction->setChecked(true);
        }
    }

    if (!ident.isXFaceEnabled() || ident.xface().isEmpty()) {
        if (mMsg->headerByType("X-Face")) {
            mMsg->headerByType("X-Face")->clear();
        }
    } else {
        QString xface = ident.xface();
        if (!xface.isEmpty()) {
            int numNL = (xface.length() - 1) / 70;
            for (int i = numNL; i > 0; --i) {
                xface.insert(i * 70, QLatin1String("\n\t"));
            }
            mMsg->setHeader(new KMime::Headers::Generic("X-Face", mMsg.get(), xface, "utf-8"));
        }
    }

    // if these headers are present, the state of the message should be overruled
    if (mMsg->headerByType("X-KMail-SignatureActionEnabled")) {
        mLastSignActionState = (mMsg->headerByType("X-KMail-SignatureActionEnabled")->as7BitString().contains("true"));
    }
    if (mMsg->headerByType("X-KMail-EncryptActionEnabled")) {
        mLastEncryptActionState = (mMsg->headerByType("X-KMail-EncryptActionEnabled")->as7BitString().contains("true"));
    }
    if (mMsg->headerByType("X-KMail-CryptoMessageFormat")) {
        mCryptoModuleAction->setCurrentItem(format2cb(static_cast<Kleo::CryptoMessageFormat>(
                                                mMsg->headerByType("X-KMail-CryptoMessageFormat")->asUnicodeString().toInt())));
    }

    mLastIdentityHasSigningKey = !ident.pgpSigningKey().isEmpty() || !ident.smimeSigningKey().isEmpty();
    mLastIdentityHasEncryptionKey = !ident.pgpEncryptionKey().isEmpty() || !ident.smimeEncryptionKey().isEmpty();

    if (Kleo::CryptoBackendFactory::instance()->openpgp() || Kleo::CryptoBackendFactory::instance()->smime()) {
        const bool canOpenPGPSign = Kleo::CryptoBackendFactory::instance()->openpgp() &&
                                    !ident.pgpSigningKey().isEmpty();
        const bool canSMIMESign = Kleo::CryptoBackendFactory::instance()->smime() &&
                                  !ident.smimeSigningKey().isEmpty();

        setEncryption(mLastEncryptActionState);
        setSigning((canOpenPGPSign || canSMIMESign) && mLastSignActionState);
    }
    updateSignatureAndEncryptionStateIndicators();

    QString kmailFcc;
    if (mMsg->headerByType("X-KMail-Fcc")) {
        kmailFcc = mMsg->headerByType("X-KMail-Fcc")->asUnicodeString();
    }
    if (!mBtnFcc->isChecked()) {
        if (kmailFcc.isEmpty()) {
            setFcc(ident.fcc());
        } else {
            setFcc(kmailFcc);
        }
    }

    const bool stickyDictionary = mBtnDictionary->isChecked() && !mIgnoreStickyFields;
    if (!stickyDictionary) {
        if (mMsg->headerByType("X-KMail-Dictionary")) {
            const QString dictionary = mMsg->headerByType("X-KMail-Dictionary")->asUnicodeString();
            if (!dictionary.isEmpty()) {
                mComposerBase->dictionary()->setCurrentByDictionary(dictionary);
            }
        } else {
            mComposerBase->dictionary()->setCurrentByDictionaryName(ident.dictionary());
        }
    }

    mEdtReplyTo->setText(mMsg->replyTo()->asUnicodeString());

    KMime::Content *msgContent = new KMime::Content;
    msgContent->setContent(mMsg->encodedContent());
    msgContent->parse();
    MessageViewer::EmptySource emptySource;
    MessageViewer::ObjectTreeParser otp(&emptySource);  //All default are ok
    emptySource.setAllowDecryption(allowDecryption);
    otp.parseObjectTree(msgContent);

    bool shouldSetCharset = false;
    if ((mContext == Reply || mContext == ReplyToAll || mContext == Forward) && MessageComposer::MessageComposerSettings::forceReplyCharset()) {
        shouldSetCharset = true;
    }
    if (shouldSetCharset && !otp.plainTextContentCharset().isEmpty()) {
        mOriginalPreferredCharset = otp.plainTextContentCharset();
    }
    // always set auto charset, but prefer original when composing if force reply is set.
    setAutoCharset();

    delete msgContent;
#if 0 //TODO port to kmime

    /* Handle the special case of non-mime mails */
    if (mMsg->numBodyParts() == 0 && otp.textualContent().isEmpty()) {
        mCharset = mMsg->charset();
        if (mCharset.isEmpty() ||  mCharset == "default") {
            mCharset = Util::defaultCharset();
        }

        QByteArray bodyDecoded = mMsg->bodyDecoded();

        if (allowDecryption) {
            decryptOrStripOffCleartextSignature(bodyDecoded);
        }

        const QTextCodec *codec = KMail::Util::codecForName(mCharset);
        if (codec) {
            mEditor->setText(codec->toUnicode(bodyDecoded));
        } else {
            mEditor->setText(QString::fromLocal8Bit(bodyDecoded));
        }
    }
#endif

    if ((MessageComposer::MessageComposerSettings::self()->autoTextSignature() == QLatin1String("auto")) && mayAutoSign) {
        //
        // Espen 2000-05-16
        // Delay the signature appending. It may start a fileseletor.
        // Not user friendy if this modal fileseletor opens before the
        // composer.
        //
        if (MessageComposer::MessageComposerSettings::self()->prependSignature()) {
            QTimer::singleShot(0, mComposerBase->signatureController(), SLOT(prependSignature()));
        } else {
            QTimer::singleShot(0, mComposerBase->signatureController(), SLOT(appendSignature()));
        }
    } else {
        mComposerBase->editor()->startExternalEditor();
    }

    setModified(isModified);

    // honor "keep reply in this folder" setting even when the identity is changed later on
    mPreventFccOverwrite = (!kmailFcc.isEmpty() && ident.fcc() != kmailFcc);
    QTimer::singleShot(0, this, SLOT(forceAutoSaveMessage()));   //Force autosaving to make sure this composer reappears if a crash happens before the autosave timer kicks in.
}

void KMComposeWin::setAutoSaveFileName(const QString &fileName)
{
    mComposerBase->setAutoSaveFileName(fileName);
}

void KMComposeWin::setTextSelection(const QString &selection)
{
    mTextSelection = selection;
}

void KMComposeWin::setCustomTemplate(const QString &customTemplate)
{
    mCustomTemplate = customTemplate;
}

void KMComposeWin::setSigningAndEncryptionDisabled(bool v)
{
    mSigningAndEncryptionExplicitlyDisabled = v;
}

void KMComposeWin::setFolder(const Akonadi::Collection &aFolder)
{
    mFolder = aFolder;
}

void KMComposeWin::setFcc(const QString &idString)
{
    // check if the sent-mail folder still exists
    Akonadi::Collection col;
    if (idString.isEmpty()) {
        col = CommonKernel->sentCollectionFolder();
    } else {
        col = Akonadi::Collection(idString.toLongLong());
    }

    mComposerBase->setFcc(col);
    mFccFolder->setCollection(col);
}

bool KMComposeWin::isComposerModified() const
{
    return (mComposerBase->editor()->document()->isModified() ||
            mEdtFrom->isModified() ||
            (mEdtReplyTo && mEdtReplyTo->isModified()) ||
            mComposerBase->recipientsEditor()->isModified() ||
            mEdtSubject->document()->isModified());
}

bool KMComposeWin::isModified() const
{
    return mWasModified || isComposerModified();
}

void KMComposeWin::setModified(bool modified)
{
    mWasModified = modified;
    changeModifiedState(modified);
}

void KMComposeWin::changeModifiedState(bool modified)
{
    mComposerBase->editor()->document()->setModified(modified);
    if (!modified) {
        mEdtFrom->setModified(false);
        if (mEdtReplyTo) {
            mEdtReplyTo->setModified(false);
        }
        mComposerBase->recipientsEditor()->clearModified();
        mEdtSubject->document()->setModified(false);
    }
}

bool KMComposeWin::queryClose()
{
    if (!mComposerBase->editor()->checkExternalEditorFinished()) {
        return false;
    }
    if (kmkernel->shuttingDown() || kapp->sessionSaving()) {
        return true;
    }

    if (isModified()) {
        const bool istemplate = (mFolder.isValid() && CommonKernel->folderIsTemplates(mFolder));
        const QString savebut = (istemplate ?
                                 i18n("Re&save as Template") :
                                 i18n("&Save as Draft"));
        const QString savetext = (istemplate ?
                                  i18n("Resave this message in the Templates folder. "
                                       "It can then be used at a later time.") :
                                  i18n("Save this message in the Drafts folder. "
                                       "It can then be edited and sent at a later time."));

        const int rc = KMessageBox::warningYesNoCancel(this,
                       i18n("Do you want to save the message for later or discard it?"),
                       i18n("Close Composer"),
                       KGuiItem(savebut, QLatin1String("document-save"), QString(), savetext),
                       KStandardGuiItem::discard(),
                       KStandardGuiItem::cancel());
        if (rc == KMessageBox::Cancel) {
            return false;
        } else if (rc == KMessageBox::Yes) {
            // doSend will close the window. Just return false from this method
            if (istemplate) {
                slotSaveTemplate();
            } else {
                slotSaveDraft();
            }
            return false;
        }
        //else fall through: return true
    }
    mComposerBase->cleanupAutoSave();

    if (!mMiscComposers.isEmpty()) {
        qCWarning(KMAIL_LOG) << "Tried to close while composer was active";
        return false;
    }
    return true;
}

MessageComposer::ComposerViewBase::MissingAttachment KMComposeWin::userForgotAttachment()
{
    bool checkForForgottenAttachments = mCheckForForgottenAttachments && GlobalSettings::self()->showForgottenAttachmentWarning();

    if (!checkForForgottenAttachments) {
        return MessageComposer::ComposerViewBase::NoMissingAttachmentFound;
    }

    mComposerBase->setSubject(subject());   //be sure the composer knows the subject
    MessageComposer::ComposerViewBase::MissingAttachment missingAttachments = mComposerBase->checkForMissingAttachments(GlobalSettings::self()->attachmentKeywords());

    return missingAttachments;
}

void KMComposeWin::forceAutoSaveMessage()
{
    autoSaveMessage(true);
}

void KMComposeWin::autoSaveMessage(bool force)
{
    if (isComposerModified() || force) {
        applyComposerSetting(mComposerBase);
        mComposerBase->autoSaveMessage();
        if (!force) {
            mWasModified = true;
            changeModifiedState(false);
        }
    } else {
        mComposerBase->updateAutoSave();
    }
}

bool KMComposeWin::encryptToSelf()
{
    // return !Kpgp::Module::getKpgp() || Kpgp::Module::getKpgp()->encryptToSelf();
    return MessageComposer::MessageComposerSettings::self()->cryptoEncryptToSelf();
}

void KMComposeWin::slotSendFailed(const QString &msg, MessageComposer::ComposerViewBase::FailedType type)
{
    //   setModified( false );
    setEnabled(true);
    if (!msg.isEmpty()) {
        KMessageBox::sorry(mMainWidget, msg,
                           (type == MessageComposer::ComposerViewBase::AutoSave) ? i18n("Autosave Message Failed") : i18n("Sending Message Failed"));
    }
}

void KMComposeWin::slotSendSuccessful(const QString &messageId)
{
    setModified(false);
    addFollowupReminder(messageId);
    mComposerBase->cleanupAutoSave();
    mFolder = Akonadi::Collection(); // see dtor
    close();
}

void KMComposeWin::addFollowupReminder(const QString &messageId)
{
    if (mFollowUpDate.isValid()) {
        FollowupReminderCreateJob *job = new FollowupReminderCreateJob;
        job->setSubject(subject());
        job->setMessageId(messageId);
        job->setTo(replyTo());
        job->setFollowUpReminderDate(mFollowUpDate);
        job->setCollectionToDo(mFollowUpCollection);
        job->start();
    }
}

const KIdentityManagement::Identity &KMComposeWin::identity() const
{
    return KMKernel::self()->identityManager()->identityForUoidOrDefault(mComposerBase->identityCombo()->currentIdentity());
}

Kleo::CryptoMessageFormat KMComposeWin::cryptoMessageFormat() const
{
    if (!mCryptoModuleAction) {
        return Kleo::AutoFormat;
    }
    return cb2format(mCryptoModuleAction->currentItem());
}

void KMComposeWin::addAttach(KMime::Content *msgPart)
{
    mComposerBase->addAttachmentPart(msgPart);
    setModified(true);
}

QString KMComposeWin::prettyMimeType(const QString &type)
{
    const QString t = type.toLower();
    QMimeDatabase db;
    const QMimeType st = db.mimeTypeForName(t);

    if (st.isValid()) {
        qCWarning(KMAIL_LOG) << "unknown mimetype" << t;
        return t;
    }

    const QString pretty = !st.isDefault() ? st.comment() : t;
    if (pretty.isEmpty()) {
        return type;
    } else {
        return pretty;
    }
}

void KMComposeWin::setAutoCharset()
{
    mCodecAction->setCurrentItem(0);
}

// We can't simply use KCodecAction::setCurrentCodec(), since that doesn't
// use fixEncoding().
static QString selectCharset(KSelectAction *root, const QString &encoding)
{
    foreach (QAction *action, root->actions()) {
        KSelectAction *subMenu = dynamic_cast<KSelectAction *>(action);
        if (subMenu) {
            const QString codecNameToSet = selectCharset(subMenu, encoding);
            if (!codecNameToSet.isEmpty()) {
                return codecNameToSet;
            }
        } else {
            const QString fixedActionText = MessageViewer::NodeHelper::fixEncoding(action->text());
            if (KCharsets::charsets()->codecForName(
                        KCharsets::charsets()->encodingForName(fixedActionText))
                    == KCharsets::charsets()->codecForName(encoding)) {
                return action->text();
            }
        }
    }
    return QString();
}

void KMComposeWin::setCharset(const QByteArray &charset)
{
    const QString codecNameToSet = selectCharset(mCodecAction, QString::fromLatin1(charset));
    if (codecNameToSet.isEmpty()) {
        qCWarning(KMAIL_LOG) << "Could not find charset" << charset;
        setAutoCharset();
    } else {
        mCodecAction->setCurrentCodec(codecNameToSet);
    }
}

void KMComposeWin::slotAddrBook()
{
    KRun::runCommand(QLatin1String("kaddressbook"), window());
}

void KMComposeWin::slotInsertFile()
{
    KUrl u = mComposerBase->editor()->insertFile();
    if (u.isEmpty()) {
        return;
    }

    mRecentAction->addUrl(u);
    // Prevent race condition updating list when multiple composers are open
    {
        const QString encoding = MessageViewer::NodeHelper::encodingForName(u.fileEncoding());
        QStringList urls = GlobalSettings::self()->recentUrls();
        QStringList encodings = GlobalSettings::self()->recentEncodings();
        // Prevent config file from growing without bound
        // Would be nicer to get this constant from KRecentFilesAction
        const int mMaxRecentFiles = 30;
        while (urls.count() > mMaxRecentFiles) {
            urls.removeLast();
        }
        while (encodings.count() > mMaxRecentFiles) {
            encodings.removeLast();
        }
        // sanity check
        if (urls.count() != encodings.count()) {
            urls.clear();
            encodings.clear();
        }
        urls.prepend(u.prettyUrl());
        encodings.prepend(encoding);
        GlobalSettings::self()->setRecentUrls(urls);
        GlobalSettings::self()->setRecentEncodings(encodings);
        mRecentAction->saveEntries(KMKernel::self()->config()->group(QString()));
    }
    slotInsertRecentFile(u);
}

void KMComposeWin::slotRecentListFileClear()
{
    KSharedConfig::Ptr config = KMKernel::self()->config();
    KConfigGroup group(config, "Composer");
    group.deleteEntry("recent-urls");
    group.deleteEntry("recent-encodings");
    mRecentAction->saveEntries(config->group(QString()));
}
void KMComposeWin::slotInsertRecentFile(const QUrl &u)
{
    if (u.fileName().isEmpty()) {
        return;
    }

    // Get the encoding previously used when inserting this file
    QString encoding;
    const QStringList urls = GlobalSettings::self()->recentUrls();
    const QStringList encodings = GlobalSettings::self()->recentEncodings();
    const int index = urls.indexOf(u.toDisplayString());
    if (index != -1) {
        encoding = encodings[ index ];
    } else {
        qCDebug(KMAIL_LOG) << " encoding not found so we can't insert text"; //see InsertTextFileJob
        return;
    }

    MessageComposer::InsertTextFileJob *job = new MessageComposer::InsertTextFileJob(mComposerBase->editor(), u);
    job->setEncoding(encoding);
    job->start();
    // Don't care about the result for now
    // TODO: we should probably show an error message if it fails...
}

void KMComposeWin::slotSelectCryptoModule(bool init)
{
    if (!init) {
        setModified(true);
    }

    mComposerBase->attachmentModel()->setEncryptEnabled(canSignEncryptAttachments());
    mComposerBase->attachmentModel()->setSignEnabled(canSignEncryptAttachments());
}

void KMComposeWin::slotUpdateFont()
{
    qCDebug(KMAIL_LOG);
    if (!mFixedFontAction) {
        return;
    }
    mComposerBase->editor()->setFontForWholeText(mFixedFontAction->isChecked() ?
            mFixedFont : mBodyFont);
}

QString KMComposeWin::smartQuote(const QString &msg)
{
    return MessageCore::StringUtil::smartQuote(msg, MessageComposer::MessageComposerSettings::self()->lineWrapWidth());
}

bool KMComposeWin::insertFromMimeData(const QMimeData *source, bool forceAttachment)
{
    // If this is a PNG image, either add it as an attachment or as an inline image
    if (source->hasImage() && source->hasFormat(QLatin1String("image/png"))) {
        // Get the image data before showing the dialog, since that processes events which can delete
        // the QMimeData object behind our back
        const QByteArray imageData = source->data(QLatin1String("image/png"));
        if (imageData.isEmpty()) {
            return true;
        }
        if (!forceAttachment) {
            if (mComposerBase->editor()->textMode() == KRichTextEdit::Rich && mComposerBase->editor()->isEnableImageActions()) {
                QImage image = qvariant_cast<QImage>(source->imageData());
                QFileInfo fi(source->text());

                QMenu menu;
                const QAction *addAsInlineImageAction = menu.addAction(i18n("Add as &Inline Image"));
                /*const QAction *addAsAttachmentAction = */menu.addAction(i18n("Add as &Attachment"));
                const QAction *selectedAction = menu.exec(QCursor::pos());
                if (selectedAction == addAsInlineImageAction) {
                    // Let the textedit from kdepimlibs handle inline images
                    mComposerBase->editor()->insertImage(image, fi);
                    return true;
                } else if (!selectedAction) {
                    return true;
                }
                // else fall through
            }
        }
        // Ok, when we reached this point, the user wants to add the image as an attachment.
        // Ask for the filename first.
        bool ok;
        const QString attName =
            QInputDialog::getText(this, i18n("KMail"), i18n("Name of the attachment:"), QLineEdit::Normal, QString(), &ok);
        if (!ok) {
            return true;
        }
        addAttachment(attName, KMime::Headers::CEbase64, QString(), imageData, "image/png");
        return true;
    }

    // If this is a URL list, add those files as attachments or text
    const QList<QUrl> urlList = source->urls();
    if (!urlList.isEmpty()) {
        //Search if it's message items.
        Akonadi::Item::List items;
        Akonadi::Collection::List collections;
        bool allLocalURLs = true;

        foreach (const QUrl &url, urlList) {
            if (!url.isLocalFile()) {
                allLocalURLs = false;
            }
            const Akonadi::Item item = Akonadi::Item::fromUrl(url);
            if (item.isValid()) {
                items << item;
            } else {
                const Akonadi::Collection collection = Akonadi::Collection::fromUrl(url);
                if (collection.isValid()) {
                    collections << collection;
                }
            }
        }

        if (items.isEmpty() && collections.isEmpty()) {
            if (allLocalURLs || forceAttachment) {
                foreach (const QUrl &url, urlList) {
                    addAttachment(url, QString());
                }
            } else {
                QMenu p;
                const QAction *addAsTextAction = p.addAction(i18np("Add URL into Message", "Add URLs into Message", urlList.size()));
                const QAction *addAsAttachmentAction = p.addAction(i18np("Add File as &Attachment", "Add Files as &Attachment", urlList.size()));
                const QAction *selectedAction = p.exec(QCursor::pos());

                if (selectedAction == addAsTextAction) {
                    foreach (const QUrl &url, urlList) {
                        mComposerBase->editor()->insertLink(url.toDisplayString());
                    }
                } else if (selectedAction == addAsAttachmentAction) {
                    foreach (const QUrl &url, urlList) {
                        addAttachment(url, QString());
                    }
                }
            }
            return true;
        } else {
            if (!items.isEmpty()) {
                Akonadi::ItemFetchJob *itemFetchJob = new Akonadi::ItemFetchJob(items, this);
                itemFetchJob->fetchScope().fetchFullPayload(true);
                itemFetchJob->fetchScope().setAncestorRetrieval(Akonadi::ItemFetchScope::Parent);
                connect(itemFetchJob, &Akonadi::ItemFetchJob::result, this, &KMComposeWin::slotFetchJob);
            }
            if (!collections.isEmpty()) {
                //TODO
            }
            return true;
        }
    }
    return false;
}

void KMComposeWin::slotPasteAsAttachment()
{
    const QMimeData *mimeData = QApplication::clipboard()->mimeData();
    if (insertFromMimeData(mimeData, true)) {
        return;
    }
    if (mimeData->hasText()) {
        bool ok;
        const QString attName = QInputDialog::getText(this,
                                i18n("Insert clipboard text as attachment"),
                                i18n("Name of the attachment:"), QLineEdit::Normal,
                                QString(), &ok);
        if (ok) {
            mComposerBase->addAttachment(attName, attName, QLatin1String("utf-8"), QApplication::clipboard()->text().toUtf8(), "text/plain");
        }
        return;
    }
}

void KMComposeWin::slotFetchJob(KJob *job)
{
    if (job->error()) {
        if (static_cast<KIO::Job *>(job)->ui()) {
            static_cast<KIO::Job *>(job)->ui()->showErrorMessage();
        } else {
            qCDebug(KMAIL_LOG) << " job->errorString() :" << job->errorString();
        }
        return;
    }
    Akonadi::ItemFetchJob *fjob = dynamic_cast<Akonadi::ItemFetchJob *>(job);
    if (!fjob) {
        return;
    }
    const Akonadi::Item::List items = fjob->items();

    if (items.isEmpty()) {
        return;
    }

    if (items.first().mimeType() == KMime::Message::mimeType()) {
        uint identity = 0;
        if (items.at(0).isValid() && items.at(0).parentCollection().isValid()) {
            QSharedPointer<MailCommon::FolderCollection> fd(MailCommon::FolderCollection::forCollection(items.at(0).parentCollection(), false));
            if (fd) {
                identity = fd->identity();
            }
        }
        KMCommand *command = new KMForwardAttachedCommand(this, items, identity, this);
        command->start();
    } else {
        foreach (const Akonadi::Item &item, items) {
            QString attachmentName = QLatin1String("attachment");
            if (item.hasPayload<KContacts::Addressee>()) {
                const KContacts::Addressee contact = item.payload<KContacts::Addressee>();
                attachmentName = contact.realName() + QLatin1String(".vcf");
                //Workaround about broken kaddressbook fields.
                QByteArray data = item.payloadData();
<<<<<<< HEAD
                data.replace("X-messaging/aim-All", ("X-AIM"));
                data.replace("X-messaging/icq-All", ("X-ICQ"));
                data.replace("X-messaging/xmpp-All", ("X-JABBER"));
                data.replace("X-messaging/msn-All", ("X-MSN"));
                data.replace("X-messaging/yahoo-All", ("X-YAHOO"));
                data.replace("X-messaging/gadu-All", ("X-GADUGADU"));
                data.replace("X-messaging/skype-All", ("X-SKYPE"));
                data.replace("X-messaging/groupwise-All", ("X-GROUPWISE"));
                data.replace(("X-messaging/sms-All"), ("X-SMS"));
                data.replace(("X-messaging/meanwhile-All"), ("X-MEANWHILE"));
                data.replace(("X-messaging/irc-All"), ("X-IRC"));
                data.replace(("X-messaging/googletalk-All"), ("X-GTALK"));
                addAttachment(attachmentName, KMime::Headers::CEbase64, QString(), data, item.mimeType().toLatin1());
=======
                MessageComposer::Util::adaptVcard(data);
                addAttachment( attachmentName, KMime::Headers::CEbase64, QString(), data, "text/x-vcard" );
            } else if ( item.hasPayload<KABC::ContactGroup>() ) {
                const KABC::ContactGroup group = item.payload<KABC::ContactGroup>();
                attachmentName = group.name() + QLatin1String( ".vcf" );
                Akonadi::ContactGroupExpandJob *expandJob = new Akonadi::ContactGroupExpandJob( group, this );
                expandJob->setProperty("groupName", attachmentName);
                connect( expandJob, SIGNAL(result(KJob*)), this, SLOT(slotExpandGroupResult(KJob*)) );
                expandJob->start();
>>>>>>> a581824f
            } else {
                addAttachment(attachmentName, KMime::Headers::CEbase64, QString(), item.payloadData(), item.mimeType().toLatin1());
            }
        }
    }
}

<<<<<<< HEAD
QString KMComposeWin::addQuotesToText(const QString &inputText) const
=======
void KMComposeWin::slotExpandGroupResult(KJob *job)
{
    Akonadi::ContactGroupExpandJob *expandJob = qobject_cast<Akonadi::ContactGroupExpandJob*>( job );
    Q_ASSERT( expandJob );

    const QString attachmentName = expandJob->property("groupName").toString();
    const QByteArray mimeType = "text/x-vcard";
    KABC::VCardConverter converter;
    const QByteArray groupData = converter.createVCards(expandJob->contacts());
    if (!groupData.isEmpty()) {
        addAttachment( attachmentName, KMime::Headers::CEbase64, QString(), groupData, mimeType );
    }
}


QString KMComposeWin::addQuotesToText( const QString &inputText ) const
>>>>>>> a581824f
{
    QString answer(inputText);
    const QString indentStr = mComposerBase->editor()->quotePrefixName();
    answer.replace(QLatin1Char('\n'), QLatin1Char('\n') + indentStr);
    answer.prepend(indentStr);
    answer += QLatin1Char('\n');
    return MessageCore::StringUtil::smartQuote(answer, MessageComposer::MessageComposerSettings::self()->lineWrapWidth());
}

void KMComposeWin::slotUndo()
{
    QWidget *fw = focusWidget();
    if (!fw) {
        return;
    }

    if (::qobject_cast<PimCommon::LineEditWithAutoCorrection *>(fw)) {
        static_cast<PimCommon::LineEditWithAutoCorrection *>(fw)->undo();
    } else if (::qobject_cast<KMComposerEditor *>(fw)) {
        static_cast<KTextEdit *>(fw)->undo();
    } else if (::qobject_cast<KLineEdit *>(fw)) {
        static_cast<KLineEdit *>(fw)->undo();
    }
}

void KMComposeWin::slotRedo()
{
    QWidget *fw = focusWidget();
    if (!fw) {
        return;
    }

    if (::qobject_cast<PimCommon::LineEditWithAutoCorrection *>(fw)) {
        static_cast<PimCommon::LineEditWithAutoCorrection *>(fw)->redo();
    } else if (::qobject_cast<KMComposerEditor *>(fw)) {
        static_cast<KTextEdit *>(fw)->redo();
    } else if (::qobject_cast<KLineEdit *>(fw)) {
        static_cast<KLineEdit *>(fw)->redo();
    }
}

void KMComposeWin::slotCut()
{
    QWidget *fw = focusWidget();
    if (!fw) {
        return;
    }

    if (::qobject_cast<PimCommon::LineEditWithAutoCorrection *>(fw)) {
        static_cast<PimCommon::LineEditWithAutoCorrection *>(fw)->cut();
    } else if (::qobject_cast<KMComposerEditor *>(fw)) {
        static_cast<KTextEdit *>(fw)->cut();
    } else if (::qobject_cast<KLineEdit *>(fw)) {
        static_cast<KLineEdit *>(fw)->cut();
    }
}

void KMComposeWin::slotCopy()
{
    QWidget *fw = focusWidget();
    if (!fw) {
        return;
    }

    if (::qobject_cast<PimCommon::LineEditWithAutoCorrection *>(fw)) {
        static_cast<PimCommon::LineEditWithAutoCorrection *>(fw)->copy();
    } else if (::qobject_cast<KMComposerEditor *>(fw)) {
        static_cast<KTextEdit *>(fw)->copy();
    } else if (::qobject_cast<KLineEdit *>(fw)) {
        static_cast<KLineEdit *>(fw)->copy();
    }
}

void KMComposeWin::slotPaste()
{
    QWidget *const fw = focusWidget();
    if (!fw) {
        return;
    }
    if (::qobject_cast<PimCommon::LineEditWithAutoCorrection *>(fw)) {
        static_cast<PimCommon::LineEditWithAutoCorrection *>(fw)->paste();
    } else if (::qobject_cast<KMComposerEditor *>(fw)) {
        static_cast<KTextEdit *>(fw)->paste();
    } else if (::qobject_cast<KLineEdit *>(fw)) {
        static_cast<KLineEdit *>(fw)->paste();
    }
}

void KMComposeWin::slotMarkAll()
{
    QWidget *fw = focusWidget();
    if (!fw) {
        return;
    }

    if (::qobject_cast<PimCommon::LineEditWithAutoCorrection *>(fw)) {
        static_cast<PimCommon::LineEditWithAutoCorrection *>(fw)->selectAll();
    } else if (::qobject_cast<KLineEdit *>(fw)) {
        static_cast<KLineEdit *>(fw)->selectAll();
    } else if (::qobject_cast<KMComposerEditor *>(fw)) {
        static_cast<KTextEdit *>(fw)->selectAll();
    }
}

void KMComposeWin::slotClose()
{
    close();
}

void KMComposeWin::slotNewComposer()
{
    KMComposeWin *win;
    KMime::Message::Ptr msg(new KMime::Message);

    MessageHelper::initHeader(msg, KMKernel::self()->identityManager());
    win = new KMComposeWin(msg, false, false, KMail::Composer::New);
    win->setCollectionForNewMessage(mCollectionForNewMessage);
    win->show();
}

void KMComposeWin::slotUpdWinTitle()
{
    QString s(mEdtSubject->toPlainText());
    // Remove characters that show badly in most window decorations:
    // newlines tend to become boxes.
    if (s.isEmpty()) {
        setWindowTitle(QLatin1Char('(') + i18n("unnamed") + QLatin1Char(')'));
    } else {
        setWindowTitle(s.replace(QLatin1Char('\n'), QLatin1Char(' ')));
    }
}

void KMComposeWin::slotEncryptToggled(bool on)
{
    setEncryption(on, true);
    updateSignatureAndEncryptionStateIndicators();
}

void KMComposeWin::setEncryption(bool encrypt, bool setByUser)
{
    bool wasModified = isModified();
    if (setByUser) {
        setModified(true);
    }
    if (!mEncryptAction->isEnabled()) {
        encrypt = false;
    }
    // check if the user wants to encrypt messages to himself and if he defined
    // an encryption key for the current identity
    else if (encrypt && encryptToSelf() && !mLastIdentityHasEncryptionKey) {
        if (setByUser) {
            KMessageBox::sorry(this,
                               i18n("<qt><p>You have requested that messages be "
                                    "encrypted to yourself, but the currently selected "
                                    "identity does not define an (OpenPGP or S/MIME) "
                                    "encryption key to use for this.</p>"
                                    "<p>Please select the key(s) to use "
                                    "in the identity configuration.</p>"
                                    "</qt>"),
                               i18n("Undefined Encryption Key"));
            setModified(wasModified);
        }
        encrypt = false;
    }

    // make sure the mEncryptAction is in the right state
    mEncryptAction->setChecked(encrypt);
    if (!setByUser) {
        updateSignatureAndEncryptionStateIndicators();
    }
    // show the appropriate icon
    if (encrypt) {
        mEncryptAction->setIcon(QIcon::fromTheme(QLatin1String("document-encrypt")));
    } else {
        mEncryptAction->setIcon(QIcon::fromTheme(QLatin1String("document-decrypt")));
    }

    // mark the attachments for (no) encryption
    if (canSignEncryptAttachments()) {
        mComposerBase->attachmentModel()->setEncryptSelected(encrypt);
    }
}

void KMComposeWin::slotSignToggled(bool on)
{
    setSigning(on, true);
    updateSignatureAndEncryptionStateIndicators();
}

void KMComposeWin::setSigning(bool sign, bool setByUser)
{
    bool wasModified = isModified();
    if (setByUser) {
        setModified(true);
    }
    if (!mSignAction->isEnabled()) {
        sign = false;
    }

    // check if the user defined a signing key for the current identity
    if (sign && !mLastIdentityHasSigningKey) {
        if (setByUser) {
            KMessageBox::sorry(this,
                               i18n("<qt><p>In order to be able to sign "
                                    "this message you first have to "
                                    "define the (OpenPGP or S/MIME) signing key "
                                    "to use.</p>"
                                    "<p>Please select the key to use "
                                    "in the identity configuration.</p>"
                                    "</qt>"),
                               i18n("Undefined Signing Key"));
            setModified(wasModified);
        }
        sign = false;
    }

    // make sure the mSignAction is in the right state
    mSignAction->setChecked(sign);

    if (!setByUser) {
        updateSignatureAndEncryptionStateIndicators();
    }
    // mark the attachments for (no) signing
    if (canSignEncryptAttachments()) {
        mComposerBase->attachmentModel()->setSignSelected(sign);
    }
}

void KMComposeWin::slotWordWrapToggled(bool on)
{
    if (on) {
        mComposerBase->editor()->enableWordWrap(validateLineWrapWidth());
    } else {
        disableWordWrap();
    }
}

int KMComposeWin::validateLineWrapWidth()
{
    int lineWrap = MessageComposer::MessageComposerSettings::self()->lineWrapWidth();
    if ((lineWrap == 0) || (lineWrap > 78)) {
        lineWrap = 78;
    } else if (lineWrap < 30) {
        lineWrap = 30;
    }
    return lineWrap;
}

void KMComposeWin::disableWordWrap()
{
    mComposerBase->editor()->disableWordWrap();
}

void KMComposeWin::forceDisableHtml()
{
    mForceDisableHtml = true;
    disableHtml(MessageComposer::ComposerViewBase::NoConfirmationNeeded);
    markupAction->setEnabled(false);
    // FIXME: Remove the toggle toolbar action somehow
}

bool KMComposeWin::isComposing() const
{
    return mComposerBase && mComposerBase->isComposing();
}

void KMComposeWin::disableForgottenAttachmentsCheck()
{
    mCheckForForgottenAttachments = false;
}

void KMComposeWin::ignoreStickyFields()
{
    mIgnoreStickyFields = true;
    mBtnTransport->setChecked(false);
    mBtnDictionary->setChecked(false);
    mBtnIdentity->setChecked(false);
    mBtnTransport->setEnabled(false);
    mBtnDictionary->setEnabled(false);
    mBtnIdentity->setEnabled(false);
}

void KMComposeWin::slotPrint()
{
    printComposer(false);
}

void KMComposeWin::slotPrintPreview()
{
    printComposer(true);
}

void KMComposeWin::printComposer(bool preview)
{
    MessageComposer::Composer *composer = createSimpleComposer();
    mMiscComposers.append(composer);
    composer->setProperty("preview", preview);
    connect(composer, &MessageComposer::Composer::result, this, &KMComposeWin::slotPrintComposeResult);
    composer->start();
}

void KMComposeWin::slotPrintComposeResult(KJob *job)
{
    const bool preview = job->property("preview").toBool();
    printComposeResult(job, preview);
}

void KMComposeWin::printComposeResult(KJob *job, bool preview)
{
    Q_ASSERT(dynamic_cast< MessageComposer::Composer * >(job));
    MessageComposer::Composer *composer = dynamic_cast< MessageComposer::Composer * >(job);
    Q_ASSERT(mMiscComposers.contains(composer));
    mMiscComposers.removeAll(composer);

    if (composer->error() == MessageComposer::Composer::NoError) {

        Q_ASSERT(composer->resultMessages().size() == 1);
        Akonadi::Item printItem;
        printItem.setPayload<KMime::Message::Ptr>(composer->resultMessages().first());
        const bool isHtml = mComposerBase->editor()->textMode() == KMeditor::Rich;
        const MessageViewer::Viewer::DisplayFormatMessage format = isHtml ? MessageViewer::Viewer::Html : MessageViewer::Viewer::Text;
        KMPrintCommand *command = new KMPrintCommand(this, printItem, 0,
                0, format, isHtml);
        command->setPrintPreview(preview);
        command->start();
    } else {
        if (static_cast<KIO::Job *>(job)->ui()) {
            static_cast<KIO::Job *>(job)->ui()->showErrorMessage();
        } else {
            qCWarning(KMAIL_LOG) << "Composer for printing failed:" << composer->errorString();
        }
    }

}

void KMComposeWin::doSend(MessageComposer::MessageSender::SendMethod method,
                          MessageComposer::MessageSender::SaveIn saveIn)
{
    if (mStorageService->numProgressUpdateFile() > 0) {
        KMessageBox::sorry(this, i18np("There is %1 file upload in progress.",
                                       "There are %1 file uploads in progress.",
                                       mStorageService->numProgressUpdateFile()));
        return;
    }
    // TODO integrate with MDA online status
    if (method == MessageComposer::MessageSender::SendImmediate) {
        if (!MessageComposer::Util::sendMailDispatcherIsOnline()) {
            method = MessageComposer::MessageSender::SendLater;
        }
    }

    if (saveIn == MessageComposer::MessageSender::SaveInNone) {   // don't save as draft or template, send immediately
        if (KEmailAddress::firstEmailAddress(from()).isEmpty()) {
            if (!(mShowHeaders & HDR_FROM)) {
                mShowHeaders |= HDR_FROM;
                rethinkFields(false);
            }
            mEdtFrom->setFocus();
            KMessageBox::sorry(this,
                               i18n("You must enter your email address in the "
                                    "From: field. You should also set your email "
                                    "address for all identities, so that you do "
                                    "not have to enter it for each message."));
            return;
        }
        if (mComposerBase->to().isEmpty()) {
            if (mComposerBase->cc().isEmpty() && mComposerBase->bcc().isEmpty()) {
                KMessageBox::information(this,
                                         i18n("You must specify at least one receiver, "
                                              "either in the To: field or as CC or as BCC."));

                return;
            } else {
                int rc = KMessageBox::questionYesNo(this,
                                                    i18n("To: field is empty. "
                                                            "Send message anyway?"),
                                                    i18n("No To: specified"),
                                                    KStandardGuiItem::yes(),
                                                    KStandardGuiItem::no(),
                                                    QLatin1String(":kmail_no_to_field_specified"));
                if (rc == KMessageBox::No) {
                    return;
                }
            }
        }

        if (subject().isEmpty()) {
            mEdtSubject->setFocus();
            int rc =
                KMessageBox::questionYesNo(this,
                                           i18n("You did not specify a subject. "
                                                "Send message anyway?"),
                                           i18n("No Subject Specified"),
                                           KGuiItem(i18n("S&end as Is")),
                                           KGuiItem(i18n("&Specify the Subject")),
                                           QLatin1String("no_subject_specified"));
            if (rc == KMessageBox::No) {
                return;
            }
        }

        const MessageComposer::ComposerViewBase::MissingAttachment forgotAttachment = userForgotAttachment();
        if ((forgotAttachment == MessageComposer::ComposerViewBase::FoundMissingAttachmentAndAddedAttachment) ||
                (forgotAttachment == MessageComposer::ComposerViewBase::FoundMissingAttachmentAndCancel)) {
            return;
        }

        setEnabled(false);
        // Validate the To:, CC: and BCC fields
        const QStringList recipients = QStringList() << mComposerBase->to().trimmed() << mComposerBase->cc().trimmed() << mComposerBase->bcc().trimmed();

        AddressValidationJob *job = new AddressValidationJob(recipients.join(QLatin1String(", ")), this, this);
        const KIdentityManagement::Identity &ident = KMKernel::self()->identityManager()->identityForUoid(mComposerBase->identityCombo()->currentIdentity());
        QString defaultDomainName;
        if (!ident.isNull()) {
            defaultDomainName = ident.defaultDomainName();
        }
        job->setDefaultDomain(defaultDomainName);
        job->setProperty("method", static_cast<int>(method));
        job->setProperty("saveIn", static_cast<int>(saveIn));
        connect(job, &Akonadi::ItemFetchJob::result, this, &KMComposeWin::slotDoDelayedSend);
        job->start();

        // we'll call send from within slotDoDelaySend
    } else {
        if (saveIn == MessageComposer::MessageSender::SaveInDrafts && mEncryptAction->isChecked() &&
                !GlobalSettings::self()->neverEncryptDrafts() &&
                mComposerBase->to().isEmpty() && mComposerBase->cc().isEmpty()) {

            KMessageBox::information(this, i18n("You must specify at least one receiver "
                                                "in order to be able to encrypt a draft.")
                                    );
            return;
        }
        doDelayedSend(method, saveIn);
    }
}

void KMComposeWin::slotDoDelayedSend(KJob *job)
{
    if (job->error()) {
        KMessageBox::error(this, job->errorText());
        setEnabled(true);
        return;
    }

    const AddressValidationJob *validateJob = qobject_cast<AddressValidationJob *>(job);

    // Abort sending if one of the recipient addresses is invalid ...
    if (!validateJob->isValid()) {
        setEnabled(true);
        return;
    }

    // ... otherwise continue as usual
    const MessageComposer::MessageSender::SendMethod method = static_cast<MessageComposer::MessageSender::SendMethod>(job->property("method").toInt());
    const MessageComposer::MessageSender::SaveIn saveIn = static_cast<MessageComposer::MessageSender::SaveIn>(job->property("saveIn").toInt());

    doDelayedSend(method, saveIn);
}

void KMComposeWin::applyComposerSetting(MessageComposer::ComposerViewBase *mComposerBase)
{

    QList< QByteArray > charsets = mCodecAction->mimeCharsets();
    if (!mOriginalPreferredCharset.isEmpty()) {
        charsets.insert(0, mOriginalPreferredCharset);
    }
    mComposerBase->setFrom(from());
    mComposerBase->setReplyTo(replyTo());
    mComposerBase->setSubject(subject());
    mComposerBase->setCharsets(charsets);
    mComposerBase->setUrgent(mUrgentAction->isChecked());
    mComposerBase->setMDNRequested(mRequestMDNAction->isChecked());
}

void KMComposeWin::doDelayedSend(MessageComposer::MessageSender::SendMethod method, MessageComposer::MessageSender::SaveIn saveIn)
{
#ifndef QT_NO_CURSOR
    MessageViewer::KCursorSaver busy(MessageViewer::KBusyPtr::busy());
#endif
    applyComposerSetting(mComposerBase);
    if (mForceDisableHtml) {
        disableHtml(MessageComposer::ComposerViewBase::NoConfirmationNeeded);
    }
    bool sign = mSignAction->isChecked();
    bool encrypt = mEncryptAction->isChecked();

    mComposerBase->setCryptoOptions(sign, encrypt, cryptoMessageFormat(),
                                    ((saveIn != MessageComposer::MessageSender::SaveInNone && GlobalSettings::self()->neverEncryptDrafts())
                                     || mSigningAndEncryptionExplicitlyDisabled));

    const int num = GlobalSettings::self()->customMessageHeadersCount();
    QMap<QByteArray, QString> customHeader;
    for (int ix = 0; ix < num; ++ix) {
        CustomMimeHeader customMimeHeader(QString::number(ix));
        customMimeHeader.load();
        customHeader.insert(customMimeHeader.custHeaderName().toLatin1(), customMimeHeader.custHeaderValue());
    }

    QMapIterator<QByteArray, QString> extraCustomHeader(mExtraHeaders);
    while (extraCustomHeader.hasNext()) {
        extraCustomHeader.next();
        customHeader.insert(extraCustomHeader.key(), extraCustomHeader.value());
    }

    mComposerBase->setCustomHeader(customHeader);
    mComposerBase->send(method, saveIn, false);
}

void KMComposeWin::slotSendLater()
{
    if (!TransportManager::self()->showTransportCreationDialog(this, TransportManager::IfNoTransportExists)) {
        return;
    }
    if (!checkRecipientNumber()) {
        return;
    }
    if (mComposerBase->editor()->checkExternalEditorFinished()) {
        const bool wasRegistered = (SendLater::SendLaterUtil::sentLaterAgentWasRegistered() && SendLater::SendLaterUtil::sentLaterAgentEnabled());
        if (wasRegistered) {
            SendLater::SendLaterInfo *info = 0;
            QPointer<SendLater::SendLaterDialog> dlg = new SendLater::SendLaterDialog(info, this);
            if (dlg->exec()) {
                info = dlg->info();
                const SendLater::SendLaterDialog::SendLaterAction action = dlg->action();
                delete dlg;
                switch (action) {
                case SendLater::SendLaterDialog::Unknown:
                    qCDebug(KMAIL_LOG) << "Sendlater action \"Unknown\": Need to fix it.";
                    break;
                case SendLater::SendLaterDialog::Canceled:
                    return;
                    break;
                case SendLater::SendLaterDialog::PutInOutbox:
                    doSend(MessageComposer::MessageSender::SendLater);
                    break;
                case SendLater::SendLaterDialog::SendDeliveryAtTime: {
                    mComposerBase->setSendLaterInfo(info);
                    if (info->isRecurrence()) {
                        doSend(MessageComposer::MessageSender::SendLater, MessageComposer::MessageSender::SaveInTemplates);
                    } else {
                        doSend(MessageComposer::MessageSender::SendLater, MessageComposer::MessageSender::SaveInDrafts);
                    }
                    break;
                }
                }
            } else {
                delete dlg;
            }
        } else {
            doSend(MessageComposer::MessageSender::SendLater);
        }
    }
}

void KMComposeWin::slotSaveDraft()
{
    if (mComposerBase->editor()->checkExternalEditorFinished()) {
        doSend(MessageComposer::MessageSender::SendLater, MessageComposer::MessageSender::SaveInDrafts);
    }
}

void KMComposeWin::slotSaveTemplate()
{
    if (mComposerBase->editor()->checkExternalEditorFinished()) {
        doSend(MessageComposer::MessageSender::SendLater, MessageComposer::MessageSender::SaveInTemplates);
    }
}

void KMComposeWin::slotSendNowVia(QAction *item)
{
    const QList<int> availTransports = TransportManager::self()->transportIds();
    const int transport = item->data().toInt();
    if (availTransports.contains(transport)) {
        mComposerBase->transportComboBox()->setCurrentTransport(transport);
        slotSendNow();
    }
}

void KMComposeWin::slotSendLaterVia(QAction *item)
{
    const QList<int> availTransports = TransportManager::self()->transportIds();
    const int transport = item->data().toInt();
    if (availTransports.contains(transport)) {
        mComposerBase->transportComboBox()->setCurrentTransport(transport);
        slotSendLater();
    }
}

void KMComposeWin::sendNow(bool shortcutUsed)
{
    if (!mComposerBase->editor()->checkExternalEditorFinished()) {
        return;
    }
    if (!TransportManager::self()->showTransportCreationDialog(this, TransportManager::IfNoTransportExists)) {
        return;
    }
    if (!checkRecipientNumber()) {
        return;
    }
    mSendNowByShortcutUsed = shortcutUsed;
    if (GlobalSettings::self()->checkSpellingBeforeSend()) {
        mComposerBase->editor()->forceSpellChecking();
    } else {
        slotCheckSendNow();
    }
}

void KMComposeWin::slotSendNowByShortcut()
{
    sendNow(true);
}

void KMComposeWin::slotSendNow()
{
    sendNow(false);
}

void KMComposeWin::confirmBeforeSend()
{
    const int rc = KMessageBox::warningYesNoCancel(mMainWidget,
                   i18n("About to send email..."),
                   i18n("Send Confirmation"),
                   KGuiItem(i18n("&Send Now")),
                   KGuiItem(i18n("Send &Later")));

    if (rc == KMessageBox::Yes) {
        doSend(MessageComposer::MessageSender::SendImmediate);
    } else if (rc == KMessageBox::No) {
        doSend(MessageComposer::MessageSender::SendLater);
    }
}

void KMComposeWin::slotCheckSendNow()
{
    if (GlobalSettings::self()->confirmBeforeSend()) {
        confirmBeforeSend();
    } else {
        if (mSendNowByShortcutUsed) {
            if (!GlobalSettings::self()->checkSendDefaultActionShortcut()) {
                ValidateSendMailShortcut validateShortcut(actionCollection(), this);
                if (!validateShortcut.validate()) {
                    return;
                }
            }
            if (GlobalSettings::self()->confirmBeforeSendWhenUseShortcut()) {
                confirmBeforeSend();
                return;
            }
        }
        doSend(MessageComposer::MessageSender::SendImmediate);
    }
}

bool KMComposeWin::checkRecipientNumber() const
{
    const int thresHold = GlobalSettings::self()->recipientThreshold();
    if (GlobalSettings::self()->tooManyRecipients() && mComposerBase->recipientsEditor()->recipients().count() > thresHold) {
        if (KMessageBox::questionYesNo(mMainWidget,
                                       i18n("You are trying to send the mail to more than %1 recipients. Send message anyway?", thresHold),
                                       i18n("Too many recipients"),
                                       KGuiItem(i18n("&Send as Is")),
                                       KGuiItem(i18n("&Edit Recipients"))) == KMessageBox::No) {
            return false;
        }
    }
    return true;
}

void KMComposeWin::slotHelp()
{
    KHelpClient::invokeHelp();
}

void KMComposeWin::enableHtml()
{
    if (mForceDisableHtml) {
        disableHtml(MessageComposer::ComposerViewBase::NoConfirmationNeeded);
        return;
    }

    mComposerBase->editor()->enableRichTextMode();
    if (!toolBar(QLatin1String("htmlToolBar"))->isVisible()) {
        // Use singleshot, as we we might actually be called from a slot that wanted to disable the
        // toolbar (but the messagebox in disableHtml() prevented that and called us).
        // The toolbar can't correctly deal with being enabled right in a slot called from the "disabled"
        // signal, so wait one event loop run for that.
        QTimer::singleShot(0, toolBar(QLatin1String("htmlToolBar")), SLOT(show()));
    }
    if (!markupAction->isChecked()) {
        markupAction->setChecked(true);
    }

    mComposerBase->editor()->updateActionStates();
    mComposerBase->editor()->setActionsEnabled(true);
}

void KMComposeWin::disableHtml(MessageComposer::ComposerViewBase::Confirmation confirmation)
{
    bool forcePlainTextMarkup = false;
    if (confirmation == MessageComposer::ComposerViewBase::LetUserConfirm && mComposerBase->editor()->isFormattingUsed() && !mForceDisableHtml) {
        int choice = KMessageBox::warningYesNoCancel(this, i18n("Turning HTML mode off "
                     "will cause the text to lose the formatting. Are you sure?"),
                     i18n("Lose the formatting?"), KGuiItem(i18n("Lose Formatting")), KGuiItem(i18n("Add Markup Plain Text")) , KStandardGuiItem::cancel(),
                     QLatin1String("LoseFormattingWarning"));

        switch (choice) {
        case KMessageBox::Cancel:
            enableHtml();
            return;
        case KMessageBox::No:
            forcePlainTextMarkup = true;
            break;
        case KMessageBox::Yes:
            break;
        }
    }

    mComposerBase->editor()->forcePlainTextMarkup(forcePlainTextMarkup);
    mComposerBase->editor()->switchToPlainText();
    mComposerBase->editor()->setActionsEnabled(false);

    slotUpdateFont();
    if (toolBar(QLatin1String("htmlToolBar"))->isVisible()) {
        // See the comment in enableHtml() why we use a singleshot timer, similar situation here.
        QTimer::singleShot(0, toolBar(QLatin1String("htmlToolBar")), SLOT(hide()));
    }
    if (markupAction->isChecked()) {
        markupAction->setChecked(false);
    }
}

void KMComposeWin::slotToggleMarkup()
{
    htmlToolBarVisibilityChanged(markupAction->isChecked());
}

void KMComposeWin::slotTextModeChanged(MessageComposer::KMeditor::Mode mode)
{
    if (mode == KMeditor::Plain) {
        disableHtml(MessageComposer::ComposerViewBase::NoConfirmationNeeded);    // ### Can this happen at all?
    } else {
        enableHtml();
    }
}

void KMComposeWin::htmlToolBarVisibilityChanged(bool visible)
{
    if (visible) {
        enableHtml();
    } else {
        disableHtml(MessageComposer::ComposerViewBase::LetUserConfirm);
    }
}

void KMComposeWin::slotAutoSpellCheckingToggled(bool on)
{
    mAutoSpellCheckingAction->setChecked(on);
    if (on != mComposerBase->editor()->checkSpellingEnabled()) {
        mComposerBase->editor()->setCheckSpellingEnabled(on);
    }
    if (on != mEdtSubject->checkSpellingEnabled()) {
        mEdtSubject->setCheckSpellingEnabled(on);
    }
    mStatusBarLabelSpellCheckingChangeMode->setToggleMode(on);
}

void KMComposeWin::slotSpellCheckingStatus(const QString &status)
{
    mStatusBarLabelList.at(0)->setText(status);
    QTimer::singleShot(2000, this, SLOT(slotSpellcheckDoneClearStatus()));
}

void KMComposeWin::slotSpellcheckDoneClearStatus()
{
    mStatusBarLabelList.at(0)->clear();
}

void KMComposeWin::slotIdentityChanged(uint uoid, bool initalChange)
{
    if (mMsg == 0) {
        qCDebug(KMAIL_LOG) << "Trying to change identity but mMsg == 0!";
        return;
    }

    const KIdentityManagement::Identity &ident =
        KMKernel::self()->identityManager()->identityForUoid(uoid);
    if (ident.isNull()) {
        return;
    }
    bool wasModified(isModified());
    emit identityChanged(identity());
    if (!ident.fullEmailAddr().isNull()) {
        mEdtFrom->setText(ident.fullEmailAddr());
    }

    // make sure the From field is shown if it does not contain a valid email address
    if (KEmailAddress::firstEmailAddress(from()).isEmpty()) {
        mShowHeaders |= HDR_FROM;
    }
    if (mEdtReplyTo) {
        mEdtReplyTo->setText(ident.replyToAddr());
    }

    // remove BCC of old identity and add BCC of new identity (if they differ)
    const KIdentityManagement::Identity &oldIdentity =
        KMKernel::self()->identityManager()->identityForUoidOrDefault(mId);

    if (ident.organization().isEmpty()) {
        mMsg->organization()->clear();
    } else {
        KMime::Headers::Organization *const organization
            = new KMime::Headers::Organization(mMsg.get(), ident.organization(), "utf-8");
        mMsg->setHeader(organization);
    }
    if (!ident.isXFaceEnabled() || ident.xface().isEmpty()) {
        mMsg->removeHeader("X-Face");
    } else {
        QString xface = ident.xface();
        if (!xface.isEmpty()) {
            int numNL = (xface.length() - 1) / 70;
            for (int i = numNL; i > 0; --i) {
                xface.insert(i * 70, QLatin1String("\n\t"));
            }
            KMime::Headers::Generic *header = new KMime::Headers::Generic("X-Face", mMsg.get(), xface, "utf-8");
            mMsg->setHeader(header);
        }
    }
    // If the transport sticky checkbox is not checked, set the transport
    // from the new identity
    if (!mBtnTransport->isChecked() && !mIgnoreStickyFields) {
        const int transportId = ident.transport().isEmpty() ? -1 : ident.transport().toInt();
        const Transport *transport = TransportManager::self()->transportById(transportId, true);
        if (!transport) {
            mMsg->removeHeader("X-KMail-Transport");
            mComposerBase->transportComboBox()->setCurrentTransport(TransportManager::self()->defaultTransportId());
        } else {
            KMime::Headers::Generic *header = new KMime::Headers::Generic("X-KMail-Transport", mMsg.get(), QString::number(transport->id()), "utf-8");
            mMsg->setHeader(header);
            mComposerBase->transportComboBox()->setCurrentTransport(transport->id());
        }
    }

    const bool fccIsDisabled = ident.disabledFcc();
    if (fccIsDisabled) {
        KMime::Headers::Generic *header = new KMime::Headers::Generic("X-KMail-FccDisabled", mMsg.get(), QLatin1String("true"), "utf-8");
        mMsg->setHeader(header);
    } else {
        mMsg->removeHeader("X-KMail-FccDisabled");
    }
    mFccFolder->setEnabled(!fccIsDisabled);

    if (!mBtnDictionary->isChecked() && !mIgnoreStickyFields) {
        mComposerBase->dictionary()->setCurrentByDictionaryName(ident.dictionary());
    }
    slotSpellCheckingLanguage(mComposerBase->dictionary()->currentDictionary());
    if (!mBtnFcc->isChecked() && !mPreventFccOverwrite) {
        setFcc(ident.fcc());
    }
    // if unmodified, apply new template, if one is set
    if (!wasModified && !(ident.templates().isEmpty() && mCustomTemplate.isEmpty()) &&
            !initalChange) {
        applyTemplate(uoid, mId);
    } else {
        mComposerBase->identityChanged(ident, oldIdentity, false);
        mEdtSubject->setAutocorrectionLanguage(ident.autocorrectionLanguage());
    }

    // disable certain actions if there is no PGP user identity set
    // for this profile
    bool bNewIdentityHasSigningKey = !ident.pgpSigningKey().isEmpty() || !ident.smimeSigningKey().isEmpty();
    bool bNewIdentityHasEncryptionKey = !ident.pgpSigningKey().isEmpty() || !ident.smimeSigningKey().isEmpty();
    // save the state of the sign and encrypt button
    if (!bNewIdentityHasEncryptionKey && mLastIdentityHasEncryptionKey) {
        mLastEncryptActionState = mEncryptAction->isChecked();
        setEncryption(false);
    }
    if (!bNewIdentityHasSigningKey && mLastIdentityHasSigningKey) {
        mLastSignActionState = mSignAction->isChecked();
        setSigning(false);
    }
    // restore the last state of the sign and encrypt button
    if (bNewIdentityHasEncryptionKey && !mLastIdentityHasEncryptionKey) {
        setEncryption(mLastEncryptActionState);
    }
    if (bNewIdentityHasSigningKey && !mLastIdentityHasSigningKey) {
        setSigning(mLastSignActionState);
    }

    mCryptoModuleAction->setCurrentItem(format2cb(
                                            Kleo::stringToCryptoMessageFormat(ident.preferredCryptoMessageFormat())));
    slotSelectCryptoModule(true);

    mLastIdentityHasSigningKey = bNewIdentityHasSigningKey;
    mLastIdentityHasEncryptionKey = bNewIdentityHasEncryptionKey;
    const KIdentityManagement::Signature sig = const_cast<KIdentityManagement::Identity &>(ident).signature();
    bool isEnabledSignature = sig.isEnabledSignature();
    mAppendSignature->setEnabled(isEnabledSignature);
    mPrependSignature->setEnabled(isEnabledSignature);
    mInsertSignatureAtCursorPosition->setEnabled(isEnabledSignature);

    mId = uoid;
    changeCryptoAction();
    // make sure the From and BCC fields are shown if necessary
    rethinkFields(false);
    setModified(wasModified);
}

void KMComposeWin::slotSpellcheckConfig()
{
    static_cast<KMComposerEditor *>(mComposerBase->editor())->showSpellConfigDialog(QLatin1String("kmail2rc"));
}

void KMComposeWin::slotEditToolbars()
{
    KConfigGroup grp(KMKernel::self()->config()->group("Composer"));
    saveMainWindowSettings(grp);
    KEditToolBar dlg(guiFactory(), this);

    connect(&dlg, &KEditToolBar::newToolBarConfig, this, &KMComposeWin::slotUpdateToolbars);

    dlg.exec();
}

void KMComposeWin::slotUpdateToolbars()
{
    createGUI(QLatin1String("kmcomposerui.rc"));
    applyMainWindowSettings(KMKernel::self()->config()->group("Composer"));
}

void KMComposeWin::slotEditKeys()
{
    KShortcutsDialog::configure(actionCollection(),
                                KShortcutsEditor::LetterShortcutsDisallowed);
}

void KMComposeWin::setFocusToEditor()
{
    // The cursor position is already set by setMsg(), so we only need to set the
    // focus here.
    mComposerBase->editor()->setFocus();
}

void KMComposeWin::setFocusToSubject()
{
    mEdtSubject->setFocus();
}

void KMComposeWin::slotCompletionModeChanged(KCompletion::CompletionMode mode)
{
    GlobalSettings::self()->setCompletionMode((int) mode);

    // sync all the lineedits to the same completion mode
    mEdtFrom->setCompletionMode(mode);
    mEdtReplyTo->setCompletionMode(mode);
    mComposerBase->recipientsEditor()->setCompletionMode(mode);
}

void KMComposeWin::slotConfigChanged()
{
    readConfig(true /*reload*/);
    mComposerBase->updateAutoSave();
    rethinkFields();
    slotWordWrapToggled(mWordWrapAction->isChecked());
}

/*
 * checks if the drafts-folder has been deleted
 * that is not nice so we set the system-drafts-folder
 */
void KMComposeWin::slotFolderRemoved(const Akonadi::Collection &col)
{
    qCDebug(KMAIL_LOG) << "you killed me.";
    // TODO: need to handle templates here?
    if ((mFolder.isValid()) && (col.id() == mFolder.id())) {
        mFolder = CommonKernel->draftsCollectionFolder();
        qCDebug(KMAIL_LOG) << "restoring drafts to" << mFolder.id();
    }
}

void KMComposeWin::slotOverwriteModeChanged()
{
    const bool overwriteMode = mComposerBase->editor()->overwriteMode();
    mComposerBase->editor()->setCursorWidth(overwriteMode ? 5 : 1);
    mStatusBarLabelToggledOverrideMode->setToggleMode(overwriteMode);
}

void KMComposeWin::slotCursorPositionChanged()
{
    // Change Line/Column info in status bar
    int col, line;
    QString temp;
    line = mComposerBase->editor()->linePosition();
    col = mComposerBase->editor()->columnNumber();
    temp = i18nc("Shows the linenumber of the cursor position.", " Line: %1 ", line + 1);
    mStatusBarLabelList.at(1)->setText(temp);
    temp = i18n(" Column: %1 ", col + 1);
    mStatusBarLabelList.at(2)->setText(temp);

    // Show link target in status bar
    if (mComposerBase->editor()->textCursor().charFormat().isAnchor()) {
        const QString text = mComposerBase->editor()->currentLinkText();
        const QString url = mComposerBase->editor()->currentLinkUrl();
        mStatusBarLabelList.at(0)->setText(text + QLatin1String(" -> ") + url);
    } else {
        mStatusBarLabelList.at(0)->clear();
    }
}

void KMComposeWin::recipientEditorSizeHintChanged()
{
    QTimer::singleShot(1, this, SLOT(setMaximumHeaderSize()));
}

void KMComposeWin::setMaximumHeaderSize()
{
    mHeadersArea->setMaximumHeight(mHeadersArea->sizeHint().height());
}

void KMComposeWin::updateSignatureAndEncryptionStateIndicators()
{
    mCryptoStateIndicatorWidget->updateSignatureAndEncrypionStateIndicators(mSignAction->isChecked(), mEncryptAction->isChecked());
}

void KMComposeWin::slotLanguageChanged(const QString &language)
{
    mComposerBase->dictionary()->setCurrentByDictionary(language);
}

void KMComposeWin::slotFccFolderChanged(const Akonadi::Collection &collection)
{
    mComposerBase->setFcc(collection);
    mComposerBase->editor()->document()->setModified(true);
}

void KMComposeWin::insertSpecialCharacter()
{
    if (!mSelectSpecialChar) {
        mSelectSpecialChar = new KPIMTextEdit::SelectSpecialCharDialog(this);
        mSelectSpecialChar->setWindowTitle(i18n("Insert Special Character"));
        mSelectSpecialChar->setOkButtonText(i18n("Insert"));
        connect(mSelectSpecialChar.data(), &KPIMTextEdit::SelectSpecialCharDialog::charSelected, this, &KMComposeWin::charSelected);
    }
    mSelectSpecialChar->show();
}

void KMComposeWin::charSelected(const QChar &c)
{
    mComposerBase->editor()->insertPlainText(c);
}

void KMComposeWin::slotSaveAsFile()
{
    SaveAsFileJob *job = new SaveAsFileJob(this);
    job->setParentWidget(this);
    job->setHtmlMode(mComposerBase->editor()->textMode() == KMeditor::Rich);
    job->setEditor(mComposerBase->editor());
    job->start();
    //not necessary to delete it. It done in SaveAsFileJob
}

void KMComposeWin::slotCreateAddressBookContact()
{
    CreateNewContactJob *job = new CreateNewContactJob(this, this);
    job->start();
}

void KMComposeWin::slotAttachMissingFile()
{
    mComposerBase->attachmentController()->showAddAttachmentFileDialog();
}

void KMComposeWin::slotVerifyMissingAttachmentTimeout()
{
    if (mComposerBase->hasMissingAttachments(GlobalSettings::self()->attachmentKeywords())) {
        mAttachmentMissing->animatedShow();
    }
}

void KMComposeWin::slotExplicitClosedMissingAttachment()
{
    if (m_verifyMissingAttachment) {
        m_verifyMissingAttachment->stop();
        delete m_verifyMissingAttachment;
        m_verifyMissingAttachment = 0;
    }
}

void KMComposeWin::addExtraCustomHeaders(const QMap<QByteArray, QString> &headers)
{
    mExtraHeaders = headers;
}

void KMComposeWin::slotSentenceCase()
{
    QTextCursor textCursor = mComposerBase->editor()->textCursor();
    PimCommon::EditorUtil::sentenceCase(textCursor);
}

void KMComposeWin::slotUpperCase()
{
    QTextCursor textCursor = mComposerBase->editor()->textCursor();
    PimCommon::EditorUtil::upperCase(textCursor);
}

void KMComposeWin::slotLowerCase()
{
    QTextCursor textCursor = mComposerBase->editor()->textCursor();
    PimCommon::EditorUtil::lowerCase(textCursor);
}

void KMComposeWin::slotExternalEditorStarted()
{
    mComposerBase->identityCombo()->setEnabled(false);
    mExternalEditorWarning->show();
}

void KMComposeWin::slotExternalEditorClosed()
{
    mComposerBase->identityCombo()->setEnabled(true);
    mExternalEditorWarning->hide();
}

void KMComposeWin::slotInsertShortUrl(const QString &url)
{
    mComposerBase->editor()->insertLink(url);
}

void KMComposeWin::slotShareLinkDone(const QString &link)
{
    mComposerBase->editor()->insertShareLink(link);
}

void KMComposeWin::slotTransportChanged()
{
    mComposerBase->editor()->document()->setModified(true);
}

void KMComposeWin::slotFollowUpMail(bool toggled)
{
    if (toggled) {
        QPointer<FollowUpReminderSelectDateDialog> dlg = new FollowUpReminderSelectDateDialog(this);
        if (dlg->exec()) {
            mFollowUpDate = dlg->selectedDate();
            mFollowUpCollection = dlg->collection();
        } else {
            mFollowUpToggleAction->setChecked(false);
        }
        delete dlg;
    } else {
        mFollowUpDate = QDate();
        mFollowUpCollection = Akonadi::Collection();
    }
}

void KMComposeWin::slotSnippetWidgetVisibilityChanged(bool b)
{
    mSnippetWidget->setVisible(b);
    mSnippetSplitterCollapser->setVisible(b);
}

void KMComposeWin::slotOverwriteModeWasChanged(bool state)
{
    mComposerBase->editor()->setCursorWidth(state ? 5 : 1);
    mComposerBase->editor()->setOverwriteMode(state);
}<|MERGE_RESOLUTION|>--- conflicted
+++ resolved
@@ -72,7 +72,7 @@
 
 #include "messagecomposer/utils/util.h"
 
-#include <kabc/vcardconverter.h>
+#include <kcontacts/vcardconverter.h>
 #include "agents/sendlateragent/sendlaterutil.h"
 #include "agents/sendlateragent/sendlaterdialog.h"
 #include "agents/sendlateragent/sendlaterinfo.h"
@@ -173,7 +173,6 @@
 #include <fcntl.h>
 #include <memory>
 #include <boost/shared_ptr.hpp>
-<<<<<<< HEAD
 #include <KHelpClient>
 #include <KCharsets>
 #include <QStandardPaths>
@@ -182,10 +181,7 @@
 #include <QMimeType>
 #include <KConfigGroup>
 #include <KSplitterCollapserButton>
-=======
-#include <widgets/splittercollapser.h>
 #include <Akonadi/Contact/ContactGroupExpandJob>
->>>>>>> a581824f
 
 using Sonnet::DictionaryComboBox;
 using MailTransport::TransportManager;
@@ -2297,31 +2293,15 @@
                 attachmentName = contact.realName() + QLatin1String(".vcf");
                 //Workaround about broken kaddressbook fields.
                 QByteArray data = item.payloadData();
-<<<<<<< HEAD
-                data.replace("X-messaging/aim-All", ("X-AIM"));
-                data.replace("X-messaging/icq-All", ("X-ICQ"));
-                data.replace("X-messaging/xmpp-All", ("X-JABBER"));
-                data.replace("X-messaging/msn-All", ("X-MSN"));
-                data.replace("X-messaging/yahoo-All", ("X-YAHOO"));
-                data.replace("X-messaging/gadu-All", ("X-GADUGADU"));
-                data.replace("X-messaging/skype-All", ("X-SKYPE"));
-                data.replace("X-messaging/groupwise-All", ("X-GROUPWISE"));
-                data.replace(("X-messaging/sms-All"), ("X-SMS"));
-                data.replace(("X-messaging/meanwhile-All"), ("X-MEANWHILE"));
-                data.replace(("X-messaging/irc-All"), ("X-IRC"));
-                data.replace(("X-messaging/googletalk-All"), ("X-GTALK"));
-                addAttachment(attachmentName, KMime::Headers::CEbase64, QString(), data, item.mimeType().toLatin1());
-=======
                 MessageComposer::Util::adaptVcard(data);
                 addAttachment( attachmentName, KMime::Headers::CEbase64, QString(), data, "text/x-vcard" );
-            } else if ( item.hasPayload<KABC::ContactGroup>() ) {
-                const KABC::ContactGroup group = item.payload<KABC::ContactGroup>();
+            } else if ( item.hasPayload<KContacts::ContactGroup>() ) {
+                const KContacts::ContactGroup group = item.payload<KContacts::ContactGroup>();
                 attachmentName = group.name() + QLatin1String( ".vcf" );
                 Akonadi::ContactGroupExpandJob *expandJob = new Akonadi::ContactGroupExpandJob( group, this );
                 expandJob->setProperty("groupName", attachmentName);
                 connect( expandJob, SIGNAL(result(KJob*)), this, SLOT(slotExpandGroupResult(KJob*)) );
                 expandJob->start();
->>>>>>> a581824f
             } else {
                 addAttachment(attachmentName, KMime::Headers::CEbase64, QString(), item.payloadData(), item.mimeType().toLatin1());
             }
@@ -2329,9 +2309,6 @@
     }
 }
 
-<<<<<<< HEAD
-QString KMComposeWin::addQuotesToText(const QString &inputText) const
-=======
 void KMComposeWin::slotExpandGroupResult(KJob *job)
 {
     Akonadi::ContactGroupExpandJob *expandJob = qobject_cast<Akonadi::ContactGroupExpandJob*>( job );
@@ -2339,7 +2316,7 @@
 
     const QString attachmentName = expandJob->property("groupName").toString();
     const QByteArray mimeType = "text/x-vcard";
-    KABC::VCardConverter converter;
+    KContacts::VCardConverter converter;
     const QByteArray groupData = converter.createVCards(expandJob->contacts());
     if (!groupData.isEmpty()) {
         addAttachment( attachmentName, KMime::Headers::CEbase64, QString(), groupData, mimeType );
@@ -2348,7 +2325,6 @@
 
 
 QString KMComposeWin::addQuotesToText( const QString &inputText ) const
->>>>>>> a581824f
 {
     QString answer(inputText);
     const QString indentStr = mComposerBase->editor()->quotePrefixName();
