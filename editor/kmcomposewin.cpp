--- conflicted
+++ resolved
@@ -287,9 +287,9 @@
     sigController->setIdentityCombo(identity);
     sigController->suspend(); // we have to do identity change tracking ourselves due to the template code
 
-<<<<<<< HEAD
-    mDictionaryCombo = new DictionaryComboBox(mHeadersArea);
-    mDictionaryCombo->setToolTip(i18n("Select the dictionary to use when spell-checking this message"));
+    Sonnet::DictionaryComboBox *dictionaryCombo = new DictionaryComboBox(mHeadersArea);
+    dictionaryCombo->setToolTip(i18n("Select the dictionary to use when spell-checking this message"));
+    mComposerBase->setDictionary(dictionaryCombo);
 
     mFccFolder = new MailCommon::FolderRequester(mHeadersArea);
     mFccFolder->setNotAllowToCreateNewFolder(true);
@@ -320,46 +320,6 @@
     mComposerBase->setRecipientsEditor(recipientsEditor);
 
     mEdtSubject = new PimCommon::LineEditWithAutoCorrection(mHeadersArea, QLatin1String("kmail2rc"));
-=======
-    Sonnet::DictionaryComboBox *dictionaryCombo = new DictionaryComboBox( mHeadersArea );
-    dictionaryCombo->setToolTip( i18n( "Select the dictionary to use when spell-checking this message" ) );
-    mComposerBase->setDictionary(dictionaryCombo);
-
-    mFccFolder = new MailCommon::FolderRequester( mHeadersArea );
-    mFccFolder->setNotAllowToCreateNewFolder( true );
-    mFccFolder->setMustBeReadWrite( true );
-
-
-    mFccFolder->setToolTip( i18n( "Select the sent-mail folder where a copy of this message will be saved" ) );
-    connect( mFccFolder, SIGNAL(folderChanged(Akonadi::Collection)),
-             this, SLOT(slotFccFolderChanged(Akonadi::Collection)) );
-
-    MailTransport::TransportComboBox* transport = new MailTransport::TransportComboBox( mHeadersArea );
-    transport->setToolTip( i18n( "Select the outgoing account to use for sending this message" ) );
-    mComposerBase->setTransportCombo( transport );
-    connect(transport, SIGNAL(activated(int)), this, SLOT(slotTransportChanged()));
-
-    mEdtFrom = new MessageComposer::ComposerLineEdit( false, mHeadersArea );
-    mEdtFrom->setObjectName( QLatin1String("fromLine") );
-    mEdtFrom->setRecentAddressConfig( MessageComposer::MessageComposerSettings::self()->config() );
-    mEdtFrom->setToolTip( i18n( "Set the \"From:\" email address for this message" ) );
-    mEdtReplyTo = new MessageComposer::ComposerLineEdit( true, mHeadersArea );
-    mEdtReplyTo->setObjectName( QLatin1String("replyToLine") );
-    mEdtReplyTo->setRecentAddressConfig( MessageComposer::MessageComposerSettings::self()->config() );
-    mEdtReplyTo->setToolTip( i18n( "Set the \"Reply-To:\" email address for this message" ) );
-    connect( mEdtReplyTo, SIGNAL(completionModeChanged(KGlobalSettings::Completion)),
-             SLOT(slotCompletionModeChanged(KGlobalSettings::Completion)) );
-
-    MessageComposer::RecipientsEditor* recipientsEditor = new MessageComposer::RecipientsEditor( mHeadersArea );
-    recipientsEditor->setRecentAddressConfig( MessageComposer::MessageComposerSettings::self()->config() );
-    connect( recipientsEditor,
-             SIGNAL(completionModeChanged(KGlobalSettings::Completion)),
-             SLOT(slotCompletionModeChanged(KGlobalSettings::Completion)) );
-    connect( recipientsEditor, SIGNAL(sizeHintChanged()), SLOT(recipientEditorSizeHintChanged()) );
-    mComposerBase->setRecipientsEditor( recipientsEditor );
-
-    mEdtSubject = new PimCommon::LineEditWithAutoCorrection( mHeadersArea, QLatin1String( "kmail2rc" ) );
->>>>>>> 758bad95
     mEdtSubject->setActivateLanguageMenu(false);
     mEdtSubject->setToolTip(i18n("Set a subject for this message"));
     mEdtSubject->setAutocorrection(KMKernel::self()->composerAutoCorrection());
@@ -413,8 +373,7 @@
     editor->setAcceptDrops(true);
     connect(sigController, SIGNAL(signatureAdded()), mComposerBase->editor(), SLOT(startExternalEditor()));
 
-<<<<<<< HEAD
-    connect(mDictionaryCombo, &Sonnet::DictionaryComboBox::dictionaryChanged, this, &KMComposeWin::slotSpellCheckingLanguage);
+    connect(dictionaryCombo, &Sonnet::DictionaryComboBox::dictionaryChanged, this, &KMComposeWin::slotSpellCheckingLanguage);
 
     connect(editor, &KMComposerEditor::languageChanged, this, &KMComposeWin::slotLanguageChanged);
     connect(editor, &KMComposerEditor::spellCheckStatus, this, &KMComposeWin::slotSpellCheckingStatus);
@@ -441,39 +400,6 @@
     mBtnFcc->setFocusPolicy(Qt::NoFocus);
     mBtnTransport->setFocusPolicy(Qt::NoFocus);
     mBtnDictionary->setFocusPolicy(Qt::NoFocus);
-=======
-    connect( mComposerBase->dictionary(), SIGNAL(dictionaryChanged(QString)),
-             this, SLOT(slotSpellCheckingLanguage(QString)) );
-
-    connect( editor, SIGNAL(languageChanged(QString)),
-             this, SLOT(slotLanguageChanged(QString)) );
-    connect( editor, SIGNAL(spellCheckStatus(QString)),
-             this, SLOT(slotSpellCheckingStatus(QString)) );
-    connect( editor, SIGNAL(insertModeChanged()),
-             this, SLOT(slotOverwriteModeChanged()) );
-    connect(editor,SIGNAL(spellCheckingFinished()),this,SLOT(slotCheckSendNow()));
-    mSnippetWidget = new SnippetWidget( editor, actionCollection(), mSnippetSplitter );
-    mSnippetWidget->setVisible( GlobalSettings::self()->showSnippetManager() );
-    mSnippetSplitter->addWidget( mSnippetWidget );
-    mSnippetSplitter->setCollapsible( 0, false );
-    mSnippetSplitterCollapser = new PimCommon::SplitterCollapser(mSnippetWidget, mSnippetSplitter);
-    mSnippetSplitterCollapser->setVisible( GlobalSettings::self()->showSnippetManager() );
-
-    mSplitter->setOpaqueResize( true );
-
-    mBtnIdentity->setWhatsThis( GlobalSettings::self()->stickyIdentityItem()->whatsThis() );
-    mBtnFcc->setWhatsThis( GlobalSettings::self()->stickyFccItem()->whatsThis() );
-    mBtnTransport->setWhatsThis( GlobalSettings::self()->stickyTransportItem()->whatsThis() );
-    mBtnDictionary->setWhatsThis( GlobalSettings::self()->stickyDictionaryItem()->whatsThis() );
-
-    setCaption( i18n("Composer") );
-    setMinimumSize( 200, 200 );
-
-    mBtnIdentity->setFocusPolicy( Qt::NoFocus );
-    mBtnFcc->setFocusPolicy( Qt::NoFocus );
-    mBtnTransport->setFocusPolicy( Qt::NoFocus );
-    mBtnDictionary->setFocusPolicy( Qt::NoFocus );
->>>>>>> 758bad95
 
     mCustomToolsWidget = new PimCommon::CustomToolsWidget(this);
     mSplitter->addWidget(mCustomToolsWidget);
@@ -693,17 +619,10 @@
 
     mComposerBase->setAutoSaveInterval(GlobalSettings::self()->autosaveInterval() * 1000 * 60);
 
-<<<<<<< HEAD
     if (mBtnDictionary->isChecked()) {
-        mDictionaryCombo->setCurrentByDictionaryName(GlobalSettings::self()->previousDictionary());
-    } else {
-        mDictionaryCombo->setCurrentByDictionaryName(ident.dictionary());
-=======
-    if ( mBtnDictionary->isChecked() ) {
-        mComposerBase->dictionary()->setCurrentByDictionaryName( GlobalSettings::self()->previousDictionary() );
-    } else {
-        mComposerBase->dictionary()->setCurrentByDictionaryName( ident.dictionary() );
->>>>>>> 758bad95
+        mComposerBase->dictionary()->setCurrentByDictionaryName(GlobalSettings::self()->previousDictionary());
+    } else {
+        mComposerBase->dictionary()->setCurrentByDictionaryName(ident.dictionary());
     }
 
     QString fccName;
@@ -726,13 +645,8 @@
         GlobalSettings::self()->setStickyIdentity(mBtnIdentity->isChecked());
         GlobalSettings::self()->setPreviousIdentity(mComposerBase->identityCombo()->currentIdentity());
     }
-<<<<<<< HEAD
     GlobalSettings::self()->setPreviousFcc(QString::number(mFccFolder->collection().id()));
-    GlobalSettings::self()->setPreviousDictionary(mDictionaryCombo->currentDictionaryName());
-=======
-    GlobalSettings::self()->setPreviousFcc( QString::number(mFccFolder->collection().id()) );
-    GlobalSettings::self()->setPreviousDictionary( mComposerBase->dictionary()->currentDictionaryName() );
->>>>>>> 758bad95
+    GlobalSettings::self()->setPreviousDictionary(mComposerBase->dictionary()->currentDictionaryName());
     GlobalSettings::self()->setAutoSpellChecking(
         mAutoSpellCheckingAction->isChecked());
     MessageViewer::GlobalSettings::self()->setUseFixedFont(mFixedFontAction->isChecked());
@@ -908,13 +822,8 @@
     if (!fromSlot) {
         mDictionaryAction->setChecked(abs(mShowHeaders)&HDR_DICTIONARY);
     }
-<<<<<<< HEAD
     rethinkHeaderLine(showHeaders, HDR_DICTIONARY, row, mDictionaryLabel,
-                      mDictionaryCombo, mBtnDictionary);
-=======
-    rethinkHeaderLine( showHeaders,HDR_DICTIONARY, row, mDictionaryLabel,
-                       mComposerBase->dictionary(), mBtnDictionary );
->>>>>>> 758bad95
+                      mComposerBase->dictionary(), mBtnDictionary);
 
     if (!fromSlot) {
         mFccAction->setChecked(abs(mShowHeaders)&HDR_FCC);
@@ -1773,11 +1682,7 @@
     }
 
     const bool stickyDictionary = mBtnDictionary->isChecked() && !mIgnoreStickyFields;
-<<<<<<< HEAD
     if (!stickyDictionary) {
-        mDictionaryCombo->setCurrentByDictionaryName(ident.dictionary());
-=======
-    if ( !stickyDictionary ) {
         QString dictionary;
         if ( mMsg->headerByType( "X-KMail-Dictionary" ) ) {
             dictionary = mMsg->headerByType( "X-KMail-Dictionary" )->asUnicodeString();
@@ -1786,7 +1691,6 @@
         }
 
         mComposerBase->dictionary()->setCurrentByDictionaryName( dictionary );
->>>>>>> 758bad95
     }
 
     mEdtReplyTo->setText(mMsg->replyTo()->asUnicodeString());
@@ -3257,22 +3161,12 @@
     }
     mFccFolder->setEnabled(!fccIsDisabled);
 
-<<<<<<< HEAD
     if (!mBtnDictionary->isChecked() && !mIgnoreStickyFields) {
-        mDictionaryCombo->setCurrentByDictionaryName(ident.dictionary());
-    }
-    slotSpellCheckingLanguage(mDictionaryCombo->currentDictionary());
+        mComposerBase->dictionary()->setCurrentByDictionaryName(ident.dictionary());
+    }
+    slotSpellCheckingLanguage(mComposerBase->dictionary()->currentDictionary());
     if (!mBtnFcc->isChecked() && !mPreventFccOverwrite) {
         setFcc(ident.fcc());
-=======
-
-    if ( !mBtnDictionary->isChecked() && !mIgnoreStickyFields ) {
-        mComposerBase->dictionary()->setCurrentByDictionaryName( ident.dictionary() );
-    }
-    slotSpellCheckingLanguage( mComposerBase->dictionary()->currentDictionary() );
-    if ( !mBtnFcc->isChecked() && !mPreventFccOverwrite ) {
-        setFcc( ident.fcc() );
->>>>>>> 758bad95
     }
     // if unmodified, apply new template, if one is set
     if (!wasModified && !(ident.templates().isEmpty() && mCustomTemplate.isEmpty()) &&
@@ -3441,11 +3335,7 @@
 
 void KMComposeWin::slotLanguageChanged(const QString &language)
 {
-<<<<<<< HEAD
-    mDictionaryCombo->setCurrentByDictionary(language);
-=======
     mComposerBase->dictionary()->setCurrentByDictionary( language );
->>>>>>> 758bad95
 }
 
 void KMComposeWin::slotFccFolderChanged(const Akonadi::Collection &collection)
