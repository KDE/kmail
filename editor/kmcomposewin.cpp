--- conflicted
+++ resolved
@@ -2987,12 +2987,10 @@
     }
 }
 
-<<<<<<< HEAD
-=======
 void KMComposeWin::slotCheckSendNow()
 {
     PotentialPhishingEmailJob *job = new PotentialPhishingEmailJob(this);
-    KConfigGroup group( KGlobal::config(), "PotentialPhishing");
+    KConfigGroup group( KSharedConfig::openConfig(), "PotentialPhishing");
     const QStringList whiteList = group.readEntry("whiteList", QStringList());
     qDebug()<<" whiteList"<<whiteList;
     job->setEmailWhiteList(whiteList);
@@ -3020,7 +3018,6 @@
 #endif
 }
 
->>>>>>> 24ff523f
 bool KMComposeWin::checkRecipientNumber() const
 {
     const int thresHold = GlobalSettings::self()->recipientThreshold();
