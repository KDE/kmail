--- conflicted
+++ resolved
@@ -62,10 +62,7 @@
 #include "followupreminder/followupreminderselectdatedialog.h"
 #include "followupreminder/followupremindercreatejob.h"
 #include "agents/followupreminderagent/followupreminderutil.h"
-<<<<<<< HEAD
-=======
 #include "pimcommon/util/vcardutil.h"
->>>>>>> a34c8cf1
 
 #include "libkdepim/progresswidget/statusbarprogresswidget.h"
 #include "libkdepim/progresswidget/progressstatusbarwidget.h"
@@ -2297,22 +2294,13 @@
                 attachmentName = contact.realName() + QLatin1String(".vcf");
                 //Workaround about broken kaddressbook fields.
                 QByteArray data = item.payloadData();
-<<<<<<< HEAD
-                MessageComposer::Util::adaptVcard(data);
+                PimCommon::VCardUtil vcardUtil;
+                vcardUtil.adaptVcard(data);
                 addAttachment(attachmentName, KMime::Headers::CEbase64, QString(), data, "text/x-vcard");
             } else if (item.hasPayload<KContacts::ContactGroup>()) {
                 const KContacts::ContactGroup group = item.payload<KContacts::ContactGroup>();
                 attachmentName = group.name() + QLatin1String(".vcf");
                 Akonadi::ContactGroupExpandJob *expandJob = new Akonadi::ContactGroupExpandJob(group, this);
-=======
-                PimCommon::VCardUtil vcardUtil;
-                vcardUtil.adaptVcard(data);
-                addAttachment( attachmentName, KMime::Headers::CEbase64, QString(), data, "text/x-vcard" );
-            } else if ( item.hasPayload<KABC::ContactGroup>() ) {
-                const KABC::ContactGroup group = item.payload<KABC::ContactGroup>();
-                attachmentName = group.name() + QLatin1String( ".vcf" );
-                Akonadi::ContactGroupExpandJob *expandJob = new Akonadi::ContactGroupExpandJob( group, this );
->>>>>>> a34c8cf1
                 expandJob->setProperty("groupName", attachmentName);
                 connect(expandJob, SIGNAL(result(KJob*)), this, SLOT(slotExpandGroupResult(KJob*)));
                 expandJob->start();
