--- conflicted
+++ resolved
@@ -695,12 +695,7 @@
     return cryptoMessageFormat() != Kleo::InlineOpenPGPFormat;
 }
 
-<<<<<<< HEAD
-void KMComposeWin::slotView(void)
-=======
-
 void KMComposeWin::slotUpdateView( void )
->>>>>>> b1c0bf5c
 {
     if (!mDone) {
         return; // otherwise called from rethinkFields during the construction
@@ -1281,7 +1276,6 @@
     connect(mComposerBase->editor(), SIGNAL(externalEditorClosed()), this, SLOT(slotExternalEditorClosed()));
     connect(mComposerBase->editor(), SIGNAL(externalEditorStarted()), this, SLOT(slotExternalEditorStarted()));
     //these are checkable!!!
-<<<<<<< HEAD
     markupAction = new KToggleAction(i18n("Rich Text Editing"), this);
     markupAction->setIcon(QIcon::fromTheme(QLatin1String("preferences-desktop-font")));
     markupAction->setIconText(i18n("Rich Text"));
@@ -1291,63 +1285,29 @@
 
     mAllFieldsAction = new KToggleAction(i18n("&All Fields"), this);
     actionCollection()->addAction(QLatin1String("show_all_fields"), mAllFieldsAction);
-    connect(mAllFieldsAction, &KToggleAction::triggered, this, &KMComposeWin::slotView);
+    connect(mAllFieldsAction, &KToggleAction::triggered, this, &KMComposeWin::slotUpdateView);
     mIdentityAction = new KToggleAction(i18n("&Identity"), this);
     actionCollection()->addAction(QLatin1String("show_identity"), mIdentityAction);
-    connect(mIdentityAction, &KToggleAction::triggered, this, &KMComposeWin::slotView);
+    connect(mIdentityAction, &KToggleAction::triggered, this, &KMComposeWin::slotUpdateView);
     mDictionaryAction = new KToggleAction(i18n("&Dictionary"), this);
     actionCollection()->addAction(QLatin1String("show_dictionary"), mDictionaryAction);
-    connect(mDictionaryAction, &KToggleAction::triggered, this, &KMComposeWin::slotView);
+    connect(mDictionaryAction, &KToggleAction::triggered, this, &KMComposeWin::slotUpdateView);
     mFccAction = new KToggleAction(i18n("&Sent-Mail Folder"), this);
     actionCollection()->addAction(QLatin1String("show_fcc"), mFccAction);
-    connect(mFccAction, &KToggleAction::triggered, this, &KMComposeWin::slotView);
+    connect(mFccAction, &KToggleAction::triggered, this, &KMComposeWin::slotUpdateView);
     mTransportAction = new KToggleAction(i18n("&Mail Transport"), this);
     actionCollection()->addAction(QLatin1String("show_transport"), mTransportAction);
-    connect(mTransportAction, &KToggleAction::triggered, this, &KMComposeWin::slotView);
+    connect(mTransportAction, &KToggleAction::triggered, this, &KMComposeWin::slotUpdateView);
     mFromAction = new KToggleAction(i18n("&From"), this);
     actionCollection()->addAction(QLatin1String("show_from"), mFromAction);
-    connect(mFromAction, &KToggleAction::triggered, this, &KMComposeWin::slotView);
+    connect(mFromAction, &KToggleAction::triggered, this, &KMComposeWin::slotUpdateView);
     mReplyToAction = new KToggleAction(i18n("&Reply To"), this);
     actionCollection()->addAction(QLatin1String("show_reply_to"), mReplyToAction);
-    connect(mReplyToAction, &KToggleAction::triggered, this, &KMComposeWin::slotView);
+    connect(mReplyToAction, &KToggleAction::triggered, this, &KMComposeWin::slotUpdateView);
     mSubjectAction = new KToggleAction(
         i18nc("@action:inmenu Show the subject in the composer window.", "S&ubject"), this);
     actionCollection()->addAction(QLatin1String("show_subject"), mSubjectAction);
-    connect(mSubjectAction, &KToggleAction::triggered, this, &KMComposeWin::slotView);
-=======
-    markupAction = new KToggleAction( i18n("Rich Text Editing"), this );
-    markupAction->setIcon( KIcon( QLatin1String("preferences-desktop-font" )) );
-    markupAction->setIconText( i18n("Rich Text") );
-    markupAction->setToolTip( i18n( "Toggle rich text editing mode" ) );
-    actionCollection()->addAction( QLatin1String("html"), markupAction );
-    connect( markupAction, SIGNAL(triggered(bool)), SLOT(slotToggleMarkup()) );
-
-    mAllFieldsAction = new KToggleAction( i18n("&All Fields"), this);
-    actionCollection()->addAction( QLatin1String("show_all_fields"), mAllFieldsAction );
-    connect( mAllFieldsAction, SIGNAL(triggered(bool)), SLOT(slotUpdateView()));
-    mIdentityAction = new KToggleAction(i18n("&Identity"), this);
-    actionCollection()->addAction(QLatin1String("show_identity"), mIdentityAction );
-    connect( mIdentityAction, SIGNAL(triggered(bool)), SLOT(slotUpdateView()));
-    mDictionaryAction = new KToggleAction(i18n("&Dictionary"), this);
-    actionCollection()->addAction(QLatin1String("show_dictionary"), mDictionaryAction );
-    connect( mDictionaryAction, SIGNAL(triggered(bool)), SLOT(slotUpdateView()));
-    mFccAction = new KToggleAction(i18n("&Sent-Mail Folder"), this);
-    actionCollection()->addAction(QLatin1String("show_fcc"), mFccAction );
-    connect( mFccAction, SIGNAL(triggered(bool)), SLOT(slotUpdateView()));
-    mTransportAction = new KToggleAction(i18n("&Mail Transport"), this);
-    actionCollection()->addAction(QLatin1String("show_transport"), mTransportAction );
-    connect( mTransportAction, SIGNAL(triggered(bool)), SLOT(slotUpdateView()));
-    mFromAction = new KToggleAction(i18n("&From"), this);
-    actionCollection()->addAction(QLatin1String("show_from"), mFromAction );
-    connect( mFromAction, SIGNAL(triggered(bool)), SLOT(slotUpdateView()));
-    mReplyToAction = new KToggleAction(i18n("&Reply To"), this);
-    actionCollection()->addAction(QLatin1String("show_reply_to"), mReplyToAction );
-    connect( mReplyToAction, SIGNAL(triggered(bool)), SLOT(slotUpdateView()));
-    mSubjectAction = new KToggleAction(
-                i18nc("@action:inmenu Show the subject in the composer window.", "S&ubject"), this);
-    actionCollection()->addAction(QLatin1String("show_subject"), mSubjectAction );
-    connect(mSubjectAction, SIGNAL(triggered(bool)), SLOT(slotUpdateView()));
->>>>>>> b1c0bf5c
+    connect(mSubjectAction, &KToggleAction::triggered, this, &KMComposeWin::slotUpdateView);
     //end of checkable
 
     mAppendSignature = new QAction(i18n("Append S&ignature"), this);
