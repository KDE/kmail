/*
 * This file is part of KMail.
 * Copyright (c) 2011-2015 Laurent Montel <montel@kde.org>
 *
 * Copyright (c) 2009 Constantin Berzan <exit3219@gmail.com>
 *
 * Based on KMail code by:
 * Copyright (c) 1997 Markus Wuebben <markus.wuebben@kde.org>
 *
 * This program is free software; you can redistribute it and/or modify
 * it under the terms of the GNU General Public License as published by
 * the Free Software Foundation; either version 2 of the License, or
 * (at your option) any later version.
 *
 * This program is distributed in the hope that it will be useful,
 * but WITHOUT ANY WARRANTY; without even the implied warranty of
 * MERCHANTABILITY or FITNESS FOR A PARTICULAR PURPOSE.  See the
 * GNU General Public License for more details.
 *
 * You should have received a copy of the GNU General Public License along
 * with this program; if not, write to the Free Software Foundation, Inc.,
 * 51 Franklin Street, Fifth Floor, Boston, MA 02110-1301, USA.
 */
#include "kmcomposewin.h"

// KMail includes
#include "job/addressvalidationjob.h"
#include "attachment/attachmentcontroller.h"
#include "messagecomposer/attachment/attachmentmodel.h"
#include "attachment/attachmentview.h"
#include "codec/codecaction.h"
#include <messagecomposer/job/emailaddressresolvejob.h>
#include "kleo_util.h"
#include "kmcommands.h"
#include "editor/kmcomposereditor.h"
#include "kmkernel.h"
#include "settings/globalsettings.h"
#include "kmmainwin.h"
#include "kmmainwidget.h"
#include "mailcomposeradaptor.h" // TODO port all D-Bus stuff...
#include "messageviewer/viewer/stl_util.h"
#include "messageviewer/utils/util.h"
#include "messagecore/utils/stringutil.h"
#include "messagecore/attachment/attachmentcollector.h"
#include "util.h"
#include "editor/widgets/snippetwidget.h"
#include "templatesconfiguration_kfg.h"
#include "foldercollectionmonitor.h"
#include "kernel/mailkernel.h"
#include "custommimeheader.h"
#include "pimcommon/autocorrection/widgets/lineeditwithautocorrection.h"
#include "pimcommon/translator/translatorwidget.h"
#include "pimcommon/widgets/customtoolswidget.h"
#include "warningwidgets/attachmentmissingwarning.h"
#include "job/createnewcontactjob.h"
#include "job/savedraftjob.h"
#include "warningwidgets/externaleditorwarning.h"
#include "widgets/cryptostateindicatorwidget.h"
#include "validatesendmailshortcut.h"
#include "job/saveasfilejob.h"
#include "editor/storageservice/kmstorageservice.h"
#include "followupreminder/followupreminderselectdatedialog.h"
#include "followupreminder/followupremindercreatejob.h"
#include "agents/followupreminderagent/followupreminderutil.h"
#include "pimcommon/util/vcardutil.h"
#include "editor/potentialphishingemail/potentialphishingemailwarning.h"
#include "kmcomposerglobalaction.h"
#include "widgets/kactionmenutransport.h"
#include "widgets/kactionmenuchangecase.h"

#include "libkdepim/progresswidget/statusbarprogresswidget.h"
#include "libkdepim/progresswidget/progressstatusbarwidget.h"

#include "pimcommon/util/editorutil.h"
#include "pimcommon/storageservice/storageservicemanager.h"
#include "pimcommon/storageservice/storageserviceprogressmanager.h"

#include "messagecomposer/utils/util.h"

#include <kcontacts/vcardconverter.h>
#include "agents/sendlateragent/sendlaterutil.h"
#include "agents/sendlateragent/sendlaterdialog.h"
#include "agents/sendlateragent/sendlaterinfo.h"

// KDEPIM includes
#include <libkpgp/kpgpblock.h>
#include <libkleo/ui/progressdialog.h>
#include <libkleo/ui/keyselectiondialog.h>
#include "kleo/cryptobackendfactory.h"
#include "kleo/exportjob.h"
#include "kleo/specialjob.h"
#include <messageviewer/viewer/objecttreeemptysource.h>

#ifndef QT_NO_CURSOR
#include <messageviewer/utils/kcursorsaver.h>
#endif

#include <messageviewer/viewer/objecttreeparser.h>
#include <messageviewer/viewer/nodehelper.h>
#include <messageviewer/settings/globalsettings.h>
#include <messagecomposer/composer/composer.h>
#include <messagecomposer/part/globalpart.h>
#include <messagecomposer/part/infopart.h>
#include <messagecomposer/part/textpart.h>
#include <settings/messagecomposersettings.h>
#include <messagecomposer/helper/messagehelper.h>
#include <messagecomposer/composer/signaturecontroller.h>
#include <messagecomposer/job/inserttextfilejob.h>
#include <messagecomposer/composer/composerlineedit.h>
#include <messagecore/attachment/attachmentpart.h>
#include "messagecore/settings/globalsettings.h"
#include <templateparser/templateparser.h>
#include <templatesconfiguration.h>
#include "messagecore/helpers/nodehelper.h"
#include <Akonadi/KMime/MessageStatus>
#include "messagecore/helpers/messagehelpers.h"
#include "mailcommon/folder/folderrequester.h"
#include "mailcommon/folder/foldercollection.h"

#include "widgets/statusbarlabeltoggledstate.h"

// LIBKDEPIM includes
#include <libkdepim/addressline/recentaddress/recentaddresses.h>

// KDEPIMLIBS includes
#include <AkonadiCore/changerecorder.h>
#include <AkonadiCore/itemcreatejob.h>
#include <AkonadiCore/entitymimetypefiltermodel.h>
#include <AkonadiCore/itemfetchjob.h>
#include <KIdentityManagement/kidentitymanagement/identitymanager.h>
#include <KIdentityManagement/kidentitymanagement/identitycombo.h>
#include <KIdentityManagement/kidentitymanagement/identity.h>
#include <KIdentityManagement/kidentitymanagement/signature.h>
#include <MailTransport/mailtransport/transportcombobox.h>
#include <MailTransport/mailtransport/transportmanager.h>
#include <MailTransport/mailtransport/transport.h>
#include <Akonadi/KMime/MessageFlags>
#include <kmime/kmime_message.h>
#include <kpimtextedit/selectspecialchardialog.h>

// KDELIBS includes
#include <kactioncollection.h>
#include <kactionmenu.h>
#include <kapplication.h>
#include <kcharsets.h>
#include "kmail_debug.h"
#include <kdescendantsproxymodel.h>
#include <kedittoolbar.h>
#include <qinputdialog.h>
#include <QMenu>

#include <kmessagebox.h>
#include <krecentfilesaction.h>
#include <kshortcutsdialog.h>

#include <kstandardshortcut.h>
#include <qstatusbar.h>
#include <QTemporaryDir>
#include <ktoggleaction.h>
#include <ktoolbar.h>
#include <ktoolinvocation.h>
#include <sonnet/dictionarycombobox.h>
#include <krun.h>
#include <KIO/JobUiDelegate>
#include <KPrintPreview>
#include <QFileDialog>
#include <QAction>
#include <KEmailAddress>

// Qt includes
#include <QClipboard>
#include <QSplitter>
#include <QMimeData>
#include <QTextDocumentWriter>

// System includes
#include <stdlib.h>
#include <unistd.h>
#include <fcntl.h>
#include <memory>
#include <boost/shared_ptr.hpp>
#include <KHelpClient>
#include <KCharsets>
#include <QStandardPaths>
#include <QFontDatabase>
#include <QMimeDatabase>
#include <QMimeType>
#include <KConfigGroup>
#include <KSplitterCollapserButton>
#include <Akonadi/Contact/ContactGroupExpandJob>
#include <editor/potentialphishingemail/potentialphishingemailjob.h>

using Sonnet::DictionaryComboBox;
using MailTransport::TransportManager;
using MailTransport::Transport;
using KPIM::RecentAddresses;
using MessageComposer::KMeditor;

KMail::Composer *KMail::makeComposer(const KMime::Message::Ptr &msg, bool lastSignState, bool lastEncryptState, Composer::TemplateContext context,
                                     uint identity, const QString &textSelection,
                                     const QString &customTemplate)
{
    return KMComposeWin::create(msg, lastSignState, lastEncryptState, context, identity, textSelection, customTemplate);
}

KMail::Composer *KMComposeWin::create(const KMime::Message::Ptr &msg, bool lastSignState, bool lastEncryptState, Composer::TemplateContext context,
                                      uint identity, const QString &textSelection,
                                      const QString &customTemplate)
{
    return new KMComposeWin(msg, lastSignState, lastEncryptState, context, identity, textSelection, customTemplate);
}

int KMComposeWin::s_composerNumber = 0;

KMComposeWin::KMComposeWin(const KMime::Message::Ptr &aMsg, bool lastSignState, bool lastEncryptState, Composer::TemplateContext context, uint id,
                           const QString &textSelection, const QString &customTemplate)
    : KMail::Composer("kmail-composer#"),
      mDone(false),
      mTextSelection(textSelection),
      mCustomTemplate(customTemplate),
      mSigningAndEncryptionExplicitlyDisabled(false),
      mFolder(Akonadi::Collection(-1)),
      mForceDisableHtml(false),
      mId(id),
      mContext(context),
      mSignAction(Q_NULLPTR), mEncryptAction(Q_NULLPTR), mRequestMDNAction(Q_NULLPTR),
      mUrgentAction(Q_NULLPTR), mAllFieldsAction(Q_NULLPTR), mFromAction(Q_NULLPTR),
      mReplyToAction(Q_NULLPTR), mSubjectAction(Q_NULLPTR),
      mIdentityAction(Q_NULLPTR), mTransportAction(Q_NULLPTR), mFccAction(Q_NULLPTR),
      mWordWrapAction(Q_NULLPTR), mFixedFontAction(Q_NULLPTR), mAutoSpellCheckingAction(Q_NULLPTR),
      mDictionaryAction(Q_NULLPTR), mSnippetAction(Q_NULLPTR), mTranslateAction(Q_NULLPTR),
      mAppendSignature(Q_NULLPTR), mPrependSignature(Q_NULLPTR), mInsertSignatureAtCursorPosition(Q_NULLPTR),
      mGenerateShortenUrl(Q_NULLPTR),
      mCodecAction(Q_NULLPTR),
      mCryptoModuleAction(Q_NULLPTR),
      mFindText(Q_NULLPTR),
      mFindNextText(Q_NULLPTR),
      mReplaceText(Q_NULLPTR),
      mSelectAll(Q_NULLPTR),
      mDummyComposer(Q_NULLPTR),
      mLabelWidth(0),
      mComposerBase(Q_NULLPTR),
      mSelectSpecialChar(Q_NULLPTR),
      m_verifyMissingAttachment(Q_NULLPTR),
      mPreventFccOverwrite(false),
      mCheckForForgottenAttachments(true),
      mIgnoreStickyFields(false),
      mWasModified(false),
      mCryptoStateIndicatorWidget(Q_NULLPTR),
      mStorageService(new KMStorageService(this, this)),
      mSendNowByShortcutUsed(false),
      mFollowUpToggleAction(Q_NULLPTR),
      mStatusBarLabelToggledOverrideMode(Q_NULLPTR),
      mStatusBarLabelSpellCheckingChangeMode(Q_NULLPTR)
{
    mGlobalAction = new KMComposerGlobalAction(this, this);
    mComposerBase = new MessageComposer::ComposerViewBase(this, this);
    mComposerBase->setIdentityManager(kmkernel->identityManager());

    connect(mComposerBase, &MessageComposer::ComposerViewBase::disableHtml, this, &KMComposeWin::disableHtml);
    connect(mComposerBase, &MessageComposer::ComposerViewBase::enableHtml, this, &KMComposeWin::enableHtml);
    connect(mComposerBase, &MessageComposer::ComposerViewBase::failed, this, &KMComposeWin::slotSendFailed);
    connect(mComposerBase, &MessageComposer::ComposerViewBase::sentSuccessfully, this, &KMComposeWin::slotSendSuccessful);
    connect(mComposerBase, &MessageComposer::ComposerViewBase::modified, this, &KMComposeWin::setModified);

    (void) new MailcomposerAdaptor(this);
    mdbusObjectPath = QLatin1String("/Composer_") + QString::number(++s_composerNumber);
    QDBusConnection::sessionBus().registerObject(mdbusObjectPath, this);

    MessageComposer::SignatureController *sigController = new MessageComposer::SignatureController(this);
    connect(sigController, &MessageComposer::SignatureController::enableHtml, this, &KMComposeWin::enableHtml);
    mComposerBase->setSignatureController(sigController);

    if (!kmkernel->xmlGuiInstanceName().isEmpty()) {
        setComponentName(kmkernel->xmlGuiInstanceName(), i18n("KMail2"));
    }
    mMainWidget = new QWidget(this);
    // splitter between the headers area and the actual editor
    mHeadersToEditorSplitter = new QSplitter(Qt::Vertical, mMainWidget);
    mHeadersToEditorSplitter->setObjectName(QLatin1String("mHeadersToEditorSplitter"));
    mHeadersToEditorSplitter->setChildrenCollapsible(false);
    mHeadersArea = new QWidget(mHeadersToEditorSplitter);
    mHeadersArea->setSizePolicy(mHeadersToEditorSplitter->sizePolicy().horizontalPolicy(),
                                QSizePolicy::Expanding);
    mHeadersToEditorSplitter->addWidget(mHeadersArea);
    QList<int> defaultSizes;
    defaultSizes << 0;
    mHeadersToEditorSplitter->setSizes(defaultSizes);

    QVBoxLayout *v = new QVBoxLayout(mMainWidget);
    v->setMargin(0);
    v->addWidget(mHeadersToEditorSplitter);
    KIdentityManagement::IdentityCombo *identity = new KIdentityManagement::IdentityCombo(kmkernel->identityManager(),
            mHeadersArea);
    identity->setToolTip(i18n("Select an identity for this message"));
    mComposerBase->setIdentityCombo(identity);

    sigController->setIdentityCombo(identity);
    sigController->suspend(); // we have to do identity change tracking ourselves due to the template code

    Sonnet::DictionaryComboBox *dictionaryCombo = new DictionaryComboBox(mHeadersArea);
    dictionaryCombo->setToolTip(i18n("Select the dictionary to use when spell-checking this message"));
    mComposerBase->setDictionary(dictionaryCombo);

    mFccFolder = new MailCommon::FolderRequester(mHeadersArea);
    mFccFolder->setNotAllowToCreateNewFolder(true);
    mFccFolder->setMustBeReadWrite(true);

    mFccFolder->setToolTip(i18n("Select the sent-mail folder where a copy of this message will be saved"));
    connect(mFccFolder, &MailCommon::FolderRequester::folderChanged, this, &KMComposeWin::slotFccFolderChanged);

    MailTransport::TransportComboBox *transport = new MailTransport::TransportComboBox(mHeadersArea);
    transport->setToolTip(i18n("Select the outgoing account to use for sending this message"));
    mComposerBase->setTransportCombo(transport);
    connect(transport, static_cast<void (MailTransport::TransportComboBox::*)(int)>(&MailTransport::TransportComboBox::activated), this, &KMComposeWin::slotTransportChanged);

    mEdtFrom = new MessageComposer::ComposerLineEdit(false, mHeadersArea);
    mEdtFrom->setObjectName(QLatin1String("fromLine"));
    mEdtFrom->setRecentAddressConfig(MessageComposer::MessageComposerSettings::self()->config());
    mEdtFrom->setToolTip(i18n("Set the \"From:\" email address for this message"));
    mEdtReplyTo = new MessageComposer::ComposerLineEdit(true, mHeadersArea);
    mEdtReplyTo->setObjectName(QLatin1String("replyToLine"));
    mEdtReplyTo->setRecentAddressConfig(MessageComposer::MessageComposerSettings::self()->config());
    mEdtReplyTo->setToolTip(i18n("Set the \"Reply-To:\" email address for this message"));
    connect(mEdtReplyTo, &MessageComposer::ComposerLineEdit::completionModeChanged, this, &KMComposeWin::slotCompletionModeChanged);

    MessageComposer::RecipientsEditor *recipientsEditor = new MessageComposer::RecipientsEditor(mHeadersArea);
    recipientsEditor->setRecentAddressConfig(MessageComposer::MessageComposerSettings::self()->config());
    connect(recipientsEditor, &MessageComposer::RecipientsEditor::completionModeChanged, this, &KMComposeWin::slotCompletionModeChanged);
    connect(recipientsEditor, &MessageComposer::RecipientsEditor::sizeHintChanged, this, &KMComposeWin::recipientEditorSizeHintChanged);
    mComposerBase->setRecipientsEditor(recipientsEditor);

    mEdtSubject = new PimCommon::LineEditWithAutoCorrection(mHeadersArea, QLatin1String("kmail2rc"));
    mEdtSubject->setActivateLanguageMenu(false);
    mEdtSubject->setToolTip(i18n("Set a subject for this message"));
    mEdtSubject->setAutocorrection(KMKernel::self()->composerAutoCorrection());
    mLblIdentity = new QLabel(i18n("&Identity:"), mHeadersArea);
    mDictionaryLabel = new QLabel(i18n("&Dictionary:"), mHeadersArea);
    mLblFcc = new QLabel(i18n("&Sent-Mail folder:"), mHeadersArea);
    mLblTransport = new QLabel(i18n("&Mail transport:"), mHeadersArea);
    mLblFrom = new QLabel(i18nc("sender address field", "&From:"), mHeadersArea);
    mLblReplyTo = new QLabel(i18n("&Reply to:"), mHeadersArea);
    mLblSubject = new QLabel(i18nc("@label:textbox Subject of email.", "S&ubject:"), mHeadersArea);
    QString sticky = i18nc("@option:check Sticky identity.", "Sticky");
    mBtnIdentity = new QCheckBox(sticky, mHeadersArea);
    mBtnIdentity->setToolTip(i18n("Use the selected value as your identity for future messages"));
    mBtnFcc = new QCheckBox(sticky, mHeadersArea);
    mBtnFcc->setToolTip(i18n("Use the selected value as your sent-mail folder for future messages"));
    mBtnTransport = new QCheckBox(sticky, mHeadersArea);
    mBtnTransport->setToolTip(i18n("Use the selected value as your outgoing account for future messages"));
    mBtnDictionary = new QCheckBox(sticky, mHeadersArea);
    mBtnDictionary->setToolTip(i18n("Use the selected value as your dictionary for future messages"));

    mShowHeaders = GlobalSettings::self()->headers();
    mDone = false;
    mGrid = Q_NULLPTR;
    mFixedFontAction = Q_NULLPTR;
    // the attachment view is separated from the editor by a splitter
    mSplitter = new QSplitter(Qt::Vertical, mMainWidget);
    mSplitter->setObjectName(QLatin1String("mSplitter"));
    mSplitter->setChildrenCollapsible(false);
    mSnippetSplitter = new QSplitter(Qt::Horizontal, mSplitter);
    mSnippetSplitter->setObjectName(QLatin1String("mSnippetSplitter"));
    mSplitter->addWidget(mSnippetSplitter);

    QWidget *editorAndCryptoStateIndicators = new QWidget(mSplitter);
    mCryptoStateIndicatorWidget = new CryptoStateIndicatorWidget;
    mCryptoStateIndicatorWidget->setShowAlwaysIndicator(GlobalSettings::self()->showCryptoLabelIndicator());

    QVBoxLayout *vbox = new QVBoxLayout(editorAndCryptoStateIndicators);
    vbox->setMargin(0);
    KMComposerEditor *editor = new KMComposerEditor(this, mCryptoStateIndicatorWidget);

    connect(editor, &KMComposerEditor::textChanged, this, &KMComposeWin::slotEditorTextChanged);
    mComposerBase->setEditor(editor);
    vbox->addWidget(mCryptoStateIndicatorWidget);
    vbox->addWidget(editor);

    mSnippetSplitter->insertWidget(0, editorAndCryptoStateIndicators);
    mSnippetSplitter->setOpaqueResize(true);
    sigController->setEditor(editor);

    mHeadersToEditorSplitter->addWidget(mSplitter);
    editor->setAcceptDrops(true);
    connect(sigController, SIGNAL(signatureAdded()), mComposerBase->editor(), SLOT(startExternalEditor()));

    connect(dictionaryCombo, &Sonnet::DictionaryComboBox::dictionaryChanged, this, &KMComposeWin::slotSpellCheckingLanguage);

    connect(editor, &KMComposerEditor::languageChanged, this, &KMComposeWin::slotLanguageChanged);
    connect(editor, &KMComposerEditor::spellCheckStatus, this, &KMComposeWin::slotSpellCheckingStatus);
    connect(editor, &KMComposerEditor::insertModeChanged, this, &KMComposeWin::slotOverwriteModeChanged);
    connect(editor, &KMComposerEditor::spellCheckingFinished, this, &KMComposeWin::slotCheckSendNow);
    mSnippetWidget = new SnippetWidget(editor, actionCollection(), mSnippetSplitter);
    mSnippetWidget->setVisible(GlobalSettings::self()->showSnippetManager());
    mSnippetSplitter->addWidget(mSnippetWidget);
    mSnippetSplitter->setCollapsible(0, false);
    mSnippetSplitterCollapser = new KSplitterCollapserButton(mSnippetWidget, mSnippetSplitter);
    mSnippetSplitterCollapser->setVisible(GlobalSettings::self()->showSnippetManager());

    mSplitter->setOpaqueResize(true);

    mBtnIdentity->setWhatsThis(GlobalSettings::self()->stickyIdentityItem()->whatsThis());
    mBtnFcc->setWhatsThis(GlobalSettings::self()->stickyFccItem()->whatsThis());
    mBtnTransport->setWhatsThis(GlobalSettings::self()->stickyTransportItem()->whatsThis());
    mBtnDictionary->setWhatsThis(GlobalSettings::self()->stickyDictionaryItem()->whatsThis());

    setWindowTitle(i18n("Composer"));
    setMinimumSize(200, 200);

    mBtnIdentity->setFocusPolicy(Qt::NoFocus);
    mBtnFcc->setFocusPolicy(Qt::NoFocus);
    mBtnTransport->setFocusPolicy(Qt::NoFocus);
    mBtnDictionary->setFocusPolicy(Qt::NoFocus);

    mCustomToolsWidget = new PimCommon::CustomToolsWidget(this);
    mSplitter->addWidget(mCustomToolsWidget);
    connect(mCustomToolsWidget, &PimCommon::CustomToolsWidget::insertShortUrl, this, &KMComposeWin::slotInsertShortUrl);

    MessageComposer::AttachmentModel *attachmentModel = new MessageComposer::AttachmentModel(this);
    KMail::AttachmentView *attachmentView = new KMail::AttachmentView(attachmentModel, mSplitter);
    attachmentView->hideIfEmpty();
    connect(attachmentView, &KMail::AttachmentView::modified, this, &KMComposeWin::setModified);
    KMail::AttachmentController *attachmentController = new KMail::AttachmentController(attachmentModel, attachmentView, this);

    mComposerBase->setAttachmentModel(attachmentModel);
    mComposerBase->setAttachmentController(attachmentController);

    mAttachmentMissing = new AttachmentMissingWarning(this);
    connect(mAttachmentMissing, &AttachmentMissingWarning::attachMissingFile, this, &KMComposeWin::slotAttachMissingFile);
    connect(mAttachmentMissing, &AttachmentMissingWarning::explicitClosedMissingAttachment, this, &KMComposeWin::slotExplicitClosedMissingAttachment);
    v->addWidget(mAttachmentMissing);

    mPotentialPhishingEmailWarning = new PotentialPhishingEmailWarning(this);
    connect(mPotentialPhishingEmailWarning, SIGNAL(sendNow()), this, SLOT(slotCheckSendNowStep2()));
    v->addWidget(mPotentialPhishingEmailWarning);

    if (GlobalSettings::self()->showForgottenAttachmentWarning()) {
        m_verifyMissingAttachment = new QTimer(this);
        m_verifyMissingAttachment->setSingleShot(true);
        m_verifyMissingAttachment->setInterval(1000 * 5);
        connect(m_verifyMissingAttachment, &QTimer::timeout, this, &KMComposeWin::slotVerifyMissingAttachmentTimeout);
    }
    connect(attachmentController, &KMail::AttachmentController::fileAttached, mAttachmentMissing, &AttachmentMissingWarning::slotFileAttached);

    mExternalEditorWarning = new ExternalEditorWarning(this);
    v->addWidget(mExternalEditorWarning);

    readConfig();
    setupStatusBar(attachmentView->widget());
    setupActions();
    setupEditor();
    rethinkFields();
    updateSignatureAndEncryptionStateIndicators();

    applyMainWindowSettings(KMKernel::self()->config()->group("Composer"));

    connect(mEdtSubject, &PimCommon::LineEditWithAutoCorrection::textChanged, this, &KMComposeWin::slotUpdWinTitle);
    connect(identity, SIGNAL(identityChanged(uint)),
            SLOT(slotIdentityChanged(uint)));
    connect(kmkernel->identityManager(), SIGNAL(changed(uint)),
            SLOT(slotIdentityChanged(uint)));

    connect(mEdtFrom, &MessageComposer::ComposerLineEdit::completionModeChanged, this, &KMComposeWin::slotCompletionModeChanged);
    connect(kmkernel->folderCollectionMonitor(), SIGNAL(collectionRemoved(Akonadi::Collection)), SLOT(slotFolderRemoved(Akonadi::Collection)));
    connect(kmkernel, SIGNAL(configChanged()), this, SLOT(slotConfigChanged()));

    mMainWidget->resize(480, 510);
    setCentralWidget(mMainWidget);

    if (GlobalSettings::self()->useHtmlMarkup()) {
        enableHtml();
    } else {
        disableHtml(MessageComposer::ComposerViewBase::LetUserConfirm);
    }

    if (GlobalSettings::self()->useExternalEditor()) {
        editor->setUseExternalEditor(true);
        editor->setExternalEditorPath(GlobalSettings::self()->externalEditor());
    }

    if (aMsg) {
        setMessage(aMsg, lastSignState, lastEncryptState);
    }

    mComposerBase->recipientsEditor()->setFocus();
    editor->updateActionStates(); // set toolbar buttons to correct values

    mDone = true;

    mDummyComposer = new MessageComposer::Composer(this);
    mDummyComposer->globalPart()->setParentWidgetForGui(this);

    connect(mStorageService, &KMStorageService::insertShareLink, this, &KMComposeWin::slotShareLinkDone);
}

KMComposeWin::~KMComposeWin()
{
    writeConfig();

    // When we have a collection set, store the message back to that collection.
    // Note that when we save the message or sent it, mFolder is set back to 0.
    // So this for example kicks in when opening a draft and then closing the window.
    if (mFolder.isValid() && mMsg && isModified()) {
        SaveDraftJob *saveDraftJob = new SaveDraftJob(mMsg, mFolder);
        saveDraftJob->start();
    }

    delete mComposerBase;
}

void KMComposeWin::slotSpellCheckingLanguage(const QString &language)
{
    mComposerBase->editor()->setSpellCheckingLanguage(language);
    mEdtSubject->setSpellCheckingLanguage(language);
}

QString KMComposeWin::dbusObjectPath() const
{
    return mdbusObjectPath;
}

void KMComposeWin::slotEditorTextChanged()
{
    const bool textIsNotEmpty = !mComposerBase->editor()->document()->isEmpty();
    mFindText->setEnabled(textIsNotEmpty);
    mFindNextText->setEnabled(textIsNotEmpty);
    mReplaceText->setEnabled(textIsNotEmpty);
    mSelectAll->setEnabled(textIsNotEmpty);
    if (m_verifyMissingAttachment && !m_verifyMissingAttachment->isActive()) {
        m_verifyMissingAttachment->start();
    }
}

void KMComposeWin::send(int how)
{
    switch (how) {
    case 1:
        slotSendNow();
        break;
    default:
    case 0:
    // TODO: find out, what the default send method is and send it this way
    case 2:
        slotSendLater();
        break;
    }
}

void KMComposeWin::addAttachmentsAndSend(const QList<QUrl> &urls, const QString &comment, int how)
{
    qCDebug(KMAIL_LOG) << "addAttachment and sending!";
    const int nbUrl = urls.count();
    for (int i = 0; i < nbUrl; ++i) {
        mComposerBase->addAttachment(urls.at(i), comment, true);
    }

    send(how);
}

void KMComposeWin::addAttachment(const QUrl &url, const QString &comment)
{
    mComposerBase->addAttachment(url, comment, false);
}

void KMComposeWin::addAttachment(const QString &name,
                                 KMime::Headers::contentEncoding cte,
                                 const QString &charset,
                                 const QByteArray &data,
                                 const QByteArray &mimeType)
{
    Q_UNUSED(cte);
    mComposerBase->addAttachment(name, name, charset, data, mimeType);
}

void KMComposeWin::readConfig(bool reload /* = false */)
{
    mBtnIdentity->setChecked(GlobalSettings::self()->stickyIdentity());
    if (mBtnIdentity->isChecked()) {
        mId = (GlobalSettings::self()->previousIdentity() != 0) ?
              GlobalSettings::self()->previousIdentity() : mId;
    }
    mBtnFcc->setChecked(GlobalSettings::self()->stickyFcc());
    mBtnTransport->setChecked(GlobalSettings::self()->stickyTransport());
    const int currentTransport = GlobalSettings::self()->currentTransport().isEmpty() ? -1 : GlobalSettings::self()->currentTransport().toInt();
    mBtnDictionary->setChecked(GlobalSettings::self()->stickyDictionary());

    mEdtFrom->setCompletionMode((KCompletion::CompletionMode)GlobalSettings::self()->completionMode());
    mComposerBase->recipientsEditor()->setCompletionMode((KCompletion::CompletionMode)GlobalSettings::self()->completionMode());
    mEdtReplyTo->setCompletionMode((KCompletion::CompletionMode)GlobalSettings::self()->completionMode());

    if (MessageCore::GlobalSettings::self()->useDefaultFonts()) {
        mBodyFont = QFontDatabase::systemFont(QFontDatabase::GeneralFont);
        mFixedFont = QFontDatabase::systemFont(QFontDatabase::FixedFont);
    } else {
        mBodyFont = GlobalSettings::self()->composerFont();
        mFixedFont = MessageViewer::GlobalSettings::self()->fixedFont();
    }

    slotUpdateFont();
    mEdtFrom->setFont(mBodyFont);
    mEdtReplyTo->setFont(mBodyFont);
    mEdtSubject->setFont(mBodyFont);

    if (!reload) {
        QSize siz = GlobalSettings::self()->composerSize();
        if (siz.width() < 200) {
            siz.setWidth(200);
        }
        if (siz.height() < 200) {
            siz.setHeight(200);
        }
        resize(siz);

        if (!GlobalSettings::self()->snippetSplitterPosition().isEmpty()) {
            mSnippetSplitter->setSizes(GlobalSettings::self()->snippetSplitterPosition());
        } else {
            QList<int> defaults;
            defaults << (int)(width() * 0.8) << (int)(width() * 0.2);
            mSnippetSplitter->setSizes(defaults);
        }
    }

    mComposerBase->identityCombo()->setCurrentIdentity(mId);
    qCDebug(KMAIL_LOG) << mComposerBase->identityCombo()->currentIdentityName();
    const KIdentityManagement::Identity &ident =
        kmkernel->identityManager()->identityForUoid(mId);

    if (mBtnTransport->isChecked() && currentTransport != -1) {
        const Transport *transport = TransportManager::self()->transportById(currentTransport);
        if (transport) {
            mComposerBase->transportComboBox()->setCurrentTransport(transport->id());
        }
    }

    mComposerBase->setAutoSaveInterval(GlobalSettings::self()->autosaveInterval() * 1000 * 60);

    if (mBtnDictionary->isChecked()) {
        mComposerBase->dictionary()->setCurrentByDictionaryName(GlobalSettings::self()->previousDictionary());
    } else {
        mComposerBase->dictionary()->setCurrentByDictionaryName(ident.dictionary());
    }

    QString fccName;
    if (mBtnFcc->isChecked()) {
        fccName = GlobalSettings::self()->previousFcc();
    } else if (!ident.fcc().isEmpty()) {
        fccName = ident.fcc();
    }
    setFcc(fccName);
}

void KMComposeWin::writeConfig(void)
{
    GlobalSettings::self()->setHeaders(mShowHeaders);
    GlobalSettings::self()->setStickyFcc(mBtnFcc->isChecked());
    if (!mIgnoreStickyFields) {
        GlobalSettings::self()->setCurrentTransport(mComposerBase->transportComboBox()->currentText());
        GlobalSettings::self()->setStickyTransport(mBtnTransport->isChecked());
        GlobalSettings::self()->setStickyDictionary(mBtnDictionary->isChecked());
        GlobalSettings::self()->setStickyIdentity(mBtnIdentity->isChecked());
        GlobalSettings::self()->setPreviousIdentity(mComposerBase->identityCombo()->currentIdentity());
    }
    GlobalSettings::self()->setPreviousFcc(QString::number(mFccFolder->collection().id()));
    GlobalSettings::self()->setPreviousDictionary(mComposerBase->dictionary()->currentDictionaryName());
    GlobalSettings::self()->setAutoSpellChecking(
        mAutoSpellCheckingAction->isChecked());
    MessageViewer::GlobalSettings::self()->setUseFixedFont(mFixedFontAction->isChecked());
    if (!mForceDisableHtml) {
        GlobalSettings::self()->setUseHtmlMarkup(mComposerBase->editor()->textMode() == KMeditor::Rich);
    }
    GlobalSettings::self()->setComposerSize(size());
    GlobalSettings::self()->setShowSnippetManager(mSnippetAction->isChecked());

    KConfigGroup grp(KMKernel::self()->config()->group("Composer"));
    saveMainWindowSettings(grp);
    if (mSnippetAction->isChecked()) {
        GlobalSettings::setSnippetSplitterPosition(mSnippetSplitter->sizes());
    }

    // make sure config changes are written to disk, cf. bug 127538
    KMKernel::self()->slotSyncConfig();
}

MessageComposer::Composer *KMComposeWin::createSimpleComposer()
{
    QList< QByteArray > charsets = mCodecAction->mimeCharsets();
    if (!mOriginalPreferredCharset.isEmpty()) {
        charsets.insert(0, mOriginalPreferredCharset);
    }
    mComposerBase->setFrom(from());
    mComposerBase->setReplyTo(replyTo());
    mComposerBase->setSubject(subject());
    mComposerBase->setCharsets(charsets);
    return mComposerBase->createSimpleComposer();
}

bool KMComposeWin::canSignEncryptAttachments() const
{
    return cryptoMessageFormat() != Kleo::InlineOpenPGPFormat;
}

void KMComposeWin::slotUpdateView(void)
{
    if (!mDone) {
        return; // otherwise called from rethinkFields during the construction
        // which is not the intended behavior
    }

    //This sucks awfully, but no, I cannot get an activated(int id) from
    // actionContainer()
    KToggleAction *act = ::qobject_cast<KToggleAction *>(sender());
    if (!act) {
        return;
    }
    int id;

    if (act == mAllFieldsAction) {
        id = 0;
    } else if (act == mIdentityAction) {
        id = HDR_IDENTITY;
    } else if (act == mTransportAction) {
        id = HDR_TRANSPORT;
    } else if (act == mFromAction) {
        id = HDR_FROM;
    } else if (act == mReplyToAction) {
        id = HDR_REPLY_TO;
    } else if (act == mSubjectAction) {
        id = HDR_SUBJECT;
    } else if (act == mFccAction) {
        id = HDR_FCC;
    } else if (act == mDictionaryAction) {
        id = HDR_DICTIONARY;
    } else {
        qCDebug(KMAIL_LOG) << "Something is wrong (Oh, yeah?)";
        return;
    }

    // sanders There's a bug here this logic doesn't work if no
    // fields are shown and then show all fields is selected.
    // Instead of all fields being shown none are.
    if (!act->isChecked()) {
        // hide header
        if (id > 0) {
            mShowHeaders = mShowHeaders & ~id;
        } else {
            mShowHeaders = abs(mShowHeaders);
        }
    } else {
        // show header
        if (id > 0) {
            mShowHeaders |= id;
        } else {
            mShowHeaders = -abs(mShowHeaders);
        }
    }
    rethinkFields(true);
}

int KMComposeWin::calcColumnWidth(int which, long allShowing, int width) const
{
    if ((allShowing & which) == 0) {
        return width;
    }

    QLabel *w;
    if (which == HDR_IDENTITY) {
        w = mLblIdentity;
    } else if (which == HDR_DICTIONARY) {
        w = mDictionaryLabel;
    } else if (which == HDR_FCC) {
        w = mLblFcc;
    } else if (which == HDR_TRANSPORT) {
        w = mLblTransport;
    } else if (which == HDR_FROM) {
        w = mLblFrom;
    } else if (which == HDR_REPLY_TO) {
        w = mLblReplyTo;
    } else if (which == HDR_SUBJECT) {
        w = mLblSubject;
    } else {
        return width;
    }

    w->setBuddy(mComposerBase->editor());   // set dummy so we don't calculate width of '&' for this label.
    w->adjustSize();
    w->show();
    return qMax(width, w->sizeHint().width());
}

void KMComposeWin::rethinkFields(bool fromSlot)
{
    //This sucks even more but again no ids. sorry (sven)
    int mask, row;
    long showHeaders;

    if (mShowHeaders < 0) {
        showHeaders = HDR_ALL;
    } else {
        showHeaders = mShowHeaders;
    }

    for (mask = 1, mNumHeaders = 0; mask <= showHeaders; mask <<= 1) {
        if ((showHeaders & mask) != 0) {
            ++mNumHeaders;
        }
    }

    delete mGrid;
    mGrid = new QGridLayout(mHeadersArea);
    mGrid->setColumnStretch(0, 1);
    mGrid->setColumnStretch(1, 100);
    mGrid->setColumnStretch(2, 1);
    mGrid->setRowStretch(mNumHeaders + 1, 100);

    row = 0;
    qCDebug(KMAIL_LOG);

    mLabelWidth = mComposerBase->recipientsEditor()->setFirstColumnWidth(0);
    mLabelWidth = calcColumnWidth(HDR_IDENTITY, showHeaders, mLabelWidth);
    mLabelWidth = calcColumnWidth(HDR_DICTIONARY, showHeaders, mLabelWidth);
    mLabelWidth = calcColumnWidth(HDR_FCC, showHeaders, mLabelWidth);
    mLabelWidth = calcColumnWidth(HDR_TRANSPORT, showHeaders, mLabelWidth);
    mLabelWidth = calcColumnWidth(HDR_FROM, showHeaders, mLabelWidth);
    mLabelWidth = calcColumnWidth(HDR_REPLY_TO, showHeaders, mLabelWidth);
    mLabelWidth = calcColumnWidth(HDR_SUBJECT, showHeaders, mLabelWidth);

    if (!fromSlot) {
        mAllFieldsAction->setChecked(showHeaders == HDR_ALL);
    }

    if (!fromSlot) {
        mIdentityAction->setChecked(abs(mShowHeaders)&HDR_IDENTITY);
    }
    rethinkHeaderLine(showHeaders, HDR_IDENTITY, row, mLblIdentity, mComposerBase->identityCombo(),
                      mBtnIdentity);

    if (!fromSlot) {
        mDictionaryAction->setChecked(abs(mShowHeaders)&HDR_DICTIONARY);
    }
    rethinkHeaderLine(showHeaders, HDR_DICTIONARY, row, mDictionaryLabel,
                      mComposerBase->dictionary(), mBtnDictionary);

    if (!fromSlot) {
        mFccAction->setChecked(abs(mShowHeaders)&HDR_FCC);
    }
    rethinkHeaderLine(showHeaders, HDR_FCC, row, mLblFcc, mFccFolder, mBtnFcc);

    if (!fromSlot) {
        mTransportAction->setChecked(abs(mShowHeaders)&HDR_TRANSPORT);
    }
    rethinkHeaderLine(showHeaders, HDR_TRANSPORT, row, mLblTransport, mComposerBase->transportComboBox(),
                      mBtnTransport);

    if (!fromSlot) {
        mFromAction->setChecked(abs(mShowHeaders)&HDR_FROM);
    }
    rethinkHeaderLine(showHeaders, HDR_FROM, row, mLblFrom, mEdtFrom);

    QWidget *prevFocus = mEdtFrom;

    if (!fromSlot) {
        mReplyToAction->setChecked(abs(mShowHeaders)&HDR_REPLY_TO);
    }
    rethinkHeaderLine(showHeaders, HDR_REPLY_TO, row, mLblReplyTo, mEdtReplyTo);
    if (showHeaders & HDR_REPLY_TO) {
        prevFocus = connectFocusMoving(prevFocus, mEdtReplyTo);
    }

    mGrid->addWidget(mComposerBase->recipientsEditor(), row, 0, 1, 3);
    ++row;
    if (showHeaders & HDR_REPLY_TO) {
        connect(mEdtReplyTo, SIGNAL(focusDown()), mComposerBase->recipientsEditor(), SLOT(setFocusTop()));
        connect(mComposerBase->recipientsEditor(), SIGNAL(focusUp()), mEdtReplyTo, SLOT(setFocus()));
    } else {
        connect(mEdtFrom, SIGNAL(focusDown()), mComposerBase->recipientsEditor(), SLOT(setFocusTop()));
        connect(mComposerBase->recipientsEditor(), SIGNAL(focusUp()), mEdtFrom, SLOT(setFocus()));
    }

    connect(mComposerBase->recipientsEditor(), SIGNAL(focusDown()), mEdtSubject, SLOT(setFocus()));
    connect(mEdtSubject, SIGNAL(focusUp()), mComposerBase->recipientsEditor(), SLOT(setFocusBottom()));

    prevFocus = mComposerBase->recipientsEditor();

    if (!fromSlot) {
        mSubjectAction->setChecked(abs(mShowHeaders)&HDR_SUBJECT);
    }
    rethinkHeaderLine(showHeaders, HDR_SUBJECT, row, mLblSubject, mEdtSubject);
    connectFocusMoving(mEdtSubject, mComposerBase->editor());

    assert(row <= mNumHeaders + 1);

    mHeadersArea->setMaximumHeight(mHeadersArea->sizeHint().height());

    mIdentityAction->setEnabled(!mAllFieldsAction->isChecked());
    mDictionaryAction->setEnabled(!mAllFieldsAction->isChecked());
    mTransportAction->setEnabled(!mAllFieldsAction->isChecked());
    mFromAction->setEnabled(!mAllFieldsAction->isChecked());
    if (mReplyToAction) {
        mReplyToAction->setEnabled(!mAllFieldsAction->isChecked());
    }
    mFccAction->setEnabled(!mAllFieldsAction->isChecked());
    mSubjectAction->setEnabled(!mAllFieldsAction->isChecked());
    mComposerBase->recipientsEditor()->setFirstColumnWidth(mLabelWidth);
}

QWidget *KMComposeWin::connectFocusMoving(QWidget *prev, QWidget *next)
{
    connect(prev, SIGNAL(focusDown()), next, SLOT(setFocus()));
    connect(next, SIGNAL(focusUp()), prev, SLOT(setFocus()));

    return next;
}

void KMComposeWin::rethinkHeaderLine(int aValue, int aMask, int &aRow,
                                     QLabel *aLbl, QWidget *aEdt,
                                     QPushButton *aBtn)
{
    if (aValue & aMask) {
        aLbl->setFixedWidth(mLabelWidth);
        aLbl->setBuddy(aEdt);
        mGrid->addWidget(aLbl, aRow, 0);
        aEdt->show();

        if (aBtn) {
            mGrid->addWidget(aEdt, aRow, 1);
            mGrid->addWidget(aBtn, aRow, 2);
            aBtn->show();
        } else {
            mGrid->addWidget(aEdt, aRow, 1, 1, 2);
        }
        aRow++;
    } else {
        aLbl->hide();
        aEdt->hide();
        if (aBtn) {
            aBtn->hide();
        }
    }
}

void KMComposeWin::rethinkHeaderLine(int aValue, int aMask, int &aRow,
                                     QLabel *aLbl, QWidget *aCbx,
                                     QCheckBox *aChk)
{
    if (aValue & aMask) {
        aLbl->setBuddy(aCbx);
        mGrid->addWidget(aLbl, aRow, 0);

        mGrid->addWidget(aCbx, aRow, 1);
        aCbx->show();
        if (aChk) {
            mGrid->addWidget(aChk, aRow, 2);
            aChk->show();
        }
        aRow++;
    } else {
        aLbl->hide();
        aCbx->hide();
        if (aChk) {
            aChk->hide();
        }
    }
}

void KMComposeWin::applyTemplate(uint uoid, uint uOldId)
{
    const KIdentityManagement::Identity &ident = kmkernel->identityManager()->identityForUoid(uoid);
    if (ident.isNull()) {
        return;
    }
    KMime::Headers::Generic *header = new KMime::Headers::Generic("X-KMail-Templates", mMsg.get(), ident.templates(), "utf-8");
    mMsg->setHeader(header);

    TemplateParser::TemplateParser::Mode mode;
    switch (mContext) {
    case New:
        mode = TemplateParser::TemplateParser::NewMessage;
        break;
    case Reply:
        mode = TemplateParser::TemplateParser::Reply;
        break;
    case ReplyToAll:
        mode = TemplateParser::TemplateParser::ReplyAll;
        break;
    case Forward:
        mode = TemplateParser::TemplateParser::Forward;
        break;
    default:
        return;
    }

    if (mode == TemplateParser::TemplateParser::NewMessage) {
        TemplateParser::TemplateParser parser(mMsg, mode);
        parser.setSelection(mTextSelection);
        parser.setAllowDecryption(MessageViewer::GlobalSettings::self()->automaticDecrypt());
        parser.setIdentityManager(KMKernel::self()->identityManager());
        if (!mCustomTemplate.isEmpty()) {
            parser.process(mCustomTemplate, mMsg, mCollectionForNewMessage);
        } else {
            parser.processWithIdentity(uoid, mMsg, mCollectionForNewMessage);
        }
        mComposerBase->updateTemplate(mMsg);
        updateSignature(uoid, uOldId);
        return;
    }

    if (mMsg->headerByType("X-KMail-Link-Message")) {
        Akonadi::Item::List items;
        foreach (const QString &serNumStr, mMsg->headerByType("X-KMail-Link-Message")->asUnicodeString().split(QLatin1Char(','))) {
            items << Akonadi::Item(serNumStr.toLongLong());
        }

        Akonadi::ItemFetchJob *job = new Akonadi::ItemFetchJob(items, this);
        job->fetchScope().fetchFullPayload(true);
        job->fetchScope().setAncestorRetrieval(Akonadi::ItemFetchScope::Parent);
        job->setProperty("mode", (int)mode);
        job->setProperty("uoid", uoid);
        job->setProperty("uOldid", uOldId);
        connect(job, &Akonadi::ItemFetchJob::result, this, &KMComposeWin::slotDelayedApplyTemplate);
    }
}

void KMComposeWin::slotDelayedApplyTemplate(KJob *job)
{
    const Akonadi::ItemFetchJob *fetchJob = qobject_cast<Akonadi::ItemFetchJob *>(job);
    const Akonadi::Item::List items = fetchJob->items();

    const TemplateParser::TemplateParser::Mode mode = static_cast<TemplateParser::TemplateParser::Mode>(fetchJob->property("mode").toInt());
    const uint uoid = fetchJob->property("uoid").toUInt();
    const uint uOldId = fetchJob->property("uOldid").toUInt();

    TemplateParser::TemplateParser parser(mMsg, mode);
    parser.setSelection(mTextSelection);
    parser.setAllowDecryption(MessageViewer::GlobalSettings::self()->automaticDecrypt());
    parser.setWordWrap(MessageComposer::MessageComposerSettings::self()->wordWrap(), MessageComposer::MessageComposerSettings::self()->lineWrapWidth());
    parser.setIdentityManager(KMKernel::self()->identityManager());
    foreach (const Akonadi::Item &item, items) {
        if (!mCustomTemplate.isEmpty()) {
            parser.process(mCustomTemplate, MessageCore::Util::message(item));
        } else {
            parser.processWithIdentity(uoid, MessageCore::Util::message(item));
        }
    }
    mComposerBase->updateTemplate(mMsg);
    updateSignature(uoid, uOldId);
}

void KMComposeWin::updateSignature(uint uoid, uint uOldId)
{
    const KIdentityManagement::Identity &ident = kmkernel->identityManager()->identityForUoid(uoid);
    const KIdentityManagement::Identity &oldIdentity = kmkernel->identityManager()->identityForUoid(uOldId);
    mComposerBase->identityChanged(ident, oldIdentity, true);
}

void KMComposeWin::setCollectionForNewMessage(const Akonadi::Collection &folder)
{
    mCollectionForNewMessage = folder;
}

void KMComposeWin::setQuotePrefix(uint uoid)
{
    QString quotePrefix = mMsg->headerByType("X-KMail-QuotePrefix") ? mMsg->headerByType("X-KMail-QuotePrefix")->asUnicodeString() : QString();
    if (quotePrefix.isEmpty()) {
        // no quote prefix header, set quote prefix according in identity
        // TODO port templates to ComposerViewBase

        if (mCustomTemplate.isEmpty()) {
            const KIdentityManagement::Identity &identity = kmkernel->identityManager()->identityForUoidOrDefault(uoid);
            // Get quote prefix from template
            // ( custom templates don't specify custom quotes prefixes )
            TemplateParser::Templates quoteTemplate(
                TemplateParser::TemplatesConfiguration::configIdString(identity.uoid()));
            quotePrefix = quoteTemplate.quoteString();
        }
    }
    mComposerBase->editor()->setQuotePrefixName(MessageCore::StringUtil::formatString(quotePrefix,
            mMsg->from()->asUnicodeString()));
}

void KMComposeWin::setupActions(void)
{
    KActionMenuTransport *actActionNowMenu, *actActionLaterMenu;

    if (MessageComposer::MessageComposerSettings::self()->sendImmediate()) {
        //default = send now, alternative = queue
        QAction *action = new QAction(QIcon::fromTheme(QLatin1String("mail-send")), i18n("&Send Mail"), this);
        actionCollection()->addAction(QLatin1String("send_mail_default"), action);
        connect(action, &QAction::triggered, this, &KMComposeWin::slotSendNow);

        action = new QAction(QIcon::fromTheme(QLatin1String("mail-send")), i18n("Send Mail Using Shortcut"), this);
        actionCollection()->addAction(QLatin1String("send_mail"), action);
        actionCollection()->setDefaultShortcut(action, QKeySequence(Qt::CTRL + Qt::Key_Return));
        connect(action, &QAction::triggered, this, &KMComposeWin::slotSendNowByShortcut);

        // FIXME: change to mail_send_via icon when this exist.
        actActionNowMenu = new KActionMenuTransport(this);
        actActionNowMenu->setIcon(QIcon::fromTheme(QLatin1String("mail-send")));
        actActionNowMenu->setText(i18n("&Send Mail Via"));

        actActionNowMenu->setIconText(i18n("Send"));
        actionCollection()->addAction(QLatin1String("send_default_via"), actActionNowMenu);

        action = new QAction(QIcon::fromTheme(QLatin1String("mail-queue")), i18n("Send &Later"), this);
        actionCollection()->addAction(QLatin1String("send_alternative"), action);
        connect(action, &QAction::triggered, this, &KMComposeWin::slotSendLater);

        actActionLaterMenu = new KActionMenuTransport(this);
        actActionLaterMenu->setIcon(QIcon::fromTheme(QLatin1String("mail-queue")));
        actActionLaterMenu->setText(i18n("Send &Later Via"));

        actActionLaterMenu->setIconText(i18nc("Queue the message for sending at a later date", "Queue"));
        actionCollection()->addAction(QLatin1String("send_alternative_via"), actActionLaterMenu);

    } else {
        //default = queue, alternative = send now
        QAction *action = new QAction(QIcon::fromTheme(QLatin1String("mail-queue")), i18n("Send &Later"), this);
        actionCollection()->addAction(QLatin1String("send_mail"), action);
        connect(action, &QAction::triggered, this, &KMComposeWin::slotSendLater);
        actionCollection()->setDefaultShortcut(action, QKeySequence(Qt::CTRL + Qt::Key_Return));

        actActionLaterMenu = new KActionMenuTransport(this);
        actActionLaterMenu->setIcon(QIcon::fromTheme(QLatin1String("mail-queue")));
        actActionLaterMenu->setText(i18n("Send &Later Via"));
        actionCollection()->addAction(QLatin1String("send_default_via"), actActionLaterMenu);

        action = new QAction(QIcon::fromTheme(QLatin1String("mail-send")), i18n("&Send Mail"), this);
        actionCollection()->addAction(QLatin1String("send_alternative"), action);
        connect(action, &QAction::triggered, this, &KMComposeWin::slotSendNow);

        // FIXME: change to mail_send_via icon when this exits.
        actActionNowMenu = new KActionMenuTransport(this);
        actActionNowMenu->setIcon(QIcon::fromTheme(QLatin1String("mail-send")));
        actActionNowMenu->setText(i18n("&Send Mail Via"));
        actionCollection()->addAction(QLatin1String("send_alternative_via"), actActionNowMenu);
    }

    connect(actActionNowMenu, SIGNAL(triggered(bool)), this,
            SLOT(slotSendNow()));
    connect(actActionLaterMenu, SIGNAL(triggered(bool)), this,
            SLOT(slotSendLater()));
    connect(actActionNowMenu, SIGNAL(transportSelected(MailTransport::Transport*)), this,
            SLOT(slotSendNowVia(MailTransport::Transport*)));
    connect(actActionLaterMenu, SIGNAL(transportSelected(MailTransport::Transport*)), this,
            SLOT(slotSendLaterVia(MailTransport::Transport*)));

    QAction *action = new QAction(QIcon::fromTheme(QLatin1String("document-save")), i18n("Save as &Draft"), this);
    actionCollection()->addAction(QLatin1String("save_in_drafts"), action);
    KMail::Util::addQActionHelpText(action, i18n("Save email in Draft folder"));
    actionCollection()->setDefaultShortcut(action, QKeySequence(Qt::CTRL + Qt::Key_S));
    connect(action, &QAction::triggered, this, &KMComposeWin::slotSaveDraft);

    action = new QAction(QIcon::fromTheme(QLatin1String("document-save")), i18n("Save as &Template"), this);
    KMail::Util::addQActionHelpText(action, i18n("Save email in Template folder"));
    actionCollection()->addAction(QLatin1String("save_in_templates"), action);
    connect(action, &QAction::triggered, this, &KMComposeWin::slotSaveTemplate);

    action = new QAction(QIcon::fromTheme(QLatin1String("document-save")), i18n("Save as &File"), this);
    KMail::Util::addQActionHelpText(action, i18n("Save email as text or html file"));
    actionCollection()->addAction(QLatin1String("save_as_file"), action);
    connect(action, &QAction::triggered, this, &KMComposeWin::slotSaveAsFile);

    action = new QAction(QIcon::fromTheme(QLatin1String("contact-new")), i18n("New AddressBook Contact..."), this);
    actionCollection()->addAction(QLatin1String("kmail_new_addressbook_contact"), action);
    connect(action, &QAction::triggered, this, &KMComposeWin::slotCreateAddressBookContact);

    action = new QAction(QIcon::fromTheme(QLatin1String("document-open")), i18n("&Insert Text File..."), this);
    actionCollection()->addAction(QLatin1String("insert_file"), action);
    connect(action, &QAction::triggered, this, &KMComposeWin::slotInsertFile);

    mRecentAction = new KRecentFilesAction(QIcon::fromTheme(QLatin1String("document-open")),
                                           i18n("&Insert Recent Text File"), this);
    actionCollection()->addAction(QLatin1String("insert_file_recent"), mRecentAction);
    connect(mRecentAction, &KRecentFilesAction::urlSelected, this, &KMComposeWin::slotInsertRecentFile);
    connect(mRecentAction, &KRecentFilesAction::recentListCleared, this, &KMComposeWin::slotRecentListFileClear);
    mRecentAction->loadEntries(KMKernel::self()->config()->group(QString()));

    action = new QAction(QIcon::fromTheme(QLatin1String("x-office-address-book")), i18n("&Address Book"), this);
    KMail::Util::addQActionHelpText(action, i18n("Open Address Book"));
    actionCollection()->addAction(QLatin1String("addressbook"), action);
    if (QStandardPaths::findExecutable(QLatin1String("kaddressbook")).isEmpty()) {
        action->setEnabled(false);
    }
    connect(action, &QAction::triggered, this, &KMComposeWin::slotAddrBook);
    action = new QAction(QIcon::fromTheme(QLatin1String("mail-message-new")), i18n("&New Composer"), this);
    actionCollection()->addAction(QLatin1String("new_composer"), action);

    connect(action, &QAction::triggered, this, &KMComposeWin::slotNewComposer);
    actionCollection()->setDefaultShortcuts(action, KStandardShortcut::shortcut(KStandardShortcut::New));

    action = new QAction(i18n("Select &Recipients..."), this);
    actionCollection()->addAction(QLatin1String("select_recipients"), action);
    connect(action, SIGNAL(triggered(bool)),
            mComposerBase->recipientsEditor(), SLOT(selectRecipients()));
    action = new QAction(i18n("Save &Distribution List..."), this);
    actionCollection()->addAction(QLatin1String("save_distribution_list"), action);
    connect(action, SIGNAL(triggered(bool)),
            mComposerBase->recipientsEditor(), SLOT(saveDistributionList()));

    KStandardAction::print(this, SLOT(slotPrint()), actionCollection());
    if (KPrintPreview::isAvailable()) {
        KStandardAction::printPreview(this, SLOT(slotPrintPreview()), actionCollection());
    }
    KStandardAction::close(this, SLOT(slotClose()), actionCollection());

    KStandardAction::undo(mGlobalAction, SLOT(slotUndo()), actionCollection());
    KStandardAction::redo(mGlobalAction, SLOT(slotRedo()), actionCollection());
    KStandardAction::cut(mGlobalAction, SLOT(slotCut()), actionCollection());
    KStandardAction::copy(mGlobalAction, SLOT(slotCopy()), actionCollection());
    KStandardAction::pasteText(mGlobalAction, SLOT(slotPaste()), actionCollection());
    mSelectAll = KStandardAction::selectAll(mGlobalAction, SLOT(slotMarkAll()), actionCollection());

    mFindText = KStandardAction::find(mComposerBase->editor(), SLOT(slotFind()), actionCollection());
    mFindNextText = KStandardAction::findNext(mComposerBase->editor(), SLOT(slotFindNext()), actionCollection());

    mReplaceText = KStandardAction::replace(mComposerBase->editor(), SLOT(slotReplace()), actionCollection());
    actionCollection()->addAction(KStandardAction::Spelling, QLatin1String("spellcheck"),
                                  mComposerBase->editor(), SLOT(checkSpelling()));

    action = new QAction(i18n("Paste as Attac&hment"), this);
    actionCollection()->addAction(QLatin1String("paste_att"), action);
    connect(action, &QAction::triggered, this, &KMComposeWin::slotPasteAsAttachment);

    action = new QAction(i18n("Cl&ean Spaces"), this);
    actionCollection()->addAction(QLatin1String("clean_spaces"), action);
    connect(action, SIGNAL(triggered(bool)), mComposerBase->signatureController(), SLOT(cleanSpace()));

<<<<<<< HEAD
    mFixedFontAction = new KToggleAction(i18n("Use Fi&xed Font"), this);
    actionCollection()->addAction(QLatin1String("toggle_fixedfont"), mFixedFontAction);
    connect(mFixedFontAction, &KToggleAction::triggered, this, &KMComposeWin::slotUpdateFont);
    mFixedFontAction->setChecked(MessageViewer::GlobalSettings::self()->useFixedFont());
=======
    action = new KAction(KIcon(QLatin1String("x-office-address-book")), i18n("&Address Book"), this);
    action->setHelpText(i18n("Open Address Book"));
    actionCollection()->addAction(QLatin1String("addressbook"), action );
    if (KStandardDirs::findExe(QLatin1String("kaddressbook")).isEmpty())
        action->setEnabled(false);
    connect(action, SIGNAL(triggered(bool)), SLOT(slotAddressBook()));
    action = new KAction(KIcon(QLatin1String("mail-message-new")), i18n("&New Composer"), this);
    actionCollection()->addAction(QLatin1String("new_composer"), action );
    connect(action, SIGNAL(triggered(bool)), SLOT(slotNewComposer()));
    action->setShortcuts( KStandardShortcut::shortcut( KStandardShortcut::New ) );

    action = new KAction( i18n("Select &Recipients..."), this );
    actionCollection()->addAction( QLatin1String("select_recipients"), action );
    connect( action, SIGNAL(triggered(bool)),
             mComposerBase->recipientsEditor(), SLOT(selectRecipients()) );
    action = new KAction( i18n("Save &Distribution List..."), this );
    actionCollection()->addAction( QLatin1String("save_distribution_list"), action );
    connect( action, SIGNAL(triggered(bool)),
             mComposerBase->recipientsEditor(), SLOT(saveDistributionList()) );

    KStandardAction::print( this, SLOT(slotPrint()), actionCollection() );
    if(KPrintPreview::isAvailable())
        KStandardAction::printPreview( this, SLOT(slotPrintPreview()), actionCollection() );
    KStandardAction::close( this, SLOT(slotClose()), actionCollection() );

    KStandardAction::undo( mGlobalAction, SLOT(slotUndo()), actionCollection() );
    KStandardAction::redo( mGlobalAction, SLOT(slotRedo()), actionCollection() );
    KStandardAction::cut( mGlobalAction, SLOT(slotCut()), actionCollection() );
    KStandardAction::copy( mGlobalAction, SLOT(slotCopy()), actionCollection() );
    KStandardAction::pasteText( mGlobalAction, SLOT(slotPaste()), actionCollection() );
    mSelectAll = KStandardAction::selectAll( mGlobalAction, SLOT(slotMarkAll()), actionCollection() );

    mFindText = KStandardAction::find( mComposerBase->editor(), SLOT(slotFind()), actionCollection() );
    mFindNextText = KStandardAction::findNext( mComposerBase->editor(), SLOT(slotFindNext()), actionCollection() );

    mReplaceText = KStandardAction::replace( mComposerBase->editor(), SLOT(slotReplace()), actionCollection() );
    actionCollection()->addAction( KStandardAction::Spelling, QLatin1String("spellcheck"),
                                   mComposerBase->editor(), SLOT(checkSpelling()) );

    action = new KAction( i18n("Paste as Attac&hment"), this );
    actionCollection()->addAction( QLatin1String("paste_att"), action );
    connect( action, SIGNAL(triggered(bool)), SLOT(slotPasteAsAttachment()) );

    action = new KAction( i18n("Cl&ean Spaces"), this );
    actionCollection()->addAction( QLatin1String("clean_spaces"), action );
    connect( action, SIGNAL(triggered(bool)), mComposerBase->signatureController(), SLOT(cleanSpace()) );

    mFixedFontAction = new KToggleAction( i18n("Use Fi&xed Font"), this );
    actionCollection()->addAction( QLatin1String("toggle_fixedfont"), mFixedFontAction );
    connect( mFixedFontAction, SIGNAL(triggered(bool)), SLOT(slotUpdateFont()) );
    mFixedFontAction->setChecked( MessageViewer::GlobalSettings::self()->useFixedFont() );
>>>>>>> f8425957

    //these are checkable!!!
    mUrgentAction = new KToggleAction(
        i18nc("@action:inmenu Mark the email as urgent.", "&Urgent"), this);
    actionCollection()->addAction(QLatin1String("urgent"), mUrgentAction);
    mRequestMDNAction = new KToggleAction(i18n("&Request Disposition Notification"), this);
    actionCollection()->addAction(QLatin1String("options_request_mdn"), mRequestMDNAction);
    mRequestMDNAction->setChecked(GlobalSettings::self()->requestMDN());
    //----- Message-Encoding Submenu
    mCodecAction = new CodecAction(CodecAction::ComposerMode, this);
    actionCollection()->addAction(QLatin1String("charsets"), mCodecAction);
    mWordWrapAction = new KToggleAction(i18n("&Wordwrap"), this);
    actionCollection()->addAction(QLatin1String("wordwrap"), mWordWrapAction);
    mWordWrapAction->setChecked(MessageComposer::MessageComposerSettings::self()->wordWrap());
    connect(mWordWrapAction, &KToggleAction::toggled, this, &KMComposeWin::slotWordWrapToggled);

    mSnippetAction = new KToggleAction(i18n("&Snippets"), this);
    actionCollection()->addAction(QLatin1String("snippets"), mSnippetAction);
    connect(mSnippetAction, &KToggleAction::toggled, this, &KMComposeWin::slotSnippetWidgetVisibilityChanged);
    mSnippetAction->setChecked(GlobalSettings::self()->showSnippetManager());

    mAutoSpellCheckingAction = new KToggleAction(QIcon::fromTheme(QLatin1String("tools-check-spelling")),
            i18n("&Automatic Spellchecking"),
            this);
    actionCollection()->addAction(QLatin1String("options_auto_spellchecking"), mAutoSpellCheckingAction);
    const bool spellChecking = GlobalSettings::self()->autoSpellChecking();
    const bool useKmailEditor = !GlobalSettings::self()->useExternalEditor();
    const bool spellCheckingEnabled = useKmailEditor && spellChecking;
    mAutoSpellCheckingAction->setEnabled(useKmailEditor);

    mAutoSpellCheckingAction->setChecked(spellCheckingEnabled);
    slotAutoSpellCheckingToggled(spellCheckingEnabled);
    connect(mAutoSpellCheckingAction, &KToggleAction::toggled, this, &KMComposeWin::slotAutoSpellCheckingToggled);
    connect(mComposerBase->editor(), SIGNAL(checkSpellingChanged(bool)), this, SLOT(slotAutoSpellCheckingToggled(bool)));

    connect(mComposerBase->editor(), SIGNAL(textModeChanged(KRichTextEdit::Mode)), this, SLOT(slotTextModeChanged(KRichTextEdit::Mode)));
    connect(mComposerBase->editor(), SIGNAL(externalEditorClosed()), this, SLOT(slotExternalEditorClosed()));
    connect(mComposerBase->editor(), SIGNAL(externalEditorStarted()), this, SLOT(slotExternalEditorStarted()));
    //these are checkable!!!
    markupAction = new KToggleAction(i18n("Rich Text Editing"), this);
    markupAction->setIcon(QIcon::fromTheme(QLatin1String("preferences-desktop-font")));
    markupAction->setIconText(i18n("Rich Text"));
    markupAction->setToolTip(i18n("Toggle rich text editing mode"));
    actionCollection()->addAction(QLatin1String("html"), markupAction);
    connect(markupAction, &KToggleAction::triggered, this, &KMComposeWin::slotToggleMarkup);

    mAllFieldsAction = new KToggleAction(i18n("&All Fields"), this);
    actionCollection()->addAction(QLatin1String("show_all_fields"), mAllFieldsAction);
    connect(mAllFieldsAction, &KToggleAction::triggered, this, &KMComposeWin::slotUpdateView);
    mIdentityAction = new KToggleAction(i18n("&Identity"), this);
    actionCollection()->addAction(QLatin1String("show_identity"), mIdentityAction);
    connect(mIdentityAction, &KToggleAction::triggered, this, &KMComposeWin::slotUpdateView);
    mDictionaryAction = new KToggleAction(i18n("&Dictionary"), this);
    actionCollection()->addAction(QLatin1String("show_dictionary"), mDictionaryAction);
    connect(mDictionaryAction, &KToggleAction::triggered, this, &KMComposeWin::slotUpdateView);
    mFccAction = new KToggleAction(i18n("&Sent-Mail Folder"), this);
    actionCollection()->addAction(QLatin1String("show_fcc"), mFccAction);
    connect(mFccAction, &KToggleAction::triggered, this, &KMComposeWin::slotUpdateView);
    mTransportAction = new KToggleAction(i18n("&Mail Transport"), this);
    actionCollection()->addAction(QLatin1String("show_transport"), mTransportAction);
    connect(mTransportAction, &KToggleAction::triggered, this, &KMComposeWin::slotUpdateView);
    mFromAction = new KToggleAction(i18n("&From"), this);
    actionCollection()->addAction(QLatin1String("show_from"), mFromAction);
    connect(mFromAction, &KToggleAction::triggered, this, &KMComposeWin::slotUpdateView);
    mReplyToAction = new KToggleAction(i18n("&Reply To"), this);
    actionCollection()->addAction(QLatin1String("show_reply_to"), mReplyToAction);
    connect(mReplyToAction, &KToggleAction::triggered, this, &KMComposeWin::slotUpdateView);
    mSubjectAction = new KToggleAction(
        i18nc("@action:inmenu Show the subject in the composer window.", "S&ubject"), this);
    actionCollection()->addAction(QLatin1String("show_subject"), mSubjectAction);
    connect(mSubjectAction, &KToggleAction::triggered, this, &KMComposeWin::slotUpdateView);
    //end of checkable

    mAppendSignature = new QAction(i18n("Append S&ignature"), this);
    actionCollection()->addAction(QLatin1String("append_signature"), mAppendSignature);
    connect(mAppendSignature, &QAction::triggered, mComposerBase->signatureController(), &MessageComposer::SignatureController::appendSignature);

    mPrependSignature = new QAction(i18n("Pr&epend Signature"), this);
    actionCollection()->addAction(QLatin1String("prepend_signature"), mPrependSignature);
    connect(mPrependSignature, &QAction::triggered, mComposerBase->signatureController(), &MessageComposer::SignatureController::prependSignature);

    mInsertSignatureAtCursorPosition = new QAction(i18n("Insert Signature At C&ursor Position"), this);
    actionCollection()->addAction(QLatin1String("insert_signature_at_cursor_position"), mInsertSignatureAtCursorPosition);
    connect(mInsertSignatureAtCursorPosition, SIGNAL(triggered(bool)), mComposerBase->signatureController(), SLOT(insertSignatureAtCursor()));

    action = new QAction(i18n("Insert Special Character..."), this);
    actionCollection()->addAction(QLatin1String("insert_special_character"), action);
    connect(action, &QAction::triggered, this, &KMComposeWin::insertSpecialCharacter);

    QAction *upperCase = new QAction(i18n("Uppercase"), this);
    actionCollection()->addAction(QLatin1String("change_to_uppercase"), upperCase);
    connect(upperCase, &QAction::triggered, this, &KMComposeWin::slotUpperCase);

    mChangeCaseMenu = new PimCommon::KActionMenuChangeCase(this);
    mChangeCaseMenu->appendInActionCollection(actionCollection());
    actionCollection()->addAction(QLatin1String("change_case_menu"), mChangeCaseMenu);
    connect(mChangeCaseMenu, &PimCommon::KActionMenuChangeCase::upperCase, this, &KMComposeWin::slotUpperCase);
    connect(mChangeCaseMenu, &PimCommon::KActionMenuChangeCase::lowerCase, this, &KMComposeWin::slotLowerCase);
    connect(mChangeCaseMenu, &PimCommon::KActionMenuChangeCase::sentenceCase, this, &KMComposeWin::slotSentenceCase);
    connect(mChangeCaseMenu, &PimCommon::KActionMenuChangeCase::reverseCase, this, &KMComposeWin::slotReverseCase);

    mComposerBase->attachmentController()->createActions();

    setStandardToolBarMenuEnabled(true);

    KStandardAction::keyBindings(this, SLOT(slotEditKeys()), actionCollection());
    KStandardAction::configureToolbars(this, SLOT(slotEditToolbars()), actionCollection());
    KStandardAction::preferences(kmkernel, SLOT(slotShowConfigurationDialog()), actionCollection());

    action = new QAction(i18n("&Spellchecker..."), this);
    action->setIconText(i18n("Spellchecker"));
    actionCollection()->addAction(QLatin1String("setup_spellchecker"), action);
    connect(action, &QAction::triggered, this, &KMComposeWin::slotSpellcheckConfig);

    mTranslateAction = mCustomToolsWidget->action(PimCommon::CustomToolsWidget::TranslatorTool);
    actionCollection()->addAction(QLatin1String("translator"), mTranslateAction);

    mGenerateShortenUrl = mCustomToolsWidget->action(PimCommon::CustomToolsWidget::ShortUrlTool);
    actionCollection()->addAction(QLatin1String("shorten_url"), mGenerateShortenUrl);

    mEncryptAction = new KToggleAction(QIcon::fromTheme(QLatin1String("document-encrypt")), i18n("&Encrypt Message"), this);
    mEncryptAction->setIconText(i18n("Encrypt"));
    actionCollection()->addAction(QLatin1String("encrypt_message"), mEncryptAction);
    mSignAction = new KToggleAction(QIcon::fromTheme(QLatin1String("document-sign")), i18n("&Sign Message"), this);
    mSignAction->setIconText(i18n("Sign"));
    actionCollection()->addAction(QLatin1String("sign_message"), mSignAction);
    const KIdentityManagement::Identity &ident =
        KMKernel::self()->identityManager()->identityForUoidOrDefault(mComposerBase->identityCombo()->currentIdentity());
    // PENDING(marc): check the uses of this member and split it into
    // smime/openpgp and or enc/sign, if necessary:
    mLastIdentityHasSigningKey = !ident.pgpSigningKey().isEmpty() || !ident.smimeSigningKey().isEmpty();
    mLastIdentityHasEncryptionKey = !ident.pgpEncryptionKey().isEmpty() || !ident.smimeEncryptionKey().isEmpty();

    mLastEncryptActionState = false;
    mLastSignActionState = ident.pgpAutoSign();

    changeCryptoAction();

    connect(mEncryptAction, &KToggleAction::triggered, this, &KMComposeWin::slotEncryptToggled);
    connect(mSignAction, &KToggleAction::triggered, this, &KMComposeWin::slotSignToggled);

    QStringList listCryptoFormat;
    for (int i = 0 ; i < numCryptoMessageFormats ; ++i) {
        listCryptoFormat.push_back(Kleo::cryptoMessageFormatToLabel(cryptoMessageFormats[i]));
    }

    mCryptoModuleAction = new KSelectAction(i18n("&Cryptographic Message Format"), this);
    actionCollection()->addAction(QLatin1String("options_select_crypto"), mCryptoModuleAction);
    connect(mCryptoModuleAction, SIGNAL(triggered(int)), SLOT(slotSelectCryptoModule()));
    mCryptoModuleAction->setToolTip(i18n("Select a cryptographic format for this message"));
    mCryptoModuleAction->setItems(listCryptoFormat);

    actionCollection()->addActions(mComposerBase->editor()->createActions());
    actionCollection()->addAction(QLatin1String("shared_link"), mStorageService->menuShareLinkServices());

    mFollowUpToggleAction = new KToggleAction(i18n("Follow Up Mail..."), this);
    actionCollection()->addAction(QLatin1String("follow_up_mail"), mFollowUpToggleAction);
    connect(mFollowUpToggleAction, &KToggleAction::triggered, this, &KMComposeWin::slotFollowUpMail);
    mFollowUpToggleAction->setEnabled(FollowUpReminder::FollowUpReminderUtil::followupReminderAgentEnabled());

    createGUI(QLatin1String("kmcomposerui.rc"));
    connect(toolBar(QLatin1String("htmlToolBar"))->toggleViewAction(), SIGNAL(toggled(bool)),
            SLOT(htmlToolBarVisibilityChanged(bool)));

    // In Kontact, this entry would read "Configure Kontact", but bring
    // up KMail's config dialog. That's sensible, though, so fix the label.
    QAction *configureAction = actionCollection()->action(QLatin1String("options_configure"));
    if (configureAction) {
        configureAction->setText(i18n("Configure KMail..."));
    }
}

void KMComposeWin::changeCryptoAction()
{
    const KIdentityManagement::Identity &ident =
        KMKernel::self()->identityManager()->identityForUoidOrDefault(mComposerBase->identityCombo()->currentIdentity());
    if (!Kleo::CryptoBackendFactory::instance()->openpgp() && !Kleo::CryptoBackendFactory::instance()->smime()) {
        // no crypto whatsoever
        mEncryptAction->setEnabled(false);
        setEncryption(false);
        mSignAction->setEnabled(false);
        setSigning(false);
    } else {
        const bool canOpenPGPSign = Kleo::CryptoBackendFactory::instance()->openpgp() &&
                                    !ident.pgpSigningKey().isEmpty();
        const bool canSMIMESign = Kleo::CryptoBackendFactory::instance()->smime() &&
                                  !ident.smimeSigningKey().isEmpty();

        setEncryption(false);
        setSigning((canOpenPGPSign || canSMIMESign) && ident.pgpAutoSign());
    }

}

void KMComposeWin::setupStatusBar(QWidget *w)
{
    KPIM::ProgressStatusBarWidget *progressStatusBarWidget = new KPIM::ProgressStatusBarWidget(statusBar(), this, PimCommon::StorageServiceProgressManager::progressTypeValue());
    statusBar()->addWidget(w);
    QLabel *lab = new QLabel(this);
    lab->setAlignment(Qt::AlignLeft | Qt::AlignVCenter);
    statusBar()->addPermanentWidget(lab);
    mStatusBarLabelList.append(lab);

    lab = new QLabel(this);
    lab->setText(i18nc("Shows the linenumber of the cursor position.", " Line: %1 "
                       , QLatin1String("     ")));
    statusBar()->addPermanentWidget(lab);
    mStatusBarLabelList.append(lab);

    lab = new QLabel(i18n(" Column: %1 ", QLatin1String("     ")));
    statusBar()->addPermanentWidget(lab);
    mStatusBarLabelList.append(lab);

    mStatusBarLabelToggledOverrideMode = new StatusBarLabelToggledState(this);
    mStatusBarLabelToggledOverrideMode->setStateString(i18n("OVR"), i18n("INS"));
    statusBar()->addPermanentWidget(mStatusBarLabelToggledOverrideMode, 0);
    connect(mStatusBarLabelToggledOverrideMode, &StatusBarLabelToggledState::toggleModeChanged, this, &KMComposeWin::slotOverwriteModeWasChanged);

    mStatusBarLabelSpellCheckingChangeMode = new StatusBarLabelToggledState(this);
    mStatusBarLabelSpellCheckingChangeMode->setStateString(i18n("Spellcheck: on"), i18n("Spellcheck: off"));
    statusBar()->addPermanentWidget(mStatusBarLabelSpellCheckingChangeMode, 0);
    connect(mStatusBarLabelSpellCheckingChangeMode, &StatusBarLabelToggledState::toggleModeChanged, this, &KMComposeWin::slotAutoSpellCheckingToggled);

    statusBar()->addPermanentWidget(progressStatusBarWidget->littleProgress());

}

void KMComposeWin::setupEditor(void)
{
    QFontMetrics fm(mBodyFont);
    mComposerBase->editor()->setTabStopWidth(fm.width(QLatin1Char(' ')) * 8);

    slotWordWrapToggled(MessageComposer::MessageComposerSettings::self()->wordWrap());

    // Font setup
    slotUpdateFont();

    connect(mComposerBase->editor(), SIGNAL(cursorPositionChanged()),
            this, SLOT(slotCursorPositionChanged()));
    slotCursorPositionChanged();
}

QString KMComposeWin::subject() const
{
    return MessageComposer::Util::cleanedUpHeaderString(mEdtSubject->toPlainText());
}

QString KMComposeWin::from() const
{
    return MessageComposer::Util::cleanedUpHeaderString(mEdtFrom->text());
}

QString KMComposeWin::replyTo() const
{
    if (mEdtReplyTo) {
        return MessageComposer::Util::cleanedUpHeaderString(mEdtReplyTo->text());
    } else {
        return QString();
    }
}

#if 0
void KMComposeWin::decryptOrStripOffCleartextSignature(QByteArray &body)
{
    QList<Kpgp::Block> pgpBlocks;
    QList<QByteArray> nonPgpBlocks;
    if (Kpgp::Module::prepareMessageForDecryption(body,
            pgpBlocks, nonPgpBlocks)) {
        // Only decrypt/strip off the signature if there is only one OpenPGP
        // block in the message
        if (pgpBlocks.count() == 1) {
            Kpgp::Block &block = pgpBlocks.first();
            if ((block.type() == Kpgp::PgpMessageBlock) ||
                    (block.type() == Kpgp::ClearsignedBlock)) {
                if (block.type() == Kpgp::PgpMessageBlock) {
                    // try to decrypt this OpenPGP block
                    block.decrypt();
                } else {
                    // strip off the signature
                    block.verify();
                }
                body = nonPgpBlocks.first();
                body.append(block.text());
                body.append(nonPgpBlocks.last());
            }
        }
    }
}
#endif

void KMComposeWin::setCurrentTransport(int transportId)
{
    mComposerBase->transportComboBox()->setCurrentTransport(transportId);
}

void KMComposeWin::setCurrentReplyTo(const QString &replyTo)
{
    if (mEdtReplyTo) {
        mEdtReplyTo->setText(replyTo);
    }
}

uint KMComposeWin::currentIdentity() const
{
    return mComposerBase->identityCombo()->currentIdentity();
}

void KMComposeWin::setMessage( const KMime::Message::Ptr &newMsg, bool lastSignState, bool lastEncryptState, bool mayAutoSign,
                               bool allowDecryption, bool isModified )
{
    if (!newMsg) {
        qCDebug(KMAIL_LOG) << "newMsg == 0!";
        return;
    }

    if (lastSignState) {
        mLastSignActionState = true;
    }

    if (lastEncryptState) {
        mLastEncryptActionState = true;
    }

    mComposerBase->setMessage(newMsg, allowDecryption);
    mMsg = newMsg;
    KIdentityManagement::IdentityManager *im = KMKernel::self()->identityManager();

    mEdtFrom->setText(mMsg->from()->asUnicodeString());
    mEdtSubject->setText(mMsg->subject()->asUnicodeString());

    // Restore the quote prefix. We can't just use the global quote prefix here,
    // since the prefix is different for each message, it might for example depend
    // on the original sender in a reply.
    if (mMsg->headerByType("X-KMail-QuotePrefix")) {
        mComposerBase->editor()->setQuotePrefixName(mMsg->headerByType("X-KMail-QuotePrefix")->asUnicodeString());
    }

    const bool stickyIdentity = mBtnIdentity->isChecked() && !mIgnoreStickyFields;
    bool messageHasIdentity = false;
    if (newMsg->headerByType("X-KMail-Identity") &&
            !newMsg->headerByType("X-KMail-Identity")->asUnicodeString().isEmpty()) {
        messageHasIdentity = true;
    }
    if (!stickyIdentity && messageHasIdentity) {
        mId = newMsg->headerByType("X-KMail-Identity")->asUnicodeString().toUInt();
    }

    // don't overwrite the header values with identity specific values
    // unless the identity is sticky
    if (!stickyIdentity) {
        disconnect(mComposerBase->identityCombo(), SIGNAL(identityChanged(uint)),
                   this, SLOT(slotIdentityChanged(uint))) ;
    }

    // load the mId into the gui, sticky or not, without emitting
    mComposerBase->identityCombo()->setCurrentIdentity(mId);
    const uint idToApply = mId;
    if (!stickyIdentity) {
        connect(mComposerBase->identityCombo(), SIGNAL(identityChanged(uint)),
                this, SLOT(slotIdentityChanged(uint)));
    } else {
        // load the message's state into the mId, without applying it to the gui
        // that's so we can detect that the id changed (because a sticky was set)
        // on apply()
        if (messageHasIdentity) {
            mId = newMsg->headerByType("X-KMail-Identity")->asUnicodeString().toUInt();
        } else {
            mId = im->defaultIdentity().uoid();
        }
    }

    // manually load the identity's value into the fields; either the one from the
    // messge, where appropriate, or the one from the sticky identity. What's in
    // mId might have changed meanwhile, thus the save value
    slotIdentityChanged(idToApply, true /*initalChange*/);

    const KIdentityManagement::Identity &ident = im->identityForUoid(mComposerBase->identityCombo()->currentIdentity());

    const bool stickyTransport = mBtnTransport->isChecked() && !mIgnoreStickyFields;
    if (stickyTransport) {
        mComposerBase->transportComboBox()->setCurrentTransport(ident.transport().toInt());
    }

    // TODO move the following to ComposerViewBase
    // however, requires the actions to be there as well in order to share with mobile client

    // check for the presence of a DNT header, indicating that MDN's were requested
    if (newMsg->headerByType("Disposition-Notification-To")) {
        QString mdnAddr = newMsg->headerByType("Disposition-Notification-To")->asUnicodeString();
        mRequestMDNAction->setChecked((!mdnAddr.isEmpty() &&
                                       im->thatIsMe(mdnAddr)) ||
                                      GlobalSettings::self()->requestMDN());
    }
    // check for presence of a priority header, indicating urgent mail:
    if (newMsg->headerByType("X-PRIORITY") && newMsg->headerByType("Priority")) {
        const QString xpriority = newMsg->headerByType("X-PRIORITY")->asUnicodeString();
        const QString priority = newMsg->headerByType("Priority")->asUnicodeString();
        if (xpriority == QLatin1String("2 (High)") && priority == QLatin1String("urgent")) {
            mUrgentAction->setChecked(true);
        }
    }

    if (!ident.isXFaceEnabled() || ident.xface().isEmpty()) {
        if (mMsg->headerByType("X-Face")) {
            mMsg->headerByType("X-Face")->clear();
        }
    } else {
        QString xface = ident.xface();
        if (!xface.isEmpty()) {
            int numNL = (xface.length() - 1) / 70;
            for (int i = numNL; i > 0; --i) {
                xface.insert(i * 70, QLatin1String("\n\t"));
            }
            mMsg->setHeader(new KMime::Headers::Generic("X-Face", mMsg.get(), xface, "utf-8"));
        }
    }

    // if these headers are present, the state of the message should be overruled
    if (mMsg->headerByType("X-KMail-SignatureActionEnabled")) {
        mLastSignActionState = (mMsg->headerByType("X-KMail-SignatureActionEnabled")->as7BitString().contains("true"));
    }
    if (mMsg->headerByType("X-KMail-EncryptActionEnabled")) {
        mLastEncryptActionState = (mMsg->headerByType("X-KMail-EncryptActionEnabled")->as7BitString().contains("true"));
    }
    if (mMsg->headerByType("X-KMail-CryptoMessageFormat")) {
        mCryptoModuleAction->setCurrentItem(format2cb(static_cast<Kleo::CryptoMessageFormat>(
                                                mMsg->headerByType("X-KMail-CryptoMessageFormat")->asUnicodeString().toInt())));
    }

    mLastIdentityHasSigningKey = !ident.pgpSigningKey().isEmpty() || !ident.smimeSigningKey().isEmpty();
    mLastIdentityHasEncryptionKey = !ident.pgpEncryptionKey().isEmpty() || !ident.smimeEncryptionKey().isEmpty();

    if (Kleo::CryptoBackendFactory::instance()->openpgp() || Kleo::CryptoBackendFactory::instance()->smime()) {
        const bool canOpenPGPSign = Kleo::CryptoBackendFactory::instance()->openpgp() &&
                                    !ident.pgpSigningKey().isEmpty();
        const bool canSMIMESign = Kleo::CryptoBackendFactory::instance()->smime() &&
                                  !ident.smimeSigningKey().isEmpty();

        setEncryption(mLastEncryptActionState);
        setSigning((canOpenPGPSign || canSMIMESign) && mLastSignActionState);
    }
    updateSignatureAndEncryptionStateIndicators();

    QString kmailFcc;
    if (mMsg->headerByType("X-KMail-Fcc")) {
        kmailFcc = mMsg->headerByType("X-KMail-Fcc")->asUnicodeString();
    }
    if (!mBtnFcc->isChecked()) {
        if (kmailFcc.isEmpty()) {
            setFcc(ident.fcc());
        } else {
            setFcc(kmailFcc);
        }
    }

    const bool stickyDictionary = mBtnDictionary->isChecked() && !mIgnoreStickyFields;
    if (!stickyDictionary) {
        if (mMsg->headerByType("X-KMail-Dictionary")) {
            const QString dictionary = mMsg->headerByType("X-KMail-Dictionary")->asUnicodeString();
            if (!dictionary.isEmpty()) {
                mComposerBase->dictionary()->setCurrentByDictionary(dictionary);
            }
        } else {
            mComposerBase->dictionary()->setCurrentByDictionaryName(ident.dictionary());
        }
    }

    mEdtReplyTo->setText(mMsg->replyTo()->asUnicodeString());

    KMime::Content *msgContent = new KMime::Content;
    msgContent->setContent(mMsg->encodedContent());
    msgContent->parse();
    MessageViewer::EmptySource emptySource;
    MessageViewer::ObjectTreeParser otp(&emptySource);  //All default are ok
    emptySource.setAllowDecryption(allowDecryption);
    otp.parseObjectTree(msgContent);

    bool shouldSetCharset = false;
    if ((mContext == Reply || mContext == ReplyToAll || mContext == Forward) && MessageComposer::MessageComposerSettings::forceReplyCharset()) {
        shouldSetCharset = true;
    }
    if (shouldSetCharset && !otp.plainTextContentCharset().isEmpty()) {
        mOriginalPreferredCharset = otp.plainTextContentCharset();
    }
    // always set auto charset, but prefer original when composing if force reply is set.
    mCodecAction->setAutoCharset();

    delete msgContent;
#if 0 //TODO port to kmime

    /* Handle the special case of non-mime mails */
    if (mMsg->numBodyParts() == 0 && otp.textualContent().isEmpty()) {
        mCharset = mMsg->charset();
        if (mCharset.isEmpty() ||  mCharset == "default") {
            mCharset = Util::defaultCharset();
        }

        QByteArray bodyDecoded = mMsg->bodyDecoded();

        if (allowDecryption) {
            decryptOrStripOffCleartextSignature(bodyDecoded);
        }

        const QTextCodec *codec = KMail::Util::codecForName(mCharset);
        if (codec) {
            mEditor->setText(codec->toUnicode(bodyDecoded));
        } else {
            mEditor->setText(QString::fromLocal8Bit(bodyDecoded));
        }
    }
#endif

    if ((MessageComposer::MessageComposerSettings::self()->autoTextSignature() == QLatin1String("auto")) && mayAutoSign) {
        //
        // Espen 2000-05-16
        // Delay the signature appending. It may start a fileseletor.
        // Not user friendy if this modal fileseletor opens before the
        // composer.
        //
        if (MessageComposer::MessageComposerSettings::self()->prependSignature()) {
            QTimer::singleShot(0, mComposerBase->signatureController(), SLOT(prependSignature()));
        } else {
            QTimer::singleShot(0, mComposerBase->signatureController(), SLOT(appendSignature()));
        }
    } else {
        mComposerBase->editor()->startExternalEditor();
    }

    setModified(isModified);

    // honor "keep reply in this folder" setting even when the identity is changed later on
    mPreventFccOverwrite = (!kmailFcc.isEmpty() && ident.fcc() != kmailFcc);
    QTimer::singleShot(0, this, SLOT(forceAutoSaveMessage()));   //Force autosaving to make sure this composer reappears if a crash happens before the autosave timer kicks in.
}

void KMComposeWin::setAutoSaveFileName(const QString &fileName)
{
    mComposerBase->setAutoSaveFileName(fileName);
}

void KMComposeWin::setTextSelection(const QString &selection)
{
    mTextSelection = selection;
}

void KMComposeWin::setCustomTemplate(const QString &customTemplate)
{
    mCustomTemplate = customTemplate;
}

void KMComposeWin::setSigningAndEncryptionDisabled(bool v)
{
    mSigningAndEncryptionExplicitlyDisabled = v;
}

void KMComposeWin::setFolder(const Akonadi::Collection &aFolder)
{
    mFolder = aFolder;
}

void KMComposeWin::setFcc(const QString &idString)
{
    // check if the sent-mail folder still exists
    Akonadi::Collection col;
    if (idString.isEmpty()) {
        col = CommonKernel->sentCollectionFolder();
    } else {
        col = Akonadi::Collection(idString.toLongLong());
    }

    mComposerBase->setFcc(col);
    mFccFolder->setCollection(col);
}

bool KMComposeWin::isComposerModified() const
{
    return (mComposerBase->editor()->document()->isModified() ||
            mEdtFrom->isModified() ||
            (mEdtReplyTo && mEdtReplyTo->isModified()) ||
            mComposerBase->recipientsEditor()->isModified() ||
            mEdtSubject->document()->isModified());
}

bool KMComposeWin::isModified() const
{
    return mWasModified || isComposerModified();
}

void KMComposeWin::setModified(bool modified)
{
    mWasModified = modified;
    changeModifiedState(modified);
}

void KMComposeWin::changeModifiedState(bool modified)
{
    mComposerBase->editor()->document()->setModified(modified);
    if (!modified) {
        mEdtFrom->setModified(false);
        if (mEdtReplyTo) {
            mEdtReplyTo->setModified(false);
        }
        mComposerBase->recipientsEditor()->clearModified();
        mEdtSubject->document()->setModified(false);
    }
}

bool KMComposeWin::queryClose()
{
    if (!mComposerBase->editor()->checkExternalEditorFinished()) {
        return false;
    }
    if (kmkernel->shuttingDown() || kapp->sessionSaving()) {
        return true;
    }

    if (isModified()) {
        const bool istemplate = (mFolder.isValid() && CommonKernel->folderIsTemplates(mFolder));
        const QString savebut = (istemplate ?
                                 i18n("Re&save as Template") :
                                 i18n("&Save as Draft"));
        const QString savetext = (istemplate ?
                                  i18n("Resave this message in the Templates folder. "
                                       "It can then be used at a later time.") :
                                  i18n("Save this message in the Drafts folder. "
                                       "It can then be edited and sent at a later time."));

        const int rc = KMessageBox::warningYesNoCancel(this,
                       i18n("Do you want to save the message for later or discard it?"),
                       i18n("Close Composer"),
                       KGuiItem(savebut, QLatin1String("document-save"), QString(), savetext),
                       KStandardGuiItem::discard(),
                       KStandardGuiItem::cancel());
        if (rc == KMessageBox::Cancel) {
            return false;
        } else if (rc == KMessageBox::Yes) {
            // doSend will close the window. Just return false from this method
            if (istemplate) {
                slotSaveTemplate();
            } else {
                slotSaveDraft();
            }
            return false;
        }
        //else fall through: return true
    }
    mComposerBase->cleanupAutoSave();

    if (!mMiscComposers.isEmpty()) {
        qCWarning(KMAIL_LOG) << "Tried to close while composer was active";
        return false;
    }
    return true;
}

MessageComposer::ComposerViewBase::MissingAttachment KMComposeWin::userForgotAttachment()
{
    bool checkForForgottenAttachments = mCheckForForgottenAttachments && GlobalSettings::self()->showForgottenAttachmentWarning();

    if (!checkForForgottenAttachments) {
        return MessageComposer::ComposerViewBase::NoMissingAttachmentFound;
    }

    mComposerBase->setSubject(subject());   //be sure the composer knows the subject
    MessageComposer::ComposerViewBase::MissingAttachment missingAttachments = mComposerBase->checkForMissingAttachments(GlobalSettings::self()->attachmentKeywords());

    return missingAttachments;
}

void KMComposeWin::forceAutoSaveMessage()
{
    autoSaveMessage(true);
}

void KMComposeWin::autoSaveMessage(bool force)
{
    if (isComposerModified() || force) {
        applyComposerSetting(mComposerBase);
        mComposerBase->saveMailSettings();
        mComposerBase->autoSaveMessage();
        if (!force) {
            mWasModified = true;
            changeModifiedState(false);
        }
    } else {
        mComposerBase->updateAutoSave();
    }
}

bool KMComposeWin::encryptToSelf() const
{
    return MessageComposer::MessageComposerSettings::self()->cryptoEncryptToSelf();
}

void KMComposeWin::slotSendFailed(const QString &msg, MessageComposer::ComposerViewBase::FailedType type)
{
    setEnabled(true);
    if (!msg.isEmpty()) {
        KMessageBox::sorry(mMainWidget, msg,
                           (type == MessageComposer::ComposerViewBase::AutoSave) ? i18n("Autosave Message Failed") : i18n("Sending Message Failed"));
    }
}

void KMComposeWin::slotSendSuccessful()
{
    setModified(false);
    mComposerBase->cleanupAutoSave();
    mFolder = Akonadi::Collection(); // see dtor
    close();
}

const KIdentityManagement::Identity &KMComposeWin::identity() const
{
    return KMKernel::self()->identityManager()->identityForUoidOrDefault(mComposerBase->identityCombo()->currentIdentity());
}

Kleo::CryptoMessageFormat KMComposeWin::cryptoMessageFormat() const
{
    if (!mCryptoModuleAction) {
        return Kleo::AutoFormat;
    }
    return cb2format(mCryptoModuleAction->currentItem());
}

void KMComposeWin::addAttach(KMime::Content *msgPart)
{
    mComposerBase->addAttachmentPart(msgPart);
    setModified(true);
}

void KMComposeWin::slotAddressBook()
{
    KRun::runCommand(QLatin1String("kaddressbook"), window());
}

void KMComposeWin::slotInsertFile()
{
    KUrl u = mComposerBase->editor()->insertFile();
    if (u.isEmpty()) {
        return;
    }

    mRecentAction->addUrl(u);
    // Prevent race condition updating list when multiple composers are open
    {
        const QString encoding = MessageViewer::NodeHelper::encodingForName(u.fileEncoding());
        QStringList urls = GlobalSettings::self()->recentUrls();
        QStringList encodings = GlobalSettings::self()->recentEncodings();
        // Prevent config file from growing without bound
        // Would be nicer to get this constant from KRecentFilesAction
        const int mMaxRecentFiles = 30;
        while (urls.count() > mMaxRecentFiles) {
            urls.removeLast();
        }
        while (encodings.count() > mMaxRecentFiles) {
            encodings.removeLast();
        }
        // sanity check
        if (urls.count() != encodings.count()) {
            urls.clear();
            encodings.clear();
        }
        urls.prepend(u.prettyUrl());
        encodings.prepend(encoding);
        GlobalSettings::self()->setRecentUrls(urls);
        GlobalSettings::self()->setRecentEncodings(encodings);
        mRecentAction->saveEntries(KMKernel::self()->config()->group(QString()));
    }
    slotInsertRecentFile(u);
}

void KMComposeWin::slotRecentListFileClear()
{
    KSharedConfig::Ptr config = KMKernel::self()->config();
    KConfigGroup group(config, "Composer");
    group.deleteEntry("recent-urls");
    group.deleteEntry("recent-encodings");
    mRecentAction->saveEntries(config->group(QString()));
}
void KMComposeWin::slotInsertRecentFile(const QUrl &u)
{
    if (u.fileName().isEmpty()) {
        return;
    }

    // Get the encoding previously used when inserting this file
    QString encoding;
    const QStringList urls = GlobalSettings::self()->recentUrls();
    const QStringList encodings = GlobalSettings::self()->recentEncodings();
    const int index = urls.indexOf(u.toDisplayString());
    if (index != -1) {
        encoding = encodings[ index ];
    } else {
        qCDebug(KMAIL_LOG) << " encoding not found so we can't insert text"; //see InsertTextFileJob
        return;
    }

    MessageComposer::InsertTextFileJob *job = new MessageComposer::InsertTextFileJob(mComposerBase->editor(), u);
    job->setEncoding(encoding);
    connect(job, SIGNAL(result(KJob*)), SLOT(slotInsertTextFile(KJob*)));
    job->start();
}

bool KMComposeWin::showErrorMessage(KJob *job)
{
    if (job->error()) {
        if (static_cast<KIO::Job *>(job)->ui()) {
            static_cast<KIO::Job *>(job)->ui()->showErrorMessage();
        } else {
            qCDebug(KMAIL_LOG) << " job->errorString() :" << job->errorString();
        }
        return true;
    }
    return false;
}

void KMComposeWin::slotInsertTextFile(KJob *job)
{
    showErrorMessage(job);
}

void KMComposeWin::slotSelectCryptoModule(bool init)
{
    if (!init) {
        setModified(true);
    }

    mComposerBase->attachmentModel()->setEncryptEnabled(canSignEncryptAttachments());
    mComposerBase->attachmentModel()->setSignEnabled(canSignEncryptAttachments());
}

void KMComposeWin::slotUpdateFont()
{
    qCDebug(KMAIL_LOG);
    if (!mFixedFontAction) {
        return;
    }
    mComposerBase->editor()->setFontForWholeText(mFixedFontAction->isChecked() ?
            mFixedFont : mBodyFont);
}

QString KMComposeWin::smartQuote(const QString &msg)
{
    return MessageCore::StringUtil::smartQuote(msg, MessageComposer::MessageComposerSettings::self()->lineWrapWidth());
}

bool KMComposeWin::insertFromMimeData(const QMimeData *source, bool forceAttachment)
{
    // If this is a PNG image, either add it as an attachment or as an inline image
    if (source->hasImage() && source->hasFormat(QLatin1String("image/png"))) {
        // Get the image data before showing the dialog, since that processes events which can delete
        // the QMimeData object behind our back
        const QByteArray imageData = source->data(QLatin1String("image/png"));
        if (imageData.isEmpty()) {
            return true;
        }
        if (!forceAttachment) {
            if (mComposerBase->editor()->textMode() == KRichTextEdit::Rich && mComposerBase->editor()->isEnableImageActions()) {
                QImage image = qvariant_cast<QImage>(source->imageData());
                QFileInfo fi(source->text());

                QMenu menu;
                const QAction *addAsInlineImageAction = menu.addAction(i18n("Add as &Inline Image"));
                /*const QAction *addAsAttachmentAction = */menu.addAction(i18n("Add as &Attachment"));
                const QAction *selectedAction = menu.exec(QCursor::pos());
                if (selectedAction == addAsInlineImageAction) {
                    // Let the textedit from kdepimlibs handle inline images
                    mComposerBase->editor()->insertImage(image, fi);
                    return true;
                } else if (!selectedAction) {
                    return true;
                }
                // else fall through
            }
        }
        // Ok, when we reached this point, the user wants to add the image as an attachment.
        // Ask for the filename first.
        bool ok;
        const QString attName =
            QInputDialog::getText(this, i18n("KMail"), i18n("Name of the attachment:"), QLineEdit::Normal, QString(), &ok);
        if (!ok) {
            return true;
        }
        addAttachment(attName, KMime::Headers::CEbase64, QString(), imageData, "image/png");
        return true;
    }

    // If this is a URL list, add those files as attachments or text
    const QList<QUrl> urlList = source->urls();
    if (!urlList.isEmpty()) {
        //Search if it's message items.
        Akonadi::Item::List items;
        Akonadi::Collection::List collections;
        bool allLocalURLs = true;

        foreach (const QUrl &url, urlList) {
            if (!url.isLocalFile()) {
                allLocalURLs = false;
            }
            const Akonadi::Item item = Akonadi::Item::fromUrl(url);
            if (item.isValid()) {
                items << item;
            } else {
                const Akonadi::Collection collection = Akonadi::Collection::fromUrl(url);
                if (collection.isValid()) {
                    collections << collection;
                }
            }
        }

        if (items.isEmpty() && collections.isEmpty()) {
            if (allLocalURLs || forceAttachment) {
                foreach (const QUrl &url, urlList) {
                    addAttachment(url, QString());
                }
            } else {
                QMenu p;
                const QAction *addAsTextAction = p.addAction(i18np("Add URL into Message", "Add URLs into Message", urlList.size()));
                const QAction *addAsAttachmentAction = p.addAction(i18np("Add File as &Attachment", "Add Files as &Attachment", urlList.size()));
                const QAction *selectedAction = p.exec(QCursor::pos());

                if (selectedAction == addAsTextAction) {
                    foreach (const QUrl &url, urlList) {
                        mComposerBase->editor()->insertLink(url.toDisplayString());
                    }
                } else if (selectedAction == addAsAttachmentAction) {
                    foreach (const QUrl &url, urlList) {
                        addAttachment(url, QString());
                    }
                }
            }
            return true;
        } else {
            if (!items.isEmpty()) {
                Akonadi::ItemFetchJob *itemFetchJob = new Akonadi::ItemFetchJob(items, this);
                itemFetchJob->fetchScope().fetchFullPayload(true);
                itemFetchJob->fetchScope().setAncestorRetrieval(Akonadi::ItemFetchScope::Parent);
                connect(itemFetchJob, &Akonadi::ItemFetchJob::result, this, &KMComposeWin::slotFetchJob);
            }
            if (!collections.isEmpty()) {
                //TODO
            }
            return true;
        }
    }
    return false;
}

void KMComposeWin::slotPasteAsAttachment()
{
    const QMimeData *mimeData = QApplication::clipboard()->mimeData();
    if (insertFromMimeData(mimeData, true)) {
        return;
    }
    if (mimeData->hasText()) {
        bool ok;
        const QString attName = QInputDialog::getText(this,
                                i18n("Insert clipboard text as attachment"),
                                i18n("Name of the attachment:"), QLineEdit::Normal,
                                QString(), &ok);
        if (ok) {
            mComposerBase->addAttachment(attName, attName, QLatin1String("utf-8"), QApplication::clipboard()->text().toUtf8(), "text/plain");
        }
        return;
    }
}

void KMComposeWin::slotFetchJob(KJob *job)
{
    if (showErrorMessage(job)) {
        return;
    }
    Akonadi::ItemFetchJob *fjob = dynamic_cast<Akonadi::ItemFetchJob *>(job);
    if (!fjob) {
        return;
    }
    const Akonadi::Item::List items = fjob->items();

    if (items.isEmpty()) {
        return;
    }

    if (items.first().mimeType() == KMime::Message::mimeType()) {
        uint identity = 0;
        if (items.at(0).isValid() && items.at(0).parentCollection().isValid()) {
            QSharedPointer<MailCommon::FolderCollection> fd(MailCommon::FolderCollection::forCollection(items.at(0).parentCollection(), false));
            if (fd) {
                identity = fd->identity();
            }
        }
        KMCommand *command = new KMForwardAttachedCommand(this, items, identity, this);
        command->start();
    } else {
        foreach (const Akonadi::Item &item, items) {
            QString attachmentName = QLatin1String("attachment");
            if (item.hasPayload<KContacts::Addressee>()) {
                const KContacts::Addressee contact = item.payload<KContacts::Addressee>();
                attachmentName = contact.realName() + QLatin1String(".vcf");
                //Workaround about broken kaddressbook fields.
                QByteArray data = item.payloadData();
                PimCommon::VCardUtil vcardUtil;
                vcardUtil.adaptVcard(data);
                addAttachment(attachmentName, KMime::Headers::CEbase64, QString(), data, "text/x-vcard");
            } else if (item.hasPayload<KContacts::ContactGroup>()) {
                const KContacts::ContactGroup group = item.payload<KContacts::ContactGroup>();
                attachmentName = group.name() + QLatin1String(".vcf");
                Akonadi::ContactGroupExpandJob *expandJob = new Akonadi::ContactGroupExpandJob(group, this);
                expandJob->setProperty("groupName", attachmentName);
                connect(expandJob, &KJob::result, this, &KMComposeWin::slotExpandGroupResult);
                expandJob->start();
            } else {
                addAttachment(attachmentName, KMime::Headers::CEbase64, QString(), item.payloadData(), item.mimeType().toLatin1());
            }
        }
    }
}

void KMComposeWin::slotExpandGroupResult(KJob *job)
{
    Akonadi::ContactGroupExpandJob *expandJob = qobject_cast<Akonadi::ContactGroupExpandJob *>(job);
    Q_ASSERT(expandJob);

    const QString attachmentName = expandJob->property("groupName").toString();
    KContacts::VCardConverter converter;
    const QByteArray groupData = converter.exportVCards(expandJob->contacts(), KContacts::VCardConverter::v3_0);
    if (!groupData.isEmpty()) {
        addAttachment(attachmentName, KMime::Headers::CEbase64, QString(), groupData, "text/x-vcard");
    }
}

void KMComposeWin::slotClose()
{
    close();
}

void KMComposeWin::slotNewComposer()
{
    KMComposeWin *win;
    KMime::Message::Ptr msg(new KMime::Message);

    MessageHelper::initHeader(msg, KMKernel::self()->identityManager());
    win = new KMComposeWin(msg, false, false, KMail::Composer::New);
    win->setCollectionForNewMessage(mCollectionForNewMessage);
    win->setCurrentIdentity(currentIdentity());
    win->show();
}

void KMComposeWin::slotUpdWinTitle()
{
    QString s(mEdtSubject->toPlainText());
    // Remove characters that show badly in most window decorations:
    // newlines tend to become boxes.
    if (s.isEmpty()) {
        setWindowTitle(QLatin1Char('(') + i18n("unnamed") + QLatin1Char(')'));
    } else {
        setWindowTitle(s.replace(QLatin1Char('\n'), QLatin1Char(' ')));
    }
}

void KMComposeWin::slotEncryptToggled(bool on)
{
    setEncryption(on, true);
    updateSignatureAndEncryptionStateIndicators();
}

void KMComposeWin::setEncryption(bool encrypt, bool setByUser)
{
    bool wasModified = isModified();
    if (setByUser) {
        setModified(true);
    }
    if (!mEncryptAction->isEnabled()) {
        encrypt = false;
    }
    // check if the user wants to encrypt messages to himself and if he defined
    // an encryption key for the current identity
    else if (encrypt && encryptToSelf() && !mLastIdentityHasEncryptionKey) {
        if (setByUser) {
            KMessageBox::sorry(this,
                               i18n("<qt><p>You have requested that messages be "
                                    "encrypted to yourself, but the currently selected "
                                    "identity does not define an (OpenPGP or S/MIME) "
                                    "encryption key to use for this.</p>"
                                    "<p>Please select the key(s) to use "
                                    "in the identity configuration.</p>"
                                    "</qt>"),
                               i18n("Undefined Encryption Key"));
            setModified(wasModified);
        }
        encrypt = false;
    }

    // make sure the mEncryptAction is in the right state
    mEncryptAction->setChecked(encrypt);
    if (!setByUser) {
        updateSignatureAndEncryptionStateIndicators();
    }
    // show the appropriate icon
    if (encrypt) {
        mEncryptAction->setIcon(QIcon::fromTheme(QLatin1String("document-encrypt")));
    } else {
        mEncryptAction->setIcon(QIcon::fromTheme(QLatin1String("document-decrypt")));
    }

    // mark the attachments for (no) encryption
    if (canSignEncryptAttachments()) {
        mComposerBase->attachmentModel()->setEncryptSelected(encrypt);
    }
}

void KMComposeWin::slotSignToggled(bool on)
{
    setSigning(on, true);
    updateSignatureAndEncryptionStateIndicators();
}

void KMComposeWin::setSigning(bool sign, bool setByUser)
{
    bool wasModified = isModified();
    if (setByUser) {
        setModified(true);
    }
    if (!mSignAction->isEnabled()) {
        sign = false;
    }

    // check if the user defined a signing key for the current identity
    if (sign && !mLastIdentityHasSigningKey) {
        if (setByUser) {
            KMessageBox::sorry(this,
                               i18n("<qt><p>In order to be able to sign "
                                    "this message you first have to "
                                    "define the (OpenPGP or S/MIME) signing key "
                                    "to use.</p>"
                                    "<p>Please select the key to use "
                                    "in the identity configuration.</p>"
                                    "</qt>"),
                               i18n("Undefined Signing Key"));
            setModified(wasModified);
        }
        sign = false;
    }

    // make sure the mSignAction is in the right state
    mSignAction->setChecked(sign);

    if (!setByUser) {
        updateSignatureAndEncryptionStateIndicators();
    }
    // mark the attachments for (no) signing
    if (canSignEncryptAttachments()) {
        mComposerBase->attachmentModel()->setSignSelected(sign);
    }
}

void KMComposeWin::slotWordWrapToggled(bool on)
{
    if (on) {
        mComposerBase->editor()->enableWordWrap(validateLineWrapWidth());
    } else {
        disableWordWrap();
    }
}

int KMComposeWin::validateLineWrapWidth()
{
    int lineWrap = MessageComposer::MessageComposerSettings::self()->lineWrapWidth();
    if ((lineWrap == 0) || (lineWrap > 78)) {
        lineWrap = 78;
    } else if (lineWrap < 30) {
        lineWrap = 30;
    }
    return lineWrap;
}

void KMComposeWin::disableWordWrap()
{
    mComposerBase->editor()->disableWordWrap();
}

void KMComposeWin::forceDisableHtml()
{
    mForceDisableHtml = true;
    disableHtml(MessageComposer::ComposerViewBase::NoConfirmationNeeded);
    markupAction->setEnabled(false);
    // FIXME: Remove the toggle toolbar action somehow
}

bool KMComposeWin::isComposing() const
{
    return mComposerBase && mComposerBase->isComposing();
}

void KMComposeWin::disableForgottenAttachmentsCheck()
{
    mCheckForForgottenAttachments = false;
}

void KMComposeWin::ignoreStickyFields()
{
    mIgnoreStickyFields = true;
    mBtnTransport->setChecked(false);
    mBtnDictionary->setChecked(false);
    mBtnIdentity->setChecked(false);
    mBtnTransport->setEnabled(false);
    mBtnDictionary->setEnabled(false);
    mBtnIdentity->setEnabled(false);
}

void KMComposeWin::slotPrint()
{
    printComposer(false);
}

void KMComposeWin::slotPrintPreview()
{
    printComposer(true);
}

void KMComposeWin::printComposer(bool preview)
{
    MessageComposer::Composer *composer = createSimpleComposer();
    mMiscComposers.append(composer);
    composer->setProperty("preview", preview);
    connect(composer, &MessageComposer::Composer::result, this, &KMComposeWin::slotPrintComposeResult);
    composer->start();
}

void KMComposeWin::slotPrintComposeResult(KJob *job)
{
    const bool preview = job->property("preview").toBool();
    printComposeResult(job, preview);
}

void KMComposeWin::printComposeResult(KJob *job, bool preview)
{
    Q_ASSERT(dynamic_cast< MessageComposer::Composer * >(job));
    MessageComposer::Composer *composer = dynamic_cast< MessageComposer::Composer * >(job);
    Q_ASSERT(mMiscComposers.contains(composer));
    mMiscComposers.removeAll(composer);

    if (composer->error() == MessageComposer::Composer::NoError) {

        Q_ASSERT(composer->resultMessages().size() == 1);
        Akonadi::Item printItem;
        printItem.setPayload<KMime::Message::Ptr>(composer->resultMessages().first());
        Akonadi::MessageFlags::copyMessageFlags(*(composer->resultMessages().first()), printItem);
        const bool isHtml = mComposerBase->editor()->textMode() == KMeditor::Rich;
        const MessageViewer::Viewer::DisplayFormatMessage format = isHtml ? MessageViewer::Viewer::Html : MessageViewer::Viewer::Text;
        KMPrintCommand *command = new KMPrintCommand(this, printItem, Q_NULLPTR,
                Q_NULLPTR, format, isHtml);
        command->setPrintPreview(preview);
        command->start();
    } else {
        showErrorMessage(job);
    }

}

void KMComposeWin::doSend(MessageComposer::MessageSender::SendMethod method,
                          MessageComposer::MessageSender::SaveIn saveIn)
{
    if (mStorageService->numProgressUpdateFile() > 0) {
        KMessageBox::sorry(this, i18np("There is %1 file upload in progress.",
                                       "There are %1 file uploads in progress.",
                                       mStorageService->numProgressUpdateFile()));
        return;
    }
    // TODO integrate with MDA online status
    if (method == MessageComposer::MessageSender::SendImmediate) {
        if (!MessageComposer::Util::sendMailDispatcherIsOnline()) {
            method = MessageComposer::MessageSender::SendLater;
        }
    }

    if (saveIn == MessageComposer::MessageSender::SaveInNone) {   // don't save as draft or template, send immediately
        if (KEmailAddress::firstEmailAddress(from()).isEmpty()) {
            if (!(mShowHeaders & HDR_FROM)) {
                mShowHeaders |= HDR_FROM;
                rethinkFields(false);
            }
            mEdtFrom->setFocus();
            KMessageBox::sorry(this,
                               i18n("You must enter your email address in the "
                                    "From: field. You should also set your email "
                                    "address for all identities, so that you do "
                                    "not have to enter it for each message."));
            return;
        }
        if (mComposerBase->to().isEmpty()) {
            if (mComposerBase->cc().isEmpty() && mComposerBase->bcc().isEmpty()) {
                KMessageBox::information(this,
                                         i18n("You must specify at least one receiver, "
                                              "either in the To: field or as CC or as BCC."));

                return;
            } else {
                int rc = KMessageBox::questionYesNo(this,
                                                    i18n("To: field is empty. "
                                                            "Send message anyway?"),
                                                    i18n("No To: specified"),
                                                    KStandardGuiItem::yes(),
                                                    KStandardGuiItem::no(),
                                                    QLatin1String(":kmail_no_to_field_specified"));
                if (rc == KMessageBox::No) {
                    return;
                }
            }
        }

        if (subject().isEmpty()) {
            mEdtSubject->setFocus();
            int rc =
                KMessageBox::questionYesNo(this,
                                           i18n("You did not specify a subject. "
                                                "Send message anyway?"),
                                           i18n("No Subject Specified"),
                                           KGuiItem(i18n("S&end as Is")),
                                           KGuiItem(i18n("&Specify the Subject")),
                                           QLatin1String("no_subject_specified"));
            if (rc == KMessageBox::No) {
                return;
            }
        }

        const MessageComposer::ComposerViewBase::MissingAttachment forgotAttachment = userForgotAttachment();
        if ((forgotAttachment == MessageComposer::ComposerViewBase::FoundMissingAttachmentAndAddedAttachment) ||
                (forgotAttachment == MessageComposer::ComposerViewBase::FoundMissingAttachmentAndCancel)) {
            return;
        }

        setEnabled(false);
        // Validate the To:, CC: and BCC fields
        const QStringList recipients = QStringList() << mComposerBase->to().trimmed() << mComposerBase->cc().trimmed() << mComposerBase->bcc().trimmed();

        AddressValidationJob *job = new AddressValidationJob(recipients.join(QLatin1String(", ")), this, this);
        const KIdentityManagement::Identity &ident = KMKernel::self()->identityManager()->identityForUoid(mComposerBase->identityCombo()->currentIdentity());
        QString defaultDomainName;
        if (!ident.isNull()) {
            defaultDomainName = ident.defaultDomainName();
        }
        job->setDefaultDomain(defaultDomainName);
        job->setProperty("method", static_cast<int>(method));
        job->setProperty("saveIn", static_cast<int>(saveIn));
        connect(job, &Akonadi::ItemFetchJob::result, this, &KMComposeWin::slotDoDelayedSend);
        job->start();

        // we'll call send from within slotDoDelaySend
    } else {
        if (saveIn == MessageComposer::MessageSender::SaveInDrafts && mEncryptAction->isChecked() &&
                !GlobalSettings::self()->neverEncryptDrafts() &&
                mComposerBase->to().isEmpty() && mComposerBase->cc().isEmpty()) {

            KMessageBox::information(this, i18n("You must specify at least one receiver "
                                                "in order to be able to encrypt a draft.")
                                    );
            return;
        }
        doDelayedSend(method, saveIn);
    }
}

void KMComposeWin::slotDoDelayedSend(KJob *job)
{
    if (job->error()) {
        KMessageBox::error(this, job->errorText());
        setEnabled(true);
        return;
    }

    const AddressValidationJob *validateJob = qobject_cast<AddressValidationJob *>(job);

    // Abort sending if one of the recipient addresses is invalid ...
    if (!validateJob->isValid()) {
        setEnabled(true);
        return;
    }

    // ... otherwise continue as usual
    const MessageComposer::MessageSender::SendMethod method = static_cast<MessageComposer::MessageSender::SendMethod>(job->property("method").toInt());
    const MessageComposer::MessageSender::SaveIn saveIn = static_cast<MessageComposer::MessageSender::SaveIn>(job->property("saveIn").toInt());

    doDelayedSend(method, saveIn);
}

void KMComposeWin::applyComposerSetting(MessageComposer::ComposerViewBase *mComposerBase)
{

    QList< QByteArray > charsets = mCodecAction->mimeCharsets();
    if (!mOriginalPreferredCharset.isEmpty()) {
        charsets.insert(0, mOriginalPreferredCharset);
    }
    mComposerBase->setFrom(from());
    mComposerBase->setReplyTo(replyTo());
    mComposerBase->setSubject(subject());
    mComposerBase->setCharsets(charsets);
    mComposerBase->setUrgent(mUrgentAction->isChecked());
    mComposerBase->setMDNRequested(mRequestMDNAction->isChecked());
}

void KMComposeWin::doDelayedSend(MessageComposer::MessageSender::SendMethod method, MessageComposer::MessageSender::SaveIn saveIn)
{
#ifndef QT_NO_CURSOR
    MessageViewer::KCursorSaver busy(MessageViewer::KBusyPtr::busy());
#endif
    applyComposerSetting(mComposerBase);
    if (mForceDisableHtml) {
        disableHtml(MessageComposer::ComposerViewBase::NoConfirmationNeeded);
    }
    bool sign = mSignAction->isChecked();
    bool encrypt = mEncryptAction->isChecked();

    mComposerBase->setCryptoOptions(sign, encrypt, cryptoMessageFormat(),
                                    ((saveIn != MessageComposer::MessageSender::SaveInNone && GlobalSettings::self()->neverEncryptDrafts())
                                     || mSigningAndEncryptionExplicitlyDisabled));

    const int num = GlobalSettings::self()->customMessageHeadersCount();
    QMap<QByteArray, QString> customHeader;
    for (int ix = 0; ix < num; ++ix) {
        CustomMimeHeader customMimeHeader(QString::number(ix));
        customMimeHeader.load();
        customHeader.insert(customMimeHeader.custHeaderName().toLatin1(), customMimeHeader.custHeaderValue());
    }

    QMapIterator<QByteArray, QString> extraCustomHeader(mExtraHeaders);
    while (extraCustomHeader.hasNext()) {
        extraCustomHeader.next();
        customHeader.insert(extraCustomHeader.key(), extraCustomHeader.value());
    }

    mComposerBase->setCustomHeader(customHeader);
    mComposerBase->send(method, saveIn, false);
}

void KMComposeWin::slotSendLater()
{
    if (!TransportManager::self()->showTransportCreationDialog(this, TransportManager::IfNoTransportExists)) {
        return;
    }
    if (!checkRecipientNumber()) {
        return;
    }
    if (mComposerBase->editor()->checkExternalEditorFinished()) {
        const bool wasRegistered = (SendLater::SendLaterUtil::sentLaterAgentWasRegistered() && SendLater::SendLaterUtil::sentLaterAgentEnabled());
        if (wasRegistered) {
            SendLater::SendLaterInfo *info = Q_NULLPTR;
            QPointer<SendLater::SendLaterDialog> dlg = new SendLater::SendLaterDialog(info, this);
            if (dlg->exec()) {
                info = dlg->info();
                const SendLater::SendLaterDialog::SendLaterAction action = dlg->action();
                delete dlg;
                switch (action) {
                case SendLater::SendLaterDialog::Unknown:
                    qCDebug(KMAIL_LOG) << "Sendlater action \"Unknown\": Need to fix it.";
                    break;
                case SendLater::SendLaterDialog::Canceled:
                    return;
                    break;
                case SendLater::SendLaterDialog::PutInOutbox:
                    doSend(MessageComposer::MessageSender::SendLater);
                    break;
                case SendLater::SendLaterDialog::SendDeliveryAtTime: {
                    mComposerBase->setSendLaterInfo(info);
                    if (info->isRecurrence()) {
                        doSend(MessageComposer::MessageSender::SendLater, MessageComposer::MessageSender::SaveInTemplates);
                    } else {
                        doSend(MessageComposer::MessageSender::SendLater, MessageComposer::MessageSender::SaveInDrafts);
                    }
                    break;
                }
                }
            } else {
                delete dlg;
            }
        } else {
            doSend(MessageComposer::MessageSender::SendLater);
        }
    }
}

void KMComposeWin::slotSaveDraft()
{
    if (mComposerBase->editor()->checkExternalEditorFinished()) {
        doSend(MessageComposer::MessageSender::SendLater, MessageComposer::MessageSender::SaveInDrafts);
    }
}

void KMComposeWin::slotSaveTemplate()
{
    if (mComposerBase->editor()->checkExternalEditorFinished()) {
        doSend(MessageComposer::MessageSender::SendLater, MessageComposer::MessageSender::SaveInTemplates);
    }
}

void KMComposeWin::slotSendNowVia(MailTransport::Transport *transport)
{
    if (transport) {
        mComposerBase->transportComboBox()->setCurrentTransport(transport->id());
        slotSendNow();
    }
}

void KMComposeWin::slotSendLaterVia(MailTransport::Transport *transport)
{
    if (transport) {
        mComposerBase->transportComboBox()->setCurrentTransport(transport->id());
        slotSendLater();
    }
}

void KMComposeWin::sendNow(bool shortcutUsed)
{
    if (!mComposerBase->editor()->checkExternalEditorFinished()) {
        return;
    }
    if (!TransportManager::self()->showTransportCreationDialog(this, TransportManager::IfNoTransportExists)) {
        return;
    }
    if (!checkRecipientNumber()) {
        return;
    }
    mSendNowByShortcutUsed = shortcutUsed;
    if (GlobalSettings::self()->checkSpellingBeforeSend()) {
        mComposerBase->editor()->forceSpellChecking();
    } else {
        slotCheckSendNow();
    }
}

void KMComposeWin::slotSendNowByShortcut()
{
    sendNow(true);
}

void KMComposeWin::slotSendNow()
{
    sendNow(false);
}

void KMComposeWin::confirmBeforeSend()
{
    const int rc = KMessageBox::warningYesNoCancel(mMainWidget,
                   i18n("About to send email..."),
                   i18n("Send Confirmation"),
                   KGuiItem(i18n("&Send Now")),
                   KGuiItem(i18n("Send &Later")));

    if (rc == KMessageBox::Yes) {
        doSend(MessageComposer::MessageSender::SendImmediate);
    } else if (rc == KMessageBox::No) {
        doSend(MessageComposer::MessageSender::SendLater);
    }
}

void KMComposeWin::slotCheckSendNowStep2()
{
    if (GlobalSettings::self()->confirmBeforeSend()) {
        confirmBeforeSend();
    } else {
        if (mSendNowByShortcutUsed) {
            if (!GlobalSettings::self()->checkSendDefaultActionShortcut()) {
                ValidateSendMailShortcut validateShortcut(actionCollection(), this);
                if (!validateShortcut.validate()) {
                    return;
                }
            }
            if (GlobalSettings::self()->confirmBeforeSendWhenUseShortcut()) {
                confirmBeforeSend();
                return;
            }
        }
        doSend(MessageComposer::MessageSender::SendImmediate);
    }
}

void KMComposeWin::slotCheckSendNow()
{
    PotentialPhishingEmailJob *job = new PotentialPhishingEmailJob(this);
    KConfigGroup group(KSharedConfig::openConfig(), "PotentialPhishing");
    const QStringList whiteList = group.readEntry("whiteList", QStringList());
    job->setEmailWhiteList(whiteList);
    QStringList lst;
    lst << mComposerBase->to();
    if (!mComposerBase->cc().isEmpty()) {
        lst << mComposerBase->cc().split(QLatin1Char(','));
    }
    if (!mComposerBase->bcc().isEmpty()) {
        lst << mComposerBase->bcc().split(QLatin1Char(','));
    }
    job->setEmails(lst);
    connect(job, SIGNAL(potentialPhishingEmailsFound(QStringList)), this, SLOT(slotPotentialPhishingEmailsFound(QStringList)));
    job->start();
}

void KMComposeWin::slotPotentialPhishingEmailsFound(const QStringList &list)
{
    if (list.isEmpty()) {
        slotCheckSendNowStep2();
    } else {
        mPotentialPhishingEmailWarning->setPotentialPhisingEmail(list);
    }
}

bool KMComposeWin::checkRecipientNumber() const
{
    const int thresHold = GlobalSettings::self()->recipientThreshold();
    if (GlobalSettings::self()->tooManyRecipients() && mComposerBase->recipientsEditor()->recipients().count() > thresHold) {
        if (KMessageBox::questionYesNo(mMainWidget,
                                       i18n("You are trying to send the mail to more than %1 recipients. Send message anyway?", thresHold),
                                       i18n("Too many recipients"),
                                       KGuiItem(i18n("&Send as Is")),
                                       KGuiItem(i18n("&Edit Recipients"))) == KMessageBox::No) {
            return false;
        }
    }
    return true;
}

void KMComposeWin::slotHelp()
{
    KHelpClient::invokeHelp();
}

void KMComposeWin::enableHtml()
{
    if (mForceDisableHtml) {
        disableHtml(MessageComposer::ComposerViewBase::NoConfirmationNeeded);
        return;
    }

    mComposerBase->editor()->enableRichTextMode();
    if (!toolBar(QLatin1String("htmlToolBar"))->isVisible()) {
        // Use singleshot, as we we might actually be called from a slot that wanted to disable the
        // toolbar (but the messagebox in disableHtml() prevented that and called us).
        // The toolbar can't correctly deal with being enabled right in a slot called from the "disabled"
        // signal, so wait one event loop run for that.
        QTimer::singleShot(0, toolBar(QLatin1String("htmlToolBar")), SLOT(show()));
    }
    if (!markupAction->isChecked()) {
        markupAction->setChecked(true);
    }

    mComposerBase->editor()->updateActionStates();
    mComposerBase->editor()->setActionsEnabled(true);
}

void KMComposeWin::disableHtml(MessageComposer::ComposerViewBase::Confirmation confirmation)
{
    bool forcePlainTextMarkup = false;
    if (confirmation == MessageComposer::ComposerViewBase::LetUserConfirm && mComposerBase->editor()->isFormattingUsed() && !mForceDisableHtml) {
        int choice = KMessageBox::warningYesNoCancel(this, i18n("Turning HTML mode off "
                     "will cause the text to lose the formatting. Are you sure?"),
                     i18n("Lose the formatting?"), KGuiItem(i18n("Lose Formatting")), KGuiItem(i18n("Add Markup Plain Text")) , KStandardGuiItem::cancel(),
                     QLatin1String("LoseFormattingWarning"));

        switch (choice) {
        case KMessageBox::Cancel:
            enableHtml();
            return;
        case KMessageBox::No:
            forcePlainTextMarkup = true;
            break;
        case KMessageBox::Yes:
            break;
        }
    }

    mComposerBase->editor()->forcePlainTextMarkup(forcePlainTextMarkup);
    mComposerBase->editor()->switchToPlainText();
    mComposerBase->editor()->setActionsEnabled(false);

    slotUpdateFont();
    if (toolBar(QLatin1String("htmlToolBar"))->isVisible()) {
        // See the comment in enableHtml() why we use a singleshot timer, similar situation here.
        QTimer::singleShot(0, toolBar(QLatin1String("htmlToolBar")), SLOT(hide()));
    }
    if (markupAction->isChecked()) {
        markupAction->setChecked(false);
    }
}

void KMComposeWin::slotToggleMarkup()
{
    htmlToolBarVisibilityChanged(markupAction->isChecked());
}

void KMComposeWin::slotTextModeChanged(MessageComposer::KMeditor::Mode mode)
{
    if (mode == KMeditor::Plain) {
        disableHtml(MessageComposer::ComposerViewBase::NoConfirmationNeeded);    // ### Can this happen at all?
    } else {
        enableHtml();
    }
}

void KMComposeWin::htmlToolBarVisibilityChanged(bool visible)
{
    if (visible) {
        enableHtml();
    } else {
        disableHtml(MessageComposer::ComposerViewBase::LetUserConfirm);
    }
}

void KMComposeWin::slotAutoSpellCheckingToggled(bool on)
{
    mAutoSpellCheckingAction->setChecked(on);
    if (on != mComposerBase->editor()->checkSpellingEnabled()) {
        mComposerBase->editor()->setCheckSpellingEnabled(on);
    }
    if (on != mEdtSubject->checkSpellingEnabled()) {
        mEdtSubject->setCheckSpellingEnabled(on);
    }
    mStatusBarLabelSpellCheckingChangeMode->setToggleMode(on);
}

void KMComposeWin::slotSpellCheckingStatus(const QString &status)
{
    mStatusBarLabelList.at(0)->setText(status);
    QTimer::singleShot(2000, this, SLOT(slotSpellcheckDoneClearStatus()));
}

void KMComposeWin::slotSpellcheckDoneClearStatus()
{
    mStatusBarLabelList.at(0)->clear();
}

void KMComposeWin::slotIdentityChanged(uint uoid, bool initalChange)
{
    if (mMsg == Q_NULLPTR) {
        qCDebug(KMAIL_LOG) << "Trying to change identity but mMsg == 0!";
        return;
    }

    const KIdentityManagement::Identity &ident =
        KMKernel::self()->identityManager()->identityForUoid(uoid);
    if (ident.isNull()) {
        return;
    }
    bool wasModified(isModified());
    Q_EMIT identityChanged(identity());
    if (!ident.fullEmailAddr().isNull()) {
        mEdtFrom->setText(ident.fullEmailAddr());
    }

    // make sure the From field is shown if it does not contain a valid email address
    if (KEmailAddress::firstEmailAddress(from()).isEmpty()) {
        mShowHeaders |= HDR_FROM;
    }
    if (mEdtReplyTo) {
        mEdtReplyTo->setText(ident.replyToAddr());
    }

    // remove BCC of old identity and add BCC of new identity (if they differ)
    const KIdentityManagement::Identity &oldIdentity =
        KMKernel::self()->identityManager()->identityForUoidOrDefault(mId);

    if (ident.organization().isEmpty()) {
        mMsg->organization()->clear();
    } else {
        KMime::Headers::Organization *const organization
            = new KMime::Headers::Organization(mMsg.get(), ident.organization(), "utf-8");
        mMsg->setHeader(organization);
    }
    if (!ident.isXFaceEnabled() || ident.xface().isEmpty()) {
        mMsg->removeHeader("X-Face");
    } else {
        QString xface = ident.xface();
        if (!xface.isEmpty()) {
            int numNL = (xface.length() - 1) / 70;
            for (int i = numNL; i > 0; --i) {
                xface.insert(i * 70, QLatin1String("\n\t"));
            }
            KMime::Headers::Generic *header = new KMime::Headers::Generic("X-Face", mMsg.get(), xface, "utf-8");
            mMsg->setHeader(header);
        }
    }
    // If the transport sticky checkbox is not checked, set the transport
    // from the new identity
    if (!mBtnTransport->isChecked() && !mIgnoreStickyFields) {
        const int transportId = ident.transport().isEmpty() ? -1 : ident.transport().toInt();
        const Transport *transport = TransportManager::self()->transportById(transportId, true);
        if (!transport) {
            mMsg->removeHeader("X-KMail-Transport");
            mComposerBase->transportComboBox()->setCurrentTransport(TransportManager::self()->defaultTransportId());
        } else {
            KMime::Headers::Generic *header = new KMime::Headers::Generic("X-KMail-Transport", mMsg.get(), QString::number(transport->id()), "utf-8");
            mMsg->setHeader(header);
            mComposerBase->transportComboBox()->setCurrentTransport(transport->id());
        }
    }

    const bool fccIsDisabled = ident.disabledFcc();
    if (fccIsDisabled) {
        KMime::Headers::Generic *header = new KMime::Headers::Generic("X-KMail-FccDisabled", mMsg.get(), QLatin1String("true"), "utf-8");
        mMsg->setHeader(header);
    } else {
        mMsg->removeHeader("X-KMail-FccDisabled");
    }
    mFccFolder->setEnabled(!fccIsDisabled);

    if (!mBtnDictionary->isChecked() && !mIgnoreStickyFields) {
        mComposerBase->dictionary()->setCurrentByDictionaryName(ident.dictionary());
    }
    slotSpellCheckingLanguage(mComposerBase->dictionary()->currentDictionary());
    if (!mBtnFcc->isChecked() && !mPreventFccOverwrite) {
        setFcc(ident.fcc());
    }
    // if unmodified, apply new template, if one is set
    if (!wasModified && !(ident.templates().isEmpty() && mCustomTemplate.isEmpty()) &&
            !initalChange) {
        applyTemplate(uoid, mId);
    } else {
        mComposerBase->identityChanged(ident, oldIdentity, false);
        mEdtSubject->setAutocorrectionLanguage(ident.autocorrectionLanguage());
    }

    // disable certain actions if there is no PGP user identity set
    // for this profile
    bool bNewIdentityHasSigningKey = !ident.pgpSigningKey().isEmpty() || !ident.smimeSigningKey().isEmpty();
    bool bNewIdentityHasEncryptionKey = !ident.pgpSigningKey().isEmpty() || !ident.smimeSigningKey().isEmpty();
    // save the state of the sign and encrypt button
    if (!bNewIdentityHasEncryptionKey && mLastIdentityHasEncryptionKey) {
        mLastEncryptActionState = mEncryptAction->isChecked();
        setEncryption(false);
    }
    if (!bNewIdentityHasSigningKey && mLastIdentityHasSigningKey) {
        mLastSignActionState = mSignAction->isChecked();
        setSigning(false);
    }
    // restore the last state of the sign and encrypt button
    if (bNewIdentityHasEncryptionKey && !mLastIdentityHasEncryptionKey) {
        setEncryption(mLastEncryptActionState);
    }
    if (bNewIdentityHasSigningKey && !mLastIdentityHasSigningKey) {
        setSigning(mLastSignActionState);
    }

    mCryptoModuleAction->setCurrentItem(format2cb(
                                            Kleo::stringToCryptoMessageFormat(ident.preferredCryptoMessageFormat())));
    slotSelectCryptoModule(true);

    mLastIdentityHasSigningKey = bNewIdentityHasSigningKey;
    mLastIdentityHasEncryptionKey = bNewIdentityHasEncryptionKey;
    const KIdentityManagement::Signature sig = const_cast<KIdentityManagement::Identity &>(ident).signature();
    bool isEnabledSignature = sig.isEnabledSignature();
    mAppendSignature->setEnabled(isEnabledSignature);
    mPrependSignature->setEnabled(isEnabledSignature);
    mInsertSignatureAtCursorPosition->setEnabled(isEnabledSignature);

    mId = uoid;
    changeCryptoAction();
    // make sure the From and BCC fields are shown if necessary
    rethinkFields(false);
    setModified(wasModified);
}

void KMComposeWin::slotSpellcheckConfig()
{
    static_cast<KMComposerEditor *>(mComposerBase->editor())->showSpellConfigDialog(QLatin1String("kmail2rc"));
}

void KMComposeWin::slotEditToolbars()
{
    KConfigGroup grp(KMKernel::self()->config()->group("Composer"));
    saveMainWindowSettings(grp);
    KEditToolBar dlg(guiFactory(), this);

    connect(&dlg, &KEditToolBar::newToolBarConfig, this, &KMComposeWin::slotUpdateToolbars);

    dlg.exec();
}

void KMComposeWin::slotUpdateToolbars()
{
    createGUI(QLatin1String("kmcomposerui.rc"));
    applyMainWindowSettings(KMKernel::self()->config()->group("Composer"));
}

void KMComposeWin::slotEditKeys()
{
    KShortcutsDialog::configure(actionCollection(),
                                KShortcutsEditor::LetterShortcutsDisallowed);
}

void KMComposeWin::setFocusToEditor()
{
    // The cursor position is already set by setMsg(), so we only need to set the
    // focus here.
    mComposerBase->editor()->setFocus();
}

void KMComposeWin::setFocusToSubject()
{
    mEdtSubject->setFocus();
}

void KMComposeWin::slotCompletionModeChanged(KCompletion::CompletionMode mode)
{
    GlobalSettings::self()->setCompletionMode((int) mode);

    // sync all the lineedits to the same completion mode
    mEdtFrom->setCompletionMode(mode);
    mEdtReplyTo->setCompletionMode(mode);
    mComposerBase->recipientsEditor()->setCompletionMode(mode);
}

void KMComposeWin::slotConfigChanged()
{
    readConfig(true /*reload*/);
    mComposerBase->updateAutoSave();
    rethinkFields();
    slotWordWrapToggled(mWordWrapAction->isChecked());
}

/*
 * checks if the drafts-folder has been deleted
 * that is not nice so we set the system-drafts-folder
 */
void KMComposeWin::slotFolderRemoved(const Akonadi::Collection &col)
{
    qCDebug(KMAIL_LOG) << "you killed me.";
    // TODO: need to handle templates here?
    if ((mFolder.isValid()) && (col.id() == mFolder.id())) {
        mFolder = CommonKernel->draftsCollectionFolder();
        qCDebug(KMAIL_LOG) << "restoring drafts to" << mFolder.id();
    }
}

void KMComposeWin::slotOverwriteModeChanged()
{
    const bool overwriteMode = mComposerBase->editor()->overwriteMode();
    mComposerBase->editor()->setCursorWidth(overwriteMode ? 5 : 1);
    mStatusBarLabelToggledOverrideMode->setToggleMode(overwriteMode);
}

void KMComposeWin::slotCursorPositionChanged()
{
    // Change Line/Column info in status bar
    int col, line;
    QString temp;
    line = mComposerBase->editor()->linePosition();
    col = mComposerBase->editor()->columnNumber();
    temp = i18nc("Shows the linenumber of the cursor position.", " Line: %1 ", line + 1);
    mStatusBarLabelList.at(1)->setText(temp);
    temp = i18n(" Column: %1 ", col + 1);
    mStatusBarLabelList.at(2)->setText(temp);

    // Show link target in status bar
    if (mComposerBase->editor()->textCursor().charFormat().isAnchor()) {
        const QString text = mComposerBase->editor()->currentLinkText();
        const QString url = mComposerBase->editor()->currentLinkUrl();
        mStatusBarLabelList.at(0)->setText(text + QLatin1String(" -> ") + url);
    } else {
        mStatusBarLabelList.at(0)->clear();
    }
}

void KMComposeWin::recipientEditorSizeHintChanged()
{
    QTimer::singleShot(1, this, SLOT(setMaximumHeaderSize()));
}

void KMComposeWin::setMaximumHeaderSize()
{
    mHeadersArea->setMaximumHeight(mHeadersArea->sizeHint().height());
}

void KMComposeWin::updateSignatureAndEncryptionStateIndicators()
{
    mCryptoStateIndicatorWidget->updateSignatureAndEncrypionStateIndicators(mSignAction->isChecked(), mEncryptAction->isChecked());
}

void KMComposeWin::slotLanguageChanged(const QString &language)
{
    mComposerBase->dictionary()->setCurrentByDictionary(language);
}

void KMComposeWin::slotFccFolderChanged(const Akonadi::Collection &collection)
{
    mComposerBase->setFcc(collection);
    mComposerBase->editor()->document()->setModified(true);
}

void KMComposeWin::insertSpecialCharacter()
{
    if (!mSelectSpecialChar) {
        mSelectSpecialChar = new KPIMTextEdit::SelectSpecialCharDialog(this);
        mSelectSpecialChar->setWindowTitle(i18n("Insert Special Character"));
        mSelectSpecialChar->setOkButtonText(i18n("Insert"));
        connect(mSelectSpecialChar.data(), &KPIMTextEdit::SelectSpecialCharDialog::charSelected, this, &KMComposeWin::charSelected);
    }
    mSelectSpecialChar->show();
}

void KMComposeWin::charSelected(const QChar &c)
{
    mComposerBase->editor()->insertPlainText(c);
}

void KMComposeWin::slotSaveAsFile()
{
    SaveAsFileJob *job = new SaveAsFileJob(this);
    job->setParentWidget(this);
    job->setHtmlMode(mComposerBase->editor()->textMode() == KMeditor::Rich);
    job->setEditor(mComposerBase->editor());
    job->start();
    //not necessary to delete it. It done in SaveAsFileJob
}

void KMComposeWin::slotCreateAddressBookContact()
{
    CreateNewContactJob *job = new CreateNewContactJob(this, this);
    job->start();
}

void KMComposeWin::slotAttachMissingFile()
{
    mComposerBase->attachmentController()->showAddAttachmentFileDialog();
}

void KMComposeWin::slotVerifyMissingAttachmentTimeout()
{
    if (mComposerBase->hasMissingAttachments(GlobalSettings::self()->attachmentKeywords())) {
        mAttachmentMissing->animatedShow();
    }
}

void KMComposeWin::slotExplicitClosedMissingAttachment()
{
    if (m_verifyMissingAttachment) {
        m_verifyMissingAttachment->stop();
        delete m_verifyMissingAttachment;
        m_verifyMissingAttachment = Q_NULLPTR;
    }
}

void KMComposeWin::addExtraCustomHeaders(const QMap<QByteArray, QString> &headers)
{
    mExtraHeaders = headers;
}

void KMComposeWin::setCurrentIdentity(uint identity)
{
    mComposerBase->identityCombo()->setCurrentIdentity( identity );
}

void KMComposeWin::slotSentenceCase()
{
    QTextCursor textCursor = mComposerBase->editor()->textCursor();
    PimCommon::EditorUtil editorUtil;
    editorUtil.sentenceCase(textCursor);
}

void KMComposeWin::slotUpperCase()
{
    PimCommon::EditorUtil editorUtil;
    QTextCursor textCursor = mComposerBase->editor()->textCursor();
    editorUtil.upperCase(textCursor);
}

void KMComposeWin::slotLowerCase()
{
    QTextCursor textCursor = mComposerBase->editor()->textCursor();
    PimCommon::EditorUtil editorUtil;
    editorUtil.lowerCase(textCursor);
}

void KMComposeWin::slotReverseCase()
{
    QTextCursor textCursor = mComposerBase->editor()->textCursor();
    PimCommon::EditorUtil editorUtil;
    editorUtil.reverseCase(textCursor);
}

void KMComposeWin::slotExternalEditorStarted()
{
    mComposerBase->identityCombo()->setEnabled(false);
    mExternalEditorWarning->show();
}

void KMComposeWin::slotExternalEditorClosed()
{
    mComposerBase->identityCombo()->setEnabled(true);
    mExternalEditorWarning->hide();
}

void KMComposeWin::slotInsertShortUrl(const QString &url)
{
    mComposerBase->editor()->insertLink(url);
}

void KMComposeWin::slotShareLinkDone(const QString &link)
{
    mComposerBase->editor()->insertShareLink(link);
}

void KMComposeWin::slotTransportChanged()
{
    mComposerBase->editor()->document()->setModified(true);
}

void KMComposeWin::slotFollowUpMail(bool toggled)
{
    if (toggled) {
        QPointer<MessageComposer::FollowUpReminderSelectDateDialog> dlg = new MessageComposer::FollowUpReminderSelectDateDialog(this);
        if (dlg->exec()) {
            mComposerBase->setFollowUpDate(dlg->selectedDate());
            mComposerBase->setFollowUpCollection(dlg->collection());
        } else {
            mFollowUpToggleAction->setChecked(false);
        }
        delete dlg;
    } else {
        mComposerBase->clearFollowUp();
    }
}

void KMComposeWin::slotSnippetWidgetVisibilityChanged(bool b)
{
    mSnippetWidget->setVisible(b);
    mSnippetSplitterCollapser->setVisible(b);
}

void KMComposeWin::slotOverwriteModeWasChanged(bool state)
{
    mComposerBase->editor()->setCursorWidth(state ? 5 : 1);
    mComposerBase->editor()->setOverwriteMode(state);
}<|MERGE_RESOLUTION|>--- conflicted
+++ resolved
@@ -1180,7 +1180,7 @@
     if (QStandardPaths::findExecutable(QLatin1String("kaddressbook")).isEmpty()) {
         action->setEnabled(false);
     }
-    connect(action, &QAction::triggered, this, &KMComposeWin::slotAddrBook);
+    connect(action, &QAction::triggered, this, &KMComposeWin::slotAddressBook);
     action = new QAction(QIcon::fromTheme(QLatin1String("mail-message-new")), i18n("&New Composer"), this);
     actionCollection()->addAction(QLatin1String("new_composer"), action);
 
@@ -1224,64 +1224,10 @@
     actionCollection()->addAction(QLatin1String("clean_spaces"), action);
     connect(action, SIGNAL(triggered(bool)), mComposerBase->signatureController(), SLOT(cleanSpace()));
 
-<<<<<<< HEAD
     mFixedFontAction = new KToggleAction(i18n("Use Fi&xed Font"), this);
     actionCollection()->addAction(QLatin1String("toggle_fixedfont"), mFixedFontAction);
     connect(mFixedFontAction, &KToggleAction::triggered, this, &KMComposeWin::slotUpdateFont);
     mFixedFontAction->setChecked(MessageViewer::GlobalSettings::self()->useFixedFont());
-=======
-    action = new KAction(KIcon(QLatin1String("x-office-address-book")), i18n("&Address Book"), this);
-    action->setHelpText(i18n("Open Address Book"));
-    actionCollection()->addAction(QLatin1String("addressbook"), action );
-    if (KStandardDirs::findExe(QLatin1String("kaddressbook")).isEmpty())
-        action->setEnabled(false);
-    connect(action, SIGNAL(triggered(bool)), SLOT(slotAddressBook()));
-    action = new KAction(KIcon(QLatin1String("mail-message-new")), i18n("&New Composer"), this);
-    actionCollection()->addAction(QLatin1String("new_composer"), action );
-    connect(action, SIGNAL(triggered(bool)), SLOT(slotNewComposer()));
-    action->setShortcuts( KStandardShortcut::shortcut( KStandardShortcut::New ) );
-
-    action = new KAction( i18n("Select &Recipients..."), this );
-    actionCollection()->addAction( QLatin1String("select_recipients"), action );
-    connect( action, SIGNAL(triggered(bool)),
-             mComposerBase->recipientsEditor(), SLOT(selectRecipients()) );
-    action = new KAction( i18n("Save &Distribution List..."), this );
-    actionCollection()->addAction( QLatin1String("save_distribution_list"), action );
-    connect( action, SIGNAL(triggered(bool)),
-             mComposerBase->recipientsEditor(), SLOT(saveDistributionList()) );
-
-    KStandardAction::print( this, SLOT(slotPrint()), actionCollection() );
-    if(KPrintPreview::isAvailable())
-        KStandardAction::printPreview( this, SLOT(slotPrintPreview()), actionCollection() );
-    KStandardAction::close( this, SLOT(slotClose()), actionCollection() );
-
-    KStandardAction::undo( mGlobalAction, SLOT(slotUndo()), actionCollection() );
-    KStandardAction::redo( mGlobalAction, SLOT(slotRedo()), actionCollection() );
-    KStandardAction::cut( mGlobalAction, SLOT(slotCut()), actionCollection() );
-    KStandardAction::copy( mGlobalAction, SLOT(slotCopy()), actionCollection() );
-    KStandardAction::pasteText( mGlobalAction, SLOT(slotPaste()), actionCollection() );
-    mSelectAll = KStandardAction::selectAll( mGlobalAction, SLOT(slotMarkAll()), actionCollection() );
-
-    mFindText = KStandardAction::find( mComposerBase->editor(), SLOT(slotFind()), actionCollection() );
-    mFindNextText = KStandardAction::findNext( mComposerBase->editor(), SLOT(slotFindNext()), actionCollection() );
-
-    mReplaceText = KStandardAction::replace( mComposerBase->editor(), SLOT(slotReplace()), actionCollection() );
-    actionCollection()->addAction( KStandardAction::Spelling, QLatin1String("spellcheck"),
-                                   mComposerBase->editor(), SLOT(checkSpelling()) );
-
-    action = new KAction( i18n("Paste as Attac&hment"), this );
-    actionCollection()->addAction( QLatin1String("paste_att"), action );
-    connect( action, SIGNAL(triggered(bool)), SLOT(slotPasteAsAttachment()) );
-
-    action = new KAction( i18n("Cl&ean Spaces"), this );
-    actionCollection()->addAction( QLatin1String("clean_spaces"), action );
-    connect( action, SIGNAL(triggered(bool)), mComposerBase->signatureController(), SLOT(cleanSpace()) );
-
-    mFixedFontAction = new KToggleAction( i18n("Use Fi&xed Font"), this );
-    actionCollection()->addAction( QLatin1String("toggle_fixedfont"), mFixedFontAction );
-    connect( mFixedFontAction, SIGNAL(triggered(bool)), SLOT(slotUpdateFont()) );
-    mFixedFontAction->setChecked( MessageViewer::GlobalSettings::self()->useFixedFont() );
->>>>>>> f8425957
 
     //these are checkable!!!
     mUrgentAction = new KToggleAction(
