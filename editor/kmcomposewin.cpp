/*
 * This file is part of KMail.
 * Copyright (c) 2011,2012,2013,2014 Laurent Montel <montel@kde.org>
 *
 * Copyright (c) 2009 Constantin Berzan <exit3219@gmail.com>
 *
 * Based on KMail code by:
 * Copyright (c) 1997 Markus Wuebben <markus.wuebben@kde.org>
 *
 * This program is free software; you can redistribute it and/or modify
 * it under the terms of the GNU General Public License as published by
 * the Free Software Foundation; either version 2 of the License, or
 * (at your option) any later version.
 *
 * This program is distributed in the hope that it will be useful,
 * but WITHOUT ANY WARRANTY; without even the implied warranty of
 * MERCHANTABILITY or FITNESS FOR A PARTICULAR PURPOSE.  See the
 * GNU General Public License for more details.
 *
 * You should have received a copy of the GNU General Public License along
 * with this program; if not, write to the Free Software Foundation, Inc.,
 * 51 Franklin Street, Fifth Floor, Boston, MA 02110-1301, USA.
 */
#include "kmcomposewin.h"

// KMail includes
#include "job/addressvalidationjob.h"
#include "attachmentcontroller.h"
#include "messagecomposer/attachment/attachmentmodel.h"
#include "attachmentview.h"
#include "codecaction.h"
#include <messagecomposer/job/emailaddressresolvejob.h>
#include "kleo_util.h"
#include "kmcommands.h"
#include "editor/kmcomposereditor.h"
#include "kmkernel.h"
#include "settings/globalsettings.h"
#include "kmmainwin.h"
#include "kmmainwidget.h"
#include "mailcomposeradaptor.h" // TODO port all D-Bus stuff...
#include "messageviewer/viewer/stl_util.h"
#include "messageviewer/utils/util.h"
#include "messagecore/utils/stringutil.h"
#include "messagecore/attachment/attachmentcollector.h"
#include "util.h"
#include "editor/snippetwidget.h"
#include "templatesconfiguration_kfg.h"
#include "foldercollectionmonitor.h"
#include "kernel/mailkernel.h"
#include "custommimeheader.h"
#include "pimcommon/autocorrection/widgets/lineeditwithautocorrection.h"
#include "pimcommon/translator/translatorwidget.h"
#include "pimcommon/widgets/customtoolswidget.h"
#include "warningwidgets/attachmentmissingwarning.h"
#include "job/createnewcontactjob.h"
#include "job/savedraftjob.h"
#include "warningwidgets/externaleditorwarning.h"
#include "cryptostateindicatorwidget.h"
#include "validatesendmailshortcut.h"

#include "editor/kmstorageservice.h"
#include "followupreminder/followupreminderselectdatedialog.h"
#include "followupreminder/followupremindercreatejob.h"
#include "agents/followupreminderagent/followupreminderutil.h"

#include "libkdepim/progresswidget/statusbarprogresswidget.h"
#include "libkdepim/progresswidget/progressstatusbarwidget.h"

#include "pimcommon/util/editorutil.h"
#include "pimcommon/storageservice/storageservicemanager.h"
#include "pimcommon/storageservice/storageserviceprogressmanager.h"

#include "agents/sendlateragent/sendlaterutil.h"
#include "agents/sendlateragent/sendlaterdialog.h"
#include "agents/sendlateragent/sendlaterinfo.h"

// KDEPIM includes
#include <libkpgp/kpgpblock.h>
#include <libkleo/ui/progressdialog.h>
#include <libkleo/ui/keyselectiondialog.h>
#include "kleo/cryptobackendfactory.h"
#include "kleo/exportjob.h"
#include "kleo/specialjob.h"
#include <messageviewer/viewer/objecttreeemptysource.h>

#ifndef QT_NO_CURSOR
#include <messageviewer/utils/kcursorsaver.h>
#endif

#include <messageviewer/viewer/objecttreeparser.h>
#include <messageviewer/viewer/nodehelper.h>
//#include "messageviewer/chiasmuskeyselector.h"
#include <messageviewer/settings/globalsettings.h>
#include <messagecomposer/composer/composer.h>
#include <messagecomposer/part/globalpart.h>
#include <messagecomposer/part/infopart.h>
#include <messagecomposer/part/textpart.h>
#include <settings/messagecomposersettings.h>
#include <messagecomposer/helper/messagehelper.h>
#include <messagecomposer/composer/signaturecontroller.h>
#include <messagecomposer/job/inserttextfilejob.h>
#include <messagecomposer/composer/composerlineedit.h>
#include <messagecore/attachment/attachmentpart.h>
#include "messagecore/settings/globalsettings.h"
#include <templateparser/templateparser.h>
#include <templatesconfiguration.h>
#include "messagecore/helpers/nodehelper.h"
#include <Akonadi/KMime/MessageStatus>
#include "messagecore/helpers/messagehelpers.h"
#include "mailcommon/folder/folderrequester.h"
#include "mailcommon/folder/foldercollection.h"

#include "widgets/statusbarlabeltoggledstate.h"

// LIBKDEPIM includes
#include <libkdepim/addressline/recentaddresses.h>

// KDEPIMLIBS includes
#include <AkonadiCore/changerecorder.h>
#include <AkonadiCore/itemcreatejob.h>
#include <AkonadiCore/entitymimetypefiltermodel.h>
#include <AkonadiCore/itemfetchjob.h>
#include <KPIMUtils/kpimutils/email.h>
#include <KIdentityManagement/kidentitymanagement/identitymanager.h>
#include <KIdentityManagement/kidentitymanagement/identitycombo.h>
#include <KIdentityManagement/kidentitymanagement/identity.h>
#include <KIdentityManagement/kidentitymanagement/signature.h>
#include <MailTransport/mailtransport/transportcombobox.h>
#include <MailTransport/mailtransport/transportmanager.h>
#include <MailTransport/mailtransport/transport.h>
#include <kmime/kmime_codecs.h>
#include <kmime/kmime_message.h>
#include <kpimtextedit/selectspecialchardialog.h>

// KDELIBS includes
#include <kactioncollection.h>
#include <kactionmenu.h>
#include <kapplication.h>
#include <kcharsets.h>
#include <qdebug.h>
#include <kdescendantsproxymodel.h>
#include <kedittoolbar.h>
#include <qinputdialog.h>
#include <QMenu>

#include <kmessagebox.h>
#include <krecentfilesaction.h>
#include <kshortcutsdialog.h>

#include <kstandardshortcut.h>
#include <qstatusbar.h>
#include <QTemporaryDir>
#include <ktoggleaction.h>
#include <ktoolbar.h>
#include <ktoolinvocation.h>
#include <sonnet/dictionarycombobox.h>
#include <krun.h>
#include <KIO/JobUiDelegate>
#include <KPrintPreview>
#include <KFileDialog>
#include <QAction>

// Qt includes
#include <QClipboard>
#include <QSplitter>
#include <QMimeData>
#include <QTextDocumentWriter>

// System includes
#include <stdlib.h>
#include <unistd.h>
#include <fcntl.h>
#include <memory>
#include <boost/shared_ptr.hpp>
#include <KHelpClient>
#include <KCharsets>
#include <QStandardPaths>
#include <QFontDatabase>
#include <QMimeDatabase>
#include <QMimeType>
#include <KConfigGroup>
#include <KSplitterCollapserButton>

using Sonnet::DictionaryComboBox;
using MailTransport::TransportManager;
using MailTransport::Transport;
using KPIM::RecentAddresses;
using MessageComposer::KMeditor;

KMail::Composer *KMail::makeComposer(const KMime::Message::Ptr &msg, bool lastSignState, bool lastEncryptState, Composer::TemplateContext context,
                                     uint identity, const QString &textSelection,
                                     const QString &customTemplate)
{
    return KMComposeWin::create(msg, lastSignState, lastEncryptState, context, identity, textSelection, customTemplate);
}

KMail::Composer *KMComposeWin::create(const KMime::Message::Ptr &msg, bool lastSignState, bool lastEncryptState, Composer::TemplateContext context,
                                      uint identity, const QString &textSelection,
                                      const QString &customTemplate)
{
    return new KMComposeWin(msg, lastSignState, lastEncryptState, context, identity, textSelection, customTemplate);
}

int KMComposeWin::s_composerNumber = 0;

//-----------------------------------------------------------------------------
KMComposeWin::KMComposeWin(const KMime::Message::Ptr &aMsg, bool lastSignState, bool lastEncryptState, Composer::TemplateContext context, uint id,
                           const QString &textSelection, const QString &customTemplate)
    : KMail::Composer("kmail-composer#"),
      mDone(false),
      mTextSelection(textSelection),
      mCustomTemplate(customTemplate),
      mSigningAndEncryptionExplicitlyDisabled(false),
      mFolder(Akonadi::Collection(-1)),
      mForceDisableHtml(false),
      mId(id),
      mContext(context),
      mSignAction(0), mEncryptAction(0), mRequestMDNAction(0),
      mUrgentAction(0), mAllFieldsAction(0), mFromAction(0),
      mReplyToAction(0), mSubjectAction(0),
      mIdentityAction(0), mTransportAction(0), mFccAction(0),
      mWordWrapAction(0), mFixedFontAction(0), mAutoSpellCheckingAction(0),
      mDictionaryAction(0), mSnippetAction(0), mTranslateAction(0),
      mAppendSignature(0), mPrependSignature(0), mInsertSignatureAtCursorPosition(0),
      mGenerateShortenUrl(0),
      mCodecAction(0),
      mCryptoModuleAction(0),
      mFindText(0),
      mFindNextText(0),
      mReplaceText(0),
      mSelectAll(0),
      //mEncryptChiasmusAction( 0 ),
<<<<<<< HEAD
      mDummyComposer(0),
      mLabelWidth(0),
      mComposerBase(0),
      mSelectSpecialChar(0),
      mPreventFccOverwrite(false),
      mCheckForForgottenAttachments(true),
      mIgnoreStickyFields(false),
      mWasModified(false),
=======
      mDummyComposer( 0 ),
      mLabelWidth( 0 ),
      mComposerBase( 0 ),
      mSelectSpecialChar( 0 ),
      m_verifyMissingAttachment( 0 ),
      mPreventFccOverwrite( false ),
      mCheckForForgottenAttachments( true ),
      mIgnoreStickyFields( false ),
      mWasModified( false ),
>>>>>>> 1fe57a8a
      mCryptoStateIndicatorWidget(0),
      mStorageService(new KMStorageService(this, this)),
      mSendNowByShortcutUsed(false),
      mFollowUpToggleAction(0),
      mStatusBarLabelToggledOverrideMode(0),
      mStatusBarLabelSpellCheckingChangeMode(0)
{
<<<<<<< HEAD
    m_verifyMissingAttachment = 0;
    mComposerBase = new MessageComposer::ComposerViewBase(this, this);
    mComposerBase->setIdentityManager(kmkernel->identityManager());
=======
    mComposerBase = new MessageComposer::ComposerViewBase( this, this );
    mComposerBase->setIdentityManager( kmkernel->identityManager() );
>>>>>>> 1fe57a8a

    connect(mComposerBase, &MessageComposer::ComposerViewBase::disableHtml, this, &KMComposeWin::disableHtml);

    connect(mComposerBase, &MessageComposer::ComposerViewBase::enableHtml, this, &KMComposeWin::enableHtml);
    connect(mComposerBase, &MessageComposer::ComposerViewBase::failed, this, &KMComposeWin::slotSendFailed);
    connect(mComposerBase, &MessageComposer::ComposerViewBase::sentSuccessfully, this, &KMComposeWin::slotSendSuccessful);
    connect(mComposerBase, &MessageComposer::ComposerViewBase::modified, this, &KMComposeWin::setModified);

    (void) new MailcomposerAdaptor(this);
    mdbusObjectPath = QLatin1String("/Composer_") + QString::number(++s_composerNumber);
    QDBusConnection::sessionBus().registerObject(mdbusObjectPath, this);

    MessageComposer::SignatureController *sigController = new MessageComposer::SignatureController(this);
    connect(sigController, &MessageComposer::SignatureController::enableHtml, this, &KMComposeWin::enableHtml);
    mComposerBase->setSignatureController(sigController);

    if (kmkernel->xmlGuiInstance().isValid()) {
        //QT5 setComponentData( kmkernel->xmlGuiInstance() );
    }
    mMainWidget = new QWidget(this);
    // splitter between the headers area and the actual editor
    mHeadersToEditorSplitter = new QSplitter(Qt::Vertical, mMainWidget);
    mHeadersToEditorSplitter->setObjectName(QLatin1String("mHeadersToEditorSplitter"));
    mHeadersToEditorSplitter->setChildrenCollapsible(false);
    mHeadersArea = new QWidget(mHeadersToEditorSplitter);
    mHeadersArea->setSizePolicy(mHeadersToEditorSplitter->sizePolicy().horizontalPolicy(),
                                QSizePolicy::Expanding);
    mHeadersToEditorSplitter->addWidget(mHeadersArea);
    QList<int> defaultSizes;
    defaultSizes << 0;
    mHeadersToEditorSplitter->setSizes(defaultSizes);

    QVBoxLayout *v = new QVBoxLayout(mMainWidget);
    v->setMargin(0);
    v->addWidget(mHeadersToEditorSplitter);
    KIdentityManagement::IdentityCombo *identity = new KIdentityManagement::IdentityCombo(kmkernel->identityManager(),
            mHeadersArea);
    identity->setToolTip(i18n("Select an identity for this message"));
    mComposerBase->setIdentityCombo(identity);

    sigController->setIdentityCombo(identity);
    sigController->suspend(); // we have to do identity change tracking ourselves due to the template code

    mDictionaryCombo = new DictionaryComboBox(mHeadersArea);
    mDictionaryCombo->setToolTip(i18n("Select the dictionary to use when spell-checking this message"));

    mFccFolder = new MailCommon::FolderRequester(mHeadersArea);
    mFccFolder->setNotAllowToCreateNewFolder(true);
    mFccFolder->setMustBeReadWrite(true);

    mFccFolder->setToolTip(i18n("Select the sent-mail folder where a copy of this message will be saved"));
    connect(mFccFolder, &MailCommon::FolderRequester::folderChanged, this, &KMComposeWin::slotFccFolderChanged);

    MailTransport::TransportComboBox *transport = new MailTransport::TransportComboBox(mHeadersArea);
    transport->setToolTip(i18n("Select the outgoing account to use for sending this message"));
    mComposerBase->setTransportCombo(transport);
    connect(transport, static_cast<void (MailTransport::TransportComboBox::*)(int)>(&MailTransport::TransportComboBox::activated), this, &KMComposeWin::slotTransportChanged);

    mEdtFrom = new MessageComposer::ComposerLineEdit(false, mHeadersArea);
    mEdtFrom->setObjectName(QLatin1String("fromLine"));
    mEdtFrom->setRecentAddressConfig(MessageComposer::MessageComposerSettings::self()->config());
    mEdtFrom->setToolTip(i18n("Set the \"From:\" email address for this message"));
    mEdtReplyTo = new MessageComposer::ComposerLineEdit(true, mHeadersArea);
    mEdtReplyTo->setObjectName(QLatin1String("replyToLine"));
    mEdtReplyTo->setRecentAddressConfig(MessageComposer::MessageComposerSettings::self()->config());
    mEdtReplyTo->setToolTip(i18n("Set the \"Reply-To:\" email address for this message"));
    connect(mEdtReplyTo, &MessageComposer::ComposerLineEdit::completionModeChanged, this, &KMComposeWin::slotCompletionModeChanged);

    MessageComposer::RecipientsEditor *recipientsEditor = new MessageComposer::RecipientsEditor(mHeadersArea);
    recipientsEditor->setRecentAddressConfig(MessageComposer::MessageComposerSettings::self()->config());
    connect(recipientsEditor, &MessageComposer::RecipientsEditor::completionModeChanged, this, &KMComposeWin::slotCompletionModeChanged);
    connect(recipientsEditor, &MessageComposer::RecipientsEditor::sizeHintChanged, this, &KMComposeWin::recipientEditorSizeHintChanged);
    mComposerBase->setRecipientsEditor(recipientsEditor);

    mEdtSubject = new PimCommon::LineEditWithAutoCorrection(mHeadersArea, QLatin1String("kmail2rc"));
    mEdtSubject->setActivateLanguageMenu(false);
    mEdtSubject->setToolTip(i18n("Set a subject for this message"));
    mEdtSubject->setAutocorrection(KMKernel::self()->composerAutoCorrection());
    mLblIdentity = new QLabel(i18n("&Identity:"), mHeadersArea);
    mDictionaryLabel = new QLabel(i18n("&Dictionary:"), mHeadersArea);
    mLblFcc = new QLabel(i18n("&Sent-Mail folder:"), mHeadersArea);
    mLblTransport = new QLabel(i18n("&Mail transport:"), mHeadersArea);
    mLblFrom = new QLabel(i18nc("sender address field", "&From:"), mHeadersArea);
    mLblReplyTo = new QLabel(i18n("&Reply to:"), mHeadersArea);
    mLblSubject = new QLabel(i18nc("@label:textbox Subject of email.", "S&ubject:"), mHeadersArea);
    QString sticky = i18nc("@option:check Sticky identity.", "Sticky");
    mBtnIdentity = new QCheckBox(sticky, mHeadersArea);
    mBtnIdentity->setToolTip(i18n("Use the selected value as your identity for future messages"));
    mBtnFcc = new QCheckBox(sticky, mHeadersArea);
    mBtnFcc->setToolTip(i18n("Use the selected value as your sent-mail folder for future messages"));
    mBtnTransport = new QCheckBox(sticky, mHeadersArea);
    mBtnTransport->setToolTip(i18n("Use the selected value as your outgoing account for future messages"));
    mBtnDictionary = new QCheckBox(sticky, mHeadersArea);
    mBtnDictionary->setToolTip(i18n("Use the selected value as your dictionary for future messages"));

    mShowHeaders = GlobalSettings::self()->headers();
    mDone = false;
    mGrid = 0;
    mFixedFontAction = 0;
    // the attachment view is separated from the editor by a splitter
    mSplitter = new QSplitter(Qt::Vertical, mMainWidget);
    mSplitter->setObjectName(QLatin1String("mSplitter"));
    mSplitter->setChildrenCollapsible(false);
    mSnippetSplitter = new QSplitter(Qt::Horizontal, mSplitter);
    mSnippetSplitter->setObjectName(QLatin1String("mSnippetSplitter"));
    mSplitter->addWidget(mSnippetSplitter);

    QWidget *editorAndCryptoStateIndicators = new QWidget(mSplitter);
    mCryptoStateIndicatorWidget = new CryptoStateIndicatorWidget;

    QVBoxLayout *vbox = new QVBoxLayout(editorAndCryptoStateIndicators);
    vbox->setMargin(0);
    KMComposerEditor *editor = new KMComposerEditor(this, mCryptoStateIndicatorWidget);

    connect(editor, &KMComposerEditor::textChanged, this, &KMComposeWin::slotEditorTextChanged);
    mComposerBase->setEditor(editor);
    vbox->addWidget(mCryptoStateIndicatorWidget);
    vbox->addWidget(editor);

    mSnippetSplitter->insertWidget(0, editorAndCryptoStateIndicators);
    mSnippetSplitter->setOpaqueResize(true);
    sigController->setEditor(editor);

    mHeadersToEditorSplitter->addWidget(mSplitter);
    editor->setAcceptDrops(true);
    connect(sigController, SIGNAL(signatureAdded()), mComposerBase->editor(), SLOT(startExternalEditor()));

    connect(mDictionaryCombo, &Sonnet::DictionaryComboBox::dictionaryChanged, this, &KMComposeWin::slotSpellCheckingLanguage);

    connect(editor, &KMComposerEditor::languageChanged, this, &KMComposeWin::slotLanguageChanged);
    connect(editor, &KMComposerEditor::spellCheckStatus, this, &KMComposeWin::slotSpellCheckingStatus);
    connect(editor, &KMComposerEditor::insertModeChanged, this, &KMComposeWin::slotOverwriteModeChanged);
    connect(editor, &KMComposerEditor::spellCheckingFinished, this, &KMComposeWin::slotCheckSendNow);
    mSnippetWidget = new SnippetWidget(editor, actionCollection(), mSnippetSplitter);
    mSnippetWidget->setVisible(GlobalSettings::self()->showSnippetManager());
    mSnippetSplitter->addWidget(mSnippetWidget);
    mSnippetSplitter->setCollapsible(0, false);
    mSnippetSplitterCollapser = new KSplitterCollapserButton(mSnippetWidget, mSnippetSplitter);
    mSnippetSplitterCollapser->setVisible(GlobalSettings::self()->showSnippetManager());

    mSplitter->setOpaqueResize(true);

    mBtnIdentity->setWhatsThis(GlobalSettings::self()->stickyIdentityItem()->whatsThis());
    mBtnFcc->setWhatsThis(GlobalSettings::self()->stickyFccItem()->whatsThis());
    mBtnTransport->setWhatsThis(GlobalSettings::self()->stickyTransportItem()->whatsThis());
    mBtnDictionary->setWhatsThis(GlobalSettings::self()->stickyDictionaryItem()->whatsThis());

    setWindowTitle(i18n("Composer"));
    setMinimumSize(200, 200);

    mBtnIdentity->setFocusPolicy(Qt::NoFocus);
    mBtnFcc->setFocusPolicy(Qt::NoFocus);
    mBtnTransport->setFocusPolicy(Qt::NoFocus);
    mBtnDictionary->setFocusPolicy(Qt::NoFocus);

    mCustomToolsWidget = new PimCommon::CustomToolsWidget(this);
    mSplitter->addWidget(mCustomToolsWidget);
    connect(mCustomToolsWidget, &PimCommon::CustomToolsWidget::insertShortUrl, this, &KMComposeWin::slotInsertShortUrl);

    MessageComposer::AttachmentModel *attachmentModel = new MessageComposer::AttachmentModel(this);
    KMail::AttachmentView *attachmentView = new KMail::AttachmentView(attachmentModel, mSplitter);
    attachmentView->hideIfEmpty();
    connect(attachmentView, &KMail::AttachmentView::modified, this, &KMComposeWin::setModified);
    KMail::AttachmentController *attachmentController = new KMail::AttachmentController(attachmentModel, attachmentView, this);

    mComposerBase->setAttachmentModel(attachmentModel);
    mComposerBase->setAttachmentController(attachmentController);

    mAttachmentMissing = new AttachmentMissingWarning(this);
    connect(mAttachmentMissing, &AttachmentMissingWarning::attachMissingFile, this, &KMComposeWin::slotAttachMissingFile);
    connect(mAttachmentMissing, &AttachmentMissingWarning::explicitClosedMissingAttachment, this, &KMComposeWin::slotExplicitClosedMissingAttachment);
    v->addWidget(mAttachmentMissing);

    if (GlobalSettings::self()->showForgottenAttachmentWarning()) {
        m_verifyMissingAttachment = new QTimer(this);
        m_verifyMissingAttachment->setSingleShot(true);
        m_verifyMissingAttachment->setInterval(1000 * 5);
        connect(m_verifyMissingAttachment, &QTimer::timeout, this, &KMComposeWin::slotVerifyMissingAttachmentTimeout);
    }
    connect(attachmentController, &KMail::AttachmentController::fileAttached, mAttachmentMissing, &AttachmentMissingWarning::slotFileAttached);

    mExternalEditorWarning = new ExternalEditorWarning(this);
    v->addWidget(mExternalEditorWarning);

    readConfig();
    setupStatusBar(attachmentView->widget());
    setupActions();
    setupEditor();
    rethinkFields();
    slotUpdateSignatureAndEncrypionStateIndicators();

    applyMainWindowSettings(KMKernel::self()->config()->group("Composer"));

    connect(mEdtSubject, &PimCommon::LineEditWithAutoCorrection::textChanged, this, &KMComposeWin::slotUpdWinTitle);
    connect(identity, SIGNAL(identityChanged(uint)),
            SLOT(slotIdentityChanged(uint)));
    connect(kmkernel->identityManager(), SIGNAL(changed(uint)),
            SLOT(slotIdentityChanged(uint)));

    connect(mEdtFrom, &MessageComposer::ComposerLineEdit::completionModeChanged, this, &KMComposeWin::slotCompletionModeChanged);
    connect(kmkernel->folderCollectionMonitor(), SIGNAL(collectionRemoved(Akonadi::Collection)), SLOT(slotFolderRemoved(Akonadi::Collection)));
    connect(kmkernel, SIGNAL(configChanged()), this, SLOT(slotConfigChanged()));

    mMainWidget->resize(480, 510);
    setCentralWidget(mMainWidget);

    if (GlobalSettings::self()->useHtmlMarkup()) {
        enableHtml();
    } else {
        disableHtml(MessageComposer::ComposerViewBase::LetUserConfirm);
    }

    if (GlobalSettings::self()->useExternalEditor()) {
        editor->setUseExternalEditor(true);
        editor->setExternalEditorPath(GlobalSettings::self()->externalEditor());
    }

    if (aMsg) {
        setMessage(aMsg, lastSignState, lastEncryptState);
    }

    mComposerBase->recipientsEditor()->setFocus();
    editor->updateActionStates(); // set toolbar buttons to correct values

    mDone = true;

    mDummyComposer = new MessageComposer::Composer(this);
    mDummyComposer->globalPart()->setParentWidgetForGui(this);

    connect(mStorageService, &KMStorageService::insertShareLink, this, &KMComposeWin::slotShareLinkDone);
}

//-----------------------------------------------------------------------------
KMComposeWin::~KMComposeWin()
{
    writeConfig();

    // When we have a collection set, store the message back to that collection.
    // Note that when we save the message or sent it, mFolder is set back to 0.
    // So this for example kicks in when opening a draft and then closing the window.
    if (mFolder.isValid() && mMsg && isModified()) {
        SaveDraftJob *saveDraftJob = new SaveDraftJob(mMsg, mFolder);
        saveDraftJob->start();
    }

    delete mComposerBase;
}

void KMComposeWin::slotSpellCheckingLanguage(const QString &language)
{
    mComposerBase->editor()->setSpellCheckingLanguage(language);
    mEdtSubject->setSpellCheckingLanguage(language);
}

QString KMComposeWin::dbusObjectPath() const
{
    return mdbusObjectPath;
}

void KMComposeWin::slotEditorTextChanged()
{
    const bool textIsNotEmpty = !mComposerBase->editor()->document()->isEmpty();
    mFindText->setEnabled(textIsNotEmpty);
    mFindNextText->setEnabled(textIsNotEmpty);
    mReplaceText->setEnabled(textIsNotEmpty);
    mSelectAll->setEnabled(textIsNotEmpty);
    if (m_verifyMissingAttachment && !m_verifyMissingAttachment->isActive()) {
        m_verifyMissingAttachment->start();
    }
}

//-----------------------------------------------------------------------------
void KMComposeWin::send(int how)
{
    switch (how) {
    case 1:
        slotSendNow();
        break;
    default:
    case 0:
    // TODO: find out, what the default send method is and send it this way
    case 2:
        slotSendLater();
        break;
    }
}

//-----------------------------------------------------------------------------
void KMComposeWin::addAttachmentsAndSend(const KUrl::List &urls, const QString &comment, int how)
{
    qDebug() << "addAttachment and sending!";
    const int nbUrl = urls.count();
    for (int i = 0; i < nbUrl; ++i) {
        mComposerBase->addAttachmentUrlSync(urls[i], comment);
    }

    send(how);
}

//-----------------------------------------------------------------------------
void KMComposeWin::addAttachment(const KUrl &url, const QString &comment)
{
    mComposerBase->addAttachment(url, comment);
}

void KMComposeWin::addAttachment(const QString &name,
                                 KMime::Headers::contentEncoding cte,
                                 const QString &charset,
                                 const QByteArray &data,
                                 const QByteArray &mimeType)
{
    Q_UNUSED(cte);
    mComposerBase->addAttachment(name, name, charset, data, mimeType);
}

//-----------------------------------------------------------------------------
void KMComposeWin::readConfig(bool reload /* = false */)
{
    mBtnIdentity->setChecked(GlobalSettings::self()->stickyIdentity());
    if (mBtnIdentity->isChecked()) {
        mId = (GlobalSettings::self()->previousIdentity() != 0) ?
              GlobalSettings::self()->previousIdentity() : mId;
    }
    mBtnFcc->setChecked(GlobalSettings::self()->stickyFcc());
    mBtnTransport->setChecked(GlobalSettings::self()->stickyTransport());
    const int currentTransport = GlobalSettings::self()->currentTransport().isEmpty() ? -1 : GlobalSettings::self()->currentTransport().toInt();
    mBtnDictionary->setChecked(GlobalSettings::self()->stickyDictionary());

    mEdtFrom->setCompletionMode((KCompletion::CompletionMode)GlobalSettings::self()->completionMode());
    mComposerBase->recipientsEditor()->setCompletionMode((KCompletion::CompletionMode)GlobalSettings::self()->completionMode());
    mEdtReplyTo->setCompletionMode((KCompletion::CompletionMode)GlobalSettings::self()->completionMode());

    if (MessageCore::GlobalSettings::self()->useDefaultFonts()) {
        mBodyFont = QFontDatabase::systemFont(QFontDatabase::GeneralFont);
        mFixedFont = QFontDatabase::systemFont(QFontDatabase::FixedFont);
    } else {
        mBodyFont = GlobalSettings::self()->composerFont();
        mFixedFont = MessageViewer::GlobalSettings::self()->fixedFont();
    }

    slotUpdateFont();
    mEdtFrom->setFont(mBodyFont);
    mEdtReplyTo->setFont(mBodyFont);
    mEdtSubject->setFont(mBodyFont);

    if (!reload) {
        QSize siz = GlobalSettings::self()->composerSize();
        if (siz.width() < 200) {
            siz.setWidth(200);
        }
        if (siz.height() < 200) {
            siz.setHeight(200);
        }
        resize(siz);

        if (!GlobalSettings::self()->snippetSplitterPosition().isEmpty()) {
            mSnippetSplitter->setSizes(GlobalSettings::self()->snippetSplitterPosition());
        } else {
            QList<int> defaults;
            defaults << (int)(width() * 0.8) << (int)(width() * 0.2);
            mSnippetSplitter->setSizes(defaults);
        }
    }

    mComposerBase->identityCombo()->setCurrentIdentity(mId);
    qDebug() << mComposerBase->identityCombo()->currentIdentityName();
    const KIdentityManagement::Identity &ident =
        kmkernel->identityManager()->identityForUoid(mId);

    if (mBtnTransport->isChecked() && currentTransport != -1) {
        const Transport *transport = TransportManager::self()->transportById(currentTransport);
        if (transport) {
            mComposerBase->transportComboBox()->setCurrentTransport(transport->id());
        }
    }

    mComposerBase->setAutoSaveInterval(GlobalSettings::self()->autosaveInterval() * 1000 * 60);

    if (mBtnDictionary->isChecked()) {
        mDictionaryCombo->setCurrentByDictionaryName(GlobalSettings::self()->previousDictionary());
    } else {
        mDictionaryCombo->setCurrentByDictionaryName(ident.dictionary());
    }

    QString fccName;
    if (mBtnFcc->isChecked()) {
        fccName = GlobalSettings::self()->previousFcc();
    } else if (!ident.fcc().isEmpty()) {
        fccName = ident.fcc();
    }
    setFcc(fccName);
}

//-----------------------------------------------------------------------------
void KMComposeWin::writeConfig(void)
{
    GlobalSettings::self()->setHeaders(mShowHeaders);
    GlobalSettings::self()->setStickyFcc(mBtnFcc->isChecked());
    if (!mIgnoreStickyFields) {
        GlobalSettings::self()->setCurrentTransport(mComposerBase->transportComboBox()->currentText());
        GlobalSettings::self()->setStickyTransport(mBtnTransport->isChecked());
        GlobalSettings::self()->setStickyDictionary(mBtnDictionary->isChecked());
        GlobalSettings::self()->setStickyIdentity(mBtnIdentity->isChecked());
        GlobalSettings::self()->setPreviousIdentity(mComposerBase->identityCombo()->currentIdentity());
    }
    GlobalSettings::self()->setPreviousFcc(QString::number(mFccFolder->collection().id()));
    GlobalSettings::self()->setPreviousDictionary(mDictionaryCombo->currentDictionaryName());
    GlobalSettings::self()->setAutoSpellChecking(
        mAutoSpellCheckingAction->isChecked());
    MessageViewer::GlobalSettings::self()->setUseFixedFont(mFixedFontAction->isChecked());
    if (!mForceDisableHtml) {
        GlobalSettings::self()->setUseHtmlMarkup(mComposerBase->editor()->textMode() == KMeditor::Rich);
    }
    GlobalSettings::self()->setComposerSize(size());
    GlobalSettings::self()->setShowSnippetManager(mSnippetAction->isChecked());

    KConfigGroup grp(KMKernel::self()->config()->group("Composer"));
    saveMainWindowSettings(grp);
    if (mSnippetAction->isChecked()) {
        GlobalSettings::setSnippetSplitterPosition(mSnippetSplitter->sizes());
    }

    // make sure config changes are written to disk, cf. bug 127538
    KMKernel::self()->slotSyncConfig();
}

MessageComposer::Composer *KMComposeWin::createSimpleComposer()
{
    QList< QByteArray > charsets = mCodecAction->mimeCharsets();
    if (!mOriginalPreferredCharset.isEmpty()) {
        charsets.insert(0, mOriginalPreferredCharset);
    }
    mComposerBase->setFrom(from());
    mComposerBase->setReplyTo(replyTo());
    mComposerBase->setSubject(subject());
    mComposerBase->setCharsets(charsets);
    return mComposerBase->createSimpleComposer();
}

bool KMComposeWin::canSignEncryptAttachments() const
{
    return cryptoMessageFormat() != Kleo::InlineOpenPGPFormat;
}

//-----------------------------------------------------------------------------
void KMComposeWin::slotView(void)
{
    if (!mDone) {
        return; // otherwise called from rethinkFields during the construction
        // which is not the intended behavior
    }

    //This sucks awfully, but no, I cannot get an activated(int id) from
    // actionContainer()
    KToggleAction *act = ::qobject_cast<KToggleAction *>(sender());
    if (!act) {
        return;
    }
    int id;

    if (act == mAllFieldsAction) {
        id = 0;
    } else if (act == mIdentityAction) {
        id = HDR_IDENTITY;
    } else if (act == mTransportAction) {
        id = HDR_TRANSPORT;
    } else if (act == mFromAction) {
        id = HDR_FROM;
    } else if (act == mReplyToAction) {
        id = HDR_REPLY_TO;
    } else if (act == mSubjectAction) {
        id = HDR_SUBJECT;
    } else if (act == mFccAction) {
        id = HDR_FCC;
    } else if (act == mDictionaryAction) {
        id = HDR_DICTIONARY;
    } else {
        id = 0;
        qDebug() << "Something is wrong (Oh, yeah?)";
        return;
    }

    // sanders There's a bug here this logic doesn't work if no
    // fields are shown and then show all fields is selected.
    // Instead of all fields being shown none are.
    if (!act->isChecked()) {
        // hide header
        if (id > 0) {
            mShowHeaders = mShowHeaders & ~id;
        } else {
            mShowHeaders = abs(mShowHeaders);
        }
    } else {
        // show header
        if (id > 0) {
            mShowHeaders |= id;
        } else {
            mShowHeaders = -abs(mShowHeaders);
        }
    }
    rethinkFields(true);
}

int KMComposeWin::calcColumnWidth(int which, long allShowing, int width) const
{
    if ((allShowing & which) == 0) {
        return width;
    }

    QLabel *w;
    if (which == HDR_IDENTITY) {
        w = mLblIdentity;
    } else if (which == HDR_DICTIONARY) {
        w = mDictionaryLabel;
    } else if (which == HDR_FCC) {
        w = mLblFcc;
    } else if (which == HDR_TRANSPORT) {
        w = mLblTransport;
    } else if (which == HDR_FROM) {
        w = mLblFrom;
    } else if (which == HDR_REPLY_TO) {
        w = mLblReplyTo;
    } else if (which == HDR_SUBJECT) {
        w = mLblSubject;
    } else {
        return width;
    }

    w->setBuddy(mComposerBase->editor());   // set dummy so we don't calculate width of '&' for this label.
    w->adjustSize();
    w->show();
    return qMax(width, w->sizeHint().width());
}

void KMComposeWin::rethinkFields(bool fromSlot)
{
    //This sucks even more but again no ids. sorry (sven)
    int mask, row;
    long showHeaders;

    if (mShowHeaders < 0) {
        showHeaders = HDR_ALL;
    } else {
        showHeaders = mShowHeaders;
    }

    for (mask = 1, mNumHeaders = 0; mask <= showHeaders; mask <<= 1) {
        if ((showHeaders & mask) != 0) {
            mNumHeaders++;
        }
    }

    delete mGrid;
    mGrid = new QGridLayout(mHeadersArea);
//TODO PORT QT5     mGrid->setSpacing( QDialog::spacingHint() );
//TODO PORT QT5     mGrid->setMargin( QDialog::marginHint() / 2 );
    mGrid->setColumnStretch(0, 1);
    mGrid->setColumnStretch(1, 100);
    mGrid->setColumnStretch(2, 1);
    mGrid->setRowStretch(mNumHeaders + 1, 100);

    row = 0;
    qDebug();

    mLabelWidth = mComposerBase->recipientsEditor()->setFirstColumnWidth(0);
    mLabelWidth = calcColumnWidth(HDR_IDENTITY, showHeaders, mLabelWidth);
    mLabelWidth = calcColumnWidth(HDR_DICTIONARY, showHeaders, mLabelWidth);
    mLabelWidth = calcColumnWidth(HDR_FCC, showHeaders, mLabelWidth);
    mLabelWidth = calcColumnWidth(HDR_TRANSPORT, showHeaders, mLabelWidth);
    mLabelWidth = calcColumnWidth(HDR_FROM, showHeaders, mLabelWidth);
    mLabelWidth = calcColumnWidth(HDR_REPLY_TO, showHeaders, mLabelWidth);
    mLabelWidth = calcColumnWidth(HDR_SUBJECT, showHeaders, mLabelWidth);

    if (!fromSlot) {
        mAllFieldsAction->setChecked(showHeaders == HDR_ALL);
    }

    if (!fromSlot) {
        mIdentityAction->setChecked(abs(mShowHeaders)&HDR_IDENTITY);
    }
    rethinkHeaderLine(showHeaders, HDR_IDENTITY, row, mLblIdentity, mComposerBase->identityCombo(),
                      mBtnIdentity);

    if (!fromSlot) {
        mDictionaryAction->setChecked(abs(mShowHeaders)&HDR_DICTIONARY);
    }
    rethinkHeaderLine(showHeaders, HDR_DICTIONARY, row, mDictionaryLabel,
                      mDictionaryCombo, mBtnDictionary);

    if (!fromSlot) {
        mFccAction->setChecked(abs(mShowHeaders)&HDR_FCC);
    }
    rethinkHeaderLine(showHeaders, HDR_FCC, row, mLblFcc, mFccFolder, mBtnFcc);

    if (!fromSlot) {
        mTransportAction->setChecked(abs(mShowHeaders)&HDR_TRANSPORT);
    }
    rethinkHeaderLine(showHeaders, HDR_TRANSPORT, row, mLblTransport, mComposerBase->transportComboBox(),
                      mBtnTransport);

    if (!fromSlot) {
        mFromAction->setChecked(abs(mShowHeaders)&HDR_FROM);
    }
    rethinkHeaderLine(showHeaders, HDR_FROM, row, mLblFrom, mEdtFrom);

    QWidget *prevFocus = mEdtFrom;

    if (!fromSlot) {
        mReplyToAction->setChecked(abs(mShowHeaders)&HDR_REPLY_TO);
    }
    rethinkHeaderLine(showHeaders, HDR_REPLY_TO, row, mLblReplyTo, mEdtReplyTo);
    if (showHeaders & HDR_REPLY_TO) {
        prevFocus = connectFocusMoving(prevFocus, mEdtReplyTo);
    }

    mGrid->addWidget(mComposerBase->recipientsEditor(), row, 0, 1, 3);
    ++row;
    if (showHeaders & HDR_REPLY_TO) {
        connect(mEdtReplyTo, SIGNAL(focusDown()), mComposerBase->recipientsEditor(), SLOT(setFocusTop()));
        connect(mComposerBase->recipientsEditor(), SIGNAL(focusUp()), mEdtReplyTo, SLOT(setFocus()));
    } else {
        connect(mEdtFrom, SIGNAL(focusDown()), mComposerBase->recipientsEditor(), SLOT(setFocusTop()));
        connect(mComposerBase->recipientsEditor(), SIGNAL(focusUp()), mEdtFrom, SLOT(setFocus()));
    }

    connect(mComposerBase->recipientsEditor(), SIGNAL(focusDown()), mEdtSubject, SLOT(setFocus()));
    connect(mEdtSubject, SIGNAL(focusUp()), mComposerBase->recipientsEditor(), SLOT(setFocusBottom()));

    prevFocus = mComposerBase->recipientsEditor();

    if (!fromSlot) {
        mSubjectAction->setChecked(abs(mShowHeaders)&HDR_SUBJECT);
    }
    rethinkHeaderLine(showHeaders, HDR_SUBJECT, row, mLblSubject, mEdtSubject);
    connectFocusMoving(mEdtSubject, mComposerBase->editor());

    assert(row <= mNumHeaders + 1);

    mHeadersArea->setMaximumHeight(mHeadersArea->sizeHint().height());

    mIdentityAction->setEnabled(!mAllFieldsAction->isChecked());
    mDictionaryAction->setEnabled(!mAllFieldsAction->isChecked());
    mTransportAction->setEnabled(!mAllFieldsAction->isChecked());
    mFromAction->setEnabled(!mAllFieldsAction->isChecked());
    if (mReplyToAction) {
        mReplyToAction->setEnabled(!mAllFieldsAction->isChecked());
    }
    mFccAction->setEnabled(!mAllFieldsAction->isChecked());
    mSubjectAction->setEnabled(!mAllFieldsAction->isChecked());
    mComposerBase->recipientsEditor()->setFirstColumnWidth(mLabelWidth);
}

QWidget *KMComposeWin::connectFocusMoving(QWidget *prev, QWidget *next)
{
    connect(prev, SIGNAL(focusDown()), next, SLOT(setFocus()));
    connect(next, SIGNAL(focusUp()), prev, SLOT(setFocus()));

    return next;
}

//-----------------------------------------------------------------------------
void KMComposeWin::rethinkHeaderLine(int aValue, int aMask, int &aRow,
                                     QLabel *aLbl, QWidget *aEdt,
                                     QPushButton *aBtn)
{
    if (aValue & aMask) {
        aLbl->setFixedWidth(mLabelWidth);
        aLbl->setBuddy(aEdt);
        mGrid->addWidget(aLbl, aRow, 0);
        aEdt->show();

        if (aBtn) {
            mGrid->addWidget(aEdt, aRow, 1);
            mGrid->addWidget(aBtn, aRow, 2);
            aBtn->show();
        } else {
            mGrid->addWidget(aEdt, aRow, 1, 1, 2);
        }
        aRow++;
    } else {
        aLbl->hide();
        aEdt->hide();
        if (aBtn) {
            aBtn->hide();
        }
    }
}

//-----------------------------------------------------------------------------
void KMComposeWin::rethinkHeaderLine(int aValue, int aMask, int &aRow,
                                     QLabel *aLbl, QWidget *aCbx,
                                     QCheckBox *aChk)
{
    if (aValue & aMask) {
        aLbl->setBuddy(aCbx);
        mGrid->addWidget(aLbl, aRow, 0);

        mGrid->addWidget(aCbx, aRow, 1);
        aCbx->show();
        if (aChk) {
            mGrid->addWidget(aChk, aRow, 2);
            aChk->show();
        }
        aRow++;
    } else {
        aLbl->hide();
        aCbx->hide();
        if (aChk) {
            aChk->hide();
        }
    }
}

//-----------------------------------------------------------------------------
void KMComposeWin::applyTemplate(uint uoid, uint uOldId)
{
    const KIdentityManagement::Identity &ident = kmkernel->identityManager()->identityForUoid(uoid);
    if (ident.isNull()) {
        return;
    }
    KMime::Headers::Generic *header = new KMime::Headers::Generic("X-KMail-Templates", mMsg.get(), ident.templates(), "utf-8");
    mMsg->setHeader(header);

    TemplateParser::TemplateParser::Mode mode;
    switch (mContext) {
    case New:
        mode = TemplateParser::TemplateParser::NewMessage;
        break;
    case Reply:
        mode = TemplateParser::TemplateParser::Reply;
        break;
    case ReplyToAll:
        mode = TemplateParser::TemplateParser::ReplyAll;
        break;
    case Forward:
        mode = TemplateParser::TemplateParser::Forward;
        break;
    default:
        return;
    }

    if (mode == TemplateParser::TemplateParser::NewMessage) {
        TemplateParser::TemplateParser parser(mMsg, mode);
        parser.setSelection(mTextSelection);
        parser.setAllowDecryption(MessageViewer::GlobalSettings::self()->automaticDecrypt());
        parser.setIdentityManager(KMKernel::self()->identityManager());
        if (!mCustomTemplate.isEmpty()) {
            parser.process(mCustomTemplate, mMsg, mCollectionForNewMessage);
        } else {
            parser.processWithIdentity(uoid, mMsg, mCollectionForNewMessage);
        }
        mComposerBase->updateTemplate(mMsg);
        updateSignature(uoid, uOldId);
        return;
    }

    if (mMsg->headerByType("X-KMail-Link-Message")) {
        Akonadi::Item::List items;
        foreach (const QString &serNumStr, mMsg->headerByType("X-KMail-Link-Message")->asUnicodeString().split(QLatin1Char(','))) {
            items << Akonadi::Item(serNumStr.toLongLong());
        }

        Akonadi::ItemFetchJob *job = new Akonadi::ItemFetchJob(items, this);
        job->fetchScope().fetchFullPayload(true);
        job->fetchScope().setAncestorRetrieval(Akonadi::ItemFetchScope::Parent);
        job->setProperty("mode", (int)mode);
        job->setProperty("uoid", uoid);
        job->setProperty("uOldid", uOldId);
        connect(job, &Akonadi::ItemFetchJob::result, this, &KMComposeWin::slotDelayedApplyTemplate);
    }
}

void KMComposeWin::slotDelayedApplyTemplate(KJob *job)
{
    const Akonadi::ItemFetchJob *fetchJob = qobject_cast<Akonadi::ItemFetchJob *>(job);
    const Akonadi::Item::List items = fetchJob->items();

    const TemplateParser::TemplateParser::Mode mode = static_cast<TemplateParser::TemplateParser::Mode>(fetchJob->property("mode").toInt());
    const uint uoid = fetchJob->property("uoid").toUInt();
    const uint uOldId = fetchJob->property("uOldid").toUInt();

    TemplateParser::TemplateParser parser(mMsg, mode);
    parser.setSelection(mTextSelection);
    parser.setAllowDecryption(MessageViewer::GlobalSettings::self()->automaticDecrypt());
    parser.setWordWrap(MessageComposer::MessageComposerSettings::self()->wordWrap(), MessageComposer::MessageComposerSettings::self()->lineWrapWidth());
    parser.setIdentityManager(KMKernel::self()->identityManager());
    foreach (const Akonadi::Item &item, items) {
        if (!mCustomTemplate.isEmpty()) {
            parser.process(mCustomTemplate, MessageCore::Util::message(item));
        } else {
            parser.processWithIdentity(uoid, MessageCore::Util::message(item));
        }
    }
    mComposerBase->updateTemplate(mMsg);
    updateSignature(uoid, uOldId);
}

void KMComposeWin::updateSignature(uint uoid, uint uOldId)
{
    const KIdentityManagement::Identity &ident = kmkernel->identityManager()->identityForUoid(uoid);
    const KIdentityManagement::Identity &oldIdentity = kmkernel->identityManager()->identityForUoid(uOldId);
    mComposerBase->identityChanged(ident, oldIdentity, true);
}

void KMComposeWin::setCollectionForNewMessage(const Akonadi::Collection &folder)
{
    mCollectionForNewMessage = folder;
}

void KMComposeWin::setQuotePrefix(uint uoid)
{
    QString quotePrefix = mMsg->headerByType("X-KMail-QuotePrefix") ? mMsg->headerByType("X-KMail-QuotePrefix")->asUnicodeString() : QString();
    if (quotePrefix.isEmpty()) {
        // no quote prefix header, set quote prefix according in identity
        // TODO port templates to ComposerViewBase

        if (mCustomTemplate.isEmpty()) {
            const KIdentityManagement::Identity &identity = kmkernel->identityManager()->identityForUoidOrDefault(uoid);
            // Get quote prefix from template
            // ( custom templates don't specify custom quotes prefixes )
            TemplateParser::Templates quoteTemplate(
                TemplateParser::TemplatesConfiguration::configIdString(identity.uoid()));
            quotePrefix = quoteTemplate.quoteString();
        }
    }
    mComposerBase->editor()->setQuotePrefixName(MessageCore::StringUtil::formatString(quotePrefix,
            mMsg->from()->asUnicodeString()));
}

//-----------------------------------------------------------------------------
void KMComposeWin::getTransportMenu()
{
    mActNowMenu->clear();
    mActLaterMenu->clear();

    const QList<Transport *> transports = TransportManager::self()->transports();
    foreach (Transport *transport, transports) {
        const QString name = transport->name().replace(QLatin1Char('&'), QLatin1String("&&"));
        QAction *action1 = new QAction(name, mActNowMenu);
        QAction *action2 = new QAction(name, mActLaterMenu);
        action1->setData(transport->id());
        action2->setData(transport->id());
        mActNowMenu->addAction(action1);
        mActLaterMenu->addAction(action2);
    }
}

//-----------------------------------------------------------------------------
void KMComposeWin::setupActions(void)
{
    KActionMenu *actActionNowMenu, *actActionLaterMenu;

    if (MessageComposer::MessageComposerSettings::self()->sendImmediate()) {
        //default = send now, alternative = queue
        QAction *action = new QAction(QIcon::fromTheme(QLatin1String("mail-send")), i18n("&Send Mail"), this);
        actionCollection()->addAction(QLatin1String("send_mail_default"), action);
        connect(action, &QAction::triggered, this, &KMComposeWin::slotSendNow);

        action = new QAction(QIcon::fromTheme(QLatin1String("mail-send")), i18n("Send Mail Using Shortcut"), this);
        actionCollection()->addAction(QLatin1String("send_mail"), action);
        actionCollection()->setDefaultShortcut(action, QKeySequence(Qt::CTRL + Qt::Key_Return));
        connect(action, &QAction::triggered, this, &KMComposeWin::slotSendNowByShortcut);

        // FIXME: change to mail_send_via icon when this exist.
        actActionNowMenu = new KActionMenu(QIcon::fromTheme(QLatin1String("mail-send")), i18n("&Send Mail Via"), this);
        actActionNowMenu->setIconText(i18n("Send"));
        actionCollection()->addAction(QLatin1String("send_default_via"), actActionNowMenu);

        action = new QAction(QIcon::fromTheme(QLatin1String("mail-queue")), i18n("Send &Later"), this);
        actionCollection()->addAction(QLatin1String("send_alternative"), action);
        connect(action, &QAction::triggered, this, &KMComposeWin::slotSendLater);
        actActionLaterMenu = new KActionMenu(QIcon::fromTheme(QLatin1String("mail-queue")), i18n("Send &Later Via"), this);
        actActionLaterMenu->setIconText(i18nc("Queue the message for sending at a later date", "Queue"));
        actionCollection()->addAction(QLatin1String("send_alternative_via"), actActionLaterMenu);

    } else {
        //default = queue, alternative = send now
        QAction *action = new QAction(QIcon::fromTheme(QLatin1String("mail-queue")), i18n("Send &Later"), this);
        actionCollection()->addAction(QLatin1String("send_mail"), action);
        connect(action, &QAction::triggered, this, &KMComposeWin::slotSendLater);
        actionCollection()->setDefaultShortcut(action, QKeySequence(Qt::CTRL + Qt::Key_Return));
        actActionLaterMenu = new KActionMenu(QIcon::fromTheme(QLatin1String("mail-queue")), i18n("Send &Later Via"), this);
        actionCollection()->addAction(QLatin1String("send_default_via"), actActionLaterMenu);

        action = new QAction(QIcon::fromTheme(QLatin1String("mail-send")), i18n("&Send Mail"), this);
        actionCollection()->addAction(QLatin1String("send_alternative"), action);
        connect(action, &QAction::triggered, this, &KMComposeWin::slotSendNow);

        // FIXME: change to mail_send_via icon when this exits.
        actActionNowMenu = new KActionMenu(QIcon::fromTheme(QLatin1String("mail-send")), i18n("&Send Mail Via"), this);
        actionCollection()->addAction(QLatin1String("send_alternative_via"), actActionNowMenu);

    }

    // needed for sending "default transport"
    actActionNowMenu->setDelayed(true);
    actActionLaterMenu->setDelayed(true);

    connect(actActionNowMenu, &KActionMenu::triggered, this, &KMComposeWin::slotSendNow);
    connect(actActionLaterMenu, &KActionMenu::triggered, this, &KMComposeWin::slotSendLater);

    mActNowMenu = actActionNowMenu->menu();
    mActLaterMenu = actActionLaterMenu->menu();

    connect(mActNowMenu, &QMenu::triggered, this, &KMComposeWin::slotSendNowVia);
    connect(mActNowMenu, &QMenu::aboutToShow, this, &KMComposeWin::getTransportMenu);

    connect(mActLaterMenu, &QMenu::triggered, this, &KMComposeWin::slotSendLaterVia);
    connect(mActLaterMenu, &QMenu::aboutToShow, this, &KMComposeWin::getTransportMenu);

    QAction *action = new QAction(QIcon::fromTheme(QLatin1String("document-save")), i18n("Save as &Draft"), this);
    actionCollection()->addAction(QLatin1String("save_in_drafts"), action);
    KMail::Util::addQActionHelpText(action, i18n("Save email in Draft folder"));
    actionCollection()->setDefaultShortcut(action, QKeySequence(Qt::CTRL + Qt::Key_S));
    connect(action, &QAction::triggered, this, &KMComposeWin::slotSaveDraft);

    action = new QAction(QIcon::fromTheme(QLatin1String("document-save")), i18n("Save as &Template"), this);
    KMail::Util::addQActionHelpText(action, i18n("Save email in Template folder"));
    actionCollection()->addAction(QLatin1String("save_in_templates"), action);
    connect(action, &QAction::triggered, this, &KMComposeWin::slotSaveTemplate);

    action = new QAction(QIcon::fromTheme(QLatin1String("document-save")), i18n("Save as &File"), this);
    KMail::Util::addQActionHelpText(action, i18n("Save email as text or html file"));
    actionCollection()->addAction(QLatin1String("save_as_file"), action);
    connect(action, &QAction::triggered, this, &KMComposeWin::slotSaveAsFile);

    action = new QAction(QIcon::fromTheme(QLatin1String("contact-new")), i18n("New AddressBook Contact..."), this);
    actionCollection()->addAction(QLatin1String("kmail_new_addressbook_contact"), action);
    connect(action, &QAction::triggered, this, &KMComposeWin::slotCreateAddressBookContact);

    action = new QAction(QIcon::fromTheme(QLatin1String("document-open")), i18n("&Insert Text File..."), this);
    actionCollection()->addAction(QLatin1String("insert_file"), action);
    connect(action, &QAction::triggered, this, &KMComposeWin::slotInsertFile);

    mRecentAction = new KRecentFilesAction(QIcon::fromTheme(QLatin1String("document-open")),
                                           i18n("&Insert Recent Text File"), this);
    actionCollection()->addAction(QLatin1String("insert_file_recent"), mRecentAction);
    connect(mRecentAction, &KRecentFilesAction::urlSelected, this, &KMComposeWin::slotInsertRecentFile);
    connect(mRecentAction, &KRecentFilesAction::recentListCleared, this, &KMComposeWin::slotRecentListFileClear);
    mRecentAction->loadEntries(KMKernel::self()->config()->group(QString()));

    action = new QAction(QIcon::fromTheme(QLatin1String("x-office-address-book")), i18n("&Address Book"), this);
    KMail::Util::addQActionHelpText(action, i18n("Open Address Book"));
    actionCollection()->addAction(QLatin1String("addressbook"), action);
    if (QStandardPaths::findExecutable(QLatin1String("kaddressbook")).isEmpty()) {
        action->setEnabled(false);
    }
    connect(action, &QAction::triggered, this, &KMComposeWin::slotAddrBook);
    action = new QAction(QIcon::fromTheme(QLatin1String("mail-message-new")), i18n("&New Composer"), this);
    actionCollection()->addAction(QLatin1String("new_composer"), action);

    connect(action, &QAction::triggered, this, &KMComposeWin::slotNewComposer);
    actionCollection()->setDefaultShortcuts(action, KStandardShortcut::shortcut(KStandardShortcut::New));

    action = new QAction(i18n("Select &Recipients..."), this);
    actionCollection()->addAction(QLatin1String("select_recipients"), action);
    connect(action, SIGNAL(triggered(bool)),
            mComposerBase->recipientsEditor(), SLOT(selectRecipients()));
    action = new QAction(i18n("Save &Distribution List..."), this);
    actionCollection()->addAction(QLatin1String("save_distribution_list"), action);
    connect(action, SIGNAL(triggered(bool)),
            mComposerBase->recipientsEditor(), SLOT(saveDistributionList()));

    KStandardAction::print(this, SLOT(slotPrint()), actionCollection());
    if (KPrintPreview::isAvailable()) {
        KStandardAction::printPreview(this, SLOT(slotPrintPreview()), actionCollection());
    }
    KStandardAction::close(this, SLOT(slotClose()), actionCollection());

    KStandardAction::undo(this, SLOT(slotUndo()), actionCollection());
    KStandardAction::redo(this, SLOT(slotRedo()), actionCollection());
    KStandardAction::cut(this, SLOT(slotCut()), actionCollection());
    KStandardAction::copy(this, SLOT(slotCopy()), actionCollection());
    KStandardAction::pasteText(this, SLOT(slotPaste()), actionCollection());
    mSelectAll = KStandardAction::selectAll(this, SLOT(slotMarkAll()), actionCollection());

    mFindText = KStandardAction::find(mComposerBase->editor(), SLOT(slotFind()), actionCollection());
    mFindNextText = KStandardAction::findNext(mComposerBase->editor(), SLOT(slotFindNext()), actionCollection());

    mReplaceText = KStandardAction::replace(mComposerBase->editor(), SLOT(slotReplace()), actionCollection());
    actionCollection()->addAction(KStandardAction::Spelling, QLatin1String("spellcheck"),
                                  mComposerBase->editor(), SLOT(checkSpelling()));

    action = new QAction(i18n("Paste as Attac&hment"), this);
    actionCollection()->addAction(QLatin1String("paste_att"), action);
    connect(action, &QAction::triggered, this, &KMComposeWin::slotPasteAsAttachment);

    action = new QAction(i18n("Cl&ean Spaces"), this);
    actionCollection()->addAction(QLatin1String("clean_spaces"), action);
    connect(action, SIGNAL(triggered(bool)), mComposerBase->signatureController(), SLOT(cleanSpace()));

    mFixedFontAction = new KToggleAction(i18n("Use Fi&xed Font"), this);
    actionCollection()->addAction(QLatin1String("toggle_fixedfont"), mFixedFontAction);
    connect(mFixedFontAction, &KToggleAction::triggered, this, &KMComposeWin::slotUpdateFont);
    mFixedFontAction->setChecked(MessageViewer::GlobalSettings::self()->useFixedFont());

    //these are checkable!!!
    mUrgentAction = new KToggleAction(
        i18nc("@action:inmenu Mark the email as urgent.", "&Urgent"), this);
    actionCollection()->addAction(QLatin1String("urgent"), mUrgentAction);
    mRequestMDNAction = new KToggleAction(i18n("&Request Disposition Notification"), this);
    actionCollection()->addAction(QLatin1String("options_request_mdn"), mRequestMDNAction);
    mRequestMDNAction->setChecked(GlobalSettings::self()->requestMDN());
    //----- Message-Encoding Submenu
    mCodecAction = new CodecAction(CodecAction::ComposerMode, this);
    actionCollection()->addAction(QLatin1String("charsets"), mCodecAction);
    mWordWrapAction = new KToggleAction(i18n("&Wordwrap"), this);
    actionCollection()->addAction(QLatin1String("wordwrap"), mWordWrapAction);
    mWordWrapAction->setChecked(MessageComposer::MessageComposerSettings::self()->wordWrap());
    connect(mWordWrapAction, &KToggleAction::toggled, this, &KMComposeWin::slotWordWrapToggled);

    mSnippetAction = new KToggleAction(i18n("&Snippets"), this);
    actionCollection()->addAction(QLatin1String("snippets"), mSnippetAction);
    connect(mSnippetAction, &KToggleAction::toggled, this, &KMComposeWin::slotSnippetWidgetVisibilityChanged);
    mSnippetAction->setChecked(GlobalSettings::self()->showSnippetManager());

    mAutoSpellCheckingAction = new KToggleAction(QIcon::fromTheme(QLatin1String("tools-check-spelling")),
            i18n("&Automatic Spellchecking"),
            this);
    actionCollection()->addAction(QLatin1String("options_auto_spellchecking"), mAutoSpellCheckingAction);
    const bool spellChecking = GlobalSettings::self()->autoSpellChecking();
    const bool useKmailEditor = !GlobalSettings::self()->useExternalEditor();
    const bool spellCheckingEnabled = useKmailEditor && spellChecking;
    mAutoSpellCheckingAction->setEnabled(useKmailEditor);

    mAutoSpellCheckingAction->setChecked(spellCheckingEnabled);
    slotAutoSpellCheckingToggled(spellCheckingEnabled);
    connect(mAutoSpellCheckingAction, &KToggleAction::toggled, this, &KMComposeWin::slotAutoSpellCheckingToggled);
    connect(mComposerBase->editor(), SIGNAL(checkSpellingChanged(bool)), this, SLOT(slotAutoSpellCheckingToggled(bool)));

    connect(mComposerBase->editor(), SIGNAL(textModeChanged(KRichTextEdit::Mode)), this, SLOT(slotTextModeChanged(KRichTextEdit::Mode)));
    connect(mComposerBase->editor(), SIGNAL(externalEditorClosed()), this, SLOT(slotExternalEditorClosed()));
    connect(mComposerBase->editor(), SIGNAL(externalEditorStarted()), this, SLOT(slotExternalEditorStarted()));
    //these are checkable!!!
    markupAction = new KToggleAction(i18n("Rich Text Editing"), this);
    markupAction->setIcon(QIcon::fromTheme(QLatin1String("preferences-desktop-font")));
    markupAction->setIconText(i18n("Rich Text"));
    markupAction->setToolTip(i18n("Toggle rich text editing mode"));
    actionCollection()->addAction(QLatin1String("html"), markupAction);
    connect(markupAction, &KToggleAction::triggered, this, &KMComposeWin::slotToggleMarkup);

    mAllFieldsAction = new KToggleAction(i18n("&All Fields"), this);
    actionCollection()->addAction(QLatin1String("show_all_fields"), mAllFieldsAction);
    connect(mAllFieldsAction, &KToggleAction::triggered, this, &KMComposeWin::slotView);
    mIdentityAction = new KToggleAction(i18n("&Identity"), this);
    actionCollection()->addAction(QLatin1String("show_identity"), mIdentityAction);
    connect(mIdentityAction, &KToggleAction::triggered, this, &KMComposeWin::slotView);
    mDictionaryAction = new KToggleAction(i18n("&Dictionary"), this);
    actionCollection()->addAction(QLatin1String("show_dictionary"), mDictionaryAction);
    connect(mDictionaryAction, &KToggleAction::triggered, this, &KMComposeWin::slotView);
    mFccAction = new KToggleAction(i18n("&Sent-Mail Folder"), this);
    actionCollection()->addAction(QLatin1String("show_fcc"), mFccAction);
    connect(mFccAction, &KToggleAction::triggered, this, &KMComposeWin::slotView);
    mTransportAction = new KToggleAction(i18n("&Mail Transport"), this);
    actionCollection()->addAction(QLatin1String("show_transport"), mTransportAction);
    connect(mTransportAction, &KToggleAction::triggered, this, &KMComposeWin::slotView);
    mFromAction = new KToggleAction(i18n("&From"), this);
    actionCollection()->addAction(QLatin1String("show_from"), mFromAction);
    connect(mFromAction, &KToggleAction::triggered, this, &KMComposeWin::slotView);
    mReplyToAction = new KToggleAction(i18n("&Reply To"), this);
    actionCollection()->addAction(QLatin1String("show_reply_to"), mReplyToAction);
    connect(mReplyToAction, &KToggleAction::triggered, this, &KMComposeWin::slotView);
    mSubjectAction = new KToggleAction(
        i18nc("@action:inmenu Show the subject in the composer window.", "S&ubject"), this);
    actionCollection()->addAction(QLatin1String("show_subject"), mSubjectAction);
    connect(mSubjectAction, &KToggleAction::triggered, this, &KMComposeWin::slotView);
    //end of checkable

    mAppendSignature = new QAction(i18n("Append S&ignature"), this);
    actionCollection()->addAction(QLatin1String("append_signature"), mAppendSignature);
    connect(mAppendSignature, SIGNAL(triggered(bool)), mComposerBase->signatureController(), SLOT(appendSignature()));

    mPrependSignature = new QAction(i18n("Pr&epend Signature"), this);
    actionCollection()->addAction(QLatin1String("prepend_signature"), mPrependSignature);
    connect(mPrependSignature, SIGNAL(triggered(bool)), mComposerBase->signatureController(), SLOT(prependSignature()));

    mInsertSignatureAtCursorPosition = new QAction(i18n("Insert Signature At C&ursor Position"), this);
    actionCollection()->addAction(QLatin1String("insert_signature_at_cursor_position"), mInsertSignatureAtCursorPosition);
    connect(mInsertSignatureAtCursorPosition, SIGNAL(triggered(bool)), mComposerBase->signatureController(), SLOT(insertSignatureAtCursor()));

    action = new QAction(i18n("Insert Special Character..."), this);
    actionCollection()->addAction(QLatin1String("insert_special_character"), action);
    connect(action, &QAction::triggered, this, &KMComposeWin::insertSpecialCharacter);

    QAction *upperCase = new QAction(i18n("Uppercase"), this);
    actionCollection()->addAction(QLatin1String("change_to_uppercase"), upperCase);
    connect(upperCase, &QAction::triggered, this, &KMComposeWin::slotUpperCase);

    QAction *sentenceCase = new QAction(i18n("Sentence case"), this);
    actionCollection()->addAction(QLatin1String("change_to_sentencecase"), sentenceCase);
    connect(sentenceCase, &QAction::triggered, this, &KMComposeWin::slotSentenceCase);

    QAction *lowerCase = new QAction(i18n("Lowercase"), this);
    actionCollection()->addAction(QLatin1String("change_to_lowercase"), lowerCase);
    connect(lowerCase, &QAction::triggered, this, &KMComposeWin::slotLowerCase);

    mChangeCaseMenu = new KActionMenu(i18n("Change Case"), this);
    actionCollection()->addAction(QLatin1String("change_case_menu"), mChangeCaseMenu);
    mChangeCaseMenu->addAction(sentenceCase);
    mChangeCaseMenu->addAction(upperCase);
    mChangeCaseMenu->addAction(lowerCase);

    mComposerBase->attachmentController()->createActions();

    setStandardToolBarMenuEnabled(true);

    KStandardAction::keyBindings(this, SLOT(slotEditKeys()), actionCollection());
    KStandardAction::configureToolbars(this, SLOT(slotEditToolbars()), actionCollection());
    KStandardAction::preferences(kmkernel, SLOT(slotShowConfigurationDialog()), actionCollection());

    action = new QAction(i18n("&Spellchecker..."), this);
    action->setIconText(i18n("Spellchecker"));
    actionCollection()->addAction(QLatin1String("setup_spellchecker"), action);
    connect(action, &QAction::triggered, this, &KMComposeWin::slotSpellcheckConfig);

    mTranslateAction = mCustomToolsWidget->action(PimCommon::CustomToolsWidget::TranslatorTool);
    actionCollection()->addAction(QLatin1String("translator"), mTranslateAction);

    mGenerateShortenUrl = mCustomToolsWidget->action(PimCommon::CustomToolsWidget::ShortUrlTool);
    actionCollection()->addAction(QLatin1String("shorten_url"), mGenerateShortenUrl);
    //Chiamus not supported in kmail2
#if 0
    if (Kleo::CryptoBackendFactory::instance()->protocol(QLatin1String("Chiasmus"))) {
        KToggleAction *a = new KToggleAction(QIcon::fromTheme("chiasmus_chi"), i18n("Encrypt Message with Chiasmus..."), this);
        actionCollection()->addAction("encrypt_message_chiasmus", a);
        a->setCheckedState(KGuiItem(i18n("Encrypt Message with Chiasmus..."), "chiencrypted"));
        mEncryptChiasmusAction = a;
        connect(mEncryptChiasmusAction, SIGNAL(toggled(bool)),
                this, SLOT(slotEncryptChiasmusToggled(bool)));
    } else {
        mEncryptChiasmusAction = 0;
    }
#endif

    mEncryptAction = new KToggleAction(QIcon::fromTheme(QLatin1String("document-encrypt")), i18n("&Encrypt Message"), this);
    mEncryptAction->setIconText(i18n("Encrypt"));
    actionCollection()->addAction(QLatin1String("encrypt_message"), mEncryptAction);
    mSignAction = new KToggleAction(QIcon::fromTheme(QLatin1String("document-sign")), i18n("&Sign Message"), this);
    mSignAction->setIconText(i18n("Sign"));
    actionCollection()->addAction(QLatin1String("sign_message"), mSignAction);
    const KIdentityManagement::Identity &ident =
        KMKernel::self()->identityManager()->identityForUoidOrDefault(mComposerBase->identityCombo()->currentIdentity());
    // PENDING(marc): check the uses of this member and split it into
    // smime/openpgp and or enc/sign, if necessary:
    mLastIdentityHasSigningKey = !ident.pgpSigningKey().isEmpty() || !ident.smimeSigningKey().isEmpty();
    mLastIdentityHasEncryptionKey = !ident.pgpEncryptionKey().isEmpty() || !ident.smimeEncryptionKey().isEmpty();

    mLastEncryptActionState = false;
    mLastSignActionState = ident.pgpAutoSign();

    changeCryptoAction();

    connect(mEncryptAction, &KToggleAction::triggered, this, &KMComposeWin::slotEncryptToggled);
    connect(mSignAction, &KToggleAction::triggered, this, &KMComposeWin::slotSignToggled);

    QStringList l;
    for (int i = 0 ; i < numCryptoMessageFormats ; ++i) {
        l.push_back(Kleo::cryptoMessageFormatToLabel(cryptoMessageFormats[i]));
    }

    mCryptoModuleAction = new KSelectAction(i18n("&Cryptographic Message Format"), this);
    actionCollection()->addAction(QLatin1String("options_select_crypto"), mCryptoModuleAction);
    connect(mCryptoModuleAction, SIGNAL(triggered(int)), SLOT(slotSelectCryptoModule()));
    mCryptoModuleAction->setItems(l);
    mCryptoModuleAction->setToolTip(i18n("Select a cryptographic format for this message"));

    actionCollection()->addActions(mComposerBase->editor()->createActions());
    actionCollection()->addAction(QLatin1String("shared_link"), mStorageService->menuShareLinkServices());

    mFollowUpToggleAction = new KToggleAction(i18n("Follow Up Mail..."), this);
    actionCollection()->addAction(QLatin1String("follow_up_mail"), mFollowUpToggleAction);
    connect(mFollowUpToggleAction, &KToggleAction::triggered, this, &KMComposeWin::slotFollowUpMail);
    mFollowUpToggleAction->setEnabled(FollowUpReminder::FollowUpReminderUtil::followupReminderAgentEnabled());

    createGUI(QLatin1String("kmcomposerui.rc"));
    connect(toolBar(QLatin1String("htmlToolBar"))->toggleViewAction(), SIGNAL(toggled(bool)),
            SLOT(htmlToolBarVisibilityChanged(bool)));

    // In Kontact, this entry would read "Configure Kontact", but bring
    // up KMail's config dialog. That's sensible, though, so fix the label.
    QAction *configureAction = actionCollection()->action(QLatin1String("options_configure"));
    if (configureAction) {
        configureAction->setText(i18n("Configure KMail..."));
    }

}

void KMComposeWin::changeCryptoAction()
{
    const KIdentityManagement::Identity &ident =
        KMKernel::self()->identityManager()->identityForUoidOrDefault(mComposerBase->identityCombo()->currentIdentity());
    if (!Kleo::CryptoBackendFactory::instance()->openpgp() && !Kleo::CryptoBackendFactory::instance()->smime()) {
        // no crypto whatsoever
        mEncryptAction->setEnabled(false);
        setEncryption(false);
        mSignAction->setEnabled(false);
        setSigning(false);
    } else {
        const bool canOpenPGPSign = Kleo::CryptoBackendFactory::instance()->openpgp() &&
                                    !ident.pgpSigningKey().isEmpty();
        const bool canSMIMESign = Kleo::CryptoBackendFactory::instance()->smime() &&
                                  !ident.smimeSigningKey().isEmpty();

        setEncryption(false);
        setSigning((canOpenPGPSign || canSMIMESign) && ident.pgpAutoSign());
    }

}

//-----------------------------------------------------------------------------
void KMComposeWin::setupStatusBar(QWidget *w)
{
    KPIM::ProgressStatusBarWidget *progressStatusBarWidget = new KPIM::ProgressStatusBarWidget(statusBar(), this, PimCommon::StorageServiceProgressManager::progressTypeValue());
    statusBar()->addWidget(w);
    QLabel *lab = new QLabel(this);
    lab->setAlignment(Qt::AlignLeft | Qt::AlignVCenter);
    statusBar()->addPermanentWidget(lab);
    mStatusBarLabelList.append(lab);

    lab = new QLabel(this);
    lab->setText(i18nc("Shows the linenumber of the cursor position.", " Line: %1 "
                       , QLatin1String("     ")));
    statusBar()->addPermanentWidget(lab);
    mStatusBarLabelList.append(lab);

    lab = new QLabel(i18n(" Column: %1 ", QLatin1String("     ")));
    statusBar()->addPermanentWidget(lab);
    mStatusBarLabelList.append(lab);

    mStatusBarLabelToggledOverrideMode = new StatusBarLabelToggledState(this);
    mStatusBarLabelToggledOverrideMode->setStateString(i18n("OVR"), i18n("INS"));
    statusBar()->addPermanentWidget(mStatusBarLabelToggledOverrideMode, 0);
    connect(mStatusBarLabelToggledOverrideMode, &StatusBarLabelToggledState::toggleModeChanged, this, &KMComposeWin::slotOverwriteModeWasChanged);

    mStatusBarLabelSpellCheckingChangeMode = new StatusBarLabelToggledState(this);
    mStatusBarLabelSpellCheckingChangeMode->setStateString(i18n("Spellcheck: on"), i18n("Spellcheck: off"));
    statusBar()->addPermanentWidget(mStatusBarLabelSpellCheckingChangeMode, 0);
    connect(mStatusBarLabelSpellCheckingChangeMode, &StatusBarLabelToggledState::toggleModeChanged, this, &KMComposeWin::slotAutoSpellCheckingToggled);

    statusBar()->addPermanentWidget(progressStatusBarWidget->littleProgress());

}

//-----------------------------------------------------------------------------
void KMComposeWin::setupEditor(void)
{
    QFontMetrics fm(mBodyFont);
    mComposerBase->editor()->setTabStopWidth(fm.width(QLatin1Char(' ')) * 8);

    slotWordWrapToggled(MessageComposer::MessageComposerSettings::self()->wordWrap());

    // Font setup
    slotUpdateFont();

    connect(mComposerBase->editor(), SIGNAL(cursorPositionChanged()),
            this, SLOT(slotCursorPositionChanged()));
    slotCursorPositionChanged();
}

//-----------------------------------------------------------------------------
QString KMComposeWin::subject() const
{
    return MessageComposer::Util::cleanedUpHeaderString(mEdtSubject->toPlainText());
}

//-----------------------------------------------------------------------------
QString KMComposeWin::from() const
{
    return MessageComposer::Util::cleanedUpHeaderString(mEdtFrom->text());
}

//-----------------------------------------------------------------------------
QString KMComposeWin::replyTo() const
{
    if (mEdtReplyTo) {
        return MessageComposer::Util::cleanedUpHeaderString(mEdtReplyTo->text());
    } else {
        return QString();
    }
}

//-----------------------------------------------------------------------------
void KMComposeWin::decryptOrStripOffCleartextSignature(QByteArray &body)
{
    QList<Kpgp::Block> pgpBlocks;
    QList<QByteArray> nonPgpBlocks;
    if (Kpgp::Module::prepareMessageForDecryption(body,
            pgpBlocks, nonPgpBlocks)) {
        // Only decrypt/strip off the signature if there is only one OpenPGP
        // block in the message
        if (pgpBlocks.count() == 1) {
            Kpgp::Block &block = pgpBlocks.first();
            if ((block.type() == Kpgp::PgpMessageBlock) ||
                    (block.type() == Kpgp::ClearsignedBlock)) {
                if (block.type() == Kpgp::PgpMessageBlock) {
                    // try to decrypt this OpenPGP block
                    block.decrypt();
                } else {
                    // strip off the signature
                    block.verify();
                }
                body = nonPgpBlocks.first();
                body.append(block.text());
                body.append(nonPgpBlocks.last());
            }
        }
    }
}

void KMComposeWin::setCurrentTransport(int transportId)
{
    mComposerBase->transportComboBox()->setCurrentTransport(transportId);
}

void KMComposeWin::setCurrentReplyTo(const QString &replyTo)
{
    if (mEdtReplyTo) {
        mEdtReplyTo->setText(replyTo);
    }
}

//-----------------------------------------------------------------------------
void KMComposeWin::setMessage(const KMime::Message::Ptr &newMsg, bool lastSignState, bool lastEncryptState, bool mayAutoSign,
                              bool allowDecryption, bool isModified)
{
    if (!newMsg) {
        qDebug() << "newMsg == 0!";
        return;
    }

    if (lastSignState) {
        mLastSignActionState = true;
    }

    if (lastEncryptState) {
        mLastEncryptActionState = true;
    }

    mComposerBase->setMessage(newMsg);
    mMsg = newMsg;
    KIdentityManagement::IdentityManager *im = KMKernel::self()->identityManager();

    mEdtFrom->setText(mMsg->from()->asUnicodeString());
    mEdtSubject->setText(mMsg->subject()->asUnicodeString());

    // Restore the quote prefix. We can't just use the global quote prefix here,
    // since the prefix is different for each message, it might for example depend
    // on the original sender in a reply.
    if (mMsg->headerByType("X-KMail-QuotePrefix")) {
        mComposerBase->editor()->setQuotePrefixName(mMsg->headerByType("X-KMail-QuotePrefix")->asUnicodeString());
    }

    const bool stickyIdentity = mBtnIdentity->isChecked() && !mIgnoreStickyFields;
    bool messageHasIdentity = false;
    if (newMsg->headerByType("X-KMail-Identity") &&
            !newMsg->headerByType("X-KMail-Identity")->asUnicodeString().isEmpty()) {
        messageHasIdentity = true;
    }
    if (!stickyIdentity && messageHasIdentity) {
        mId = newMsg->headerByType("X-KMail-Identity")->asUnicodeString().toUInt();
    }

    // don't overwrite the header values with identity specific values
    // unless the identity is sticky
    if (!stickyIdentity) {
        disconnect(mComposerBase->identityCombo(), SIGNAL(identityChanged(uint)),
                   this, SLOT(slotIdentityChanged(uint))) ;
    }

    // load the mId into the gui, sticky or not, without emitting
    mComposerBase->identityCombo()->setCurrentIdentity(mId);
    const uint idToApply = mId;
    if (!stickyIdentity) {
        connect(mComposerBase->identityCombo(), SIGNAL(identityChanged(uint)),
                this, SLOT(slotIdentityChanged(uint)));
    } else {
        // load the message's state into the mId, without applying it to the gui
        // that's so we can detect that the id changed (because a sticky was set)
        // on apply()
        if (messageHasIdentity) {
            mId = newMsg->headerByType("X-KMail-Identity")->asUnicodeString().toUInt();
        } else {
            mId = im->defaultIdentity().uoid();
        }
    }

    // manually load the identity's value into the fields; either the one from the
    // messge, where appropriate, or the one from the sticky identity. What's in
    // mId might have changed meanwhile, thus the save value
    slotIdentityChanged(idToApply, true /*initalChange*/);

    const KIdentityManagement::Identity &ident = im->identityForUoid(mComposerBase->identityCombo()->currentIdentity());

    const bool stickyTransport = mBtnTransport->isChecked() && !mIgnoreStickyFields;
    if (stickyTransport) {
        mComposerBase->transportComboBox()->setCurrentTransport(ident.transport().toInt());
    }

    // TODO move the following to ComposerViewBase
    // however, requires the actions to be there as well in order to share with mobile client

    // check for the presence of a DNT header, indicating that MDN's were requested
    if (newMsg->headerByType("Disposition-Notification-To")) {
        QString mdnAddr = newMsg->headerByType("Disposition-Notification-To")->asUnicodeString();
        mRequestMDNAction->setChecked((!mdnAddr.isEmpty() &&
                                       im->thatIsMe(mdnAddr)) ||
                                      GlobalSettings::self()->requestMDN());
    }
    // check for presence of a priority header, indicating urgent mail:
    if (newMsg->headerByType("X-PRIORITY") && newMsg->headerByType("Priority")) {
        const QString xpriority = newMsg->headerByType("X-PRIORITY")->asUnicodeString();
        const QString priority = newMsg->headerByType("Priority")->asUnicodeString();
        if (xpriority == QLatin1String("2 (High)") && priority == QLatin1String("urgent")) {
            mUrgentAction->setChecked(true);
        }
    }

    if (!ident.isXFaceEnabled() || ident.xface().isEmpty()) {
        if (mMsg->headerByType("X-Face")) {
            mMsg->headerByType("X-Face")->clear();
        }
    } else {
        QString xface = ident.xface();
        if (!xface.isEmpty()) {
            int numNL = (xface.length() - 1) / 70;
            for (int i = numNL; i > 0; --i) {
                xface.insert(i * 70, QLatin1String("\n\t"));
            }
            mMsg->setHeader(new KMime::Headers::Generic("X-Face", mMsg.get(), xface, "utf-8"));
        }
    }

    // if these headers are present, the state of the message should be overruled
    if (mMsg->headerByType("X-KMail-SignatureActionEnabled")) {
        mLastSignActionState = (mMsg->headerByType("X-KMail-SignatureActionEnabled")->as7BitString().contains("true"));
    }
    if (mMsg->headerByType("X-KMail-EncryptActionEnabled")) {
        mLastEncryptActionState = (mMsg->headerByType("X-KMail-EncryptActionEnabled")->as7BitString().contains("true"));
    }
    if (mMsg->headerByType("X-KMail-CryptoMessageFormat")) {
        mCryptoModuleAction->setCurrentItem(format2cb(static_cast<Kleo::CryptoMessageFormat>(
                                                mMsg->headerByType("X-KMail-CryptoMessageFormat")->asUnicodeString().toInt())));
    }

    mLastIdentityHasSigningKey = !ident.pgpSigningKey().isEmpty() || !ident.smimeSigningKey().isEmpty();
    mLastIdentityHasEncryptionKey = !ident.pgpEncryptionKey().isEmpty() || !ident.smimeEncryptionKey().isEmpty();

    if (Kleo::CryptoBackendFactory::instance()->openpgp() || Kleo::CryptoBackendFactory::instance()->smime()) {
        const bool canOpenPGPSign = Kleo::CryptoBackendFactory::instance()->openpgp() &&
                                    !ident.pgpSigningKey().isEmpty();
        const bool canSMIMESign = Kleo::CryptoBackendFactory::instance()->smime() &&
                                  !ident.smimeSigningKey().isEmpty();

        setEncryption(mLastEncryptActionState);
        setSigning((canOpenPGPSign || canSMIMESign) && mLastSignActionState);
    }
    slotUpdateSignatureAndEncrypionStateIndicators();

    QString kmailFcc;
    if (mMsg->headerByType("X-KMail-Fcc")) {
        kmailFcc = mMsg->headerByType("X-KMail-Fcc")->asUnicodeString();
    }
    if (!mBtnFcc->isChecked()) {
        if (kmailFcc.isEmpty()) {
            setFcc(ident.fcc());
        } else {
            setFcc(kmailFcc);
        }
    }

    const bool stickyDictionary = mBtnDictionary->isChecked() && !mIgnoreStickyFields;
    if (!stickyDictionary) {
        mDictionaryCombo->setCurrentByDictionaryName(ident.dictionary());
    }

    mEdtReplyTo->setText(mMsg->replyTo()->asUnicodeString());

    KMime::Content *msgContent = new KMime::Content;
    msgContent->setContent(mMsg->encodedContent());
    msgContent->parse();
    MessageViewer::EmptySource emptySource;
    MessageViewer::ObjectTreeParser otp(&emptySource);  //All default are ok
    emptySource.setAllowDecryption(allowDecryption);
    otp.parseObjectTree(msgContent);

    bool shouldSetCharset = false;
    if ((mContext == Reply || mContext == ReplyToAll || mContext == Forward) && MessageComposer::MessageComposerSettings::forceReplyCharset()) {
        shouldSetCharset = true;
    }
    if (shouldSetCharset && !otp.plainTextContentCharset().isEmpty()) {
        mOriginalPreferredCharset = otp.plainTextContentCharset();
    }
    // always set auto charset, but prefer original when composing if force reply is set.
    setAutoCharset();

    delete msgContent;
#if 0 //TODO port to kmime

    /* Handle the special case of non-mime mails */
    if (mMsg->numBodyParts() == 0 && otp.textualContent().isEmpty()) {
        mCharset = mMsg->charset();
        if (mCharset.isEmpty() ||  mCharset == "default") {
            mCharset = Util::defaultCharset();
        }

        QByteArray bodyDecoded = mMsg->bodyDecoded();

        if (allowDecryption) {
            decryptOrStripOffCleartextSignature(bodyDecoded);
        }

        const QTextCodec *codec = KMail::Util::codecForName(mCharset);
        if (codec) {
            mEditor->setText(codec->toUnicode(bodyDecoded));
        } else {
            mEditor->setText(QString::fromLocal8Bit(bodyDecoded));
        }
    }
#endif

    if ((MessageComposer::MessageComposerSettings::self()->autoTextSignature() == QLatin1String("auto")) && mayAutoSign) {
        //
        // Espen 2000-05-16
        // Delay the signature appending. It may start a fileseletor.
        // Not user friendy if this modal fileseletor opens before the
        // composer.
        //
        if (MessageComposer::MessageComposerSettings::self()->prependSignature()) {
            QTimer::singleShot(0, mComposerBase->signatureController(), SLOT(prependSignature()));
        } else {
            QTimer::singleShot(0, mComposerBase->signatureController(), SLOT(appendSignature()));
        }
    } else {
        mComposerBase->editor()->startExternalEditor();
    }

    setModified(isModified);

    // honor "keep reply in this folder" setting even when the identity is changed later on
    mPreventFccOverwrite = (!kmailFcc.isEmpty() && ident.fcc() != kmailFcc);
    QTimer::singleShot(0, this, SLOT(forceAutoSaveMessage()));   //Force autosaving to make sure this composer reappears if a crash happens before the autosave timer kicks in.
}

void KMComposeWin::setAutoSaveFileName(const QString &fileName)
{
    mComposerBase->setAutoSaveFileName(fileName);
}

//-----------------------------------------------------------------------------
void KMComposeWin::setTextSelection(const QString &selection)
{
    mTextSelection = selection;
}

//-----------------------------------------------------------------------------
void KMComposeWin::setCustomTemplate(const QString &customTemplate)
{
    mCustomTemplate = customTemplate;
}

void KMComposeWin::setSigningAndEncryptionDisabled(bool v)
{
    mSigningAndEncryptionExplicitlyDisabled = v;
}

void KMComposeWin::setFolder(const Akonadi::Collection &aFolder)
{
    mFolder = aFolder;
}

//-----------------------------------------------------------------------------
void KMComposeWin::setFcc(const QString &idString)
{
    // check if the sent-mail folder still exists
    Akonadi::Collection col;
    if (idString.isEmpty()) {
        col = CommonKernel->sentCollectionFolder();
    } else {
        col = Akonadi::Collection(idString.toLongLong());
    }

    mComposerBase->setFcc(col);
    mFccFolder->setCollection(col);
}

bool KMComposeWin::isComposerModified() const
{
    return (mComposerBase->editor()->document()->isModified() ||
            mEdtFrom->isModified() ||
            (mEdtReplyTo && mEdtReplyTo->isModified()) ||
            mComposerBase->recipientsEditor()->isModified() ||
            mEdtSubject->document()->isModified());
}

//-----------------------------------------------------------------------------
bool KMComposeWin::isModified() const
{
    return mWasModified || isComposerModified();
}

//-----------------------------------------------------------------------------
void KMComposeWin::setModified(bool modified)
{
    mWasModified = modified;
    changeModifiedState(modified);
}

void KMComposeWin::changeModifiedState(bool modified)
{
    mComposerBase->editor()->document()->setModified(modified);
    if (!modified) {
        mEdtFrom->setModified(false);
        if (mEdtReplyTo) {
            mEdtReplyTo->setModified(false);
        }
        mComposerBase->recipientsEditor()->clearModified();
        mEdtSubject->document()->setModified(false);
    }
}

//-----------------------------------------------------------------------------
bool KMComposeWin::queryClose()
{
    if (!mComposerBase->editor()->checkExternalEditorFinished()) {
        return false;
    }
    if (kmkernel->shuttingDown() || kapp->sessionSaving()) {
        return true;
    }

    if (isModified()) {
        const bool istemplate = (mFolder.isValid() && CommonKernel->folderIsTemplates(mFolder));
        const QString savebut = (istemplate ?
                                 i18n("Re&save as Template") :
                                 i18n("&Save as Draft"));
        const QString savetext = (istemplate ?
                                  i18n("Resave this message in the Templates folder. "
                                       "It can then be used at a later time.") :
                                  i18n("Save this message in the Drafts folder. "
                                       "It can then be edited and sent at a later time."));

        const int rc = KMessageBox::warningYesNoCancel(this,
                       i18n("Do you want to save the message for later or discard it?"),
                       i18n("Close Composer"),
                       KGuiItem(savebut, QLatin1String("document-save"), QString(), savetext),
                       KStandardGuiItem::discard(),
                       KStandardGuiItem::cancel());
        if (rc == KMessageBox::Cancel) {
            return false;
        } else if (rc == KMessageBox::Yes) {
            // doSend will close the window. Just return false from this method
            if (istemplate) {
                slotSaveTemplate();
            } else {
                slotSaveDraft();
            }
            return false;
        }
        //else fall through: return true
    }
    mComposerBase->cleanupAutoSave();

    if (!mMiscComposers.isEmpty()) {
        qWarning() << "Tried to close while composer was active";
        return false;
    }
    return true;
}

//-----------------------------------------------------------------------------
MessageComposer::ComposerViewBase::MissingAttachment KMComposeWin::userForgotAttachment()
{
    bool checkForForgottenAttachments = mCheckForForgottenAttachments && GlobalSettings::self()->showForgottenAttachmentWarning();

    if (!checkForForgottenAttachments) {
        return MessageComposer::ComposerViewBase::NoMissingAttachmentFound;
    }

    mComposerBase->setSubject(subject());   //be sure the composer knows the subject
    MessageComposer::ComposerViewBase::MissingAttachment missingAttachments = mComposerBase->checkForMissingAttachments(GlobalSettings::self()->attachmentKeywords());

    return missingAttachments;
}

void KMComposeWin::forceAutoSaveMessage()
{
    autoSaveMessage(true);
}

void KMComposeWin::autoSaveMessage(bool force)
{
    if (isComposerModified() || force) {
        applyComposerSetting(mComposerBase);
        mComposerBase->autoSaveMessage();
        if (!force) {
            mWasModified = true;
            changeModifiedState(false);
        }
    } else {
        mComposerBase->updateAutoSave();
    }
}

bool KMComposeWin::encryptToSelf()
{
    // return !Kpgp::Module::getKpgp() || Kpgp::Module::getKpgp()->encryptToSelf();
    return MessageComposer::MessageComposerSettings::self()->cryptoEncryptToSelf();
}

void KMComposeWin::slotSendFailed(const QString &msg, MessageComposer::ComposerViewBase::FailedType type)
{
    //   setModified( false );
    setEnabled(true);
    KMessageBox::sorry(mMainWidget, msg,
                       (type == MessageComposer::ComposerViewBase::AutoSave) ? i18n("Autosave Message Failed") : i18n("Sending Message Failed"));
}

void KMComposeWin::slotSendSuccessful(const QString &messageId)
{
    setModified(false);
    addFollowupReminder(messageId);
    mComposerBase->cleanupAutoSave();
    mFolder = Akonadi::Collection(); // see dtor
    close();
}

void KMComposeWin::addFollowupReminder(const QString &messageId)
{
    if (mFollowUpDate.isValid()) {
        FollowupReminderCreateJob *job = new FollowupReminderCreateJob;
        job->setSubject(subject());
        job->setMessageId(messageId);
        job->setTo(replyTo());
        job->setFollowUpReminderDate(mFollowUpDate);
        job->setCollectionToDo(mFollowUpCollection);
        job->start();
    }
}

const KIdentityManagement::Identity &KMComposeWin::identity() const
{
    return KMKernel::self()->identityManager()->identityForUoidOrDefault(mComposerBase->identityCombo()->currentIdentity());
}

Kleo::CryptoMessageFormat KMComposeWin::cryptoMessageFormat() const
{
    if (!mCryptoModuleAction) {
        return Kleo::AutoFormat;
    }
    return cb2format(mCryptoModuleAction->currentItem());
}

//-----------------------------------------------------------------------------
void KMComposeWin::addAttach(KMime::Content *msgPart)
{
    mComposerBase->addAttachmentPart(msgPart);
    setModified(true);
}
//-----------------------------------------------------------------------------

QString KMComposeWin::prettyMimeType(const QString &type)
{
    const QString t = type.toLower();
    QMimeDatabase db;
    const QMimeType st = db.mimeTypeForName(t);

    if (st.isValid()) {
        qWarning() << "unknown mimetype" << t;
        return t;
    }

    const QString pretty = !st.isDefault() ? st.comment() : t;
    if (pretty.isEmpty()) {
        return type;
    } else {
        return pretty;
    }
}

void KMComposeWin::setAutoCharset()
{
    mCodecAction->setCurrentItem(0);
}

// We can't simply use KCodecAction::setCurrentCodec(), since that doesn't
// use fixEncoding().
static QString selectCharset(KSelectAction *root, const QString &encoding)
{
    foreach (QAction *action, root->actions()) {
        KSelectAction *subMenu = dynamic_cast<KSelectAction *>(action);
        if (subMenu) {
            const QString codecNameToSet = selectCharset(subMenu, encoding);
            if (!codecNameToSet.isEmpty()) {
                return codecNameToSet;
            }
        } else {
            const QString fixedActionText = MessageViewer::NodeHelper::fixEncoding(action->text());
            if (KCharsets::charsets()->codecForName(
                        KCharsets::charsets()->encodingForName(fixedActionText))
                    == KCharsets::charsets()->codecForName(encoding)) {
                return action->text();
            }
        }
    }
    return QString();
}

//-----------------------------------------------------------------------------
void KMComposeWin::setCharset(const QByteArray &charset)
{
    const QString codecNameToSet = selectCharset(mCodecAction, QString::fromLatin1(charset));
    if (codecNameToSet.isEmpty()) {
        qWarning() << "Could not find charset" << charset;
        setAutoCharset();
    } else {
        mCodecAction->setCurrentCodec(codecNameToSet);
    }
}

//-----------------------------------------------------------------------------
void KMComposeWin::slotAddrBook()
{
    KRun::runCommand(QLatin1String("kaddressbook"), window());
}

//-----------------------------------------------------------------------------
void KMComposeWin::slotInsertFile()
{
    KUrl u = mComposerBase->editor()->insertFile();
    if (u.isEmpty()) {
        return;
    }

    mRecentAction->addUrl(u);
    // Prevent race condition updating list when multiple composers are open
    {
        const QString encoding = MessageViewer::NodeHelper::encodingForName(u.fileEncoding());
        QStringList urls = GlobalSettings::self()->recentUrls();
        QStringList encodings = GlobalSettings::self()->recentEncodings();
        // Prevent config file from growing without bound
        // Would be nicer to get this constant from KRecentFilesAction
        const int mMaxRecentFiles = 30;
        while (urls.count() > mMaxRecentFiles) {
            urls.removeLast();
        }
        while (encodings.count() > mMaxRecentFiles) {
            encodings.removeLast();
        }
        // sanity check
        if (urls.count() != encodings.count()) {
            urls.clear();
            encodings.clear();
        }
        urls.prepend(u.prettyUrl());
        encodings.prepend(encoding);
        GlobalSettings::self()->setRecentUrls(urls);
        GlobalSettings::self()->setRecentEncodings(encodings);
        mRecentAction->saveEntries(KMKernel::self()->config()->group(QString()));
    }
    slotInsertRecentFile(u);
}

void KMComposeWin::slotRecentListFileClear()
{
    KSharedConfig::Ptr config = KMKernel::self()->config();
    KConfigGroup group(config, "Composer");
    group.deleteEntry("recent-urls");
    group.deleteEntry("recent-encodings");
    mRecentAction->saveEntries(config->group(QString()));
}
//-----------------------------------------------------------------------------
void KMComposeWin::slotInsertRecentFile(const QUrl &u)
{
    if (u.fileName().isEmpty()) {
        return;
    }

    // Get the encoding previously used when inserting this file
    QString encoding;
    const QStringList urls = GlobalSettings::self()->recentUrls();
    const QStringList encodings = GlobalSettings::self()->recentEncodings();
    const int index = urls.indexOf(u.toDisplayString());
    if (index != -1) {
        encoding = encodings[ index ];
    } else {
        qDebug() << " encoding not found so we can't insert text"; //see InsertTextFileJob
        return;
    }

    MessageComposer::InsertTextFileJob *job = new MessageComposer::InsertTextFileJob(mComposerBase->editor(), u);
    job->setEncoding(encoding);
    job->start();
    // Don't care about the result for now
    // TODO: we should probably show an error message if it fails...
}

//-----------------------------------------------------------------------------
void KMComposeWin::slotSelectCryptoModule(bool init)
{
    if (!init) {
        setModified(true);
    }

    mComposerBase->attachmentModel()->setEncryptEnabled(canSignEncryptAttachments());
    mComposerBase->attachmentModel()->setSignEnabled(canSignEncryptAttachments());
}

//-----------------------------------------------------------------------------
void KMComposeWin::slotUpdateFont()
{
    qDebug();
    if (!mFixedFontAction) {
        return;
    }
    mComposerBase->editor()->setFontForWholeText(mFixedFontAction->isChecked() ?
            mFixedFont : mBodyFont);
}

QString KMComposeWin::smartQuote(const QString &msg)
{
    return MessageCore::StringUtil::smartQuote(msg, MessageComposer::MessageComposerSettings::self()->lineWrapWidth());
}

bool KMComposeWin::insertFromMimeData(const QMimeData *source, bool forceAttachment)
{
    // If this is a PNG image, either add it as an attachment or as an inline image
    if (source->hasImage() && source->hasFormat(QLatin1String("image/png"))) {
        // Get the image data before showing the dialog, since that processes events which can delete
        // the QMimeData object behind our back
        const QByteArray imageData = source->data(QLatin1String("image/png"));
        if (imageData.isEmpty()) {
            return true;
        }
        if (!forceAttachment) {
            if (mComposerBase->editor()->textMode() == KRichTextEdit::Rich && mComposerBase->editor()->isEnableImageActions()) {
                QImage image = qvariant_cast<QImage>(source->imageData());
                QFileInfo fi(source->text());

                QMenu menu;
                const QAction *addAsInlineImageAction = menu.addAction(i18n("Add as &Inline Image"));
                /*const QAction *addAsAttachmentAction = */menu.addAction(i18n("Add as &Attachment"));
                const QAction *selectedAction = menu.exec(QCursor::pos());
                if (selectedAction == addAsInlineImageAction) {
                    // Let the textedit from kdepimlibs handle inline images
                    mComposerBase->editor()->insertImage(image, fi);
                    return true;
                } else if (!selectedAction) {
                    return true;
                }
                // else fall through
            }
        }
        // Ok, when we reached this point, the user wants to add the image as an attachment.
        // Ask for the filename first.
        bool ok;
        const QString attName =
            QInputDialog::getText(this, i18n("KMail"), i18n("Name of the attachment:"), QLineEdit::Normal, QString(), &ok);
        if (!ok) {
            return true;
        }
        addAttachment(attName, KMime::Headers::CEbase64, QString(), imageData, "image/png");
        return true;
    }

    // If this is a URL list, add those files as attachments or text
    const KUrl::List urlList = KUrl::List::fromMimeData(source);
    if (!urlList.isEmpty()) {
        //Search if it's message items.
        Akonadi::Item::List items;
        Akonadi::Collection::List collections;
        bool allLocalURLs = true;

        foreach (const KUrl &url, urlList) {
            if (!url.isLocalFile()) {
                allLocalURLs = false;
            }
            const Akonadi::Item item = Akonadi::Item::fromUrl(url);
            if (item.isValid()) {
                items << item;
            } else {
                const Akonadi::Collection collection = Akonadi::Collection::fromUrl(url);
                if (collection.isValid()) {
                    collections << collection;
                }
            }
        }

        if (items.isEmpty() && collections.isEmpty()) {
            if (allLocalURLs || forceAttachment) {
                foreach (const KUrl &url, urlList) {
                    addAttachment(url, QString());
                }
            } else {
                QMenu p;
                const QAction *addAsTextAction = p.addAction(i18np("Add URL into Message", "Add URLs into Message", urlList.size()));
                const QAction *addAsAttachmentAction = p.addAction(i18np("Add File as &Attachment", "Add Files as &Attachment", urlList.size()));
                const QAction *selectedAction = p.exec(QCursor::pos());

                if (selectedAction == addAsTextAction) {
                    foreach (const KUrl &url, urlList) {
                        mComposerBase->editor()->insertLink(url.url());
                    }
                } else if (selectedAction == addAsAttachmentAction) {
                    foreach (const KUrl &url, urlList) {
                        addAttachment(url, QString());
                    }
                }
            }
            return true;
        } else {
            if (!items.isEmpty()) {
                Akonadi::ItemFetchJob *itemFetchJob = new Akonadi::ItemFetchJob(items, this);
                itemFetchJob->fetchScope().fetchFullPayload(true);
                itemFetchJob->fetchScope().setAncestorRetrieval(Akonadi::ItemFetchScope::Parent);
                connect(itemFetchJob, &Akonadi::ItemFetchJob::result, this, &KMComposeWin::slotFetchJob);
            }
            if (!collections.isEmpty()) {
                //TODO
            }
            return true;
        }
    }
    return false;
}

void KMComposeWin::slotPasteAsAttachment()
{
    const QMimeData *mimeData = QApplication::clipboard()->mimeData();
    if (insertFromMimeData(mimeData, true)) {
        return;
    }
    if (mimeData->hasText()) {
        bool ok;
        const QString attName = QInputDialog::getText(this,
                                i18n("Insert clipboard text as attachment"),
                                i18n("Name of the attachment:"), QLineEdit::Normal,
                                QString(), &ok);
        if (ok) {
            mComposerBase->addAttachment(attName, attName, QLatin1String("utf-8"), QApplication::clipboard()->text().toUtf8(), "text/plain");
        }
        return;
    }
}

void KMComposeWin::slotFetchJob(KJob *job)
{
    if (job->error()) {
        if (static_cast<KIO::Job *>(job)->ui()) {
            static_cast<KIO::Job *>(job)->ui()->showErrorMessage();
        } else {
            qDebug() << " job->errorString() :" << job->errorString();
        }
        return;
    }
    Akonadi::ItemFetchJob *fjob = dynamic_cast<Akonadi::ItemFetchJob *>(job);
    if (!fjob) {
        return;
    }
    const Akonadi::Item::List items = fjob->items();

    if (items.isEmpty()) {
        return;
    }

    if (items.first().mimeType() == KMime::Message::mimeType()) {
        uint identity = 0;
        if (items.at(0).isValid() && items.at(0).parentCollection().isValid()) {
            QSharedPointer<MailCommon::FolderCollection> fd(MailCommon::FolderCollection::forCollection(items.at(0).parentCollection(), false));
            if (fd) {
                identity = fd->identity();
            }
        }
        KMCommand *command = new KMForwardAttachedCommand(this, items, identity, this);
        command->start();
    } else {
        foreach (const Akonadi::Item &item, items) {
            QString attachmentName = QLatin1String("attachment");
            if (item.hasPayload<KContacts::Addressee>()) {
                const KContacts::Addressee contact = item.payload<KContacts::Addressee>();
                attachmentName = contact.realName() + QLatin1String(".vcf");
                //Workaround about broken kaddressbook fields.
                QByteArray data = item.payloadData();
                data.replace("X-messaging/aim-All", ("X-AIM"));
                data.replace("X-messaging/icq-All", ("X-ICQ"));
                data.replace("X-messaging/xmpp-All", ("X-JABBER"));
                data.replace("X-messaging/msn-All", ("X-MSN"));
                data.replace("X-messaging/yahoo-All", ("X-YAHOO"));
                data.replace("X-messaging/gadu-All", ("X-GADUGADU"));
                data.replace("X-messaging/skype-All", ("X-SKYPE"));
                data.replace("X-messaging/groupwise-All", ("X-GROUPWISE"));
                data.replace(("X-messaging/sms-All"), ("X-SMS"));
                data.replace(("X-messaging/meanwhile-All"), ("X-MEANWHILE"));
                data.replace(("X-messaging/irc-All"), ("X-IRC"));
                data.replace(("X-messaging/googletalk-All"), ("X-GOOGLETALK"));
                addAttachment(attachmentName, KMime::Headers::CEbase64, QString(), data, item.mimeType().toLatin1());
            } else {
                addAttachment(attachmentName, KMime::Headers::CEbase64, QString(), item.payloadData(), item.mimeType().toLatin1());
            }
        }
    }
}

QString KMComposeWin::addQuotesToText(const QString &inputText) const
{
    QString answer(inputText);
    const QString indentStr = mComposerBase->editor()->quotePrefixName();
    answer.replace(QLatin1Char('\n'), QLatin1Char('\n') + indentStr);
    answer.prepend(indentStr);
    answer += QLatin1Char('\n');
    return MessageCore::StringUtil::smartQuote(answer, MessageComposer::MessageComposerSettings::self()->lineWrapWidth());
}

//-----------------------------------------------------------------------------
void KMComposeWin::slotUndo()
{
    QWidget *fw = focusWidget();
    if (!fw) {
        return;
    }

    if (::qobject_cast<PimCommon::LineEditWithAutoCorrection *>(fw)) {
        static_cast<PimCommon::LineEditWithAutoCorrection *>(fw)->undo();
    } else if (::qobject_cast<KMComposerEditor *>(fw)) {
        static_cast<KTextEdit *>(fw)->undo();
    } else if (::qobject_cast<KLineEdit *>(fw)) {
        static_cast<KLineEdit *>(fw)->undo();
    }
}

void KMComposeWin::slotRedo()
{
    QWidget *fw = focusWidget();
    if (!fw) {
        return;
    }

    if (::qobject_cast<PimCommon::LineEditWithAutoCorrection *>(fw)) {
        static_cast<PimCommon::LineEditWithAutoCorrection *>(fw)->redo();
    } else if (::qobject_cast<KMComposerEditor *>(fw)) {
        static_cast<KTextEdit *>(fw)->redo();
    } else if (::qobject_cast<KLineEdit *>(fw)) {
        static_cast<KLineEdit *>(fw)->redo();
    }
}

//-----------------------------------------------------------------------------
void KMComposeWin::slotCut()
{
    QWidget *fw = focusWidget();
    if (!fw) {
        return;
    }

    if (::qobject_cast<PimCommon::LineEditWithAutoCorrection *>(fw)) {
        static_cast<PimCommon::LineEditWithAutoCorrection *>(fw)->cut();
    } else if (::qobject_cast<KMComposerEditor *>(fw)) {
        static_cast<KTextEdit *>(fw)->cut();
    } else if (::qobject_cast<KLineEdit *>(fw)) {
        static_cast<KLineEdit *>(fw)->cut();
    }
}

//-----------------------------------------------------------------------------
void KMComposeWin::slotCopy()
{
    QWidget *fw = focusWidget();
    if (!fw) {
        return;
    }

    if (::qobject_cast<PimCommon::LineEditWithAutoCorrection *>(fw)) {
        static_cast<PimCommon::LineEditWithAutoCorrection *>(fw)->copy();
    } else if (::qobject_cast<KMComposerEditor *>(fw)) {
        static_cast<KTextEdit *>(fw)->copy();
    } else if (::qobject_cast<KLineEdit *>(fw)) {
        static_cast<KLineEdit *>(fw)->copy();
    }
}

//-----------------------------------------------------------------------------
void KMComposeWin::slotPaste()
{
    QWidget *const fw = focusWidget();
    if (!fw) {
        return;
    }
    if (::qobject_cast<PimCommon::LineEditWithAutoCorrection *>(fw)) {
        static_cast<PimCommon::LineEditWithAutoCorrection *>(fw)->paste();
    } else if (::qobject_cast<KMComposerEditor *>(fw)) {
        static_cast<KTextEdit *>(fw)->paste();
    } else if (::qobject_cast<KLineEdit *>(fw)) {
        static_cast<KLineEdit *>(fw)->paste();
    }
}

//-----------------------------------------------------------------------------
void KMComposeWin::slotMarkAll()
{
    QWidget *fw = focusWidget();
    if (!fw) {
        return;
    }

    if (::qobject_cast<PimCommon::LineEditWithAutoCorrection *>(fw)) {
        static_cast<PimCommon::LineEditWithAutoCorrection *>(fw)->selectAll();
    } else if (::qobject_cast<KLineEdit *>(fw)) {
        static_cast<KLineEdit *>(fw)->selectAll();
    } else if (::qobject_cast<KMComposerEditor *>(fw)) {
        static_cast<KTextEdit *>(fw)->selectAll();
    }
}

//-----------------------------------------------------------------------------
void KMComposeWin::slotClose()
{
    close();
}

//-----------------------------------------------------------------------------
void KMComposeWin::slotNewComposer()
{
    KMComposeWin *win;
    KMime::Message::Ptr msg(new KMime::Message);

    MessageHelper::initHeader(msg, KMKernel::self()->identityManager());
    win = new KMComposeWin(msg, false, false, KMail::Composer::New);
    win->setCollectionForNewMessage(mCollectionForNewMessage);
    win->show();
}

//-----------------------------------------------------------------------------
void KMComposeWin::slotUpdWinTitle()
{
    QString s(mEdtSubject->toPlainText());
    // Remove characters that show badly in most window decorations:
    // newlines tend to become boxes.
    if (s.isEmpty()) {
        setWindowTitle(QLatin1Char('(') + i18n("unnamed") + QLatin1Char(')'));
    } else {
        setWindowTitle(s.replace(QLatin1Char('\n'), QLatin1Char(' ')));
    }
}

//-----------------------------------------------------------------------------
void KMComposeWin::slotEncryptToggled(bool on)
{
    setEncryption(on, true);
    slotUpdateSignatureAndEncrypionStateIndicators();
}

//-----------------------------------------------------------------------------
void KMComposeWin::setEncryption(bool encrypt, bool setByUser)
{
    bool wasModified = isModified();
    if (setByUser) {
        setModified(true);
    }
    if (!mEncryptAction->isEnabled()) {
        encrypt = false;
    }
    // check if the user wants to encrypt messages to himself and if he defined
    // an encryption key for the current identity
    else if (encrypt && encryptToSelf() && !mLastIdentityHasEncryptionKey) {
        if (setByUser) {
            KMessageBox::sorry(this,
                               i18n("<qt><p>You have requested that messages be "
                                    "encrypted to yourself, but the currently selected "
                                    "identity does not define an (OpenPGP or S/MIME) "
                                    "encryption key to use for this.</p>"
                                    "<p>Please select the key(s) to use "
                                    "in the identity configuration.</p>"
                                    "</qt>"),
                               i18n("Undefined Encryption Key"));
            setModified(wasModified);
        }
        encrypt = false;
    }

    // make sure the mEncryptAction is in the right state
    mEncryptAction->setChecked(encrypt);
    if (!setByUser) {
        slotUpdateSignatureAndEncrypionStateIndicators();
    }
    // show the appropriate icon
    if (encrypt) {
        mEncryptAction->setIcon(QIcon::fromTheme(QLatin1String("document-encrypt")));
    } else {
        mEncryptAction->setIcon(QIcon::fromTheme(QLatin1String("document-decrypt")));
    }

    // mark the attachments for (no) encryption
    if (canSignEncryptAttachments()) {
        mComposerBase->attachmentModel()->setEncryptSelected(encrypt);
    }
}

//-----------------------------------------------------------------------------
void KMComposeWin::slotSignToggled(bool on)
{
    setSigning(on, true);
    slotUpdateSignatureAndEncrypionStateIndicators();
}

//-----------------------------------------------------------------------------
void KMComposeWin::setSigning(bool sign, bool setByUser)
{
    bool wasModified = isModified();
    if (setByUser) {
        setModified(true);
    }
    if (!mSignAction->isEnabled()) {
        sign = false;
    }

    // check if the user defined a signing key for the current identity
    if (sign && !mLastIdentityHasSigningKey) {
        if (setByUser) {
            KMessageBox::sorry(this,
                               i18n("<qt><p>In order to be able to sign "
                                    "this message you first have to "
                                    "define the (OpenPGP or S/MIME) signing key "
                                    "to use.</p>"
                                    "<p>Please select the key to use "
                                    "in the identity configuration.</p>"
                                    "</qt>"),
                               i18n("Undefined Signing Key"));
            setModified(wasModified);
        }
        sign = false;
    }

    // make sure the mSignAction is in the right state
    mSignAction->setChecked(sign);

    if (!setByUser) {
        slotUpdateSignatureAndEncrypionStateIndicators();
    }
    // mark the attachments for (no) signing
    if (canSignEncryptAttachments()) {
        mComposerBase->attachmentModel()->setSignSelected(sign);
    }
}

//-----------------------------------------------------------------------------
void KMComposeWin::slotWordWrapToggled(bool on)
{
    if (on) {
        mComposerBase->editor()->enableWordWrap(validateLineWrapWidth());
    } else {
        disableWordWrap();
    }
}

int KMComposeWin::validateLineWrapWidth()
{
    int lineWrap = MessageComposer::MessageComposerSettings::self()->lineWrapWidth();
    if ((lineWrap == 0) || (lineWrap > 78)) {
        lineWrap = 78;
    } else if (lineWrap < 30) {
        lineWrap = 30;
    }
    return lineWrap;
}

//-----------------------------------------------------------------------------
void KMComposeWin::disableWordWrap()
{
    mComposerBase->editor()->disableWordWrap();
}

//-----------------------------------------------------------------------------
void KMComposeWin::forceDisableHtml()
{
    mForceDisableHtml = true;
    disableHtml(MessageComposer::ComposerViewBase::NoConfirmationNeeded);
    markupAction->setEnabled(false);
    // FIXME: Remove the toggle toolbar action somehow
}

bool KMComposeWin::isComposing() const
{
    return mComposerBase && mComposerBase->isComposing();
}

void KMComposeWin::disableForgottenAttachmentsCheck()
{
    mCheckForForgottenAttachments = false;
}

void KMComposeWin::ignoreStickyFields()
{
    mIgnoreStickyFields = true;
    mBtnTransport->setChecked(false);
    mBtnDictionary->setChecked(false);
    mBtnIdentity->setChecked(false);
    mBtnTransport->setEnabled(false);
    mBtnDictionary->setEnabled(false);
    mBtnIdentity->setEnabled(false);
}

void KMComposeWin::slotPrint()
{
    printComposer(false);
}

void KMComposeWin::slotPrintPreview()
{
    printComposer(true);
}

void KMComposeWin::printComposer(bool preview)
{
    MessageComposer::Composer *composer = createSimpleComposer();
    mMiscComposers.append(composer);
    composer->setProperty("preview", preview);
    connect(composer, &MessageComposer::Composer::result, this, &KMComposeWin::slotPrintComposeResult);
    composer->start();
}

void KMComposeWin::slotPrintComposeResult(KJob *job)
{
    const bool preview = job->property("preview").toBool();
    printComposeResult(job, preview);
}

void KMComposeWin::printComposeResult(KJob *job, bool preview)
{
    Q_ASSERT(dynamic_cast< MessageComposer::Composer * >(job));
    MessageComposer::Composer *composer = dynamic_cast< MessageComposer::Composer * >(job);
    Q_ASSERT(mMiscComposers.contains(composer));
    mMiscComposers.removeAll(composer);

    if (composer->error() == MessageComposer::Composer::NoError) {

        Q_ASSERT(composer->resultMessages().size() == 1);
        Akonadi::Item printItem;
        printItem.setPayload<KMime::Message::Ptr>(composer->resultMessages().first());
        const bool isHtml = mComposerBase->editor()->textMode() == KMeditor::Rich;
        const MessageViewer::Viewer::DisplayFormatMessage format = isHtml ? MessageViewer::Viewer::Html : MessageViewer::Viewer::Text;
        KMPrintCommand *command = new KMPrintCommand(this, printItem, 0,
                0, format, isHtml);
        command->setPrintPreview(preview);
        command->start();
    } else {
        if (static_cast<KIO::Job *>(job)->ui()) {
            static_cast<KIO::Job *>(job)->ui()->showErrorMessage();
        } else {
            qWarning() << "Composer for printing failed:" << composer->errorString();
        }
    }

}

//----------------------------------------------------------------------------
void KMComposeWin::doSend(MessageComposer::MessageSender::SendMethod method,
                          MessageComposer::MessageSender::SaveIn saveIn)
{
    if (mStorageService->numProgressUpdateFile() > 0) {
        KMessageBox::sorry(this, i18np("There is %1 file upload in progress.",
                                       "There are %1 file uploads in progress.",
                                       mStorageService->numProgressUpdateFile()));
        return;
    }
    // TODO integrate with MDA online status
    if (method == MessageComposer::MessageSender::SendImmediate) {
        if (!MessageComposer::Util::sendMailDispatcherIsOnline()) {
            method = MessageComposer::MessageSender::SendLater;
        }
    }

    if (saveIn == MessageComposer::MessageSender::SaveInNone) {   // don't save as draft or template, send immediately
        if (KPIMUtils::firstEmailAddress(from()).isEmpty()) {
            if (!(mShowHeaders & HDR_FROM)) {
                mShowHeaders |= HDR_FROM;
                rethinkFields(false);
            }
            mEdtFrom->setFocus();
            KMessageBox::sorry(this,
                               i18n("You must enter your email address in the "
                                    "From: field. You should also set your email "
                                    "address for all identities, so that you do "
                                    "not have to enter it for each message."));
            return;
        }
        if (mComposerBase->to().isEmpty()) {
            if (mComposerBase->cc().isEmpty() && mComposerBase->bcc().isEmpty()) {
                KMessageBox::information(this,
                                         i18n("You must specify at least one receiver, "
                                              "either in the To: field or as CC or as BCC."));

                return;
            } else {
                int rc = KMessageBox::questionYesNo(this,
                                                    i18n("To: field is empty. "
                                                            "Send message anyway?"),
                                                    i18n("No To: specified"),
                                                    KStandardGuiItem::yes(),
                                                    KStandardGuiItem::no(),
                                                    QLatin1String(":kmail_no_to_field_specified"));
                if (rc == KMessageBox::No) {
                    return;
                }
            }
        }

        if (subject().isEmpty()) {
            mEdtSubject->setFocus();
            int rc =
                KMessageBox::questionYesNo(this,
                                           i18n("You did not specify a subject. "
                                                "Send message anyway?"),
                                           i18n("No Subject Specified"),
                                           KGuiItem(i18n("S&end as Is")),
                                           KGuiItem(i18n("&Specify the Subject")),
                                           QLatin1String("no_subject_specified"));
            if (rc == KMessageBox::No) {
                return;
            }
        }

        const MessageComposer::ComposerViewBase::MissingAttachment forgotAttachment = userForgotAttachment();
        if ((forgotAttachment == MessageComposer::ComposerViewBase::FoundMissingAttachmentAndAddedAttachment) ||
                (forgotAttachment == MessageComposer::ComposerViewBase::FoundMissingAttachmentAndCancel)) {
            return;
        }

        setEnabled(false);
        // Validate the To:, CC: and BCC fields
        const QStringList recipients = QStringList() << mComposerBase->to().trimmed() << mComposerBase->cc().trimmed() << mComposerBase->bcc().trimmed();

        AddressValidationJob *job = new AddressValidationJob(recipients.join(QLatin1String(", ")), this, this);
        const KIdentityManagement::Identity &ident = KMKernel::self()->identityManager()->identityForUoid(mComposerBase->identityCombo()->currentIdentity());
        QString defaultDomainName;
        if (!ident.isNull()) {
            defaultDomainName = ident.defaultDomainName();
        }
        job->setDefaultDomain(defaultDomainName);
        job->setProperty("method", static_cast<int>(method));
        job->setProperty("saveIn", static_cast<int>(saveIn));
        connect(job, &Akonadi::ItemFetchJob::result, this, &KMComposeWin::slotDoDelayedSend);
        job->start();

        // we'll call send from within slotDoDelaySend
    } else {
        if (saveIn == MessageComposer::MessageSender::SaveInDrafts && mEncryptAction->isChecked() &&
                !GlobalSettings::self()->neverEncryptDrafts() &&
                mComposerBase->to().isEmpty() && mComposerBase->cc().isEmpty()) {

            KMessageBox::information(this, i18n("You must specify at least one receiver "
                                                "in order to be able to encrypt a draft.")
                                    );
            return;
        }
        doDelayedSend(method, saveIn);
    }
}

void KMComposeWin::slotDoDelayedSend(KJob *job)
{
    if (job->error()) {
        KMessageBox::error(this, job->errorText());
        setEnabled(true);
        return;
    }

    const AddressValidationJob *validateJob = qobject_cast<AddressValidationJob *>(job);

    // Abort sending if one of the recipient addresses is invalid ...
    if (!validateJob->isValid()) {
        setEnabled(true);
        return;
    }

    // ... otherwise continue as usual
    const MessageComposer::MessageSender::SendMethod method = static_cast<MessageComposer::MessageSender::SendMethod>(job->property("method").toInt());
    const MessageComposer::MessageSender::SaveIn saveIn = static_cast<MessageComposer::MessageSender::SaveIn>(job->property("saveIn").toInt());

    doDelayedSend(method, saveIn);
}

void KMComposeWin::applyComposerSetting(MessageComposer::ComposerViewBase *mComposerBase)
{

    QList< QByteArray > charsets = mCodecAction->mimeCharsets();
    if (!mOriginalPreferredCharset.isEmpty()) {
        charsets.insert(0, mOriginalPreferredCharset);
    }
    mComposerBase->setFrom(from());
    mComposerBase->setReplyTo(replyTo());
    mComposerBase->setSubject(subject());
    mComposerBase->setCharsets(charsets);
    mComposerBase->setUrgent(mUrgentAction->isChecked());
    mComposerBase->setMDNRequested(mRequestMDNAction->isChecked());
}

void KMComposeWin::doDelayedSend(MessageComposer::MessageSender::SendMethod method, MessageComposer::MessageSender::SaveIn saveIn)
{
#ifndef QT_NO_CURSOR
    MessageViewer::KCursorSaver busy(MessageViewer::KBusyPtr::busy());
#endif
    applyComposerSetting(mComposerBase);
    if (mForceDisableHtml) {
        disableHtml(MessageComposer::ComposerViewBase::NoConfirmationNeeded);
    }
    bool sign = mSignAction->isChecked();
    bool encrypt = mEncryptAction->isChecked();

    mComposerBase->setCryptoOptions(sign, encrypt, cryptoMessageFormat(),
                                    ((saveIn != MessageComposer::MessageSender::SaveInNone && GlobalSettings::self()->neverEncryptDrafts())
                                     || mSigningAndEncryptionExplicitlyDisabled));

    const int num = GlobalSettings::self()->customMessageHeadersCount();
    QMap<QByteArray, QString> customHeader;
    for (int ix = 0; ix < num; ++ix) {
        CustomMimeHeader customMimeHeader(QString::number(ix));
        customMimeHeader.load();
        customHeader.insert(customMimeHeader.custHeaderName().toLatin1(), customMimeHeader.custHeaderValue());
    }

    QMapIterator<QByteArray, QString> extraCustomHeader(mExtraHeaders);
    while (extraCustomHeader.hasNext()) {
        extraCustomHeader.next();
        customHeader.insert(extraCustomHeader.key(), extraCustomHeader.value());
    }

    mComposerBase->setCustomHeader(customHeader);
    mComposerBase->send(method, saveIn, false);
}

//----------------------------------------------------------------------------
void KMComposeWin::slotSendLater()
{
    if (!TransportManager::self()->showTransportCreationDialog(this, TransportManager::IfNoTransportExists)) {
        return;
    }
    if (!checkRecipientNumber()) {
        return;
    }
    if (mComposerBase->editor()->checkExternalEditorFinished()) {
        const bool wasRegistered = (SendLater::SendLaterUtil::sentLaterAgentWasRegistered() && SendLater::SendLaterUtil::sentLaterAgentEnabled());
        if (wasRegistered) {
            SendLater::SendLaterInfo *info = 0;
            QPointer<SendLater::SendLaterDialog> dlg = new SendLater::SendLaterDialog(info, this);
            if (dlg->exec()) {
                info = dlg->info();
                const SendLater::SendLaterDialog::SendLaterAction action = dlg->action();
                delete dlg;
                switch (action) {
                case SendLater::SendLaterDialog::Unknown:
                    qDebug() << "Sendlater action \"Unknown\": Need to fix it.";
                    break;
                case SendLater::SendLaterDialog::Canceled:
                    return;
                    break;
                case SendLater::SendLaterDialog::PutInOutbox:
                    doSend(MessageComposer::MessageSender::SendLater);
                    break;
                case SendLater::SendLaterDialog::SendDeliveryAtTime: {
                    mComposerBase->setSendLaterInfo(info);
                    if (info->isRecurrence()) {
                        doSend(MessageComposer::MessageSender::SendLater, MessageComposer::MessageSender::SaveInTemplates);
                    } else {
                        doSend(MessageComposer::MessageSender::SendLater, MessageComposer::MessageSender::SaveInDrafts);
                    }
                    break;
                }
                }
            } else {
                delete dlg;
            }
        } else {
            doSend(MessageComposer::MessageSender::SendLater);
        }
    }
}

//----------------------------------------------------------------------------
void KMComposeWin::slotSaveDraft()
{
    if (mComposerBase->editor()->checkExternalEditorFinished()) {
        doSend(MessageComposer::MessageSender::SendLater, MessageComposer::MessageSender::SaveInDrafts);
    }
}

//----------------------------------------------------------------------------
void KMComposeWin::slotSaveTemplate()
{
    if (mComposerBase->editor()->checkExternalEditorFinished()) {
        doSend(MessageComposer::MessageSender::SendLater, MessageComposer::MessageSender::SaveInTemplates);
    }
}

//----------------------------------------------------------------------------
void KMComposeWin::slotSendNowVia(QAction *item)
{
    const QList<int> availTransports = TransportManager::self()->transportIds();
    const int transport = item->data().toInt();
    if (availTransports.contains(transport)) {
        mComposerBase->transportComboBox()->setCurrentTransport(transport);
        slotSendNow();
    }
}

//----------------------------------------------------------------------------
void KMComposeWin::slotSendLaterVia(QAction *item)
{
    const QList<int> availTransports = TransportManager::self()->transportIds();
    const int transport = item->data().toInt();
    if (availTransports.contains(transport)) {
        mComposerBase->transportComboBox()->setCurrentTransport(transport);
        slotSendLater();
    }
}

//----------------------------------------------------------------------------
void KMComposeWin::sendNow(bool shortcutUsed)
{
    if (!mComposerBase->editor()->checkExternalEditorFinished()) {
        return;
    }
    if (!TransportManager::self()->showTransportCreationDialog(this, TransportManager::IfNoTransportExists)) {
        return;
    }
    if (!checkRecipientNumber()) {
        return;
    }
    mSendNowByShortcutUsed = shortcutUsed;
    if (GlobalSettings::self()->checkSpellingBeforeSend()) {
        mComposerBase->editor()->forceSpellChecking();
    } else {
        slotCheckSendNow();
    }
}

void KMComposeWin::slotSendNowByShortcut()
{
    sendNow(true);
}

void KMComposeWin::slotSendNow()
{
    sendNow(false);
}

void KMComposeWin::confirmBeforeSend()
{
    const int rc = KMessageBox::warningYesNoCancel(mMainWidget,
                   i18n("About to send email..."),
                   i18n("Send Confirmation"),
                   KGuiItem(i18n("&Send Now")),
                   KGuiItem(i18n("Send &Later")));

    if (rc == KMessageBox::Yes) {
        doSend(MessageComposer::MessageSender::SendImmediate);
    } else if (rc == KMessageBox::No) {
        doSend(MessageComposer::MessageSender::SendLater);
    }
}

void KMComposeWin::slotCheckSendNow()
{
    if (GlobalSettings::self()->confirmBeforeSend()) {
        confirmBeforeSend();
    } else {
        if (mSendNowByShortcutUsed) {
            if (!GlobalSettings::self()->checkSendDefaultActionShortcut()) {
                ValidateSendMailShortcut validateShortcut(actionCollection(), this);
                if (!validateShortcut.validate()) {
                    return;
                }
            }
            if (GlobalSettings::self()->confirmBeforeSendWhenUseShortcut()) {
                confirmBeforeSend();
                return;
            }
        }
        doSend(MessageComposer::MessageSender::SendImmediate);
    }
}

//----------------------------------------------------------------------------
bool KMComposeWin::checkRecipientNumber() const
{
    const int thresHold = GlobalSettings::self()->recipientThreshold();
    if (GlobalSettings::self()->tooManyRecipients() && mComposerBase->recipientsEditor()->recipients().count() > thresHold) {
        if (KMessageBox::questionYesNo(mMainWidget,
                                       i18n("You are trying to send the mail to more than %1 recipients. Send message anyway?", thresHold),
                                       i18n("Too many recipients"),
                                       KGuiItem(i18n("&Send as Is")),
                                       KGuiItem(i18n("&Edit Recipients"))) == KMessageBox::No) {
            return false;
        }
    }
    return true;
}

//-----------------------------------------------------------------------------
void KMComposeWin::slotHelp()
{
    KHelpClient::invokeHelp();
}

//-----------------------------------------------------------------------------
void KMComposeWin::enableHtml()
{
    if (mForceDisableHtml) {
        disableHtml(MessageComposer::ComposerViewBase::NoConfirmationNeeded);
        return;
    }

    mComposerBase->editor()->enableRichTextMode();
    if (!toolBar(QLatin1String("htmlToolBar"))->isVisible()) {
        // Use singleshot, as we we might actually be called from a slot that wanted to disable the
        // toolbar (but the messagebox in disableHtml() prevented that and called us).
        // The toolbar can't correctly deal with being enabled right in a slot called from the "disabled"
        // signal, so wait one event loop run for that.
        QTimer::singleShot(0, toolBar(QLatin1String("htmlToolBar")), SLOT(show()));
    }
    if (!markupAction->isChecked()) {
        markupAction->setChecked(true);
    }

    mComposerBase->editor()->updateActionStates();
    mComposerBase->editor()->setActionsEnabled(true);
}

//-----------------------------------------------------------------------------
void KMComposeWin::disableHtml(MessageComposer::ComposerViewBase::Confirmation confirmation)
{
    bool forcePlainTextMarkup = false;
    if (confirmation == MessageComposer::ComposerViewBase::LetUserConfirm && mComposerBase->editor()->isFormattingUsed() && !mForceDisableHtml) {
        int choice = KMessageBox::warningYesNoCancel(this, i18n("Turning HTML mode off "
                     "will cause the text to lose the formatting. Are you sure?"),
                     i18n("Lose the formatting?"), KGuiItem(i18n("Lose Formatting")), KGuiItem(i18n("Add Markup Plain Text")) , KStandardGuiItem::cancel(),
                     QLatin1String("LoseFormattingWarning"));

        switch (choice) {
        case KMessageBox::Cancel:
            enableHtml();
            return;
        case KMessageBox::No:
            forcePlainTextMarkup = true;
            break;
        case KMessageBox::Yes:
            break;
        }
    }

    mComposerBase->editor()->forcePlainTextMarkup(forcePlainTextMarkup);
    mComposerBase->editor()->switchToPlainText();
    mComposerBase->editor()->setActionsEnabled(false);

    slotUpdateFont();
    if (toolBar(QLatin1String("htmlToolBar"))->isVisible()) {
        // See the comment in enableHtml() why we use a singleshot timer, similar situation here.
        QTimer::singleShot(0, toolBar(QLatin1String("htmlToolBar")), SLOT(hide()));
    }
    if (markupAction->isChecked()) {
        markupAction->setChecked(false);
    }
}

//-----------------------------------------------------------------------------
void KMComposeWin::slotToggleMarkup()
{
    htmlToolBarVisibilityChanged(markupAction->isChecked());
}

//-----------------------------------------------------------------------------
void KMComposeWin::slotTextModeChanged(MessageComposer::KMeditor::Mode mode)
{
    if (mode == KMeditor::Plain) {
        disableHtml(MessageComposer::ComposerViewBase::NoConfirmationNeeded);    // ### Can this happen at all?
    } else {
        enableHtml();
    }
}

//-----------------------------------------------------------------------------
void KMComposeWin::htmlToolBarVisibilityChanged(bool visible)
{
    if (visible) {
        enableHtml();
    } else {
        disableHtml(MessageComposer::ComposerViewBase::LetUserConfirm);
    }
}

//-----------------------------------------------------------------------------
void KMComposeWin::slotAutoSpellCheckingToggled(bool on)
{
#if 0 //QT5
    mAutoSpellCheckingAction->setChecked(on);
    if (on != mComposerBase->editor()->checkSpellingEnabled()) {
        mComposerBase->editor()->setCheckSpellingEnabled(on);
    }
    if (on != mEdtSubject->checkSpellingEnabled()) {
        mEdtSubject->setCheckSpellingEnabled(on);
    }
#endif
    mStatusBarLabelSpellCheckingChangeMode->setToggleMode(on);
}

void KMComposeWin::slotSpellCheckingStatus(const QString &status)
{
    mStatusBarLabelList.at(0)->setText(status);
    QTimer::singleShot(2000, this, SLOT(slotSpellcheckDoneClearStatus()));
}

void KMComposeWin::slotSpellcheckDoneClearStatus()
{
    mStatusBarLabelList.at(0)->clear();
}

//-----------------------------------------------------------------------------
void KMComposeWin::slotIdentityChanged(uint uoid, bool initalChange)
{
    if (mMsg == 0) {
        qDebug() << "Trying to change identity but mMsg == 0!";
        return;
    }

    const KIdentityManagement::Identity &ident =
        KMKernel::self()->identityManager()->identityForUoid(uoid);
    if (ident.isNull()) {
        return;
    }
    bool wasModified(isModified());
    emit identityChanged(identity());
    if (!ident.fullEmailAddr().isNull()) {
        mEdtFrom->setText(ident.fullEmailAddr());
    }

    // make sure the From field is shown if it does not contain a valid email address
    if (KPIMUtils::firstEmailAddress(from()).isEmpty()) {
        mShowHeaders |= HDR_FROM;
    }
    if (mEdtReplyTo) {
        mEdtReplyTo->setText(ident.replyToAddr());
    }

    // remove BCC of old identity and add BCC of new identity (if they differ)
    const KIdentityManagement::Identity &oldIdentity =
        KMKernel::self()->identityManager()->identityForUoidOrDefault(mId);

    if (ident.organization().isEmpty()) {
        mMsg->organization()->clear();
    } else {
        KMime::Headers::Organization *const organization
            = new KMime::Headers::Organization(mMsg.get(), ident.organization(), "utf-8");
        mMsg->setHeader(organization);
    }
    if (!ident.isXFaceEnabled() || ident.xface().isEmpty()) {
        mMsg->removeHeader("X-Face");
    } else {
        QString xface = ident.xface();
        if (!xface.isEmpty()) {
            int numNL = (xface.length() - 1) / 70;
            for (int i = numNL; i > 0; --i) {
                xface.insert(i * 70, QLatin1String("\n\t"));
            }
            KMime::Headers::Generic *header = new KMime::Headers::Generic("X-Face", mMsg.get(), xface, "utf-8");
            mMsg->setHeader(header);
        }
    }
    // If the transport sticky checkbox is not checked, set the transport
    // from the new identity
    if (!mBtnTransport->isChecked() && !mIgnoreStickyFields) {
        const int transportId = ident.transport().isEmpty() ? -1 : ident.transport().toInt();
        const Transport *transport = TransportManager::self()->transportById(transportId, true);
        if (!transport) {
            mMsg->removeHeader("X-KMail-Transport");
            mComposerBase->transportComboBox()->setCurrentTransport(TransportManager::self()->defaultTransportId());
        } else {
            KMime::Headers::Generic *header = new KMime::Headers::Generic("X-KMail-Transport", mMsg.get(), QString::number(transport->id()), "utf-8");
            mMsg->setHeader(header);
            mComposerBase->transportComboBox()->setCurrentTransport(transport->id());
        }
    }

    const bool fccIsDisabled = ident.disabledFcc();
    if (fccIsDisabled) {
        KMime::Headers::Generic *header = new KMime::Headers::Generic("X-KMail-FccDisabled", mMsg.get(), QLatin1String("true"), "utf-8");
        mMsg->setHeader(header);
    } else {
        mMsg->removeHeader("X-KMail-FccDisabled");
    }
    mFccFolder->setEnabled(!fccIsDisabled);

    if (!mBtnDictionary->isChecked() && !mIgnoreStickyFields) {
        mDictionaryCombo->setCurrentByDictionaryName(ident.dictionary());
    }
    slotSpellCheckingLanguage(mDictionaryCombo->currentDictionary());
    if (!mBtnFcc->isChecked() && !mPreventFccOverwrite) {
        setFcc(ident.fcc());
    }
    // if unmodified, apply new template, if one is set
    if (!wasModified && !(ident.templates().isEmpty() && mCustomTemplate.isEmpty()) &&
            !initalChange) {
        applyTemplate(uoid, mId);
    } else {
        mComposerBase->identityChanged(ident, oldIdentity, false);
        mEdtSubject->setAutocorrectionLanguage(ident.autocorrectionLanguage());
    }

    // disable certain actions if there is no PGP user identity set
    // for this profile
    bool bNewIdentityHasSigningKey = !ident.pgpSigningKey().isEmpty() || !ident.smimeSigningKey().isEmpty();
    bool bNewIdentityHasEncryptionKey = !ident.pgpSigningKey().isEmpty() || !ident.smimeSigningKey().isEmpty();
    // save the state of the sign and encrypt button
    if (!bNewIdentityHasEncryptionKey && mLastIdentityHasEncryptionKey) {
        mLastEncryptActionState = mEncryptAction->isChecked();
        setEncryption(false);
    }
    if (!bNewIdentityHasSigningKey && mLastIdentityHasSigningKey) {
        mLastSignActionState = mSignAction->isChecked();
        setSigning(false);
    }
    // restore the last state of the sign and encrypt button
    if (bNewIdentityHasEncryptionKey && !mLastIdentityHasEncryptionKey) {
        setEncryption(mLastEncryptActionState);
    }
    if (bNewIdentityHasSigningKey && !mLastIdentityHasSigningKey) {
        setSigning(mLastSignActionState);
    }

    mCryptoModuleAction->setCurrentItem(format2cb(
                                            Kleo::stringToCryptoMessageFormat(ident.preferredCryptoMessageFormat())));
    slotSelectCryptoModule(true);

    mLastIdentityHasSigningKey = bNewIdentityHasSigningKey;
    mLastIdentityHasEncryptionKey = bNewIdentityHasEncryptionKey;
    const KIdentityManagement::Signature sig = const_cast<KIdentityManagement::Identity &>(ident).signature();
    bool isEnabledSignature = sig.isEnabledSignature();
    mAppendSignature->setEnabled(isEnabledSignature);
    mPrependSignature->setEnabled(isEnabledSignature);
    mInsertSignatureAtCursorPosition->setEnabled(isEnabledSignature);

    mId = uoid;
    changeCryptoAction();
    // make sure the From and BCC fields are shown if necessary
    rethinkFields(false);
    setModified(wasModified);
}

//-----------------------------------------------------------------------------
void KMComposeWin::slotSpellcheckConfig()
{
    static_cast<KMComposerEditor *>(mComposerBase->editor())->showSpellConfigDialog(QLatin1String("kmail2rc"));
}

//-----------------------------------------------------------------------------
void KMComposeWin::slotEditToolbars()
{
    KConfigGroup grp(KMKernel::self()->config()->group("Composer"));
    saveMainWindowSettings(grp);
    KEditToolBar dlg(guiFactory(), this);

    connect(&dlg, &KEditToolBar::newToolBarConfig, this, &KMComposeWin::slotUpdateToolbars);

    dlg.exec();
}

void KMComposeWin::slotUpdateToolbars()
{
    createGUI(QLatin1String("kmcomposerui.rc"));
    applyMainWindowSettings(KMKernel::self()->config()->group("Composer"));
}

void KMComposeWin::slotEditKeys()
{
    KShortcutsDialog::configure(actionCollection(),
                                KShortcutsEditor::LetterShortcutsDisallowed);
}

void KMComposeWin::setFocusToEditor()
{
    // The cursor position is already set by setMsg(), so we only need to set the
    // focus here.
    mComposerBase->editor()->setFocus();
}

void KMComposeWin::setFocusToSubject()
{
    mEdtSubject->setFocus();
}

void KMComposeWin::slotCompletionModeChanged(KCompletion::CompletionMode mode)
{
    GlobalSettings::self()->setCompletionMode((int) mode);

    // sync all the lineedits to the same completion mode
    mEdtFrom->setCompletionMode(mode);
    mEdtReplyTo->setCompletionMode(mode);
    mComposerBase->recipientsEditor()->setCompletionMode(mode);
}

void KMComposeWin::slotConfigChanged()
{
    readConfig(true /*reload*/);
    mComposerBase->updateAutoSave();
    rethinkFields();
    slotWordWrapToggled(mWordWrapAction->isChecked());
}

/*
 * checks if the drafts-folder has been deleted
 * that is not nice so we set the system-drafts-folder
 */
void KMComposeWin::slotFolderRemoved(const Akonadi::Collection &col)
{
    qDebug() << "you killed me.";
    // TODO: need to handle templates here?
    if ((mFolder.isValid()) && (col.id() == mFolder.id())) {
        mFolder = CommonKernel->draftsCollectionFolder();
        qDebug() << "restoring drafts to" << mFolder.id();
    }
}

void KMComposeWin::slotOverwriteModeChanged()
{
    const bool overwriteMode = mComposerBase->editor()->overwriteMode();
    mComposerBase->editor()->setCursorWidth(overwriteMode ? 5 : 1);
    mStatusBarLabelToggledOverrideMode->setToggleMode(overwriteMode);
}

void KMComposeWin::slotCursorPositionChanged()
{
    // Change Line/Column info in status bar
    int col, line;
    QString temp;
    line = mComposerBase->editor()->linePosition();
    col = mComposerBase->editor()->columnNumber();
    temp = i18nc("Shows the linenumber of the cursor position.", " Line: %1 ", line + 1);
    mStatusBarLabelList.at(1)->setText(temp);
    temp = i18n(" Column: %1 ", col + 1);
    mStatusBarLabelList.at(2)->setText(temp);

    // Show link target in status bar
    if (mComposerBase->editor()->textCursor().charFormat().isAnchor()) {
        const QString text = mComposerBase->editor()->currentLinkText();
        const QString url = mComposerBase->editor()->currentLinkUrl();
        mStatusBarLabelList.at(0)->setText(text + QLatin1String(" -> ") + url);
    } else {
        mStatusBarLabelList.at(0)->clear();
    }
}

#if 0
namespace
{
class KToggleActionResetter
{
    KToggleAction *mAction;
    bool mOn;

public:
    KToggleActionResetter(KToggleAction *action, bool on)
        : mAction(action), mOn(on) {}
    ~KToggleActionResetter()
    {
        if (mAction) {
            mAction->setChecked(mOn);
        }
    }
    void disable()
    {
        mAction = 0;
    }
};
}

void KMComposeWin::slotEncryptChiasmusToggled(bool on)
{
    if (!on) {
        return;
    }

    KToggleActionResetter resetter(mEncryptChiasmusAction, false);

    const Kleo::CryptoBackend::Protocol *chiasmus =
        Kleo::CryptoBackendFactory::instance()->protocol("Chiasmus");

    if (!chiasmus) {
        const QString msg = Kleo::CryptoBackendFactory::instance()->knowsAboutProtocol("Chiasmus") ?
                            i18n("Please configure a Crypto Backend to use for "
                                 "Chiasmus encryption first.\n"
                                 "You can do this in the Crypto Backends tab of "
                                 "the configure dialog's Security page.") :
                            i18n("It looks as though libkleopatra was compiled without "
                                 "Chiasmus support. You might want to recompile "
                                 "libkleopatra with --enable-chiasmus.");
        KMessageBox::information(this, msg, i18n("No Chiasmus Backend Configured"));
        return;
    }

    std::auto_ptr<Kleo::SpecialJob> job(chiasmus->specialJob("x-obtain-keys", QMap<QString, QVariant>()));
    if (!job.get()) {
        const QString msg = i18n("Chiasmus backend does not offer the "
                                 "\"x-obtain-keys\" function. Please report this bug.");
        KMessageBox::error(this, msg, i18n("Chiasmus Backend Error"));
        return;
    }

    if (job->exec()) {
        job->showErrorDialog(this, i18n("Chiasmus Backend Error"));
        return;
    }

    const QVariant result = job->property("result");
    if (result.type() != QVariant::StringList) {
        const QString msg = i18n("Unexpected return value from Chiasmus backend: "
                                 "The \"x-obtain-keys\" function did not return a "
                                 "string list. Please report this bug.");
        KMessageBox::error(this, msg, i18n("Chiasmus Backend Error"));
        return;
    }

    const QStringList keys = result.toStringList();
    if (keys.empty()) {
        const QString msg = i18n("No keys have been found. Please check that a "
                                 "valid key path has been set in the Chiasmus "
                                 "configuration.");
        KMessageBox::information(this, msg, i18n("No Chiasmus Keys Found"));
        return;
    }

    MessageViewer::ChiasmusKeySelector selectorDlg(this, i18n("Chiasmus Encryption Key Selection"),
            keys, GlobalSettings::chiasmusKey(),
            GlobalSettings::chiasmusOptions());

    if (selectorDlg.exec() != QDialog::Accepted) {
        return;
    }

    GlobalSettings::setChiasmusOptions(selectorDlg.options());
    GlobalSettings::setChiasmusKey(selectorDlg.key());
    assert(!GlobalSettings::chiasmusKey().isEmpty());
    resetter.disable();
}
#endif

void KMComposeWin::recipientEditorSizeHintChanged()
{
    QTimer::singleShot(1, this, SLOT(setMaximumHeaderSize()));
}

void KMComposeWin::setMaximumHeaderSize()
{
    mHeadersArea->setMaximumHeight(mHeadersArea->sizeHint().height());
}

void KMComposeWin::slotUpdateSignatureAndEncrypionStateIndicators()
{
    mCryptoStateIndicatorWidget->updateSignatureAndEncrypionStateIndicators(mSignAction->isChecked(), mEncryptAction->isChecked());
}

void KMComposeWin::slotLanguageChanged(const QString &language)
{
    mDictionaryCombo->setCurrentByDictionary(language);
}

void KMComposeWin::slotFccFolderChanged(const Akonadi::Collection &collection)
{
    mComposerBase->setFcc(collection);
    mComposerBase->editor()->document()->setModified(true);
}

void KMComposeWin::insertSpecialCharacter()
{
    if (!mSelectSpecialChar) {
        mSelectSpecialChar = new KPIMTextEdit::SelectSpecialCharDialog(this);
        mSelectSpecialChar->setWindowTitle(i18n("Insert Special Character"));
        mSelectSpecialChar->setOkButtonText(i18n("Insert"));
        connect(mSelectSpecialChar.data(), &KPIMTextEdit::SelectSpecialCharDialog::charSelected, this, &KMComposeWin::charSelected);
    }
    mSelectSpecialChar->show();
}

void KMComposeWin::charSelected(const QChar &c)
{
    mComposerBase->editor()->insertPlainText(c);
}

void KMComposeWin::slotSaveAsFile()
{
    QPointer<KFileDialog> dlg = new KFileDialog(KUrl(), QString(), this);
    dlg->setOperationMode(KFileDialog::Saving);
    dlg->setConfirmOverwrite(true);
    if (mComposerBase->editor()->textMode() == KMeditor::Rich) {
        dlg->setFilter(QString::fromLatin1("text/html text/plain application/vnd.oasis.opendocument.text"));
    } else {
        dlg->setFilter(QString::fromLatin1("text/plain"));
    }

    if (dlg->exec()) {
        QTextDocumentWriter writer;
        const QString filename = dlg->selectedUrl().path();
        writer.setFileName(dlg->selectedUrl().path());
        if (dlg->currentFilter() == QString::fromLatin1("text/plain") || filename.endsWith(QLatin1String(".txt"))) {
            writer.setFormat("plaintext");
        } else if (dlg->currentFilter() == QString::fromLatin1("text/html") || filename.endsWith(QLatin1String(".html"))) {
            writer.setFormat("HTML");
        } else if (dlg->currentFilter() == QString::fromLatin1("application/vnd.oasis.opendocument.text") || filename.endsWith(QLatin1String(".odf"))) {
            writer.setFormat("ODF");
        } else {
            writer.setFormat("plaintext");
        }
        if (!writer.write(mComposerBase->editor()->document())) {
            qDebug() << " Error during writing";
        }
    }
    delete dlg;
}

void KMComposeWin::slotCreateAddressBookContact()
{
    CreateNewContactJob *job = new CreateNewContactJob(this, this);
    job->start();
}

void KMComposeWin::slotAttachMissingFile()
{
    mComposerBase->attachmentController()->showAddAttachmentDialog();
}

void KMComposeWin::slotVerifyMissingAttachmentTimeout()
{
    if (mComposerBase->hasMissingAttachments(GlobalSettings::self()->attachmentKeywords())) {
        mAttachmentMissing->animatedShow();
    }
}

void KMComposeWin::slotExplicitClosedMissingAttachment()
{
    if (m_verifyMissingAttachment) {
        m_verifyMissingAttachment->stop();
        delete m_verifyMissingAttachment;
        m_verifyMissingAttachment = 0;
    }
}

void KMComposeWin::addExtraCustomHeaders(const QMap<QByteArray, QString> &headers)
{
    mExtraHeaders = headers;
}

void KMComposeWin::slotSentenceCase()
{
    QTextCursor textCursor = mComposerBase->editor()->textCursor();
    PimCommon::EditorUtil::sentenceCase(textCursor);
}

void KMComposeWin::slotUpperCase()
{
    QTextCursor textCursor = mComposerBase->editor()->textCursor();
    PimCommon::EditorUtil::upperCase(textCursor);
}

void KMComposeWin::slotLowerCase()
{
    QTextCursor textCursor = mComposerBase->editor()->textCursor();
    PimCommon::EditorUtil::lowerCase(textCursor);
}

void KMComposeWin::slotExternalEditorStarted()
{
    mComposerBase->identityCombo()->setEnabled(false);
    mExternalEditorWarning->show();
}

void KMComposeWin::slotExternalEditorClosed()
{
    mComposerBase->identityCombo()->setEnabled(true);
    mExternalEditorWarning->hide();
}

void KMComposeWin::slotInsertShortUrl(const QString &url)
{
    mComposerBase->editor()->insertLink(url);
}

void KMComposeWin::slotShareLinkDone(const QString &link)
{
    mComposerBase->editor()->insertShareLink(link);
}

void KMComposeWin::slotTransportChanged()
{
    mComposerBase->editor()->document()->setModified(true);
}

void KMComposeWin::slotFollowUpMail(bool toggled)
{
    if (toggled) {
        QPointer<FollowUpReminderSelectDateDialog> dlg = new FollowUpReminderSelectDateDialog(this);
        if (dlg->exec()) {
            mFollowUpDate = dlg->selectedDate();
            mFollowUpCollection = dlg->collection();
        } else {
            mFollowUpToggleAction->setChecked(false);
        }
        delete dlg;
    } else {
        mFollowUpDate = QDate();
        mFollowUpCollection = Akonadi::Collection();
    }
}

void KMComposeWin::slotSnippetWidgetVisibilityChanged(bool b)
{
    mSnippetWidget->setVisible(b);
    mSnippetSplitterCollapser->setVisible(b);
}

void KMComposeWin::slotOverwriteModeWasChanged(bool state)
{
    mComposerBase->editor()->setCursorWidth(state ? 5 : 1);
    mComposerBase->editor()->setOverwriteMode(state);
}<|MERGE_RESOLUTION|>--- conflicted
+++ resolved
@@ -230,16 +230,6 @@
       mReplaceText(0),
       mSelectAll(0),
       //mEncryptChiasmusAction( 0 ),
-<<<<<<< HEAD
-      mDummyComposer(0),
-      mLabelWidth(0),
-      mComposerBase(0),
-      mSelectSpecialChar(0),
-      mPreventFccOverwrite(false),
-      mCheckForForgottenAttachments(true),
-      mIgnoreStickyFields(false),
-      mWasModified(false),
-=======
       mDummyComposer( 0 ),
       mLabelWidth( 0 ),
       mComposerBase( 0 ),
@@ -249,7 +239,6 @@
       mCheckForForgottenAttachments( true ),
       mIgnoreStickyFields( false ),
       mWasModified( false ),
->>>>>>> 1fe57a8a
       mCryptoStateIndicatorWidget(0),
       mStorageService(new KMStorageService(this, this)),
       mSendNowByShortcutUsed(false),
@@ -257,14 +246,8 @@
       mStatusBarLabelToggledOverrideMode(0),
       mStatusBarLabelSpellCheckingChangeMode(0)
 {
-<<<<<<< HEAD
-    m_verifyMissingAttachment = 0;
     mComposerBase = new MessageComposer::ComposerViewBase(this, this);
     mComposerBase->setIdentityManager(kmkernel->identityManager());
-=======
-    mComposerBase = new MessageComposer::ComposerViewBase( this, this );
-    mComposerBase->setIdentityManager( kmkernel->identityManager() );
->>>>>>> 1fe57a8a
 
     connect(mComposerBase, &MessageComposer::ComposerViewBase::disableHtml, this, &KMComposeWin::disableHtml);
 
