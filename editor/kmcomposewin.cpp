/*
 * This file is part of KMail.
 * Copyright (c) 2011-2015 Laurent Montel <montel@kde.org>
 *
 * Copyright (c) 2009 Constantin Berzan <exit3219@gmail.com>
 *
 * Based on KMail code by:
 * Copyright (c) 1997 Markus Wuebben <markus.wuebben@kde.org>
 *
 * This program is free software; you can redistribute it and/or modify
 * it under the terms of the GNU General Public License as published by
 * the Free Software Foundation; either version 2 of the License, or
 * (at your option) any later version.
 *
 * This program is distributed in the hope that it will be useful,
 * but WITHOUT ANY WARRANTY; without even the implied warranty of
 * MERCHANTABILITY or FITNESS FOR A PARTICULAR PURPOSE.  See the
 * GNU General Public License for more details.
 *
 * You should have received a copy of the GNU General Public License along
 * with this program; if not, write to the Free Software Foundation, Inc.,
 * 51 Franklin Street, Fifth Floor, Boston, MA 02110-1301, USA.
 */
#include "kmcomposewin.h"

// KMail includes
#include "job/addressvalidationjob.h"
#include "attachment/attachmentcontroller.h"
#include "messagecomposer/attachment/attachmentmodel.h"
#include "attachment/attachmentview.h"
#include "codec/codecaction.h"
#include <messagecomposer/job/emailaddressresolvejob.h>
#include "kleo_util.h"
#include "kmcommands.h"
#include "editor/kmcomposereditor.h"
#include "kmkernel.h"
#include "settings/globalsettings.h"
#include "kmmainwin.h"
#include "kmmainwidget.h"
#include "mailcomposeradaptor.h" // TODO port all D-Bus stuff...
#include "messageviewer/viewer/stl_util.h"
#include "messageviewer/utils/util.h"
#include "messagecore/utils/stringutil.h"
#include "messagecore/attachment/attachmentcollector.h"
#include "util.h"
#include "editor/widgets/snippetwidget.h"
#include "templatesconfiguration_kfg.h"
#include "foldercollectionmonitor.h"
#include "kernel/mailkernel.h"
#include "custommimeheader.h"
#include "pimcommon/autocorrection/widgets/lineeditwithautocorrection.h"
#include "pimcommon/translator/translatorwidget.h"
#include "pimcommon/widgets/customtoolswidget.h"
#include "warningwidgets/attachmentmissingwarning.h"
#include "job/createnewcontactjob.h"
#include "job/savedraftjob.h"
#include "warningwidgets/externaleditorwarning.h"
#include "widgets/cryptostateindicatorwidget.h"
#include "validatesendmailshortcut.h"
#include "job/saveasfilejob.h"
#include "editor/storageservice/kmstorageservice.h"
#include "followupreminder/followupreminderselectdatedialog.h"
#include "followupreminder/followupremindercreatejob.h"
#include "agents/followupreminderagent/followupreminderutil.h"
#include "pimcommon/util/vcardutil.h"
#include "editor/potentialphishingemail/potentialphishingemailwarning.h"
#include "kmcomposerglobalaction.h"
#include "widgets/kactionmenutransport.h"
#include "widgets/kactionmenuchangecase.h"

#include "libkdepim/progresswidget/statusbarprogresswidget.h"
#include "libkdepim/progresswidget/progressstatusbarwidget.h"

#include "pimcommon/util/editorutil.h"
#include "pimcommon/storageservice/storageservicemanager.h"
#include "pimcommon/storageservice/storageserviceprogressmanager.h"

#include "messagecomposer/utils/util.h"

#include <kcontacts/vcardconverter.h>
#include "agents/sendlateragent/sendlaterutil.h"
#include "agents/sendlateragent/sendlaterdialog.h"
#include "agents/sendlateragent/sendlaterinfo.h"

// KDEPIM includes
#include <libkpgp/kpgpblock.h>
#include <libkleo/ui/progressdialog.h>
#include <libkleo/ui/keyselectiondialog.h>
#include "kleo/cryptobackendfactory.h"
#include "kleo/exportjob.h"
#include "kleo/specialjob.h"
#include <messageviewer/viewer/objecttreeemptysource.h>

#ifndef QT_NO_CURSOR
#include <messageviewer/utils/kcursorsaver.h>
#endif

#include <messageviewer/viewer/objecttreeparser.h>
#include <messageviewer/viewer/nodehelper.h>
#include <messageviewer/settings/globalsettings.h>
#include <messagecomposer/composer/composer.h>
#include <messagecomposer/part/globalpart.h>
#include <messagecomposer/part/infopart.h>
#include <messagecomposer/part/textpart.h>
#include <settings/messagecomposersettings.h>
#include <messagecomposer/helper/messagehelper.h>
#include <messagecomposer/composer/signaturecontroller.h>
#include <messagecomposer/job/inserttextfilejob.h>
#include <messagecomposer/composer/composerlineedit.h>
#include <messagecore/attachment/attachmentpart.h>
#include "messagecore/settings/globalsettings.h"
#include <templateparser/templateparser.h>
#include <templatesconfiguration.h>
#include "messagecore/helpers/nodehelper.h"
#include <Akonadi/KMime/MessageStatus>
#include "messagecore/helpers/messagehelpers.h"
#include "mailcommon/folder/folderrequester.h"
#include "mailcommon/folder/foldercollection.h"

#include "widgets/statusbarlabeltoggledstate.h"

// LIBKDEPIM includes
#include <libkdepim/addressline/recentaddress/recentaddresses.h>

// KDEPIMLIBS includes
#include <AkonadiCore/changerecorder.h>
#include <AkonadiCore/itemcreatejob.h>
#include <AkonadiCore/entitymimetypefiltermodel.h>
#include <AkonadiCore/itemfetchjob.h>
#include <KIdentityManagement/kidentitymanagement/identitymanager.h>
#include <KIdentityManagement/kidentitymanagement/identitycombo.h>
#include <KIdentityManagement/kidentitymanagement/identity.h>
#include <KIdentityManagement/kidentitymanagement/signature.h>
#include <MailTransport/mailtransport/transportcombobox.h>
#include <MailTransport/mailtransport/transportmanager.h>
#include <MailTransport/mailtransport/transport.h>
#include <Akonadi/KMime/MessageFlags>
#include <kmime/kmime_message.h>
#include <kpimtextedit/selectspecialchardialog.h>

// KDELIBS includes
#include <kactioncollection.h>
#include <kactionmenu.h>
#include <kapplication.h>
#include <kcharsets.h>
#include "kmail_debug.h"
#include <kdescendantsproxymodel.h>
#include <kedittoolbar.h>
#include <qinputdialog.h>
#include <QMenu>

#include <kmessagebox.h>
#include <krecentfilesaction.h>
#include <kshortcutsdialog.h>

#include <kstandardshortcut.h>
#include <qstatusbar.h>
#include <QTemporaryDir>
#include <ktoggleaction.h>
#include <ktoolbar.h>
#include <ktoolinvocation.h>
#include <sonnet/dictionarycombobox.h>
#include <krun.h>
#include <KIO/JobUiDelegate>
#include <KPrintPreview>
#include <QFileDialog>
#include <QAction>
#include <KEmailAddress>

// Qt includes
#include <QClipboard>
#include <QSplitter>
#include <QMimeData>
#include <QTextDocumentWriter>

// System includes
#include <stdlib.h>
#include <unistd.h>
#include <fcntl.h>
#include <memory>
#include <boost/shared_ptr.hpp>
#include <KHelpClient>
#include <KCharsets>
#include <QStandardPaths>
#include <QFontDatabase>
#include <QMimeDatabase>
#include <QMimeType>
#include <KConfigGroup>
#include <KSplitterCollapserButton>
#include <Akonadi/Contact/ContactGroupExpandJob>
#include <editor/potentialphishingemail/potentialphishingemailjob.h>

using Sonnet::DictionaryComboBox;
using MailTransport::TransportManager;
using MailTransport::Transport;
using KPIM::RecentAddresses;
using MessageComposer::KMeditor;

KMail::Composer *KMail::makeComposer(const KMime::Message::Ptr &msg, bool lastSignState, bool lastEncryptState, Composer::TemplateContext context,
                                     uint identity, const QString &textSelection,
                                     const QString &customTemplate)
{
    return KMComposeWin::create(msg, lastSignState, lastEncryptState, context, identity, textSelection, customTemplate);
}

KMail::Composer *KMComposeWin::create(const KMime::Message::Ptr &msg, bool lastSignState, bool lastEncryptState, Composer::TemplateContext context,
                                      uint identity, const QString &textSelection,
                                      const QString &customTemplate)
{
    return new KMComposeWin(msg, lastSignState, lastEncryptState, context, identity, textSelection, customTemplate);
}

int KMComposeWin::s_composerNumber = 0;

KMComposeWin::KMComposeWin(const KMime::Message::Ptr &aMsg, bool lastSignState, bool lastEncryptState, Composer::TemplateContext context, uint id,
                           const QString &textSelection, const QString &customTemplate)
    : KMail::Composer("kmail-composer#"),
      mDone(false),
      mTextSelection(textSelection),
      mCustomTemplate(customTemplate),
      mSigningAndEncryptionExplicitlyDisabled(false),
      mFolder(Akonadi::Collection(-1)),
      mForceDisableHtml(false),
      mId(id),
      mContext(context),
      mSignAction(Q_NULLPTR), mEncryptAction(Q_NULLPTR), mRequestMDNAction(Q_NULLPTR),
      mUrgentAction(Q_NULLPTR), mAllFieldsAction(Q_NULLPTR), mFromAction(Q_NULLPTR),
      mReplyToAction(Q_NULLPTR), mSubjectAction(Q_NULLPTR),
      mIdentityAction(Q_NULLPTR), mTransportAction(Q_NULLPTR), mFccAction(Q_NULLPTR),
      mWordWrapAction(Q_NULLPTR), mFixedFontAction(Q_NULLPTR), mAutoSpellCheckingAction(Q_NULLPTR),
      mDictionaryAction(Q_NULLPTR), mSnippetAction(Q_NULLPTR), mTranslateAction(Q_NULLPTR),
      mAppendSignature(Q_NULLPTR), mPrependSignature(Q_NULLPTR), mInsertSignatureAtCursorPosition(Q_NULLPTR),
      mGenerateShortenUrl(Q_NULLPTR),
      mCodecAction(Q_NULLPTR),
      mCryptoModuleAction(Q_NULLPTR),
      mFindText(Q_NULLPTR),
      mFindNextText(Q_NULLPTR),
      mReplaceText(Q_NULLPTR),
      mSelectAll(Q_NULLPTR),
      mDummyComposer(Q_NULLPTR),
      mLabelWidth(0),
      mComposerBase(Q_NULLPTR),
      mSelectSpecialChar(Q_NULLPTR),
      m_verifyMissingAttachment(Q_NULLPTR),
      mPreventFccOverwrite(false),
      mCheckForForgottenAttachments(true),
      mIgnoreStickyFields(false),
      mWasModified(false),
      mCryptoStateIndicatorWidget(Q_NULLPTR),
      mStorageService(new KMStorageService(this, this)),
      mSendNowByShortcutUsed(false),
      mFollowUpToggleAction(Q_NULLPTR),
      mStatusBarLabelToggledOverrideMode(Q_NULLPTR),
      mStatusBarLabelSpellCheckingChangeMode(Q_NULLPTR)
{
    mGlobalAction = new KMComposerGlobalAction(this, this);
    mComposerBase = new MessageComposer::ComposerViewBase(this, this);
    mComposerBase->setIdentityManager(kmkernel->identityManager());

    connect(mComposerBase, &MessageComposer::ComposerViewBase::disableHtml, this, &KMComposeWin::disableHtml);
    connect(mComposerBase, &MessageComposer::ComposerViewBase::enableHtml, this, &KMComposeWin::enableHtml);
    connect(mComposerBase, &MessageComposer::ComposerViewBase::failed, this, &KMComposeWin::slotSendFailed);
    connect(mComposerBase, &MessageComposer::ComposerViewBase::sentSuccessfully, this, &KMComposeWin::slotSendSuccessful);
    connect(mComposerBase, &MessageComposer::ComposerViewBase::modified, this, &KMComposeWin::setModified);

    (void) new MailcomposerAdaptor(this);
    mdbusObjectPath = QLatin1String("/Composer_") + QString::number(++s_composerNumber);
    QDBusConnection::sessionBus().registerObject(mdbusObjectPath, this);

    MessageComposer::SignatureController *sigController = new MessageComposer::SignatureController(this);
    connect(sigController, &MessageComposer::SignatureController::enableHtml, this, &KMComposeWin::enableHtml);
    mComposerBase->setSignatureController(sigController);

    if (!kmkernel->xmlGuiInstanceName().isEmpty()) {
#pragma message("port QT5")

        //QT5 setComponentName(kmkernel->xmlGuiInstanceName(), i18n("KMail2"));
    }
    mMainWidget = new QWidget(this);
    // splitter between the headers area and the actual editor
    mHeadersToEditorSplitter = new QSplitter(Qt::Vertical, mMainWidget);
    mHeadersToEditorSplitter->setObjectName(QLatin1String("mHeadersToEditorSplitter"));
    mHeadersToEditorSplitter->setChildrenCollapsible(false);
    mHeadersArea = new QWidget(mHeadersToEditorSplitter);
    mHeadersArea->setSizePolicy(mHeadersToEditorSplitter->sizePolicy().horizontalPolicy(),
                                QSizePolicy::Expanding);
    mHeadersToEditorSplitter->addWidget(mHeadersArea);
    QList<int> defaultSizes;
    defaultSizes << 0;
    mHeadersToEditorSplitter->setSizes(defaultSizes);

    QVBoxLayout *v = new QVBoxLayout(mMainWidget);
    v->setMargin(0);
    v->addWidget(mHeadersToEditorSplitter);
    KIdentityManagement::IdentityCombo *identity = new KIdentityManagement::IdentityCombo(kmkernel->identityManager(),
            mHeadersArea);
    identity->setToolTip(i18n("Select an identity for this message"));
    mComposerBase->setIdentityCombo(identity);

    sigController->setIdentityCombo(identity);
    sigController->suspend(); // we have to do identity change tracking ourselves due to the template code

    Sonnet::DictionaryComboBox *dictionaryCombo = new DictionaryComboBox(mHeadersArea);
    dictionaryCombo->setToolTip(i18n("Select the dictionary to use when spell-checking this message"));
    mComposerBase->setDictionary(dictionaryCombo);

    mFccFolder = new MailCommon::FolderRequester(mHeadersArea);
    mFccFolder->setNotAllowToCreateNewFolder(true);
    mFccFolder->setMustBeReadWrite(true);

    mFccFolder->setToolTip(i18n("Select the sent-mail folder where a copy of this message will be saved"));
    connect(mFccFolder, &MailCommon::FolderRequester::folderChanged, this, &KMComposeWin::slotFccFolderChanged);

    MailTransport::TransportComboBox *transport = new MailTransport::TransportComboBox(mHeadersArea);
    transport->setToolTip(i18n("Select the outgoing account to use for sending this message"));
    mComposerBase->setTransportCombo(transport);
    connect(transport, static_cast<void (MailTransport::TransportComboBox::*)(int)>(&MailTransport::TransportComboBox::activated), this, &KMComposeWin::slotTransportChanged);

    mEdtFrom = new MessageComposer::ComposerLineEdit(false, mHeadersArea);
    mEdtFrom->setObjectName(QLatin1String("fromLine"));
    mEdtFrom->setRecentAddressConfig(MessageComposer::MessageComposerSettings::self()->config());
    mEdtFrom->setToolTip(i18n("Set the \"From:\" email address for this message"));
    mEdtReplyTo = new MessageComposer::ComposerLineEdit(true, mHeadersArea);
    mEdtReplyTo->setObjectName(QLatin1String("replyToLine"));
    mEdtReplyTo->setRecentAddressConfig(MessageComposer::MessageComposerSettings::self()->config());
    mEdtReplyTo->setToolTip(i18n("Set the \"Reply-To:\" email address for this message"));
    connect(mEdtReplyTo, &MessageComposer::ComposerLineEdit::completionModeChanged, this, &KMComposeWin::slotCompletionModeChanged);

    MessageComposer::RecipientsEditor *recipientsEditor = new MessageComposer::RecipientsEditor(mHeadersArea);
    recipientsEditor->setRecentAddressConfig(MessageComposer::MessageComposerSettings::self()->config());
    connect(recipientsEditor, &MessageComposer::RecipientsEditor::completionModeChanged, this, &KMComposeWin::slotCompletionModeChanged);
    connect(recipientsEditor, &MessageComposer::RecipientsEditor::sizeHintChanged, this, &KMComposeWin::recipientEditorSizeHintChanged);
    mComposerBase->setRecipientsEditor(recipientsEditor);

    mEdtSubject = new PimCommon::LineEditWithAutoCorrection(mHeadersArea, QLatin1String("kmail2rc"));
    mEdtSubject->setActivateLanguageMenu(false);
    mEdtSubject->setToolTip(i18n("Set a subject for this message"));
    mEdtSubject->setAutocorrection(KMKernel::self()->composerAutoCorrection());
    mLblIdentity = new QLabel(i18n("&Identity:"), mHeadersArea);
    mDictionaryLabel = new QLabel(i18n("&Dictionary:"), mHeadersArea);
    mLblFcc = new QLabel(i18n("&Sent-Mail folder:"), mHeadersArea);
    mLblTransport = new QLabel(i18n("&Mail transport:"), mHeadersArea);
    mLblFrom = new QLabel(i18nc("sender address field", "&From:"), mHeadersArea);
    mLblReplyTo = new QLabel(i18n("&Reply to:"), mHeadersArea);
    mLblSubject = new QLabel(i18nc("@label:textbox Subject of email.", "S&ubject:"), mHeadersArea);
    QString sticky = i18nc("@option:check Sticky identity.", "Sticky");
    mBtnIdentity = new QCheckBox(sticky, mHeadersArea);
    mBtnIdentity->setToolTip(i18n("Use the selected value as your identity for future messages"));
    mBtnFcc = new QCheckBox(sticky, mHeadersArea);
    mBtnFcc->setToolTip(i18n("Use the selected value as your sent-mail folder for future messages"));
    mBtnTransport = new QCheckBox(sticky, mHeadersArea);
    mBtnTransport->setToolTip(i18n("Use the selected value as your outgoing account for future messages"));
    mBtnDictionary = new QCheckBox(sticky, mHeadersArea);
    mBtnDictionary->setToolTip(i18n("Use the selected value as your dictionary for future messages"));

    mShowHeaders = GlobalSettings::self()->headers();
    mDone = false;
    mGrid = Q_NULLPTR;
    mFixedFontAction = Q_NULLPTR;
    // the attachment view is separated from the editor by a splitter
    mSplitter = new QSplitter(Qt::Vertical, mMainWidget);
    mSplitter->setObjectName(QLatin1String("mSplitter"));
    mSplitter->setChildrenCollapsible(false);
    mSnippetSplitter = new QSplitter(Qt::Horizontal, mSplitter);
    mSnippetSplitter->setObjectName(QLatin1String("mSnippetSplitter"));
    mSplitter->addWidget(mSnippetSplitter);

    QWidget *editorAndCryptoStateIndicators = new QWidget(mSplitter);
    mCryptoStateIndicatorWidget = new CryptoStateIndicatorWidget;
    mCryptoStateIndicatorWidget->setShowAlwaysIndicator(GlobalSettings::self()->showCryptoLabelIndicator());

    QVBoxLayout *vbox = new QVBoxLayout(editorAndCryptoStateIndicators);
    vbox->setMargin(0);
    KMComposerEditor *editor = new KMComposerEditor(this, mCryptoStateIndicatorWidget);

    connect(editor, &KMComposerEditor::textChanged, this, &KMComposeWin::slotEditorTextChanged);
    mComposerBase->setEditor(editor);
    vbox->addWidget(mCryptoStateIndicatorWidget);
    vbox->addWidget(editor);

    mSnippetSplitter->insertWidget(0, editorAndCryptoStateIndicators);
    mSnippetSplitter->setOpaqueResize(true);
    sigController->setEditor(editor);

    mHeadersToEditorSplitter->addWidget(mSplitter);
    editor->setAcceptDrops(true);
    connect(sigController, SIGNAL(signatureAdded()), mComposerBase->editor(), SLOT(startExternalEditor()));

    connect(dictionaryCombo, &Sonnet::DictionaryComboBox::dictionaryChanged, this, &KMComposeWin::slotSpellCheckingLanguage);

    connect(editor, &KMComposerEditor::languageChanged, this, &KMComposeWin::slotLanguageChanged);
    connect(editor, &KMComposerEditor::spellCheckStatus, this, &KMComposeWin::slotSpellCheckingStatus);
    connect(editor, &KMComposerEditor::insertModeChanged, this, &KMComposeWin::slotOverwriteModeChanged);
    connect(editor, &KMComposerEditor::spellCheckingFinished, this, &KMComposeWin::slotCheckSendNow);
    mSnippetWidget = new SnippetWidget(editor, actionCollection(), mSnippetSplitter);
    mSnippetWidget->setVisible(GlobalSettings::self()->showSnippetManager());
    mSnippetSplitter->addWidget(mSnippetWidget);
    mSnippetSplitter->setCollapsible(0, false);
    mSnippetSplitterCollapser = new KSplitterCollapserButton(mSnippetWidget, mSnippetSplitter);
    mSnippetSplitterCollapser->setVisible(GlobalSettings::self()->showSnippetManager());

    mSplitter->setOpaqueResize(true);

    mBtnIdentity->setWhatsThis(GlobalSettings::self()->stickyIdentityItem()->whatsThis());
    mBtnFcc->setWhatsThis(GlobalSettings::self()->stickyFccItem()->whatsThis());
    mBtnTransport->setWhatsThis(GlobalSettings::self()->stickyTransportItem()->whatsThis());
    mBtnDictionary->setWhatsThis(GlobalSettings::self()->stickyDictionaryItem()->whatsThis());

    setWindowTitle(i18n("Composer"));
    setMinimumSize(200, 200);

    mBtnIdentity->setFocusPolicy(Qt::NoFocus);
    mBtnFcc->setFocusPolicy(Qt::NoFocus);
    mBtnTransport->setFocusPolicy(Qt::NoFocus);
    mBtnDictionary->setFocusPolicy(Qt::NoFocus);

    mCustomToolsWidget = new PimCommon::CustomToolsWidget(this);
    mSplitter->addWidget(mCustomToolsWidget);
    connect(mCustomToolsWidget, &PimCommon::CustomToolsWidget::insertShortUrl, this, &KMComposeWin::slotInsertShortUrl);

    MessageComposer::AttachmentModel *attachmentModel = new MessageComposer::AttachmentModel(this);
    KMail::AttachmentView *attachmentView = new KMail::AttachmentView(attachmentModel, mSplitter);
    attachmentView->hideIfEmpty();
    connect(attachmentView, &KMail::AttachmentView::modified, this, &KMComposeWin::setModified);
    KMail::AttachmentController *attachmentController = new KMail::AttachmentController(attachmentModel, attachmentView, this);

    mComposerBase->setAttachmentModel(attachmentModel);
    mComposerBase->setAttachmentController(attachmentController);

    mAttachmentMissing = new AttachmentMissingWarning(this);
    connect(mAttachmentMissing, &AttachmentMissingWarning::attachMissingFile, this, &KMComposeWin::slotAttachMissingFile);
    connect(mAttachmentMissing, &AttachmentMissingWarning::explicitClosedMissingAttachment, this, &KMComposeWin::slotExplicitClosedMissingAttachment);
    v->addWidget(mAttachmentMissing);

    mPotentialPhishingEmailWarning = new PotentialPhishingEmailWarning(this);
    connect(mPotentialPhishingEmailWarning, SIGNAL(sendNow()), this, SLOT(slotCheckSendNowStep2()));
    v->addWidget(mPotentialPhishingEmailWarning);

    if (GlobalSettings::self()->showForgottenAttachmentWarning()) {
        m_verifyMissingAttachment = new QTimer(this);
        m_verifyMissingAttachment->setSingleShot(true);
        m_verifyMissingAttachment->setInterval(1000 * 5);
        connect(m_verifyMissingAttachment, &QTimer::timeout, this, &KMComposeWin::slotVerifyMissingAttachmentTimeout);
    }
    connect(attachmentController, &KMail::AttachmentController::fileAttached, mAttachmentMissing, &AttachmentMissingWarning::slotFileAttached);

    mExternalEditorWarning = new ExternalEditorWarning(this);
    v->addWidget(mExternalEditorWarning);

    readConfig();
    setupStatusBar(attachmentView->widget());
    setupActions();
    setupEditor();
    rethinkFields();
    updateSignatureAndEncryptionStateIndicators();

    applyMainWindowSettings(KMKernel::self()->config()->group("Composer"));

    connect(mEdtSubject, &PimCommon::LineEditWithAutoCorrection::textChanged, this, &KMComposeWin::slotUpdWinTitle);
    connect(identity, SIGNAL(identityChanged(uint)),
            SLOT(slotIdentityChanged(uint)));
    connect(kmkernel->identityManager(), SIGNAL(changed(uint)),
            SLOT(slotIdentityChanged(uint)));

    connect(mEdtFrom, &MessageComposer::ComposerLineEdit::completionModeChanged, this, &KMComposeWin::slotCompletionModeChanged);
    connect(kmkernel->folderCollectionMonitor(), SIGNAL(collectionRemoved(Akonadi::Collection)), SLOT(slotFolderRemoved(Akonadi::Collection)));
    connect(kmkernel, SIGNAL(configChanged()), this, SLOT(slotConfigChanged()));

    mMainWidget->resize(480, 510);
    setCentralWidget(mMainWidget);

    if (GlobalSettings::self()->useHtmlMarkup()) {
        enableHtml();
    } else {
        disableHtml(MessageComposer::ComposerViewBase::LetUserConfirm);
    }

    if (GlobalSettings::self()->useExternalEditor()) {
        editor->setUseExternalEditor(true);
        editor->setExternalEditorPath(GlobalSettings::self()->externalEditor());
    }

    if (aMsg) {
        setMessage(aMsg, lastSignState, lastEncryptState);
    }

    mComposerBase->recipientsEditor()->setFocus();
    editor->updateActionStates(); // set toolbar buttons to correct values

    mDone = true;

    mDummyComposer = new MessageComposer::Composer(this);
    mDummyComposer->globalPart()->setParentWidgetForGui(this);

    connect(mStorageService, &KMStorageService::insertShareLink, this, &KMComposeWin::slotShareLinkDone);
}

KMComposeWin::~KMComposeWin()
{
    writeConfig();

    // When we have a collection set, store the message back to that collection.
    // Note that when we save the message or sent it, mFolder is set back to 0.
    // So this for example kicks in when opening a draft and then closing the window.
    if (mFolder.isValid() && mMsg && isModified()) {
        SaveDraftJob *saveDraftJob = new SaveDraftJob(mMsg, mFolder);
        saveDraftJob->start();
    }

    delete mComposerBase;
}

void KMComposeWin::slotSpellCheckingLanguage(const QString &language)
{
    mComposerBase->editor()->setSpellCheckingLanguage(language);
    mEdtSubject->setSpellCheckingLanguage(language);
}

QString KMComposeWin::dbusObjectPath() const
{
    return mdbusObjectPath;
}

void KMComposeWin::slotEditorTextChanged()
{
    const bool textIsNotEmpty = !mComposerBase->editor()->document()->isEmpty();
    mFindText->setEnabled(textIsNotEmpty);
    mFindNextText->setEnabled(textIsNotEmpty);
    mReplaceText->setEnabled(textIsNotEmpty);
    mSelectAll->setEnabled(textIsNotEmpty);
    if (m_verifyMissingAttachment && !m_verifyMissingAttachment->isActive()) {
        m_verifyMissingAttachment->start();
    }
}

void KMComposeWin::send(int how)
{
    switch (how) {
    case 1:
        slotSendNow();
        break;
    default:
    case 0:
    // TODO: find out, what the default send method is and send it this way
    case 2:
        slotSendLater();
        break;
    }
}

void KMComposeWin::addAttachmentsAndSend(const QList<QUrl> &urls, const QString &comment, int how)
{
    qCDebug(KMAIL_LOG) << "addAttachment and sending!";
    const int nbUrl = urls.count();
    for (int i = 0; i < nbUrl; ++i) {
        mComposerBase->addAttachment(urls.at(i), comment, true);
    }

    send(how);
}

void KMComposeWin::addAttachment(const QUrl &url, const QString &comment)
{
    mComposerBase->addAttachment(url, comment, false);
}

void KMComposeWin::addAttachment(const QString &name,
                                 KMime::Headers::contentEncoding cte,
                                 const QString &charset,
                                 const QByteArray &data,
                                 const QByteArray &mimeType)
{
    Q_UNUSED(cte);
    mComposerBase->addAttachment(name, name, charset, data, mimeType);
}

void KMComposeWin::readConfig(bool reload /* = false */)
{
    mBtnIdentity->setChecked(GlobalSettings::self()->stickyIdentity());
    if (mBtnIdentity->isChecked()) {
        mId = (GlobalSettings::self()->previousIdentity() != 0) ?
              GlobalSettings::self()->previousIdentity() : mId;
    }
    mBtnFcc->setChecked(GlobalSettings::self()->stickyFcc());
    mBtnTransport->setChecked(GlobalSettings::self()->stickyTransport());
    const int currentTransport = GlobalSettings::self()->currentTransport().isEmpty() ? -1 : GlobalSettings::self()->currentTransport().toInt();
    mBtnDictionary->setChecked(GlobalSettings::self()->stickyDictionary());

    mEdtFrom->setCompletionMode((KCompletion::CompletionMode)GlobalSettings::self()->completionMode());
    mComposerBase->recipientsEditor()->setCompletionMode((KCompletion::CompletionMode)GlobalSettings::self()->completionMode());
    mEdtReplyTo->setCompletionMode((KCompletion::CompletionMode)GlobalSettings::self()->completionMode());

    if (MessageCore::GlobalSettings::self()->useDefaultFonts()) {
        mBodyFont = QFontDatabase::systemFont(QFontDatabase::GeneralFont);
        mFixedFont = QFontDatabase::systemFont(QFontDatabase::FixedFont);
    } else {
        mBodyFont = GlobalSettings::self()->composerFont();
        mFixedFont = MessageViewer::GlobalSettings::self()->fixedFont();
    }

    slotUpdateFont();
    mEdtFrom->setFont(mBodyFont);
    mEdtReplyTo->setFont(mBodyFont);
    mEdtSubject->setFont(mBodyFont);

    if (!reload) {
        QSize siz = GlobalSettings::self()->composerSize();
        if (siz.width() < 200) {
            siz.setWidth(200);
        }
        if (siz.height() < 200) {
            siz.setHeight(200);
        }
        resize(siz);

        if (!GlobalSettings::self()->snippetSplitterPosition().isEmpty()) {
            mSnippetSplitter->setSizes(GlobalSettings::self()->snippetSplitterPosition());
        } else {
            QList<int> defaults;
            defaults << (int)(width() * 0.8) << (int)(width() * 0.2);
            mSnippetSplitter->setSizes(defaults);
        }
    }

    mComposerBase->identityCombo()->setCurrentIdentity(mId);
    qCDebug(KMAIL_LOG) << mComposerBase->identityCombo()->currentIdentityName();
    const KIdentityManagement::Identity &ident =
        kmkernel->identityManager()->identityForUoid(mId);

    if (mBtnTransport->isChecked() && currentTransport != -1) {
        const Transport *transport = TransportManager::self()->transportById(currentTransport);
        if (transport) {
            mComposerBase->transportComboBox()->setCurrentTransport(transport->id());
        }
    }

    mComposerBase->setAutoSaveInterval(GlobalSettings::self()->autosaveInterval() * 1000 * 60);

    if (mBtnDictionary->isChecked()) {
        mComposerBase->dictionary()->setCurrentByDictionaryName(GlobalSettings::self()->previousDictionary());
    } else {
        mComposerBase->dictionary()->setCurrentByDictionaryName(ident.dictionary());
    }

    QString fccName;
    if (mBtnFcc->isChecked()) {
        fccName = GlobalSettings::self()->previousFcc();
    } else if (!ident.fcc().isEmpty()) {
        fccName = ident.fcc();
    }
    setFcc(fccName);
}

void KMComposeWin::writeConfig(void)
{
    GlobalSettings::self()->setHeaders(mShowHeaders);
    GlobalSettings::self()->setStickyFcc(mBtnFcc->isChecked());
    if (!mIgnoreStickyFields) {
        GlobalSettings::self()->setCurrentTransport(mComposerBase->transportComboBox()->currentText());
        GlobalSettings::self()->setStickyTransport(mBtnTransport->isChecked());
        GlobalSettings::self()->setStickyDictionary(mBtnDictionary->isChecked());
        GlobalSettings::self()->setStickyIdentity(mBtnIdentity->isChecked());
        GlobalSettings::self()->setPreviousIdentity(mComposerBase->identityCombo()->currentIdentity());
    }
    GlobalSettings::self()->setPreviousFcc(QString::number(mFccFolder->collection().id()));
    GlobalSettings::self()->setPreviousDictionary(mComposerBase->dictionary()->currentDictionaryName());
    GlobalSettings::self()->setAutoSpellChecking(
        mAutoSpellCheckingAction->isChecked());
    MessageViewer::GlobalSettings::self()->setUseFixedFont(mFixedFontAction->isChecked());
    if (!mForceDisableHtml) {
        GlobalSettings::self()->setUseHtmlMarkup(mComposerBase->editor()->textMode() == KMeditor::Rich);
    }
    GlobalSettings::self()->setComposerSize(size());
    GlobalSettings::self()->setShowSnippetManager(mSnippetAction->isChecked());

    KConfigGroup grp(KMKernel::self()->config()->group("Composer"));
    saveMainWindowSettings(grp);
    if (mSnippetAction->isChecked()) {
        GlobalSettings::setSnippetSplitterPosition(mSnippetSplitter->sizes());
    }

    // make sure config changes are written to disk, cf. bug 127538
    KMKernel::self()->slotSyncConfig();
}

MessageComposer::Composer *KMComposeWin::createSimpleComposer()
{
    QList< QByteArray > charsets = mCodecAction->mimeCharsets();
    if (!mOriginalPreferredCharset.isEmpty()) {
        charsets.insert(0, mOriginalPreferredCharset);
    }
    mComposerBase->setFrom(from());
    mComposerBase->setReplyTo(replyTo());
    mComposerBase->setSubject(subject());
    mComposerBase->setCharsets(charsets);
    return mComposerBase->createSimpleComposer();
}

bool KMComposeWin::canSignEncryptAttachments() const
{
    return cryptoMessageFormat() != Kleo::InlineOpenPGPFormat;
}

void KMComposeWin::slotUpdateView(void)
{
    if (!mDone) {
        return; // otherwise called from rethinkFields during the construction
        // which is not the intended behavior
    }

    //This sucks awfully, but no, I cannot get an activated(int id) from
    // actionContainer()
    KToggleAction *act = ::qobject_cast<KToggleAction *>(sender());
    if (!act) {
        return;
    }
    int id;

    if (act == mAllFieldsAction) {
        id = 0;
    } else if (act == mIdentityAction) {
        id = HDR_IDENTITY;
    } else if (act == mTransportAction) {
        id = HDR_TRANSPORT;
    } else if (act == mFromAction) {
        id = HDR_FROM;
    } else if (act == mReplyToAction) {
        id = HDR_REPLY_TO;
    } else if (act == mSubjectAction) {
        id = HDR_SUBJECT;
    } else if (act == mFccAction) {
        id = HDR_FCC;
    } else if (act == mDictionaryAction) {
        id = HDR_DICTIONARY;
    } else {
        qCDebug(KMAIL_LOG) << "Something is wrong (Oh, yeah?)";
        return;
    }

    // sanders There's a bug here this logic doesn't work if no
    // fields are shown and then show all fields is selected.
    // Instead of all fields being shown none are.
    if (!act->isChecked()) {
        // hide header
        if (id > 0) {
            mShowHeaders = mShowHeaders & ~id;
        } else {
            mShowHeaders = abs(mShowHeaders);
        }
    } else {
        // show header
        if (id > 0) {
            mShowHeaders |= id;
        } else {
            mShowHeaders = -abs(mShowHeaders);
        }
    }
    rethinkFields(true);
}

int KMComposeWin::calcColumnWidth(int which, long allShowing, int width) const
{
    if ((allShowing & which) == 0) {
        return width;
    }

    QLabel *w;
    if (which == HDR_IDENTITY) {
        w = mLblIdentity;
    } else if (which == HDR_DICTIONARY) {
        w = mDictionaryLabel;
    } else if (which == HDR_FCC) {
        w = mLblFcc;
    } else if (which == HDR_TRANSPORT) {
        w = mLblTransport;
    } else if (which == HDR_FROM) {
        w = mLblFrom;
    } else if (which == HDR_REPLY_TO) {
        w = mLblReplyTo;
    } else if (which == HDR_SUBJECT) {
        w = mLblSubject;
    } else {
        return width;
    }

    w->setBuddy(mComposerBase->editor());   // set dummy so we don't calculate width of '&' for this label.
    w->adjustSize();
    w->show();
    return qMax(width, w->sizeHint().width());
}

void KMComposeWin::rethinkFields(bool fromSlot)
{
    //This sucks even more but again no ids. sorry (sven)
    int mask, row;
    long showHeaders;

    if (mShowHeaders < 0) {
        showHeaders = HDR_ALL;
    } else {
        showHeaders = mShowHeaders;
    }

    for (mask = 1, mNumHeaders = 0; mask <= showHeaders; mask <<= 1) {
        if ((showHeaders & mask) != 0) {
            ++mNumHeaders;
        }
    }

    delete mGrid;
    mGrid = new QGridLayout(mHeadersArea);
    mGrid->setColumnStretch(0, 1);
    mGrid->setColumnStretch(1, 100);
    mGrid->setColumnStretch(2, 1);
    mGrid->setRowStretch(mNumHeaders + 1, 100);

    row = 0;
    qCDebug(KMAIL_LOG);

    mLabelWidth = mComposerBase->recipientsEditor()->setFirstColumnWidth(0);
    mLabelWidth = calcColumnWidth(HDR_IDENTITY, showHeaders, mLabelWidth);
    mLabelWidth = calcColumnWidth(HDR_DICTIONARY, showHeaders, mLabelWidth);
    mLabelWidth = calcColumnWidth(HDR_FCC, showHeaders, mLabelWidth);
    mLabelWidth = calcColumnWidth(HDR_TRANSPORT, showHeaders, mLabelWidth);
    mLabelWidth = calcColumnWidth(HDR_FROM, showHeaders, mLabelWidth);
    mLabelWidth = calcColumnWidth(HDR_REPLY_TO, showHeaders, mLabelWidth);
    mLabelWidth = calcColumnWidth(HDR_SUBJECT, showHeaders, mLabelWidth);

    if (!fromSlot) {
        mAllFieldsAction->setChecked(showHeaders == HDR_ALL);
    }

    if (!fromSlot) {
        mIdentityAction->setChecked(abs(mShowHeaders)&HDR_IDENTITY);
    }
    rethinkHeaderLine(showHeaders, HDR_IDENTITY, row, mLblIdentity, mComposerBase->identityCombo(),
                      mBtnIdentity);

    if (!fromSlot) {
        mDictionaryAction->setChecked(abs(mShowHeaders)&HDR_DICTIONARY);
    }
    rethinkHeaderLine(showHeaders, HDR_DICTIONARY, row, mDictionaryLabel,
                      mComposerBase->dictionary(), mBtnDictionary);

    if (!fromSlot) {
        mFccAction->setChecked(abs(mShowHeaders)&HDR_FCC);
    }
    rethinkHeaderLine(showHeaders, HDR_FCC, row, mLblFcc, mFccFolder, mBtnFcc);

    if (!fromSlot) {
        mTransportAction->setChecked(abs(mShowHeaders)&HDR_TRANSPORT);
    }
    rethinkHeaderLine(showHeaders, HDR_TRANSPORT, row, mLblTransport, mComposerBase->transportComboBox(),
                      mBtnTransport);

    if (!fromSlot) {
        mFromAction->setChecked(abs(mShowHeaders)&HDR_FROM);
    }
    rethinkHeaderLine(showHeaders, HDR_FROM, row, mLblFrom, mEdtFrom);

    QWidget *prevFocus = mEdtFrom;

    if (!fromSlot) {
        mReplyToAction->setChecked(abs(mShowHeaders)&HDR_REPLY_TO);
    }
    rethinkHeaderLine(showHeaders, HDR_REPLY_TO, row, mLblReplyTo, mEdtReplyTo);
    if (showHeaders & HDR_REPLY_TO) {
        prevFocus = connectFocusMoving(prevFocus, mEdtReplyTo);
    }

    mGrid->addWidget(mComposerBase->recipientsEditor(), row, 0, 1, 3);
    ++row;
    if (showHeaders & HDR_REPLY_TO) {
        connect(mEdtReplyTo, SIGNAL(focusDown()), mComposerBase->recipientsEditor(), SLOT(setFocusTop()));
        connect(mComposerBase->recipientsEditor(), SIGNAL(focusUp()), mEdtReplyTo, SLOT(setFocus()));
    } else {
        connect(mEdtFrom, SIGNAL(focusDown()), mComposerBase->recipientsEditor(), SLOT(setFocusTop()));
        connect(mComposerBase->recipientsEditor(), SIGNAL(focusUp()), mEdtFrom, SLOT(setFocus()));
    }

    connect(mComposerBase->recipientsEditor(), SIGNAL(focusDown()), mEdtSubject, SLOT(setFocus()));
    connect(mEdtSubject, SIGNAL(focusUp()), mComposerBase->recipientsEditor(), SLOT(setFocusBottom()));

    prevFocus = mComposerBase->recipientsEditor();

    if (!fromSlot) {
        mSubjectAction->setChecked(abs(mShowHeaders)&HDR_SUBJECT);
    }
    rethinkHeaderLine(showHeaders, HDR_SUBJECT, row, mLblSubject, mEdtSubject);
    connectFocusMoving(mEdtSubject, mComposerBase->editor());

    assert(row <= mNumHeaders + 1);

    mHeadersArea->setMaximumHeight(mHeadersArea->sizeHint().height());

    mIdentityAction->setEnabled(!mAllFieldsAction->isChecked());
    mDictionaryAction->setEnabled(!mAllFieldsAction->isChecked());
    mTransportAction->setEnabled(!mAllFieldsAction->isChecked());
    mFromAction->setEnabled(!mAllFieldsAction->isChecked());
    if (mReplyToAction) {
        mReplyToAction->setEnabled(!mAllFieldsAction->isChecked());
    }
    mFccAction->setEnabled(!mAllFieldsAction->isChecked());
    mSubjectAction->setEnabled(!mAllFieldsAction->isChecked());
    mComposerBase->recipientsEditor()->setFirstColumnWidth(mLabelWidth);
}

QWidget *KMComposeWin::connectFocusMoving(QWidget *prev, QWidget *next)
{
    connect(prev, SIGNAL(focusDown()), next, SLOT(setFocus()));
    connect(next, SIGNAL(focusUp()), prev, SLOT(setFocus()));

    return next;
}

void KMComposeWin::rethinkHeaderLine(int aValue, int aMask, int &aRow,
                                     QLabel *aLbl, QWidget *aEdt,
                                     QPushButton *aBtn)
{
    if (aValue & aMask) {
        aLbl->setFixedWidth(mLabelWidth);
        aLbl->setBuddy(aEdt);
        mGrid->addWidget(aLbl, aRow, 0);
        aEdt->show();

        if (aBtn) {
            mGrid->addWidget(aEdt, aRow, 1);
            mGrid->addWidget(aBtn, aRow, 2);
            aBtn->show();
        } else {
            mGrid->addWidget(aEdt, aRow, 1, 1, 2);
        }
        aRow++;
    } else {
        aLbl->hide();
        aEdt->hide();
        if (aBtn) {
            aBtn->hide();
        }
    }
}

void KMComposeWin::rethinkHeaderLine(int aValue, int aMask, int &aRow,
                                     QLabel *aLbl, QWidget *aCbx,
                                     QCheckBox *aChk)
{
    if (aValue & aMask) {
        aLbl->setBuddy(aCbx);
        mGrid->addWidget(aLbl, aRow, 0);

        mGrid->addWidget(aCbx, aRow, 1);
        aCbx->show();
        if (aChk) {
            mGrid->addWidget(aChk, aRow, 2);
            aChk->show();
        }
        aRow++;
    } else {
        aLbl->hide();
        aCbx->hide();
        if (aChk) {
            aChk->hide();
        }
    }
}

void KMComposeWin::applyTemplate(uint uoid, uint uOldId)
{
    const KIdentityManagement::Identity &ident = kmkernel->identityManager()->identityForUoid(uoid);
    if (ident.isNull()) {
        return;
    }
    KMime::Headers::Generic *header = new KMime::Headers::Generic("X-KMail-Templates", mMsg.get(), ident.templates(), "utf-8");
    mMsg->setHeader(header);

    TemplateParser::TemplateParser::Mode mode;
    switch (mContext) {
    case New:
        mode = TemplateParser::TemplateParser::NewMessage;
        break;
    case Reply:
        mode = TemplateParser::TemplateParser::Reply;
        break;
    case ReplyToAll:
        mode = TemplateParser::TemplateParser::ReplyAll;
        break;
    case Forward:
        mode = TemplateParser::TemplateParser::Forward;
        break;
    default:
        return;
    }

    if (mode == TemplateParser::TemplateParser::NewMessage) {
        TemplateParser::TemplateParser parser(mMsg, mode);
        parser.setSelection(mTextSelection);
        parser.setAllowDecryption(MessageViewer::GlobalSettings::self()->automaticDecrypt());
        parser.setIdentityManager(KMKernel::self()->identityManager());
        if (!mCustomTemplate.isEmpty()) {
            parser.process(mCustomTemplate, mMsg, mCollectionForNewMessage);
        } else {
            parser.processWithIdentity(uoid, mMsg, mCollectionForNewMessage);
        }
        mComposerBase->updateTemplate(mMsg);
        updateSignature(uoid, uOldId);
        return;
    }

    if (mMsg->headerByType("X-KMail-Link-Message")) {
        Akonadi::Item::List items;
        foreach (const QString &serNumStr, mMsg->headerByType("X-KMail-Link-Message")->asUnicodeString().split(QLatin1Char(','))) {
            items << Akonadi::Item(serNumStr.toLongLong());
        }

        Akonadi::ItemFetchJob *job = new Akonadi::ItemFetchJob(items, this);
        job->fetchScope().fetchFullPayload(true);
        job->fetchScope().setAncestorRetrieval(Akonadi::ItemFetchScope::Parent);
        job->setProperty("mode", (int)mode);
        job->setProperty("uoid", uoid);
        job->setProperty("uOldid", uOldId);
        connect(job, &Akonadi::ItemFetchJob::result, this, &KMComposeWin::slotDelayedApplyTemplate);
    }
}

void KMComposeWin::slotDelayedApplyTemplate(KJob *job)
{
    const Akonadi::ItemFetchJob *fetchJob = qobject_cast<Akonadi::ItemFetchJob *>(job);
    const Akonadi::Item::List items = fetchJob->items();

    const TemplateParser::TemplateParser::Mode mode = static_cast<TemplateParser::TemplateParser::Mode>(fetchJob->property("mode").toInt());
    const uint uoid = fetchJob->property("uoid").toUInt();
    const uint uOldId = fetchJob->property("uOldid").toUInt();

    TemplateParser::TemplateParser parser(mMsg, mode);
    parser.setSelection(mTextSelection);
    parser.setAllowDecryption(MessageViewer::GlobalSettings::self()->automaticDecrypt());
    parser.setWordWrap(MessageComposer::MessageComposerSettings::self()->wordWrap(), MessageComposer::MessageComposerSettings::self()->lineWrapWidth());
    parser.setIdentityManager(KMKernel::self()->identityManager());
    foreach (const Akonadi::Item &item, items) {
        if (!mCustomTemplate.isEmpty()) {
            parser.process(mCustomTemplate, MessageCore::Util::message(item));
        } else {
            parser.processWithIdentity(uoid, MessageCore::Util::message(item));
        }
    }
    mComposerBase->updateTemplate(mMsg);
    updateSignature(uoid, uOldId);
}

void KMComposeWin::updateSignature(uint uoid, uint uOldId)
{
    const KIdentityManagement::Identity &ident = kmkernel->identityManager()->identityForUoid(uoid);
    const KIdentityManagement::Identity &oldIdentity = kmkernel->identityManager()->identityForUoid(uOldId);
    mComposerBase->identityChanged(ident, oldIdentity, true);
}

void KMComposeWin::setCollectionForNewMessage(const Akonadi::Collection &folder)
{
    mCollectionForNewMessage = folder;
}

void KMComposeWin::setQuotePrefix(uint uoid)
{
    QString quotePrefix = mMsg->headerByType("X-KMail-QuotePrefix") ? mMsg->headerByType("X-KMail-QuotePrefix")->asUnicodeString() : QString();
    if (quotePrefix.isEmpty()) {
        // no quote prefix header, set quote prefix according in identity
        // TODO port templates to ComposerViewBase

        if (mCustomTemplate.isEmpty()) {
            const KIdentityManagement::Identity &identity = kmkernel->identityManager()->identityForUoidOrDefault(uoid);
            // Get quote prefix from template
            // ( custom templates don't specify custom quotes prefixes )
            TemplateParser::Templates quoteTemplate(
                TemplateParser::TemplatesConfiguration::configIdString(identity.uoid()));
            quotePrefix = quoteTemplate.quoteString();
        }
    }
    mComposerBase->editor()->setQuotePrefixName(MessageCore::StringUtil::formatString(quotePrefix,
            mMsg->from()->asUnicodeString()));
}

void KMComposeWin::setupActions(void)
{
    KActionMenuTransport *actActionNowMenu, *actActionLaterMenu;

    if (MessageComposer::MessageComposerSettings::self()->sendImmediate()) {
        //default = send now, alternative = queue
        QAction *action = new QAction(QIcon::fromTheme(QLatin1String("mail-send")), i18n("&Send Mail"), this);
        actionCollection()->addAction(QLatin1String("send_mail_default"), action);
        connect(action, &QAction::triggered, this, &KMComposeWin::slotSendNow);

        action = new QAction(QIcon::fromTheme(QLatin1String("mail-send")), i18n("Send Mail Using Shortcut"), this);
        actionCollection()->addAction(QLatin1String("send_mail"), action);
        actionCollection()->setDefaultShortcut(action, QKeySequence(Qt::CTRL + Qt::Key_Return));
        connect(action, &QAction::triggered, this, &KMComposeWin::slotSendNowByShortcut);

        // FIXME: change to mail_send_via icon when this exist.
        actActionNowMenu = new KActionMenuTransport(this);
        actActionNowMenu->setIcon(QIcon::fromTheme(QLatin1String("mail-send")));
        actActionNowMenu->setText(i18n("&Send Mail Via"));

        actActionNowMenu->setIconText(i18n("Send"));
        actionCollection()->addAction(QLatin1String("send_default_via"), actActionNowMenu);

        action = new QAction(QIcon::fromTheme(QLatin1String("mail-queue")), i18n("Send &Later"), this);
        actionCollection()->addAction(QLatin1String("send_alternative"), action);
        connect(action, &QAction::triggered, this, &KMComposeWin::slotSendLater);

        actActionLaterMenu = new KActionMenuTransport(this);
        actActionLaterMenu->setIcon(QIcon::fromTheme(QLatin1String("mail-queue")));
        actActionLaterMenu->setText(i18n("Send &Later Via"));

        actActionLaterMenu->setIconText(i18nc("Queue the message for sending at a later date", "Queue"));
        actionCollection()->addAction(QLatin1String("send_alternative_via"), actActionLaterMenu);

    } else {
        //default = queue, alternative = send now
        QAction *action = new QAction(QIcon::fromTheme(QLatin1String("mail-queue")), i18n("Send &Later"), this);
        actionCollection()->addAction(QLatin1String("send_mail"), action);
        connect(action, &QAction::triggered, this, &KMComposeWin::slotSendLater);
        actionCollection()->setDefaultShortcut(action, QKeySequence(Qt::CTRL + Qt::Key_Return));

        actActionLaterMenu = new KActionMenuTransport(this);
        actActionLaterMenu->setIcon(QIcon::fromTheme(QLatin1String("mail-queue")));
        actActionLaterMenu->setText(i18n("Send &Later Via"));
        actionCollection()->addAction(QLatin1String("send_default_via"), actActionLaterMenu);

        action = new QAction(QIcon::fromTheme(QLatin1String("mail-send")), i18n("&Send Mail"), this);
        actionCollection()->addAction(QLatin1String("send_alternative"), action);
        connect(action, &QAction::triggered, this, &KMComposeWin::slotSendNow);

        // FIXME: change to mail_send_via icon when this exits.
        actActionNowMenu = new KActionMenuTransport(this);
        actActionNowMenu->setIcon(QIcon::fromTheme(QLatin1String("mail-send")));
        actActionNowMenu->setText(i18n("&Send Mail Via"));
        actionCollection()->addAction(QLatin1String("send_alternative_via"), actActionNowMenu);
    }

    connect(actActionNowMenu, SIGNAL(triggered(bool)), this,
            SLOT(slotSendNow()));
    connect(actActionLaterMenu, SIGNAL(triggered(bool)), this,
            SLOT(slotSendLater()));
    connect(actActionNowMenu, SIGNAL(transportSelected(MailTransport::Transport*)), this,
            SLOT(slotSendNowVia(MailTransport::Transport*)));
    connect(actActionLaterMenu, SIGNAL(transportSelected(MailTransport::Transport*)), this,
            SLOT(slotSendLaterVia(MailTransport::Transport*)));

    QAction *action = new QAction(QIcon::fromTheme(QLatin1String("document-save")), i18n("Save as &Draft"), this);
    actionCollection()->addAction(QLatin1String("save_in_drafts"), action);
    KMail::Util::addQActionHelpText(action, i18n("Save email in Draft folder"));
    actionCollection()->setDefaultShortcut(action, QKeySequence(Qt::CTRL + Qt::Key_S));
    connect(action, &QAction::triggered, this, &KMComposeWin::slotSaveDraft);

    action = new QAction(QIcon::fromTheme(QLatin1String("document-save")), i18n("Save as &Template"), this);
    KMail::Util::addQActionHelpText(action, i18n("Save email in Template folder"));
    actionCollection()->addAction(QLatin1String("save_in_templates"), action);
    connect(action, &QAction::triggered, this, &KMComposeWin::slotSaveTemplate);

    action = new QAction(QIcon::fromTheme(QLatin1String("document-save")), i18n("Save as &File"), this);
    KMail::Util::addQActionHelpText(action, i18n("Save email as text or html file"));
    actionCollection()->addAction(QLatin1String("save_as_file"), action);
    connect(action, &QAction::triggered, this, &KMComposeWin::slotSaveAsFile);

    action = new QAction(QIcon::fromTheme(QLatin1String("contact-new")), i18n("New AddressBook Contact..."), this);
    actionCollection()->addAction(QLatin1String("kmail_new_addressbook_contact"), action);
    connect(action, &QAction::triggered, this, &KMComposeWin::slotCreateAddressBookContact);

    action = new QAction(QIcon::fromTheme(QLatin1String("document-open")), i18n("&Insert Text File..."), this);
    actionCollection()->addAction(QLatin1String("insert_file"), action);
    connect(action, &QAction::triggered, this, &KMComposeWin::slotInsertFile);

    mRecentAction = new KRecentFilesAction(QIcon::fromTheme(QLatin1String("document-open")),
                                           i18n("&Insert Recent Text File"), this);
    actionCollection()->addAction(QLatin1String("insert_file_recent"), mRecentAction);
    connect(mRecentAction, &KRecentFilesAction::urlSelected, this, &KMComposeWin::slotInsertRecentFile);
    connect(mRecentAction, &KRecentFilesAction::recentListCleared, this, &KMComposeWin::slotRecentListFileClear);
    mRecentAction->loadEntries(KMKernel::self()->config()->group(QString()));

    action = new QAction(QIcon::fromTheme(QLatin1String("x-office-address-book")), i18n("&Address Book"), this);
    KMail::Util::addQActionHelpText(action, i18n("Open Address Book"));
    actionCollection()->addAction(QLatin1String("addressbook"), action);
    if (QStandardPaths::findExecutable(QLatin1String("kaddressbook")).isEmpty()) {
        action->setEnabled(false);
    }
    connect(action, &QAction::triggered, this, &KMComposeWin::slotAddrBook);
    action = new QAction(QIcon::fromTheme(QLatin1String("mail-message-new")), i18n("&New Composer"), this);
    actionCollection()->addAction(QLatin1String("new_composer"), action);

    connect(action, &QAction::triggered, this, &KMComposeWin::slotNewComposer);
    actionCollection()->setDefaultShortcuts(action, KStandardShortcut::shortcut(KStandardShortcut::New));

    action = new QAction(i18n("Select &Recipients..."), this);
    actionCollection()->addAction(QLatin1String("select_recipients"), action);
    connect(action, SIGNAL(triggered(bool)),
            mComposerBase->recipientsEditor(), SLOT(selectRecipients()));
    action = new QAction(i18n("Save &Distribution List..."), this);
    actionCollection()->addAction(QLatin1String("save_distribution_list"), action);
    connect(action, SIGNAL(triggered(bool)),
            mComposerBase->recipientsEditor(), SLOT(saveDistributionList()));

    KStandardAction::print(this, SLOT(slotPrint()), actionCollection());
    if (KPrintPreview::isAvailable()) {
        KStandardAction::printPreview(this, SLOT(slotPrintPreview()), actionCollection());
    }
    KStandardAction::close(this, SLOT(slotClose()), actionCollection());

    KStandardAction::undo(mGlobalAction, SLOT(slotUndo()), actionCollection());
    KStandardAction::redo(mGlobalAction, SLOT(slotRedo()), actionCollection());
    KStandardAction::cut(mGlobalAction, SLOT(slotCut()), actionCollection());
    KStandardAction::copy(mGlobalAction, SLOT(slotCopy()), actionCollection());
    KStandardAction::pasteText(mGlobalAction, SLOT(slotPaste()), actionCollection());
    mSelectAll = KStandardAction::selectAll(mGlobalAction, SLOT(slotMarkAll()), actionCollection());

    mFindText = KStandardAction::find(mComposerBase->editor(), SLOT(slotFind()), actionCollection());
    mFindNextText = KStandardAction::findNext(mComposerBase->editor(), SLOT(slotFindNext()), actionCollection());

    mReplaceText = KStandardAction::replace(mComposerBase->editor(), SLOT(slotReplace()), actionCollection());
    actionCollection()->addAction(KStandardAction::Spelling, QLatin1String("spellcheck"),
                                  mComposerBase->editor(), SLOT(checkSpelling()));

    action = new QAction(i18n("Paste as Attac&hment"), this);
    actionCollection()->addAction(QLatin1String("paste_att"), action);
    connect(action, &QAction::triggered, this, &KMComposeWin::slotPasteAsAttachment);

    action = new QAction(i18n("Cl&ean Spaces"), this);
    actionCollection()->addAction(QLatin1String("clean_spaces"), action);
    connect(action, SIGNAL(triggered(bool)), mComposerBase->signatureController(), SLOT(cleanSpace()));

    mFixedFontAction = new KToggleAction(i18n("Use Fi&xed Font"), this);
    actionCollection()->addAction(QLatin1String("toggle_fixedfont"), mFixedFontAction);
    connect(mFixedFontAction, &KToggleAction::triggered, this, &KMComposeWin::slotUpdateFont);
    mFixedFontAction->setChecked(MessageViewer::GlobalSettings::self()->useFixedFont());

    //these are checkable!!!
    mUrgentAction = new KToggleAction(
        i18nc("@action:inmenu Mark the email as urgent.", "&Urgent"), this);
    actionCollection()->addAction(QLatin1String("urgent"), mUrgentAction);
    mRequestMDNAction = new KToggleAction(i18n("&Request Disposition Notification"), this);
    actionCollection()->addAction(QLatin1String("options_request_mdn"), mRequestMDNAction);
    mRequestMDNAction->setChecked(GlobalSettings::self()->requestMDN());
    //----- Message-Encoding Submenu
    mCodecAction = new CodecAction(CodecAction::ComposerMode, this);
    actionCollection()->addAction(QLatin1String("charsets"), mCodecAction);
    mWordWrapAction = new KToggleAction(i18n("&Wordwrap"), this);
    actionCollection()->addAction(QLatin1String("wordwrap"), mWordWrapAction);
    mWordWrapAction->setChecked(MessageComposer::MessageComposerSettings::self()->wordWrap());
    connect(mWordWrapAction, &KToggleAction::toggled, this, &KMComposeWin::slotWordWrapToggled);

    mSnippetAction = new KToggleAction(i18n("&Snippets"), this);
    actionCollection()->addAction(QLatin1String("snippets"), mSnippetAction);
    connect(mSnippetAction, &KToggleAction::toggled, this, &KMComposeWin::slotSnippetWidgetVisibilityChanged);
    mSnippetAction->setChecked(GlobalSettings::self()->showSnippetManager());

    mAutoSpellCheckingAction = new KToggleAction(QIcon::fromTheme(QLatin1String("tools-check-spelling")),
            i18n("&Automatic Spellchecking"),
            this);
    actionCollection()->addAction(QLatin1String("options_auto_spellchecking"), mAutoSpellCheckingAction);
    const bool spellChecking = GlobalSettings::self()->autoSpellChecking();
    const bool useKmailEditor = !GlobalSettings::self()->useExternalEditor();
    const bool spellCheckingEnabled = useKmailEditor && spellChecking;
    mAutoSpellCheckingAction->setEnabled(useKmailEditor);

    mAutoSpellCheckingAction->setChecked(spellCheckingEnabled);
    slotAutoSpellCheckingToggled(spellCheckingEnabled);
    connect(mAutoSpellCheckingAction, &KToggleAction::toggled, this, &KMComposeWin::slotAutoSpellCheckingToggled);
    connect(mComposerBase->editor(), SIGNAL(checkSpellingChanged(bool)), this, SLOT(slotAutoSpellCheckingToggled(bool)));

    connect(mComposerBase->editor(), SIGNAL(textModeChanged(KRichTextEdit::Mode)), this, SLOT(slotTextModeChanged(KRichTextEdit::Mode)));
    connect(mComposerBase->editor(), SIGNAL(externalEditorClosed()), this, SLOT(slotExternalEditorClosed()));
    connect(mComposerBase->editor(), SIGNAL(externalEditorStarted()), this, SLOT(slotExternalEditorStarted()));
    //these are checkable!!!
    markupAction = new KToggleAction(i18n("Rich Text Editing"), this);
    markupAction->setIcon(QIcon::fromTheme(QLatin1String("preferences-desktop-font")));
    markupAction->setIconText(i18n("Rich Text"));
    markupAction->setToolTip(i18n("Toggle rich text editing mode"));
    actionCollection()->addAction(QLatin1String("html"), markupAction);
    connect(markupAction, &KToggleAction::triggered, this, &KMComposeWin::slotToggleMarkup);

    mAllFieldsAction = new KToggleAction(i18n("&All Fields"), this);
    actionCollection()->addAction(QLatin1String("show_all_fields"), mAllFieldsAction);
    connect(mAllFieldsAction, &KToggleAction::triggered, this, &KMComposeWin::slotUpdateView);
    mIdentityAction = new KToggleAction(i18n("&Identity"), this);
    actionCollection()->addAction(QLatin1String("show_identity"), mIdentityAction);
    connect(mIdentityAction, &KToggleAction::triggered, this, &KMComposeWin::slotUpdateView);
    mDictionaryAction = new KToggleAction(i18n("&Dictionary"), this);
    actionCollection()->addAction(QLatin1String("show_dictionary"), mDictionaryAction);
    connect(mDictionaryAction, &KToggleAction::triggered, this, &KMComposeWin::slotUpdateView);
    mFccAction = new KToggleAction(i18n("&Sent-Mail Folder"), this);
    actionCollection()->addAction(QLatin1String("show_fcc"), mFccAction);
    connect(mFccAction, &KToggleAction::triggered, this, &KMComposeWin::slotUpdateView);
    mTransportAction = new KToggleAction(i18n("&Mail Transport"), this);
    actionCollection()->addAction(QLatin1String("show_transport"), mTransportAction);
    connect(mTransportAction, &KToggleAction::triggered, this, &KMComposeWin::slotUpdateView);
    mFromAction = new KToggleAction(i18n("&From"), this);
    actionCollection()->addAction(QLatin1String("show_from"), mFromAction);
    connect(mFromAction, &KToggleAction::triggered, this, &KMComposeWin::slotUpdateView);
    mReplyToAction = new KToggleAction(i18n("&Reply To"), this);
    actionCollection()->addAction(QLatin1String("show_reply_to"), mReplyToAction);
    connect(mReplyToAction, &KToggleAction::triggered, this, &KMComposeWin::slotUpdateView);
    mSubjectAction = new KToggleAction(
        i18nc("@action:inmenu Show the subject in the composer window.", "S&ubject"), this);
    actionCollection()->addAction(QLatin1String("show_subject"), mSubjectAction);
    connect(mSubjectAction, &KToggleAction::triggered, this, &KMComposeWin::slotUpdateView);
    //end of checkable

    mAppendSignature = new QAction(i18n("Append S&ignature"), this);
    actionCollection()->addAction(QLatin1String("append_signature"), mAppendSignature);
    connect(mAppendSignature, &QAction::triggered, mComposerBase->signatureController(), &MessageComposer::SignatureController::appendSignature);

    mPrependSignature = new QAction(i18n("Pr&epend Signature"), this);
    actionCollection()->addAction(QLatin1String("prepend_signature"), mPrependSignature);
    connect(mPrependSignature, &QAction::triggered, mComposerBase->signatureController(), &MessageComposer::SignatureController::prependSignature);

    mInsertSignatureAtCursorPosition = new QAction(i18n("Insert Signature At C&ursor Position"), this);
    actionCollection()->addAction(QLatin1String("insert_signature_at_cursor_position"), mInsertSignatureAtCursorPosition);
    connect(mInsertSignatureAtCursorPosition, SIGNAL(triggered(bool)), mComposerBase->signatureController(), SLOT(insertSignatureAtCursor()));

    action = new QAction(i18n("Insert Special Character..."), this);
    actionCollection()->addAction(QLatin1String("insert_special_character"), action);
    connect(action, &QAction::triggered, this, &KMComposeWin::insertSpecialCharacter);

    QAction *upperCase = new QAction(i18n("Uppercase"), this);
    actionCollection()->addAction(QLatin1String("change_to_uppercase"), upperCase);
    connect(upperCase, &QAction::triggered, this, &KMComposeWin::slotUpperCase);

    mChangeCaseMenu = new PimCommon::KActionMenuChangeCase(this);
    mChangeCaseMenu->appendInActionCollection(actionCollection());
    actionCollection()->addAction(QLatin1String("change_case_menu"), mChangeCaseMenu);
    connect(mChangeCaseMenu, &PimCommon::KActionMenuChangeCase::upperCase, this, &KMComposeWin::slotUpperCase);
    connect(mChangeCaseMenu, &PimCommon::KActionMenuChangeCase::lowerCase, this, &KMComposeWin::slotLowerCase);
    connect(mChangeCaseMenu, &PimCommon::KActionMenuChangeCase::sentenceCase, this, &KMComposeWin::slotSentenceCase);
    connect(mChangeCaseMenu, &PimCommon::KActionMenuChangeCase::reverseCase, this, &KMComposeWin::slotReverseCase);

    mComposerBase->attachmentController()->createActions();

    setStandardToolBarMenuEnabled(true);

    KStandardAction::keyBindings(this, SLOT(slotEditKeys()), actionCollection());
    KStandardAction::configureToolbars(this, SLOT(slotEditToolbars()), actionCollection());
    KStandardAction::preferences(kmkernel, SLOT(slotShowConfigurationDialog()), actionCollection());

    action = new QAction(i18n("&Spellchecker..."), this);
    action->setIconText(i18n("Spellchecker"));
    actionCollection()->addAction(QLatin1String("setup_spellchecker"), action);
    connect(action, &QAction::triggered, this, &KMComposeWin::slotSpellcheckConfig);

    mTranslateAction = mCustomToolsWidget->action(PimCommon::CustomToolsWidget::TranslatorTool);
    actionCollection()->addAction(QLatin1String("translator"), mTranslateAction);

    mGenerateShortenUrl = mCustomToolsWidget->action(PimCommon::CustomToolsWidget::ShortUrlTool);
    actionCollection()->addAction(QLatin1String("shorten_url"), mGenerateShortenUrl);

    mEncryptAction = new KToggleAction(QIcon::fromTheme(QLatin1String("document-encrypt")), i18n("&Encrypt Message"), this);
    mEncryptAction->setIconText(i18n("Encrypt"));
    actionCollection()->addAction(QLatin1String("encrypt_message"), mEncryptAction);
    mSignAction = new KToggleAction(QIcon::fromTheme(QLatin1String("document-sign")), i18n("&Sign Message"), this);
    mSignAction->setIconText(i18n("Sign"));
    actionCollection()->addAction(QLatin1String("sign_message"), mSignAction);
    const KIdentityManagement::Identity &ident =
        KMKernel::self()->identityManager()->identityForUoidOrDefault(mComposerBase->identityCombo()->currentIdentity());
    // PENDING(marc): check the uses of this member and split it into
    // smime/openpgp and or enc/sign, if necessary:
    mLastIdentityHasSigningKey = !ident.pgpSigningKey().isEmpty() || !ident.smimeSigningKey().isEmpty();
    mLastIdentityHasEncryptionKey = !ident.pgpEncryptionKey().isEmpty() || !ident.smimeEncryptionKey().isEmpty();

    mLastEncryptActionState = false;
    mLastSignActionState = ident.pgpAutoSign();

    changeCryptoAction();

    connect(mEncryptAction, &KToggleAction::triggered, this, &KMComposeWin::slotEncryptToggled);
    connect(mSignAction, &KToggleAction::triggered, this, &KMComposeWin::slotSignToggled);

<<<<<<< HEAD
    QStringList l;
    for (int i = 0 ; i < numCryptoMessageFormats ; ++i) {
        l.push_back(Kleo::cryptoMessageFormatToLabel(cryptoMessageFormats[i]));
=======
    QStringList listCryptoFormat;
    for ( int i=0 ; i<numCryptoMessageFormats ; ++i ) {
        listCryptoFormat.push_back( Kleo::cryptoMessageFormatToLabel( cryptoMessageFormats[i] ) );
>>>>>>> 53d8fc1b
    }

    mCryptoModuleAction = new KSelectAction(i18n("&Cryptographic Message Format"), this);
    actionCollection()->addAction(QLatin1String("options_select_crypto"), mCryptoModuleAction);
    connect(mCryptoModuleAction, SIGNAL(triggered(int)), SLOT(slotSelectCryptoModule()));
<<<<<<< HEAD
    mCryptoModuleAction->setItems(l);
    mCryptoModuleAction->setToolTip(i18n("Select a cryptographic format for this message"));
=======
    mCryptoModuleAction->setItems( listCryptoFormat );
    mCryptoModuleAction->setToolTip( i18n( "Select a cryptographic format for this message" ) );
>>>>>>> 53d8fc1b

    actionCollection()->addActions(mComposerBase->editor()->createActions());
    actionCollection()->addAction(QLatin1String("shared_link"), mStorageService->menuShareLinkServices());

    mFollowUpToggleAction = new KToggleAction(i18n("Follow Up Mail..."), this);
    actionCollection()->addAction(QLatin1String("follow_up_mail"), mFollowUpToggleAction);
    connect(mFollowUpToggleAction, &KToggleAction::triggered, this, &KMComposeWin::slotFollowUpMail);
    mFollowUpToggleAction->setEnabled(FollowUpReminder::FollowUpReminderUtil::followupReminderAgentEnabled());

    createGUI(QLatin1String("kmcomposerui.rc"));
    connect(toolBar(QLatin1String("htmlToolBar"))->toggleViewAction(), SIGNAL(toggled(bool)),
            SLOT(htmlToolBarVisibilityChanged(bool)));

    // In Kontact, this entry would read "Configure Kontact", but bring
    // up KMail's config dialog. That's sensible, though, so fix the label.
    QAction *configureAction = actionCollection()->action(QLatin1String("options_configure"));
    if (configureAction) {
        configureAction->setText(i18n("Configure KMail..."));
    }
}

void KMComposeWin::changeCryptoAction()
{
    const KIdentityManagement::Identity &ident =
        KMKernel::self()->identityManager()->identityForUoidOrDefault(mComposerBase->identityCombo()->currentIdentity());
    if (!Kleo::CryptoBackendFactory::instance()->openpgp() && !Kleo::CryptoBackendFactory::instance()->smime()) {
        // no crypto whatsoever
        mEncryptAction->setEnabled(false);
        setEncryption(false);
        mSignAction->setEnabled(false);
        setSigning(false);
    } else {
        const bool canOpenPGPSign = Kleo::CryptoBackendFactory::instance()->openpgp() &&
                                    !ident.pgpSigningKey().isEmpty();
        const bool canSMIMESign = Kleo::CryptoBackendFactory::instance()->smime() &&
                                  !ident.smimeSigningKey().isEmpty();

        setEncryption(false);
        setSigning((canOpenPGPSign || canSMIMESign) && ident.pgpAutoSign());
    }

}

void KMComposeWin::setupStatusBar(QWidget *w)
{
    KPIM::ProgressStatusBarWidget *progressStatusBarWidget = new KPIM::ProgressStatusBarWidget(statusBar(), this, PimCommon::StorageServiceProgressManager::progressTypeValue());
    statusBar()->addWidget(w);
    QLabel *lab = new QLabel(this);
    lab->setAlignment(Qt::AlignLeft | Qt::AlignVCenter);
    statusBar()->addPermanentWidget(lab);
    mStatusBarLabelList.append(lab);

    lab = new QLabel(this);
    lab->setText(i18nc("Shows the linenumber of the cursor position.", " Line: %1 "
                       , QLatin1String("     ")));
    statusBar()->addPermanentWidget(lab);
    mStatusBarLabelList.append(lab);

    lab = new QLabel(i18n(" Column: %1 ", QLatin1String("     ")));
    statusBar()->addPermanentWidget(lab);
    mStatusBarLabelList.append(lab);

    mStatusBarLabelToggledOverrideMode = new StatusBarLabelToggledState(this);
    mStatusBarLabelToggledOverrideMode->setStateString(i18n("OVR"), i18n("INS"));
    statusBar()->addPermanentWidget(mStatusBarLabelToggledOverrideMode, 0);
    connect(mStatusBarLabelToggledOverrideMode, &StatusBarLabelToggledState::toggleModeChanged, this, &KMComposeWin::slotOverwriteModeWasChanged);

    mStatusBarLabelSpellCheckingChangeMode = new StatusBarLabelToggledState(this);
    mStatusBarLabelSpellCheckingChangeMode->setStateString(i18n("Spellcheck: on"), i18n("Spellcheck: off"));
    statusBar()->addPermanentWidget(mStatusBarLabelSpellCheckingChangeMode, 0);
    connect(mStatusBarLabelSpellCheckingChangeMode, &StatusBarLabelToggledState::toggleModeChanged, this, &KMComposeWin::slotAutoSpellCheckingToggled);

    statusBar()->addPermanentWidget(progressStatusBarWidget->littleProgress());

}

void KMComposeWin::setupEditor(void)
{
    QFontMetrics fm(mBodyFont);
    mComposerBase->editor()->setTabStopWidth(fm.width(QLatin1Char(' ')) * 8);

    slotWordWrapToggled(MessageComposer::MessageComposerSettings::self()->wordWrap());

    // Font setup
    slotUpdateFont();

    connect(mComposerBase->editor(), SIGNAL(cursorPositionChanged()),
            this, SLOT(slotCursorPositionChanged()));
    slotCursorPositionChanged();
}

QString KMComposeWin::subject() const
{
    return MessageComposer::Util::cleanedUpHeaderString(mEdtSubject->toPlainText());
}

QString KMComposeWin::from() const
{
    return MessageComposer::Util::cleanedUpHeaderString(mEdtFrom->text());
}

QString KMComposeWin::replyTo() const
{
    if (mEdtReplyTo) {
        return MessageComposer::Util::cleanedUpHeaderString(mEdtReplyTo->text());
    } else {
        return QString();
    }
}

void KMComposeWin::decryptOrStripOffCleartextSignature(QByteArray &body)
{
    QList<Kpgp::Block> pgpBlocks;
    QList<QByteArray> nonPgpBlocks;
    if (Kpgp::Module::prepareMessageForDecryption(body,
            pgpBlocks, nonPgpBlocks)) {
        // Only decrypt/strip off the signature if there is only one OpenPGP
        // block in the message
        if (pgpBlocks.count() == 1) {
            Kpgp::Block &block = pgpBlocks.first();
            if ((block.type() == Kpgp::PgpMessageBlock) ||
                    (block.type() == Kpgp::ClearsignedBlock)) {
                if (block.type() == Kpgp::PgpMessageBlock) {
                    // try to decrypt this OpenPGP block
                    block.decrypt();
                } else {
                    // strip off the signature
                    block.verify();
                }
                body = nonPgpBlocks.first();
                body.append(block.text());
                body.append(nonPgpBlocks.last());
            }
        }
    }
}

void KMComposeWin::setCurrentTransport(int transportId)
{
    mComposerBase->transportComboBox()->setCurrentTransport(transportId);
}

void KMComposeWin::setCurrentReplyTo(const QString &replyTo)
{
    if (mEdtReplyTo) {
        mEdtReplyTo->setText(replyTo);
    }
}

void KMComposeWin::setMessage(const KMime::Message::Ptr &newMsg, bool lastSignState, bool lastEncryptState, bool mayAutoSign,
                              bool allowDecryption, bool isModified)
{
    if (!newMsg) {
        qCDebug(KMAIL_LOG) << "newMsg == 0!";
        return;
    }

    if (lastSignState) {
        mLastSignActionState = true;
    }

    if (lastEncryptState) {
        mLastEncryptActionState = true;
    }

    mComposerBase->setMessage(newMsg);
    mMsg = newMsg;
    KIdentityManagement::IdentityManager *im = KMKernel::self()->identityManager();

    mEdtFrom->setText(mMsg->from()->asUnicodeString());
    mEdtSubject->setText(mMsg->subject()->asUnicodeString());

    // Restore the quote prefix. We can't just use the global quote prefix here,
    // since the prefix is different for each message, it might for example depend
    // on the original sender in a reply.
    if (mMsg->headerByType("X-KMail-QuotePrefix")) {
        mComposerBase->editor()->setQuotePrefixName(mMsg->headerByType("X-KMail-QuotePrefix")->asUnicodeString());
    }

    const bool stickyIdentity = mBtnIdentity->isChecked() && !mIgnoreStickyFields;
    bool messageHasIdentity = false;
    if (newMsg->headerByType("X-KMail-Identity") &&
            !newMsg->headerByType("X-KMail-Identity")->asUnicodeString().isEmpty()) {
        messageHasIdentity = true;
    }
    if (!stickyIdentity && messageHasIdentity) {
        mId = newMsg->headerByType("X-KMail-Identity")->asUnicodeString().toUInt();
    }

    // don't overwrite the header values with identity specific values
    // unless the identity is sticky
    if (!stickyIdentity) {
        disconnect(mComposerBase->identityCombo(), SIGNAL(identityChanged(uint)),
                   this, SLOT(slotIdentityChanged(uint))) ;
    }

    // load the mId into the gui, sticky or not, without emitting
    mComposerBase->identityCombo()->setCurrentIdentity(mId);
    const uint idToApply = mId;
    if (!stickyIdentity) {
        connect(mComposerBase->identityCombo(), SIGNAL(identityChanged(uint)),
                this, SLOT(slotIdentityChanged(uint)));
    } else {
        // load the message's state into the mId, without applying it to the gui
        // that's so we can detect that the id changed (because a sticky was set)
        // on apply()
        if (messageHasIdentity) {
            mId = newMsg->headerByType("X-KMail-Identity")->asUnicodeString().toUInt();
        } else {
            mId = im->defaultIdentity().uoid();
        }
    }

    // manually load the identity's value into the fields; either the one from the
    // messge, where appropriate, or the one from the sticky identity. What's in
    // mId might have changed meanwhile, thus the save value
    slotIdentityChanged(idToApply, true /*initalChange*/);

    const KIdentityManagement::Identity &ident = im->identityForUoid(mComposerBase->identityCombo()->currentIdentity());

    const bool stickyTransport = mBtnTransport->isChecked() && !mIgnoreStickyFields;
    if (stickyTransport) {
        mComposerBase->transportComboBox()->setCurrentTransport(ident.transport().toInt());
    }

    // TODO move the following to ComposerViewBase
    // however, requires the actions to be there as well in order to share with mobile client

    // check for the presence of a DNT header, indicating that MDN's were requested
    if (newMsg->headerByType("Disposition-Notification-To")) {
        QString mdnAddr = newMsg->headerByType("Disposition-Notification-To")->asUnicodeString();
        mRequestMDNAction->setChecked((!mdnAddr.isEmpty() &&
                                       im->thatIsMe(mdnAddr)) ||
                                      GlobalSettings::self()->requestMDN());
    }
    // check for presence of a priority header, indicating urgent mail:
    if (newMsg->headerByType("X-PRIORITY") && newMsg->headerByType("Priority")) {
        const QString xpriority = newMsg->headerByType("X-PRIORITY")->asUnicodeString();
        const QString priority = newMsg->headerByType("Priority")->asUnicodeString();
        if (xpriority == QLatin1String("2 (High)") && priority == QLatin1String("urgent")) {
            mUrgentAction->setChecked(true);
        }
    }

    if (!ident.isXFaceEnabled() || ident.xface().isEmpty()) {
        if (mMsg->headerByType("X-Face")) {
            mMsg->headerByType("X-Face")->clear();
        }
    } else {
        QString xface = ident.xface();
        if (!xface.isEmpty()) {
            int numNL = (xface.length() - 1) / 70;
            for (int i = numNL; i > 0; --i) {
                xface.insert(i * 70, QLatin1String("\n\t"));
            }
            mMsg->setHeader(new KMime::Headers::Generic("X-Face", mMsg.get(), xface, "utf-8"));
        }
    }

    // if these headers are present, the state of the message should be overruled
    if (mMsg->headerByType("X-KMail-SignatureActionEnabled")) {
        mLastSignActionState = (mMsg->headerByType("X-KMail-SignatureActionEnabled")->as7BitString().contains("true"));
    }
    if (mMsg->headerByType("X-KMail-EncryptActionEnabled")) {
        mLastEncryptActionState = (mMsg->headerByType("X-KMail-EncryptActionEnabled")->as7BitString().contains("true"));
    }
    if (mMsg->headerByType("X-KMail-CryptoMessageFormat")) {
        mCryptoModuleAction->setCurrentItem(format2cb(static_cast<Kleo::CryptoMessageFormat>(
                                                mMsg->headerByType("X-KMail-CryptoMessageFormat")->asUnicodeString().toInt())));
    }

    mLastIdentityHasSigningKey = !ident.pgpSigningKey().isEmpty() || !ident.smimeSigningKey().isEmpty();
    mLastIdentityHasEncryptionKey = !ident.pgpEncryptionKey().isEmpty() || !ident.smimeEncryptionKey().isEmpty();

    if (Kleo::CryptoBackendFactory::instance()->openpgp() || Kleo::CryptoBackendFactory::instance()->smime()) {
        const bool canOpenPGPSign = Kleo::CryptoBackendFactory::instance()->openpgp() &&
                                    !ident.pgpSigningKey().isEmpty();
        const bool canSMIMESign = Kleo::CryptoBackendFactory::instance()->smime() &&
                                  !ident.smimeSigningKey().isEmpty();

        setEncryption(mLastEncryptActionState);
        setSigning((canOpenPGPSign || canSMIMESign) && mLastSignActionState);
    }
    updateSignatureAndEncryptionStateIndicators();

    QString kmailFcc;
    if (mMsg->headerByType("X-KMail-Fcc")) {
        kmailFcc = mMsg->headerByType("X-KMail-Fcc")->asUnicodeString();
    }
    if (!mBtnFcc->isChecked()) {
        if (kmailFcc.isEmpty()) {
            setFcc(ident.fcc());
        } else {
            setFcc(kmailFcc);
        }
    }

    const bool stickyDictionary = mBtnDictionary->isChecked() && !mIgnoreStickyFields;
    if (!stickyDictionary) {
        if (mMsg->headerByType("X-KMail-Dictionary")) {
            const QString dictionary = mMsg->headerByType("X-KMail-Dictionary")->asUnicodeString();
            if (!dictionary.isEmpty()) {
                mComposerBase->dictionary()->setCurrentByDictionary(dictionary);
            }
        } else {
            mComposerBase->dictionary()->setCurrentByDictionaryName(ident.dictionary());
        }
    }

    mEdtReplyTo->setText(mMsg->replyTo()->asUnicodeString());

    KMime::Content *msgContent = new KMime::Content;
    msgContent->setContent(mMsg->encodedContent());
    msgContent->parse();
    MessageViewer::EmptySource emptySource;
    MessageViewer::ObjectTreeParser otp(&emptySource);  //All default are ok
    emptySource.setAllowDecryption(allowDecryption);
    otp.parseObjectTree(msgContent);

    bool shouldSetCharset = false;
    if ((mContext == Reply || mContext == ReplyToAll || mContext == Forward) && MessageComposer::MessageComposerSettings::forceReplyCharset()) {
        shouldSetCharset = true;
    }
    if (shouldSetCharset && !otp.plainTextContentCharset().isEmpty()) {
        mOriginalPreferredCharset = otp.plainTextContentCharset();
    }
    // always set auto charset, but prefer original when composing if force reply is set.
    mCodecAction->setAutoCharset();

    delete msgContent;
#if 0 //TODO port to kmime

    /* Handle the special case of non-mime mails */
    if (mMsg->numBodyParts() == 0 && otp.textualContent().isEmpty()) {
        mCharset = mMsg->charset();
        if (mCharset.isEmpty() ||  mCharset == "default") {
            mCharset = Util::defaultCharset();
        }

        QByteArray bodyDecoded = mMsg->bodyDecoded();

        if (allowDecryption) {
            decryptOrStripOffCleartextSignature(bodyDecoded);
        }

        const QTextCodec *codec = KMail::Util::codecForName(mCharset);
        if (codec) {
            mEditor->setText(codec->toUnicode(bodyDecoded));
        } else {
            mEditor->setText(QString::fromLocal8Bit(bodyDecoded));
        }
    }
#endif

    if ((MessageComposer::MessageComposerSettings::self()->autoTextSignature() == QLatin1String("auto")) && mayAutoSign) {
        //
        // Espen 2000-05-16
        // Delay the signature appending. It may start a fileseletor.
        // Not user friendy if this modal fileseletor opens before the
        // composer.
        //
        if (MessageComposer::MessageComposerSettings::self()->prependSignature()) {
            QTimer::singleShot(0, mComposerBase->signatureController(), SLOT(prependSignature()));
        } else {
            QTimer::singleShot(0, mComposerBase->signatureController(), SLOT(appendSignature()));
        }
    } else {
        mComposerBase->editor()->startExternalEditor();
    }

    setModified(isModified);

    // honor "keep reply in this folder" setting even when the identity is changed later on
    mPreventFccOverwrite = (!kmailFcc.isEmpty() && ident.fcc() != kmailFcc);
    QTimer::singleShot(0, this, SLOT(forceAutoSaveMessage()));   //Force autosaving to make sure this composer reappears if a crash happens before the autosave timer kicks in.
}

void KMComposeWin::setAutoSaveFileName(const QString &fileName)
{
    mComposerBase->setAutoSaveFileName(fileName);
}

void KMComposeWin::setTextSelection(const QString &selection)
{
    mTextSelection = selection;
}

void KMComposeWin::setCustomTemplate(const QString &customTemplate)
{
    mCustomTemplate = customTemplate;
}

void KMComposeWin::setSigningAndEncryptionDisabled(bool v)
{
    mSigningAndEncryptionExplicitlyDisabled = v;
}

void KMComposeWin::setFolder(const Akonadi::Collection &aFolder)
{
    mFolder = aFolder;
}

void KMComposeWin::setFcc(const QString &idString)
{
    // check if the sent-mail folder still exists
    Akonadi::Collection col;
    if (idString.isEmpty()) {
        col = CommonKernel->sentCollectionFolder();
    } else {
        col = Akonadi::Collection(idString.toLongLong());
    }

    mComposerBase->setFcc(col);
    mFccFolder->setCollection(col);
}

bool KMComposeWin::isComposerModified() const
{
    return (mComposerBase->editor()->document()->isModified() ||
            mEdtFrom->isModified() ||
            (mEdtReplyTo && mEdtReplyTo->isModified()) ||
            mComposerBase->recipientsEditor()->isModified() ||
            mEdtSubject->document()->isModified());
}

bool KMComposeWin::isModified() const
{
    return mWasModified || isComposerModified();
}

void KMComposeWin::setModified(bool modified)
{
    mWasModified = modified;
    changeModifiedState(modified);
}

void KMComposeWin::changeModifiedState(bool modified)
{
    mComposerBase->editor()->document()->setModified(modified);
    if (!modified) {
        mEdtFrom->setModified(false);
        if (mEdtReplyTo) {
            mEdtReplyTo->setModified(false);
        }
        mComposerBase->recipientsEditor()->clearModified();
        mEdtSubject->document()->setModified(false);
    }
}

bool KMComposeWin::queryClose()
{
    if (!mComposerBase->editor()->checkExternalEditorFinished()) {
        return false;
    }
    if (kmkernel->shuttingDown() || kapp->sessionSaving()) {
        return true;
    }

    if (isModified()) {
        const bool istemplate = (mFolder.isValid() && CommonKernel->folderIsTemplates(mFolder));
        const QString savebut = (istemplate ?
                                 i18n("Re&save as Template") :
                                 i18n("&Save as Draft"));
        const QString savetext = (istemplate ?
                                  i18n("Resave this message in the Templates folder. "
                                       "It can then be used at a later time.") :
                                  i18n("Save this message in the Drafts folder. "
                                       "It can then be edited and sent at a later time."));

        const int rc = KMessageBox::warningYesNoCancel(this,
                       i18n("Do you want to save the message for later or discard it?"),
                       i18n("Close Composer"),
                       KGuiItem(savebut, QLatin1String("document-save"), QString(), savetext),
                       KStandardGuiItem::discard(),
                       KStandardGuiItem::cancel());
        if (rc == KMessageBox::Cancel) {
            return false;
        } else if (rc == KMessageBox::Yes) {
            // doSend will close the window. Just return false from this method
            if (istemplate) {
                slotSaveTemplate();
            } else {
                slotSaveDraft();
            }
            return false;
        }
        //else fall through: return true
    }
    mComposerBase->cleanupAutoSave();

    if (!mMiscComposers.isEmpty()) {
        qCWarning(KMAIL_LOG) << "Tried to close while composer was active";
        return false;
    }
    return true;
}

MessageComposer::ComposerViewBase::MissingAttachment KMComposeWin::userForgotAttachment()
{
    bool checkForForgottenAttachments = mCheckForForgottenAttachments && GlobalSettings::self()->showForgottenAttachmentWarning();

    if (!checkForForgottenAttachments) {
        return MessageComposer::ComposerViewBase::NoMissingAttachmentFound;
    }

    mComposerBase->setSubject(subject());   //be sure the composer knows the subject
    MessageComposer::ComposerViewBase::MissingAttachment missingAttachments = mComposerBase->checkForMissingAttachments(GlobalSettings::self()->attachmentKeywords());

    return missingAttachments;
}

void KMComposeWin::forceAutoSaveMessage()
{
    autoSaveMessage(true);
}

void KMComposeWin::autoSaveMessage(bool force)
{
    if (isComposerModified() || force) {
        applyComposerSetting(mComposerBase);
        mComposerBase->saveMailSettings();
        mComposerBase->autoSaveMessage();
        if (!force) {
            mWasModified = true;
            changeModifiedState(false);
        }
    } else {
        mComposerBase->updateAutoSave();
    }
}

bool KMComposeWin::encryptToSelf() const
{
    return MessageComposer::MessageComposerSettings::self()->cryptoEncryptToSelf();
}

void KMComposeWin::slotSendFailed(const QString &msg, MessageComposer::ComposerViewBase::FailedType type)
{
    setEnabled(true);
    if (!msg.isEmpty()) {
        KMessageBox::sorry(mMainWidget, msg,
                           (type == MessageComposer::ComposerViewBase::AutoSave) ? i18n("Autosave Message Failed") : i18n("Sending Message Failed"));
    }
}

void KMComposeWin::slotSendSuccessful()
{
    setModified(false);
    mComposerBase->cleanupAutoSave();
    mFolder = Akonadi::Collection(); // see dtor
    close();
}

const KIdentityManagement::Identity &KMComposeWin::identity() const
{
    return KMKernel::self()->identityManager()->identityForUoidOrDefault(mComposerBase->identityCombo()->currentIdentity());
}

Kleo::CryptoMessageFormat KMComposeWin::cryptoMessageFormat() const
{
    if (!mCryptoModuleAction) {
        return Kleo::AutoFormat;
    }
    return cb2format(mCryptoModuleAction->currentItem());
}

void KMComposeWin::addAttach(KMime::Content *msgPart)
{
    mComposerBase->addAttachmentPart(msgPart);
    setModified(true);
}

void KMComposeWin::slotAddrBook()
{
    KRun::runCommand(QLatin1String("kaddressbook"), window());
}

void KMComposeWin::slotInsertFile()
{
    KUrl u = mComposerBase->editor()->insertFile();
    if (u.isEmpty()) {
        return;
    }

    mRecentAction->addUrl(u);
    // Prevent race condition updating list when multiple composers are open
    {
        const QString encoding = MessageViewer::NodeHelper::encodingForName(u.fileEncoding());
        QStringList urls = GlobalSettings::self()->recentUrls();
        QStringList encodings = GlobalSettings::self()->recentEncodings();
        // Prevent config file from growing without bound
        // Would be nicer to get this constant from KRecentFilesAction
        const int mMaxRecentFiles = 30;
        while (urls.count() > mMaxRecentFiles) {
            urls.removeLast();
        }
        while (encodings.count() > mMaxRecentFiles) {
            encodings.removeLast();
        }
        // sanity check
        if (urls.count() != encodings.count()) {
            urls.clear();
            encodings.clear();
        }
        urls.prepend(u.prettyUrl());
        encodings.prepend(encoding);
        GlobalSettings::self()->setRecentUrls(urls);
        GlobalSettings::self()->setRecentEncodings(encodings);
        mRecentAction->saveEntries(KMKernel::self()->config()->group(QString()));
    }
    slotInsertRecentFile(u);
}

void KMComposeWin::slotRecentListFileClear()
{
    KSharedConfig::Ptr config = KMKernel::self()->config();
    KConfigGroup group(config, "Composer");
    group.deleteEntry("recent-urls");
    group.deleteEntry("recent-encodings");
    mRecentAction->saveEntries(config->group(QString()));
}
void KMComposeWin::slotInsertRecentFile(const QUrl &u)
{
    if (u.fileName().isEmpty()) {
        return;
    }

    // Get the encoding previously used when inserting this file
    QString encoding;
    const QStringList urls = GlobalSettings::self()->recentUrls();
    const QStringList encodings = GlobalSettings::self()->recentEncodings();
    const int index = urls.indexOf(u.toDisplayString());
    if (index != -1) {
        encoding = encodings[ index ];
    } else {
        qCDebug(KMAIL_LOG) << " encoding not found so we can't insert text"; //see InsertTextFileJob
        return;
    }

    MessageComposer::InsertTextFileJob *job = new MessageComposer::InsertTextFileJob(mComposerBase->editor(), u);
    job->setEncoding(encoding);
    connect(job, SIGNAL(result(KJob*)), SLOT(slotInsertTextFile(KJob*)));
    job->start();
}

bool KMComposeWin::showErrorMessage(KJob *job)
{
    if (job->error()) {
        if (static_cast<KIO::Job *>(job)->ui()) {
            static_cast<KIO::Job *>(job)->ui()->showErrorMessage();
        } else {
            qCDebug(KMAIL_LOG) << " job->errorString() :" << job->errorString();
        }
        return true;
    }
    return false;
}

void KMComposeWin::slotInsertTextFile(KJob *job)
{
    showErrorMessage(job);
}

void KMComposeWin::slotSelectCryptoModule(bool init)
{
    if (!init) {
        setModified(true);
    }

    mComposerBase->attachmentModel()->setEncryptEnabled(canSignEncryptAttachments());
    mComposerBase->attachmentModel()->setSignEnabled(canSignEncryptAttachments());
}

void KMComposeWin::slotUpdateFont()
{
    qCDebug(KMAIL_LOG);
    if (!mFixedFontAction) {
        return;
    }
    mComposerBase->editor()->setFontForWholeText(mFixedFontAction->isChecked() ?
            mFixedFont : mBodyFont);
}

QString KMComposeWin::smartQuote(const QString &msg)
{
    return MessageCore::StringUtil::smartQuote(msg, MessageComposer::MessageComposerSettings::self()->lineWrapWidth());
}

bool KMComposeWin::insertFromMimeData(const QMimeData *source, bool forceAttachment)
{
    // If this is a PNG image, either add it as an attachment or as an inline image
    if (source->hasImage() && source->hasFormat(QLatin1String("image/png"))) {
        // Get the image data before showing the dialog, since that processes events which can delete
        // the QMimeData object behind our back
        const QByteArray imageData = source->data(QLatin1String("image/png"));
        if (imageData.isEmpty()) {
            return true;
        }
        if (!forceAttachment) {
            if (mComposerBase->editor()->textMode() == KRichTextEdit::Rich && mComposerBase->editor()->isEnableImageActions()) {
                QImage image = qvariant_cast<QImage>(source->imageData());
                QFileInfo fi(source->text());

                QMenu menu;
                const QAction *addAsInlineImageAction = menu.addAction(i18n("Add as &Inline Image"));
                /*const QAction *addAsAttachmentAction = */menu.addAction(i18n("Add as &Attachment"));
                const QAction *selectedAction = menu.exec(QCursor::pos());
                if (selectedAction == addAsInlineImageAction) {
                    // Let the textedit from kdepimlibs handle inline images
                    mComposerBase->editor()->insertImage(image, fi);
                    return true;
                } else if (!selectedAction) {
                    return true;
                }
                // else fall through
            }
        }
        // Ok, when we reached this point, the user wants to add the image as an attachment.
        // Ask for the filename first.
        bool ok;
        const QString attName =
            QInputDialog::getText(this, i18n("KMail"), i18n("Name of the attachment:"), QLineEdit::Normal, QString(), &ok);
        if (!ok) {
            return true;
        }
        addAttachment(attName, KMime::Headers::CEbase64, QString(), imageData, "image/png");
        return true;
    }

    // If this is a URL list, add those files as attachments or text
    const QList<QUrl> urlList = source->urls();
    if (!urlList.isEmpty()) {
        //Search if it's message items.
        Akonadi::Item::List items;
        Akonadi::Collection::List collections;
        bool allLocalURLs = true;

        foreach (const QUrl &url, urlList) {
            if (!url.isLocalFile()) {
                allLocalURLs = false;
            }
            const Akonadi::Item item = Akonadi::Item::fromUrl(url);
            if (item.isValid()) {
                items << item;
            } else {
                const Akonadi::Collection collection = Akonadi::Collection::fromUrl(url);
                if (collection.isValid()) {
                    collections << collection;
                }
            }
        }

        if (items.isEmpty() && collections.isEmpty()) {
            if (allLocalURLs || forceAttachment) {
                foreach (const QUrl &url, urlList) {
                    addAttachment(url, QString());
                }
            } else {
                QMenu p;
                const QAction *addAsTextAction = p.addAction(i18np("Add URL into Message", "Add URLs into Message", urlList.size()));
                const QAction *addAsAttachmentAction = p.addAction(i18np("Add File as &Attachment", "Add Files as &Attachment", urlList.size()));
                const QAction *selectedAction = p.exec(QCursor::pos());

                if (selectedAction == addAsTextAction) {
                    foreach (const QUrl &url, urlList) {
                        mComposerBase->editor()->insertLink(url.toDisplayString());
                    }
                } else if (selectedAction == addAsAttachmentAction) {
                    foreach (const QUrl &url, urlList) {
                        addAttachment(url, QString());
                    }
                }
            }
            return true;
        } else {
            if (!items.isEmpty()) {
                Akonadi::ItemFetchJob *itemFetchJob = new Akonadi::ItemFetchJob(items, this);
                itemFetchJob->fetchScope().fetchFullPayload(true);
                itemFetchJob->fetchScope().setAncestorRetrieval(Akonadi::ItemFetchScope::Parent);
                connect(itemFetchJob, &Akonadi::ItemFetchJob::result, this, &KMComposeWin::slotFetchJob);
            }
            if (!collections.isEmpty()) {
                //TODO
            }
            return true;
        }
    }
    return false;
}

void KMComposeWin::slotPasteAsAttachment()
{
    const QMimeData *mimeData = QApplication::clipboard()->mimeData();
    if (insertFromMimeData(mimeData, true)) {
        return;
    }
    if (mimeData->hasText()) {
        bool ok;
        const QString attName = QInputDialog::getText(this,
                                i18n("Insert clipboard text as attachment"),
                                i18n("Name of the attachment:"), QLineEdit::Normal,
                                QString(), &ok);
        if (ok) {
            mComposerBase->addAttachment(attName, attName, QLatin1String("utf-8"), QApplication::clipboard()->text().toUtf8(), "text/plain");
        }
        return;
    }
}

void KMComposeWin::slotFetchJob(KJob *job)
{
    if (showErrorMessage(job)) {
        return;
    }
    Akonadi::ItemFetchJob *fjob = dynamic_cast<Akonadi::ItemFetchJob *>(job);
    if (!fjob) {
        return;
    }
    const Akonadi::Item::List items = fjob->items();

    if (items.isEmpty()) {
        return;
    }

    if (items.first().mimeType() == KMime::Message::mimeType()) {
        uint identity = 0;
        if (items.at(0).isValid() && items.at(0).parentCollection().isValid()) {
            QSharedPointer<MailCommon::FolderCollection> fd(MailCommon::FolderCollection::forCollection(items.at(0).parentCollection(), false));
            if (fd) {
                identity = fd->identity();
            }
        }
        KMCommand *command = new KMForwardAttachedCommand(this, items, identity, this);
        command->start();
    } else {
        foreach (const Akonadi::Item &item, items) {
            QString attachmentName = QLatin1String("attachment");
            if (item.hasPayload<KContacts::Addressee>()) {
                const KContacts::Addressee contact = item.payload<KContacts::Addressee>();
                attachmentName = contact.realName() + QLatin1String(".vcf");
                //Workaround about broken kaddressbook fields.
                QByteArray data = item.payloadData();
                PimCommon::VCardUtil vcardUtil;
                vcardUtil.adaptVcard(data);
                addAttachment(attachmentName, KMime::Headers::CEbase64, QString(), data, "text/x-vcard");
            } else if (item.hasPayload<KContacts::ContactGroup>()) {
                const KContacts::ContactGroup group = item.payload<KContacts::ContactGroup>();
                attachmentName = group.name() + QLatin1String(".vcf");
                Akonadi::ContactGroupExpandJob *expandJob = new Akonadi::ContactGroupExpandJob(group, this);
                expandJob->setProperty("groupName", attachmentName);
                connect(expandJob, &KJob::result, this, &KMComposeWin::slotExpandGroupResult);
                expandJob->start();
            } else {
                addAttachment(attachmentName, KMime::Headers::CEbase64, QString(), item.payloadData(), item.mimeType().toLatin1());
            }
        }
    }
}

void KMComposeWin::slotExpandGroupResult(KJob *job)
{
    Akonadi::ContactGroupExpandJob *expandJob = qobject_cast<Akonadi::ContactGroupExpandJob *>(job);
    Q_ASSERT(expandJob);

    const QString attachmentName = expandJob->property("groupName").toString();
    KContacts::VCardConverter converter;
    const QByteArray groupData = converter.exportVCards(expandJob->contacts(), KContacts::VCardConverter::v3_0);
    if (!groupData.isEmpty()) {
        addAttachment(attachmentName, KMime::Headers::CEbase64, QString(), groupData, "text/x-vcard");
    }
}

QString KMComposeWin::addQuotesToText(const QString &inputText) const
{
    QString answer(inputText);
    const QString indentStr = mComposerBase->editor()->quotePrefixName();
    answer.replace(QLatin1Char('\n'), QLatin1Char('\n') + indentStr);
    answer.prepend(indentStr);
    answer += QLatin1Char('\n');
    return MessageCore::StringUtil::smartQuote(answer, MessageComposer::MessageComposerSettings::self()->lineWrapWidth());
}

void KMComposeWin::slotClose()
{
    close();
}

void KMComposeWin::slotNewComposer()
{
    KMComposeWin *win;
    KMime::Message::Ptr msg(new KMime::Message);

    MessageHelper::initHeader(msg, KMKernel::self()->identityManager());
    win = new KMComposeWin(msg, false, false, KMail::Composer::New);
    win->setCollectionForNewMessage(mCollectionForNewMessage);
    win->show();
}

void KMComposeWin::slotUpdWinTitle()
{
    QString s(mEdtSubject->toPlainText());
    // Remove characters that show badly in most window decorations:
    // newlines tend to become boxes.
    if (s.isEmpty()) {
        setWindowTitle(QLatin1Char('(') + i18n("unnamed") + QLatin1Char(')'));
    } else {
        setWindowTitle(s.replace(QLatin1Char('\n'), QLatin1Char(' ')));
    }
}

void KMComposeWin::slotEncryptToggled(bool on)
{
    setEncryption(on, true);
    updateSignatureAndEncryptionStateIndicators();
}

void KMComposeWin::setEncryption(bool encrypt, bool setByUser)
{
    bool wasModified = isModified();
    if (setByUser) {
        setModified(true);
    }
    if (!mEncryptAction->isEnabled()) {
        encrypt = false;
    }
    // check if the user wants to encrypt messages to himself and if he defined
    // an encryption key for the current identity
    else if (encrypt && encryptToSelf() && !mLastIdentityHasEncryptionKey) {
        if (setByUser) {
            KMessageBox::sorry(this,
                               i18n("<qt><p>You have requested that messages be "
                                    "encrypted to yourself, but the currently selected "
                                    "identity does not define an (OpenPGP or S/MIME) "
                                    "encryption key to use for this.</p>"
                                    "<p>Please select the key(s) to use "
                                    "in the identity configuration.</p>"
                                    "</qt>"),
                               i18n("Undefined Encryption Key"));
            setModified(wasModified);
        }
        encrypt = false;
    }

    // make sure the mEncryptAction is in the right state
    mEncryptAction->setChecked(encrypt);
    if (!setByUser) {
        updateSignatureAndEncryptionStateIndicators();
    }
    // show the appropriate icon
    if (encrypt) {
        mEncryptAction->setIcon(QIcon::fromTheme(QLatin1String("document-encrypt")));
    } else {
        mEncryptAction->setIcon(QIcon::fromTheme(QLatin1String("document-decrypt")));
    }

    // mark the attachments for (no) encryption
    if (canSignEncryptAttachments()) {
        mComposerBase->attachmentModel()->setEncryptSelected(encrypt);
    }
}

void KMComposeWin::slotSignToggled(bool on)
{
    setSigning(on, true);
    updateSignatureAndEncryptionStateIndicators();
}

void KMComposeWin::setSigning(bool sign, bool setByUser)
{
    bool wasModified = isModified();
    if (setByUser) {
        setModified(true);
    }
    if (!mSignAction->isEnabled()) {
        sign = false;
    }

    // check if the user defined a signing key for the current identity
    if (sign && !mLastIdentityHasSigningKey) {
        if (setByUser) {
            KMessageBox::sorry(this,
                               i18n("<qt><p>In order to be able to sign "
                                    "this message you first have to "
                                    "define the (OpenPGP or S/MIME) signing key "
                                    "to use.</p>"
                                    "<p>Please select the key to use "
                                    "in the identity configuration.</p>"
                                    "</qt>"),
                               i18n("Undefined Signing Key"));
            setModified(wasModified);
        }
        sign = false;
    }

    // make sure the mSignAction is in the right state
    mSignAction->setChecked(sign);

    if (!setByUser) {
        updateSignatureAndEncryptionStateIndicators();
    }
    // mark the attachments for (no) signing
    if (canSignEncryptAttachments()) {
        mComposerBase->attachmentModel()->setSignSelected(sign);
    }
}

void KMComposeWin::slotWordWrapToggled(bool on)
{
    if (on) {
        mComposerBase->editor()->enableWordWrap(validateLineWrapWidth());
    } else {
        disableWordWrap();
    }
}

int KMComposeWin::validateLineWrapWidth()
{
    int lineWrap = MessageComposer::MessageComposerSettings::self()->lineWrapWidth();
    if ((lineWrap == 0) || (lineWrap > 78)) {
        lineWrap = 78;
    } else if (lineWrap < 30) {
        lineWrap = 30;
    }
    return lineWrap;
}

void KMComposeWin::disableWordWrap()
{
    mComposerBase->editor()->disableWordWrap();
}

void KMComposeWin::forceDisableHtml()
{
    mForceDisableHtml = true;
    disableHtml(MessageComposer::ComposerViewBase::NoConfirmationNeeded);
    markupAction->setEnabled(false);
    // FIXME: Remove the toggle toolbar action somehow
}

bool KMComposeWin::isComposing() const
{
    return mComposerBase && mComposerBase->isComposing();
}

void KMComposeWin::disableForgottenAttachmentsCheck()
{
    mCheckForForgottenAttachments = false;
}

void KMComposeWin::ignoreStickyFields()
{
    mIgnoreStickyFields = true;
    mBtnTransport->setChecked(false);
    mBtnDictionary->setChecked(false);
    mBtnIdentity->setChecked(false);
    mBtnTransport->setEnabled(false);
    mBtnDictionary->setEnabled(false);
    mBtnIdentity->setEnabled(false);
}

void KMComposeWin::slotPrint()
{
    printComposer(false);
}

void KMComposeWin::slotPrintPreview()
{
    printComposer(true);
}

void KMComposeWin::printComposer(bool preview)
{
    MessageComposer::Composer *composer = createSimpleComposer();
    mMiscComposers.append(composer);
    composer->setProperty("preview", preview);
    connect(composer, &MessageComposer::Composer::result, this, &KMComposeWin::slotPrintComposeResult);
    composer->start();
}

void KMComposeWin::slotPrintComposeResult(KJob *job)
{
    const bool preview = job->property("preview").toBool();
    printComposeResult(job, preview);
}

void KMComposeWin::printComposeResult(KJob *job, bool preview)
{
    Q_ASSERT(dynamic_cast< MessageComposer::Composer * >(job));
    MessageComposer::Composer *composer = dynamic_cast< MessageComposer::Composer * >(job);
    Q_ASSERT(mMiscComposers.contains(composer));
    mMiscComposers.removeAll(composer);

    if (composer->error() == MessageComposer::Composer::NoError) {

        Q_ASSERT(composer->resultMessages().size() == 1);
        Akonadi::Item printItem;
        printItem.setPayload<KMime::Message::Ptr>(composer->resultMessages().first());
        Akonadi::MessageFlags::copyMessageFlags(*(composer->resultMessages().first()), printItem);
        const bool isHtml = mComposerBase->editor()->textMode() == KMeditor::Rich;
        const MessageViewer::Viewer::DisplayFormatMessage format = isHtml ? MessageViewer::Viewer::Html : MessageViewer::Viewer::Text;
        KMPrintCommand *command = new KMPrintCommand(this, printItem, Q_NULLPTR,
                Q_NULLPTR, format, isHtml);
        command->setPrintPreview(preview);
        command->start();
    } else {
        showErrorMessage(job);
    }

}

void KMComposeWin::doSend(MessageComposer::MessageSender::SendMethod method,
                          MessageComposer::MessageSender::SaveIn saveIn)
{
    if (mStorageService->numProgressUpdateFile() > 0) {
        KMessageBox::sorry(this, i18np("There is %1 file upload in progress.",
                                       "There are %1 file uploads in progress.",
                                       mStorageService->numProgressUpdateFile()));
        return;
    }
    // TODO integrate with MDA online status
    if (method == MessageComposer::MessageSender::SendImmediate) {
        if (!MessageComposer::Util::sendMailDispatcherIsOnline()) {
            method = MessageComposer::MessageSender::SendLater;
        }
    }

    if (saveIn == MessageComposer::MessageSender::SaveInNone) {   // don't save as draft or template, send immediately
        if (KEmailAddress::firstEmailAddress(from()).isEmpty()) {
            if (!(mShowHeaders & HDR_FROM)) {
                mShowHeaders |= HDR_FROM;
                rethinkFields(false);
            }
            mEdtFrom->setFocus();
            KMessageBox::sorry(this,
                               i18n("You must enter your email address in the "
                                    "From: field. You should also set your email "
                                    "address for all identities, so that you do "
                                    "not have to enter it for each message."));
            return;
        }
        if (mComposerBase->to().isEmpty()) {
            if (mComposerBase->cc().isEmpty() && mComposerBase->bcc().isEmpty()) {
                KMessageBox::information(this,
                                         i18n("You must specify at least one receiver, "
                                              "either in the To: field or as CC or as BCC."));

                return;
            } else {
                int rc = KMessageBox::questionYesNo(this,
                                                    i18n("To: field is empty. "
                                                            "Send message anyway?"),
                                                    i18n("No To: specified"),
                                                    KStandardGuiItem::yes(),
                                                    KStandardGuiItem::no(),
                                                    QLatin1String(":kmail_no_to_field_specified"));
                if (rc == KMessageBox::No) {
                    return;
                }
            }
        }

        if (subject().isEmpty()) {
            mEdtSubject->setFocus();
            int rc =
                KMessageBox::questionYesNo(this,
                                           i18n("You did not specify a subject. "
                                                "Send message anyway?"),
                                           i18n("No Subject Specified"),
                                           KGuiItem(i18n("S&end as Is")),
                                           KGuiItem(i18n("&Specify the Subject")),
                                           QLatin1String("no_subject_specified"));
            if (rc == KMessageBox::No) {
                return;
            }
        }

        const MessageComposer::ComposerViewBase::MissingAttachment forgotAttachment = userForgotAttachment();
        if ((forgotAttachment == MessageComposer::ComposerViewBase::FoundMissingAttachmentAndAddedAttachment) ||
                (forgotAttachment == MessageComposer::ComposerViewBase::FoundMissingAttachmentAndCancel)) {
            return;
        }

        setEnabled(false);
        // Validate the To:, CC: and BCC fields
        const QStringList recipients = QStringList() << mComposerBase->to().trimmed() << mComposerBase->cc().trimmed() << mComposerBase->bcc().trimmed();

        AddressValidationJob *job = new AddressValidationJob(recipients.join(QLatin1String(", ")), this, this);
        const KIdentityManagement::Identity &ident = KMKernel::self()->identityManager()->identityForUoid(mComposerBase->identityCombo()->currentIdentity());
        QString defaultDomainName;
        if (!ident.isNull()) {
            defaultDomainName = ident.defaultDomainName();
        }
        job->setDefaultDomain(defaultDomainName);
        job->setProperty("method", static_cast<int>(method));
        job->setProperty("saveIn", static_cast<int>(saveIn));
        connect(job, &Akonadi::ItemFetchJob::result, this, &KMComposeWin::slotDoDelayedSend);
        job->start();

        // we'll call send from within slotDoDelaySend
    } else {
        if (saveIn == MessageComposer::MessageSender::SaveInDrafts && mEncryptAction->isChecked() &&
                !GlobalSettings::self()->neverEncryptDrafts() &&
                mComposerBase->to().isEmpty() && mComposerBase->cc().isEmpty()) {

            KMessageBox::information(this, i18n("You must specify at least one receiver "
                                                "in order to be able to encrypt a draft.")
                                    );
            return;
        }
        doDelayedSend(method, saveIn);
    }
}

void KMComposeWin::slotDoDelayedSend(KJob *job)
{
    if (job->error()) {
        KMessageBox::error(this, job->errorText());
        setEnabled(true);
        return;
    }

    const AddressValidationJob *validateJob = qobject_cast<AddressValidationJob *>(job);

    // Abort sending if one of the recipient addresses is invalid ...
    if (!validateJob->isValid()) {
        setEnabled(true);
        return;
    }

    // ... otherwise continue as usual
    const MessageComposer::MessageSender::SendMethod method = static_cast<MessageComposer::MessageSender::SendMethod>(job->property("method").toInt());
    const MessageComposer::MessageSender::SaveIn saveIn = static_cast<MessageComposer::MessageSender::SaveIn>(job->property("saveIn").toInt());

    doDelayedSend(method, saveIn);
}

void KMComposeWin::applyComposerSetting(MessageComposer::ComposerViewBase *mComposerBase)
{

    QList< QByteArray > charsets = mCodecAction->mimeCharsets();
    if (!mOriginalPreferredCharset.isEmpty()) {
        charsets.insert(0, mOriginalPreferredCharset);
    }
    mComposerBase->setFrom(from());
    mComposerBase->setReplyTo(replyTo());
    mComposerBase->setSubject(subject());
    mComposerBase->setCharsets(charsets);
    mComposerBase->setUrgent(mUrgentAction->isChecked());
    mComposerBase->setMDNRequested(mRequestMDNAction->isChecked());
}

void KMComposeWin::doDelayedSend(MessageComposer::MessageSender::SendMethod method, MessageComposer::MessageSender::SaveIn saveIn)
{
#ifndef QT_NO_CURSOR
    MessageViewer::KCursorSaver busy(MessageViewer::KBusyPtr::busy());
#endif
    applyComposerSetting(mComposerBase);
    if (mForceDisableHtml) {
        disableHtml(MessageComposer::ComposerViewBase::NoConfirmationNeeded);
    }
    bool sign = mSignAction->isChecked();
    bool encrypt = mEncryptAction->isChecked();

    mComposerBase->setCryptoOptions(sign, encrypt, cryptoMessageFormat(),
                                    ((saveIn != MessageComposer::MessageSender::SaveInNone && GlobalSettings::self()->neverEncryptDrafts())
                                     || mSigningAndEncryptionExplicitlyDisabled));

    const int num = GlobalSettings::self()->customMessageHeadersCount();
    QMap<QByteArray, QString> customHeader;
    for (int ix = 0; ix < num; ++ix) {
        CustomMimeHeader customMimeHeader(QString::number(ix));
        customMimeHeader.load();
        customHeader.insert(customMimeHeader.custHeaderName().toLatin1(), customMimeHeader.custHeaderValue());
    }

    QMapIterator<QByteArray, QString> extraCustomHeader(mExtraHeaders);
    while (extraCustomHeader.hasNext()) {
        extraCustomHeader.next();
        customHeader.insert(extraCustomHeader.key(), extraCustomHeader.value());
    }

    mComposerBase->setCustomHeader(customHeader);
    mComposerBase->send(method, saveIn, false);
}

void KMComposeWin::slotSendLater()
{
    if (!TransportManager::self()->showTransportCreationDialog(this, TransportManager::IfNoTransportExists)) {
        return;
    }
    if (!checkRecipientNumber()) {
        return;
    }
    if (mComposerBase->editor()->checkExternalEditorFinished()) {
        const bool wasRegistered = (SendLater::SendLaterUtil::sentLaterAgentWasRegistered() && SendLater::SendLaterUtil::sentLaterAgentEnabled());
        if (wasRegistered) {
            SendLater::SendLaterInfo *info = Q_NULLPTR;
            QPointer<SendLater::SendLaterDialog> dlg = new SendLater::SendLaterDialog(info, this);
            if (dlg->exec()) {
                info = dlg->info();
                const SendLater::SendLaterDialog::SendLaterAction action = dlg->action();
                delete dlg;
                switch (action) {
                case SendLater::SendLaterDialog::Unknown:
                    qCDebug(KMAIL_LOG) << "Sendlater action \"Unknown\": Need to fix it.";
                    break;
                case SendLater::SendLaterDialog::Canceled:
                    return;
                    break;
                case SendLater::SendLaterDialog::PutInOutbox:
                    doSend(MessageComposer::MessageSender::SendLater);
                    break;
                case SendLater::SendLaterDialog::SendDeliveryAtTime: {
                    mComposerBase->setSendLaterInfo(info);
                    if (info->isRecurrence()) {
                        doSend(MessageComposer::MessageSender::SendLater, MessageComposer::MessageSender::SaveInTemplates);
                    } else {
                        doSend(MessageComposer::MessageSender::SendLater, MessageComposer::MessageSender::SaveInDrafts);
                    }
                    break;
                }
                }
            } else {
                delete dlg;
            }
        } else {
            doSend(MessageComposer::MessageSender::SendLater);
        }
    }
}

void KMComposeWin::slotSaveDraft()
{
    if (mComposerBase->editor()->checkExternalEditorFinished()) {
        doSend(MessageComposer::MessageSender::SendLater, MessageComposer::MessageSender::SaveInDrafts);
    }
}

void KMComposeWin::slotSaveTemplate()
{
    if (mComposerBase->editor()->checkExternalEditorFinished()) {
        doSend(MessageComposer::MessageSender::SendLater, MessageComposer::MessageSender::SaveInTemplates);
    }
}

void KMComposeWin::slotSendNowVia(MailTransport::Transport *transport)
{
    if (transport) {
        mComposerBase->transportComboBox()->setCurrentTransport(transport->id());
        slotSendNow();
    }
}

void KMComposeWin::slotSendLaterVia(MailTransport::Transport *transport)
{
    if (transport) {
        mComposerBase->transportComboBox()->setCurrentTransport(transport->id());
        slotSendLater();
    }
}

void KMComposeWin::sendNow(bool shortcutUsed)
{
    if (!mComposerBase->editor()->checkExternalEditorFinished()) {
        return;
    }
    if (!TransportManager::self()->showTransportCreationDialog(this, TransportManager::IfNoTransportExists)) {
        return;
    }
    if (!checkRecipientNumber()) {
        return;
    }
    mSendNowByShortcutUsed = shortcutUsed;
    if (GlobalSettings::self()->checkSpellingBeforeSend()) {
        mComposerBase->editor()->forceSpellChecking();
    } else {
        slotCheckSendNow();
    }
}

void KMComposeWin::slotSendNowByShortcut()
{
    sendNow(true);
}

void KMComposeWin::slotSendNow()
{
    sendNow(false);
}

void KMComposeWin::confirmBeforeSend()
{
    const int rc = KMessageBox::warningYesNoCancel(mMainWidget,
                   i18n("About to send email..."),
                   i18n("Send Confirmation"),
                   KGuiItem(i18n("&Send Now")),
                   KGuiItem(i18n("Send &Later")));

    if (rc == KMessageBox::Yes) {
        doSend(MessageComposer::MessageSender::SendImmediate);
    } else if (rc == KMessageBox::No) {
        doSend(MessageComposer::MessageSender::SendLater);
    }
}

void KMComposeWin::slotCheckSendNowStep2()
{
    if (GlobalSettings::self()->confirmBeforeSend()) {
        confirmBeforeSend();
    } else {
        if (mSendNowByShortcutUsed) {
            if (!GlobalSettings::self()->checkSendDefaultActionShortcut()) {
                ValidateSendMailShortcut validateShortcut(actionCollection(), this);
                if (!validateShortcut.validate()) {
                    return;
                }
            }
            if (GlobalSettings::self()->confirmBeforeSendWhenUseShortcut()) {
                confirmBeforeSend();
                return;
            }
        }
        doSend(MessageComposer::MessageSender::SendImmediate);
    }
}

void KMComposeWin::slotCheckSendNow()
{
    PotentialPhishingEmailJob *job = new PotentialPhishingEmailJob(this);
    KConfigGroup group(KSharedConfig::openConfig(), "PotentialPhishing");
    const QStringList whiteList = group.readEntry("whiteList", QStringList());
    job->setEmailWhiteList(whiteList);
    QStringList lst;
    lst << mComposerBase->to();
    if (!mComposerBase->cc().isEmpty()) {
        lst << mComposerBase->cc().split(QLatin1Char(','));
    }
    if (!mComposerBase->bcc().isEmpty()) {
        lst << mComposerBase->bcc().split(QLatin1Char(','));
    }
    job->setEmails(lst);
    connect(job, SIGNAL(potentialPhishingEmailsFound(QStringList)), this, SLOT(slotPotentialPhishingEmailsFound(QStringList)));
    job->start();
}

void KMComposeWin::slotPotentialPhishingEmailsFound(const QStringList &list)
{
    if (list.isEmpty()) {
        slotCheckSendNowStep2();
    } else {
        mPotentialPhishingEmailWarning->setPotentialPhisingEmail(list);
    }
}

bool KMComposeWin::checkRecipientNumber() const
{
    const int thresHold = GlobalSettings::self()->recipientThreshold();
    if (GlobalSettings::self()->tooManyRecipients() && mComposerBase->recipientsEditor()->recipients().count() > thresHold) {
        if (KMessageBox::questionYesNo(mMainWidget,
                                       i18n("You are trying to send the mail to more than %1 recipients. Send message anyway?", thresHold),
                                       i18n("Too many recipients"),
                                       KGuiItem(i18n("&Send as Is")),
                                       KGuiItem(i18n("&Edit Recipients"))) == KMessageBox::No) {
            return false;
        }
    }
    return true;
}

void KMComposeWin::slotHelp()
{
    KHelpClient::invokeHelp();
}

void KMComposeWin::enableHtml()
{
    if (mForceDisableHtml) {
        disableHtml(MessageComposer::ComposerViewBase::NoConfirmationNeeded);
        return;
    }

    mComposerBase->editor()->enableRichTextMode();
    if (!toolBar(QLatin1String("htmlToolBar"))->isVisible()) {
        // Use singleshot, as we we might actually be called from a slot that wanted to disable the
        // toolbar (but the messagebox in disableHtml() prevented that and called us).
        // The toolbar can't correctly deal with being enabled right in a slot called from the "disabled"
        // signal, so wait one event loop run for that.
        QTimer::singleShot(0, toolBar(QLatin1String("htmlToolBar")), SLOT(show()));
    }
    if (!markupAction->isChecked()) {
        markupAction->setChecked(true);
    }

    mComposerBase->editor()->updateActionStates();
    mComposerBase->editor()->setActionsEnabled(true);
}

void KMComposeWin::disableHtml(MessageComposer::ComposerViewBase::Confirmation confirmation)
{
    bool forcePlainTextMarkup = false;
    if (confirmation == MessageComposer::ComposerViewBase::LetUserConfirm && mComposerBase->editor()->isFormattingUsed() && !mForceDisableHtml) {
        int choice = KMessageBox::warningYesNoCancel(this, i18n("Turning HTML mode off "
                     "will cause the text to lose the formatting. Are you sure?"),
                     i18n("Lose the formatting?"), KGuiItem(i18n("Lose Formatting")), KGuiItem(i18n("Add Markup Plain Text")) , KStandardGuiItem::cancel(),
                     QLatin1String("LoseFormattingWarning"));

        switch (choice) {
        case KMessageBox::Cancel:
            enableHtml();
            return;
        case KMessageBox::No:
            forcePlainTextMarkup = true;
            break;
        case KMessageBox::Yes:
            break;
        }
    }

    mComposerBase->editor()->forcePlainTextMarkup(forcePlainTextMarkup);
    mComposerBase->editor()->switchToPlainText();
    mComposerBase->editor()->setActionsEnabled(false);

    slotUpdateFont();
    if (toolBar(QLatin1String("htmlToolBar"))->isVisible()) {
        // See the comment in enableHtml() why we use a singleshot timer, similar situation here.
        QTimer::singleShot(0, toolBar(QLatin1String("htmlToolBar")), SLOT(hide()));
    }
    if (markupAction->isChecked()) {
        markupAction->setChecked(false);
    }
}

void KMComposeWin::slotToggleMarkup()
{
    htmlToolBarVisibilityChanged(markupAction->isChecked());
}

void KMComposeWin::slotTextModeChanged(MessageComposer::KMeditor::Mode mode)
{
    if (mode == KMeditor::Plain) {
        disableHtml(MessageComposer::ComposerViewBase::NoConfirmationNeeded);    // ### Can this happen at all?
    } else {
        enableHtml();
    }
}

void KMComposeWin::htmlToolBarVisibilityChanged(bool visible)
{
    if (visible) {
        enableHtml();
    } else {
        disableHtml(MessageComposer::ComposerViewBase::LetUserConfirm);
    }
}

void KMComposeWin::slotAutoSpellCheckingToggled(bool on)
{
    mAutoSpellCheckingAction->setChecked(on);
    if (on != mComposerBase->editor()->checkSpellingEnabled()) {
        mComposerBase->editor()->setCheckSpellingEnabled(on);
    }
    if (on != mEdtSubject->checkSpellingEnabled()) {
        mEdtSubject->setCheckSpellingEnabled(on);
    }
    mStatusBarLabelSpellCheckingChangeMode->setToggleMode(on);
}

void KMComposeWin::slotSpellCheckingStatus(const QString &status)
{
    mStatusBarLabelList.at(0)->setText(status);
    QTimer::singleShot(2000, this, SLOT(slotSpellcheckDoneClearStatus()));
}

void KMComposeWin::slotSpellcheckDoneClearStatus()
{
    mStatusBarLabelList.at(0)->clear();
}

void KMComposeWin::slotIdentityChanged(uint uoid, bool initalChange)
{
    if (mMsg == Q_NULLPTR) {
        qCDebug(KMAIL_LOG) << "Trying to change identity but mMsg == 0!";
        return;
    }

    const KIdentityManagement::Identity &ident =
        KMKernel::self()->identityManager()->identityForUoid(uoid);
    if (ident.isNull()) {
        return;
    }
    bool wasModified(isModified());
    emit identityChanged(identity());
    if (!ident.fullEmailAddr().isNull()) {
        mEdtFrom->setText(ident.fullEmailAddr());
    }

    // make sure the From field is shown if it does not contain a valid email address
    if (KEmailAddress::firstEmailAddress(from()).isEmpty()) {
        mShowHeaders |= HDR_FROM;
    }
    if (mEdtReplyTo) {
        mEdtReplyTo->setText(ident.replyToAddr());
    }

    // remove BCC of old identity and add BCC of new identity (if they differ)
    const KIdentityManagement::Identity &oldIdentity =
        KMKernel::self()->identityManager()->identityForUoidOrDefault(mId);

    if (ident.organization().isEmpty()) {
        mMsg->organization()->clear();
    } else {
        KMime::Headers::Organization *const organization
            = new KMime::Headers::Organization(mMsg.get(), ident.organization(), "utf-8");
        mMsg->setHeader(organization);
    }
    if (!ident.isXFaceEnabled() || ident.xface().isEmpty()) {
        mMsg->removeHeader("X-Face");
    } else {
        QString xface = ident.xface();
        if (!xface.isEmpty()) {
            int numNL = (xface.length() - 1) / 70;
            for (int i = numNL; i > 0; --i) {
                xface.insert(i * 70, QLatin1String("\n\t"));
            }
            KMime::Headers::Generic *header = new KMime::Headers::Generic("X-Face", mMsg.get(), xface, "utf-8");
            mMsg->setHeader(header);
        }
    }
    // If the transport sticky checkbox is not checked, set the transport
    // from the new identity
    if (!mBtnTransport->isChecked() && !mIgnoreStickyFields) {
        const int transportId = ident.transport().isEmpty() ? -1 : ident.transport().toInt();
        const Transport *transport = TransportManager::self()->transportById(transportId, true);
        if (!transport) {
            mMsg->removeHeader("X-KMail-Transport");
            mComposerBase->transportComboBox()->setCurrentTransport(TransportManager::self()->defaultTransportId());
        } else {
            KMime::Headers::Generic *header = new KMime::Headers::Generic("X-KMail-Transport", mMsg.get(), QString::number(transport->id()), "utf-8");
            mMsg->setHeader(header);
            mComposerBase->transportComboBox()->setCurrentTransport(transport->id());
        }
    }

    const bool fccIsDisabled = ident.disabledFcc();
    if (fccIsDisabled) {
        KMime::Headers::Generic *header = new KMime::Headers::Generic("X-KMail-FccDisabled", mMsg.get(), QLatin1String("true"), "utf-8");
        mMsg->setHeader(header);
    } else {
        mMsg->removeHeader("X-KMail-FccDisabled");
    }
    mFccFolder->setEnabled(!fccIsDisabled);

    if (!mBtnDictionary->isChecked() && !mIgnoreStickyFields) {
        mComposerBase->dictionary()->setCurrentByDictionaryName(ident.dictionary());
    }
    slotSpellCheckingLanguage(mComposerBase->dictionary()->currentDictionary());
    if (!mBtnFcc->isChecked() && !mPreventFccOverwrite) {
        setFcc(ident.fcc());
    }
    // if unmodified, apply new template, if one is set
    if (!wasModified && !(ident.templates().isEmpty() && mCustomTemplate.isEmpty()) &&
            !initalChange) {
        applyTemplate(uoid, mId);
    } else {
        mComposerBase->identityChanged(ident, oldIdentity, false);
        mEdtSubject->setAutocorrectionLanguage(ident.autocorrectionLanguage());
    }

    // disable certain actions if there is no PGP user identity set
    // for this profile
    bool bNewIdentityHasSigningKey = !ident.pgpSigningKey().isEmpty() || !ident.smimeSigningKey().isEmpty();
    bool bNewIdentityHasEncryptionKey = !ident.pgpSigningKey().isEmpty() || !ident.smimeSigningKey().isEmpty();
    // save the state of the sign and encrypt button
    if (!bNewIdentityHasEncryptionKey && mLastIdentityHasEncryptionKey) {
        mLastEncryptActionState = mEncryptAction->isChecked();
        setEncryption(false);
    }
    if (!bNewIdentityHasSigningKey && mLastIdentityHasSigningKey) {
        mLastSignActionState = mSignAction->isChecked();
        setSigning(false);
    }
    // restore the last state of the sign and encrypt button
    if (bNewIdentityHasEncryptionKey && !mLastIdentityHasEncryptionKey) {
        setEncryption(mLastEncryptActionState);
    }
    if (bNewIdentityHasSigningKey && !mLastIdentityHasSigningKey) {
        setSigning(mLastSignActionState);
    }

    mCryptoModuleAction->setCurrentItem(format2cb(
                                            Kleo::stringToCryptoMessageFormat(ident.preferredCryptoMessageFormat())));
    slotSelectCryptoModule(true);

    mLastIdentityHasSigningKey = bNewIdentityHasSigningKey;
    mLastIdentityHasEncryptionKey = bNewIdentityHasEncryptionKey;
    const KIdentityManagement::Signature sig = const_cast<KIdentityManagement::Identity &>(ident).signature();
    bool isEnabledSignature = sig.isEnabledSignature();
    mAppendSignature->setEnabled(isEnabledSignature);
    mPrependSignature->setEnabled(isEnabledSignature);
    mInsertSignatureAtCursorPosition->setEnabled(isEnabledSignature);

    mId = uoid;
    changeCryptoAction();
    // make sure the From and BCC fields are shown if necessary
    rethinkFields(false);
    setModified(wasModified);
}

void KMComposeWin::slotSpellcheckConfig()
{
    static_cast<KMComposerEditor *>(mComposerBase->editor())->showSpellConfigDialog(QLatin1String("kmail2rc"));
}

void KMComposeWin::slotEditToolbars()
{
    KConfigGroup grp(KMKernel::self()->config()->group("Composer"));
    saveMainWindowSettings(grp);
    KEditToolBar dlg(guiFactory(), this);

    connect(&dlg, &KEditToolBar::newToolBarConfig, this, &KMComposeWin::slotUpdateToolbars);

    dlg.exec();
}

void KMComposeWin::slotUpdateToolbars()
{
    createGUI(QLatin1String("kmcomposerui.rc"));
    applyMainWindowSettings(KMKernel::self()->config()->group("Composer"));
}

void KMComposeWin::slotEditKeys()
{
    KShortcutsDialog::configure(actionCollection(),
                                KShortcutsEditor::LetterShortcutsDisallowed);
}

void KMComposeWin::setFocusToEditor()
{
    // The cursor position is already set by setMsg(), so we only need to set the
    // focus here.
    mComposerBase->editor()->setFocus();
}

void KMComposeWin::setFocusToSubject()
{
    mEdtSubject->setFocus();
}

void KMComposeWin::slotCompletionModeChanged(KCompletion::CompletionMode mode)
{
    GlobalSettings::self()->setCompletionMode((int) mode);

    // sync all the lineedits to the same completion mode
    mEdtFrom->setCompletionMode(mode);
    mEdtReplyTo->setCompletionMode(mode);
    mComposerBase->recipientsEditor()->setCompletionMode(mode);
}

void KMComposeWin::slotConfigChanged()
{
    readConfig(true /*reload*/);
    mComposerBase->updateAutoSave();
    rethinkFields();
    slotWordWrapToggled(mWordWrapAction->isChecked());
}

/*
 * checks if the drafts-folder has been deleted
 * that is not nice so we set the system-drafts-folder
 */
void KMComposeWin::slotFolderRemoved(const Akonadi::Collection &col)
{
    qCDebug(KMAIL_LOG) << "you killed me.";
    // TODO: need to handle templates here?
    if ((mFolder.isValid()) && (col.id() == mFolder.id())) {
        mFolder = CommonKernel->draftsCollectionFolder();
        qCDebug(KMAIL_LOG) << "restoring drafts to" << mFolder.id();
    }
}

void KMComposeWin::slotOverwriteModeChanged()
{
    const bool overwriteMode = mComposerBase->editor()->overwriteMode();
    mComposerBase->editor()->setCursorWidth(overwriteMode ? 5 : 1);
    mStatusBarLabelToggledOverrideMode->setToggleMode(overwriteMode);
}

void KMComposeWin::slotCursorPositionChanged()
{
    // Change Line/Column info in status bar
    int col, line;
    QString temp;
    line = mComposerBase->editor()->linePosition();
    col = mComposerBase->editor()->columnNumber();
    temp = i18nc("Shows the linenumber of the cursor position.", " Line: %1 ", line + 1);
    mStatusBarLabelList.at(1)->setText(temp);
    temp = i18n(" Column: %1 ", col + 1);
    mStatusBarLabelList.at(2)->setText(temp);

    // Show link target in status bar
    if (mComposerBase->editor()->textCursor().charFormat().isAnchor()) {
        const QString text = mComposerBase->editor()->currentLinkText();
        const QString url = mComposerBase->editor()->currentLinkUrl();
        mStatusBarLabelList.at(0)->setText(text + QLatin1String(" -> ") + url);
    } else {
        mStatusBarLabelList.at(0)->clear();
    }
}

void KMComposeWin::recipientEditorSizeHintChanged()
{
    QTimer::singleShot(1, this, SLOT(setMaximumHeaderSize()));
}

void KMComposeWin::setMaximumHeaderSize()
{
    mHeadersArea->setMaximumHeight(mHeadersArea->sizeHint().height());
}

void KMComposeWin::updateSignatureAndEncryptionStateIndicators()
{
    mCryptoStateIndicatorWidget->updateSignatureAndEncrypionStateIndicators(mSignAction->isChecked(), mEncryptAction->isChecked());
}

void KMComposeWin::slotLanguageChanged(const QString &language)
{
    mComposerBase->dictionary()->setCurrentByDictionary(language);
}

void KMComposeWin::slotFccFolderChanged(const Akonadi::Collection &collection)
{
    mComposerBase->setFcc(collection);
    mComposerBase->editor()->document()->setModified(true);
}

void KMComposeWin::insertSpecialCharacter()
{
    if (!mSelectSpecialChar) {
        mSelectSpecialChar = new KPIMTextEdit::SelectSpecialCharDialog(this);
        mSelectSpecialChar->setWindowTitle(i18n("Insert Special Character"));
        mSelectSpecialChar->setOkButtonText(i18n("Insert"));
        connect(mSelectSpecialChar.data(), &KPIMTextEdit::SelectSpecialCharDialog::charSelected, this, &KMComposeWin::charSelected);
    }
    mSelectSpecialChar->show();
}

void KMComposeWin::charSelected(const QChar &c)
{
    mComposerBase->editor()->insertPlainText(c);
}

void KMComposeWin::slotSaveAsFile()
{
    SaveAsFileJob *job = new SaveAsFileJob(this);
    job->setParentWidget(this);
    job->setHtmlMode(mComposerBase->editor()->textMode() == KMeditor::Rich);
    job->setEditor(mComposerBase->editor());
    job->start();
    //not necessary to delete it. It done in SaveAsFileJob
}

void KMComposeWin::slotCreateAddressBookContact()
{
    CreateNewContactJob *job = new CreateNewContactJob(this, this);
    job->start();
}

void KMComposeWin::slotAttachMissingFile()
{
    mComposerBase->attachmentController()->showAddAttachmentFileDialog();
}

void KMComposeWin::slotVerifyMissingAttachmentTimeout()
{
    if (mComposerBase->hasMissingAttachments(GlobalSettings::self()->attachmentKeywords())) {
        mAttachmentMissing->animatedShow();
    }
}

void KMComposeWin::slotExplicitClosedMissingAttachment()
{
    if (m_verifyMissingAttachment) {
        m_verifyMissingAttachment->stop();
        delete m_verifyMissingAttachment;
        m_verifyMissingAttachment = Q_NULLPTR;
    }
}

void KMComposeWin::addExtraCustomHeaders(const QMap<QByteArray, QString> &headers)
{
    mExtraHeaders = headers;
}

void KMComposeWin::slotSentenceCase()
{
    QTextCursor textCursor = mComposerBase->editor()->textCursor();
    PimCommon::EditorUtil editorUtil;
    editorUtil.sentenceCase(textCursor);
}

void KMComposeWin::slotUpperCase()
{
    PimCommon::EditorUtil editorUtil;
    QTextCursor textCursor = mComposerBase->editor()->textCursor();
    editorUtil.upperCase(textCursor);
}

void KMComposeWin::slotLowerCase()
{
    QTextCursor textCursor = mComposerBase->editor()->textCursor();
    PimCommon::EditorUtil editorUtil;
    editorUtil.lowerCase(textCursor);
}

void KMComposeWin::slotReverseCase()
{
    QTextCursor textCursor = mComposerBase->editor()->textCursor();
    PimCommon::EditorUtil editorUtil;
    editorUtil.reverseCase(textCursor);
}

void KMComposeWin::slotExternalEditorStarted()
{
    mComposerBase->identityCombo()->setEnabled(false);
    mExternalEditorWarning->show();
}

void KMComposeWin::slotExternalEditorClosed()
{
    mComposerBase->identityCombo()->setEnabled(true);
    mExternalEditorWarning->hide();
}

void KMComposeWin::slotInsertShortUrl(const QString &url)
{
    mComposerBase->editor()->insertLink(url);
}

void KMComposeWin::slotShareLinkDone(const QString &link)
{
    mComposerBase->editor()->insertShareLink(link);
}

void KMComposeWin::slotTransportChanged()
{
    mComposerBase->editor()->document()->setModified(true);
}

void KMComposeWin::slotFollowUpMail(bool toggled)
{
    if (toggled) {
        QPointer<MessageComposer::FollowUpReminderSelectDateDialog> dlg = new MessageComposer::FollowUpReminderSelectDateDialog(this);
        if (dlg->exec()) {
            mComposerBase->setFollowUpDate(dlg->selectedDate());
            mComposerBase->setFollowUpCollection(dlg->collection());
        } else {
            mFollowUpToggleAction->setChecked(false);
        }
        delete dlg;
    } else {
        mComposerBase->clearFollowUp();
    }
}

void KMComposeWin::slotSnippetWidgetVisibilityChanged(bool b)
{
    mSnippetWidget->setVisible(b);
    mSnippetSplitterCollapser->setVisible(b);
}

void KMComposeWin::slotOverwriteModeWasChanged(bool state)
{
    mComposerBase->editor()->setCursorWidth(state ? 5 : 1);
    mComposerBase->editor()->setOverwriteMode(state);
}<|MERGE_RESOLUTION|>--- conflicted
+++ resolved
@@ -1371,27 +1371,16 @@
     connect(mEncryptAction, &KToggleAction::triggered, this, &KMComposeWin::slotEncryptToggled);
     connect(mSignAction, &KToggleAction::triggered, this, &KMComposeWin::slotSignToggled);
 
-<<<<<<< HEAD
-    QStringList l;
-    for (int i = 0 ; i < numCryptoMessageFormats ; ++i) {
-        l.push_back(Kleo::cryptoMessageFormatToLabel(cryptoMessageFormats[i]));
-=======
     QStringList listCryptoFormat;
     for ( int i=0 ; i<numCryptoMessageFormats ; ++i ) {
         listCryptoFormat.push_back( Kleo::cryptoMessageFormatToLabel( cryptoMessageFormats[i] ) );
->>>>>>> 53d8fc1b
     }
 
     mCryptoModuleAction = new KSelectAction(i18n("&Cryptographic Message Format"), this);
     actionCollection()->addAction(QLatin1String("options_select_crypto"), mCryptoModuleAction);
     connect(mCryptoModuleAction, SIGNAL(triggered(int)), SLOT(slotSelectCryptoModule()));
-<<<<<<< HEAD
-    mCryptoModuleAction->setItems(l);
     mCryptoModuleAction->setToolTip(i18n("Select a cryptographic format for this message"));
-=======
     mCryptoModuleAction->setItems( listCryptoFormat );
-    mCryptoModuleAction->setToolTip( i18n( "Select a cryptographic format for this message" ) );
->>>>>>> 53d8fc1b
 
     actionCollection()->addActions(mComposerBase->editor()->createActions());
     actionCollection()->addAction(QLatin1String("shared_link"), mStorageService->menuShareLinkServices());
