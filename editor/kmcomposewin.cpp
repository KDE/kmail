/*
 * This file is part of KMail.
 * Copyright (c) 2011-2015 Laurent Montel <montel@kde.org>
 *
 * Copyright (c) 2009 Constantin Berzan <exit3219@gmail.com>
 *
 * Based on KMail code by:
 * Copyright (c) 1997 Markus Wuebben <markus.wuebben@kde.org>
 *
 * This program is free software; you can redistribute it and/or modify
 * it under the terms of the GNU General Public License as published by
 * the Free Software Foundation; either version 2 of the License, or
 * (at your option) any later version.
 *
 * This program is distributed in the hope that it will be useful,
 * but WITHOUT ANY WARRANTY; without even the implied warranty of
 * MERCHANTABILITY or FITNESS FOR A PARTICULAR PURPOSE.  See the
 * GNU General Public License for more details.
 *
 * You should have received a copy of the GNU General Public License along
 * with this program; if not, write to the Free Software Foundation, Inc.,
 * 51 Franklin Street, Fifth Floor, Boston, MA 02110-1301, USA.
 */
#include "kmcomposewin.h"

// KMail includes
#include "job/addressvalidationjob.h"
#include "attachmentcontroller.h"
#include "messagecomposer/attachment/attachmentmodel.h"
#include "attachmentview.h"
#include "codecaction.h"
#include <messagecomposer/job/emailaddressresolvejob.h>
#include "kleo_util.h"
#include "kmcommands.h"
#include "editor/kmcomposereditor.h"
#include "kmkernel.h"
#include "settings/globalsettings.h"
#include "kmmainwin.h"
#include "kmmainwidget.h"
#include "mailcomposeradaptor.h" // TODO port all D-Bus stuff...
#include "messageviewer/viewer/stl_util.h"
#include "messageviewer/utils/util.h"
#include "messagecore/utils/stringutil.h"
#include "messagecore/attachment/attachmentcollector.h"
#include "util.h"
#include "editor/snippetwidget.h"
#include "templatesconfiguration_kfg.h"
#include "foldercollectionmonitor.h"
#include "kernel/mailkernel.h"
#include "custommimeheader.h"
#include "pimcommon/autocorrection/widgets/lineeditwithautocorrection.h"
#include "pimcommon/translator/translatorwidget.h"
#include "pimcommon/widgets/customtoolswidget.h"
#include "warningwidgets/attachmentmissingwarning.h"
#include "job/createnewcontactjob.h"
#include "job/savedraftjob.h"
#include "warningwidgets/externaleditorwarning.h"
#include "cryptostateindicatorwidget.h"
#include "validatesendmailshortcut.h"
#include "job/saveasfilejob.h"
#include "editor/kmstorageservice.h"
#include "followupreminder/followupreminderselectdatedialog.h"
#include "followupreminder/followupremindercreatejob.h"
#include "agents/followupreminderagent/followupreminderutil.h"
#include "pimcommon/util/vcardutil.h"
#include "editor/potentialphishingemail/potentialphishingemailwarning.h"
#include "kmcomposerglobalaction.h"
#include "widgets/kactionmenutransport.h"

#include "libkdepim/progresswidget/statusbarprogresswidget.h"
#include "libkdepim/progresswidget/progressstatusbarwidget.h"

#include "pimcommon/util/editorutil.h"
#include "pimcommon/storageservice/storageservicemanager.h"
#include "pimcommon/storageservice/storageserviceprogressmanager.h"

#include "messagecomposer/utils/util.h"

#include <kcontacts/vcardconverter.h>
#include "agents/sendlateragent/sendlaterutil.h"
#include "agents/sendlateragent/sendlaterdialog.h"
#include "agents/sendlateragent/sendlaterinfo.h"

// KDEPIM includes
#include <libkpgp/kpgpblock.h>
#include <libkleo/ui/progressdialog.h>
#include <libkleo/ui/keyselectiondialog.h>
#include "kleo/cryptobackendfactory.h"
#include "kleo/exportjob.h"
#include "kleo/specialjob.h"
#include <messageviewer/viewer/objecttreeemptysource.h>

#ifndef QT_NO_CURSOR
#include <messageviewer/utils/kcursorsaver.h>
#endif

#include <messageviewer/viewer/objecttreeparser.h>
#include <messageviewer/viewer/nodehelper.h>
#include <messageviewer/settings/globalsettings.h>
#include <messagecomposer/composer/composer.h>
#include <messagecomposer/part/globalpart.h>
#include <messagecomposer/part/infopart.h>
#include <messagecomposer/part/textpart.h>
#include <settings/messagecomposersettings.h>
#include <messagecomposer/helper/messagehelper.h>
#include <messagecomposer/composer/signaturecontroller.h>
#include <messagecomposer/job/inserttextfilejob.h>
#include <messagecomposer/composer/composerlineedit.h>
#include <messagecore/attachment/attachmentpart.h>
#include "messagecore/settings/globalsettings.h"
#include <templateparser/templateparser.h>
#include <templatesconfiguration.h>
#include "messagecore/helpers/nodehelper.h"
#include <Akonadi/KMime/MessageStatus>
#include "messagecore/helpers/messagehelpers.h"
#include "mailcommon/folder/folderrequester.h"
#include "mailcommon/folder/foldercollection.h"

#include "widgets/statusbarlabeltoggledstate.h"

// LIBKDEPIM includes
#include <libkdepim/addressline/recentaddress/recentaddresses.h>

// KDEPIMLIBS includes
#include <AkonadiCore/changerecorder.h>
#include <AkonadiCore/itemcreatejob.h>
#include <AkonadiCore/entitymimetypefiltermodel.h>
#include <AkonadiCore/itemfetchjob.h>
#include <KIdentityManagement/kidentitymanagement/identitymanager.h>
#include <KIdentityManagement/kidentitymanagement/identitycombo.h>
#include <KIdentityManagement/kidentitymanagement/identity.h>
#include <KIdentityManagement/kidentitymanagement/signature.h>
#include <MailTransport/mailtransport/transportcombobox.h>
#include <MailTransport/mailtransport/transportmanager.h>
#include <MailTransport/mailtransport/transport.h>
#include <Akonadi/KMime/MessageFlags>
#include <kmime/kmime_message.h>
#include <kpimtextedit/selectspecialchardialog.h>

// KDELIBS includes
#include <kactioncollection.h>
#include <kactionmenu.h>
#include <kapplication.h>
#include <kcharsets.h>
#include "kmail_debug.h"
#include <kdescendantsproxymodel.h>
#include <kedittoolbar.h>
#include <qinputdialog.h>
#include <QMenu>

#include <kmessagebox.h>
#include <krecentfilesaction.h>
#include <kshortcutsdialog.h>

#include <kstandardshortcut.h>
#include <qstatusbar.h>
#include <QTemporaryDir>
#include <ktoggleaction.h>
#include <ktoolbar.h>
#include <ktoolinvocation.h>
#include <sonnet/dictionarycombobox.h>
#include <krun.h>
#include <KIO/JobUiDelegate>
#include <KPrintPreview>
#include <QFileDialog>
#include <QAction>
#include <KEmailAddress>

// Qt includes
#include <QClipboard>
#include <QSplitter>
#include <QMimeData>
#include <QTextDocumentWriter>

// System includes
#include <stdlib.h>
#include <unistd.h>
#include <fcntl.h>
#include <memory>
#include <boost/shared_ptr.hpp>
#include <KHelpClient>
#include <KCharsets>
#include <QStandardPaths>
#include <QFontDatabase>
#include <QMimeDatabase>
#include <QMimeType>
#include <KConfigGroup>
#include <KSplitterCollapserButton>
#include <Akonadi/Contact/ContactGroupExpandJob>
#include <editor/potentialphishingemail/potentialphishingemailjob.h>

using Sonnet::DictionaryComboBox;
using MailTransport::TransportManager;
using MailTransport::Transport;
using KPIM::RecentAddresses;
using MessageComposer::KMeditor;

KMail::Composer *KMail::makeComposer(const KMime::Message::Ptr &msg, bool lastSignState, bool lastEncryptState, Composer::TemplateContext context,
                                     uint identity, const QString &textSelection,
                                     const QString &customTemplate)
{
    return KMComposeWin::create(msg, lastSignState, lastEncryptState, context, identity, textSelection, customTemplate);
}

KMail::Composer *KMComposeWin::create(const KMime::Message::Ptr &msg, bool lastSignState, bool lastEncryptState, Composer::TemplateContext context,
                                      uint identity, const QString &textSelection,
                                      const QString &customTemplate)
{
    return new KMComposeWin(msg, lastSignState, lastEncryptState, context, identity, textSelection, customTemplate);
}

int KMComposeWin::s_composerNumber = 0;

KMComposeWin::KMComposeWin(const KMime::Message::Ptr &aMsg, bool lastSignState, bool lastEncryptState, Composer::TemplateContext context, uint id,
                           const QString &textSelection, const QString &customTemplate)
    : KMail::Composer("kmail-composer#"),
      mDone(false),
      mTextSelection(textSelection),
      mCustomTemplate(customTemplate),
      mSigningAndEncryptionExplicitlyDisabled(false),
      mFolder(Akonadi::Collection(-1)),
      mForceDisableHtml(false),
      mId(id),
      mContext(context),
      mSignAction(Q_NULLPTR), mEncryptAction(Q_NULLPTR), mRequestMDNAction(Q_NULLPTR),
      mUrgentAction(Q_NULLPTR), mAllFieldsAction(Q_NULLPTR), mFromAction(Q_NULLPTR),
      mReplyToAction(Q_NULLPTR), mSubjectAction(Q_NULLPTR),
      mIdentityAction(Q_NULLPTR), mTransportAction(Q_NULLPTR), mFccAction(Q_NULLPTR),
      mWordWrapAction(Q_NULLPTR), mFixedFontAction(Q_NULLPTR), mAutoSpellCheckingAction(Q_NULLPTR),
      mDictionaryAction(Q_NULLPTR), mSnippetAction(Q_NULLPTR), mTranslateAction(Q_NULLPTR),
      mAppendSignature(Q_NULLPTR), mPrependSignature(Q_NULLPTR), mInsertSignatureAtCursorPosition(Q_NULLPTR),
      mGenerateShortenUrl(Q_NULLPTR),
      mCodecAction(Q_NULLPTR),
      mCryptoModuleAction(Q_NULLPTR),
      mFindText(Q_NULLPTR),
      mFindNextText(Q_NULLPTR),
      mReplaceText(Q_NULLPTR),
      mSelectAll(Q_NULLPTR),
      mDummyComposer(Q_NULLPTR),
      mLabelWidth(0),
      mComposerBase(Q_NULLPTR),
      mSelectSpecialChar(Q_NULLPTR),
      m_verifyMissingAttachment(Q_NULLPTR),
      mPreventFccOverwrite(false),
      mCheckForForgottenAttachments(true),
      mIgnoreStickyFields(false),
      mWasModified(false),
      mCryptoStateIndicatorWidget(Q_NULLPTR),
      mStorageService(new KMStorageService(this, this)),
      mSendNowByShortcutUsed(false),
      mFollowUpToggleAction(Q_NULLPTR),
      mStatusBarLabelToggledOverrideMode(Q_NULLPTR),
      mStatusBarLabelSpellCheckingChangeMode(Q_NULLPTR)
{
    mGlobalAction = new KMComposerGlobalAction(this, this);
    mComposerBase = new MessageComposer::ComposerViewBase(this, this);
    mComposerBase->setIdentityManager(kmkernel->identityManager());

    connect(mComposerBase, &MessageComposer::ComposerViewBase::disableHtml, this, &KMComposeWin::disableHtml);
    connect(mComposerBase, &MessageComposer::ComposerViewBase::enableHtml, this, &KMComposeWin::enableHtml);
    connect(mComposerBase, &MessageComposer::ComposerViewBase::failed, this, &KMComposeWin::slotSendFailed);
    connect(mComposerBase, &MessageComposer::ComposerViewBase::sentSuccessfully, this, &KMComposeWin::slotSendSuccessful);
    connect(mComposerBase, &MessageComposer::ComposerViewBase::modified, this, &KMComposeWin::setModified);

    (void) new MailcomposerAdaptor(this);
    mdbusObjectPath = QLatin1String("/Composer_") + QString::number(++s_composerNumber);
    QDBusConnection::sessionBus().registerObject(mdbusObjectPath, this);

    MessageComposer::SignatureController *sigController = new MessageComposer::SignatureController(this);
    connect(sigController, &MessageComposer::SignatureController::enableHtml, this, &KMComposeWin::enableHtml);
    mComposerBase->setSignatureController(sigController);

    if (!kmkernel->xmlGuiInstanceName().isEmpty()) {
#pragma message("port QT5")

        //QT5 setComponentName(kmkernel->xmlGuiInstanceName(), i18n("KMail2"));
    }
    mMainWidget = new QWidget(this);
    // splitter between the headers area and the actual editor
    mHeadersToEditorSplitter = new QSplitter(Qt::Vertical, mMainWidget);
    mHeadersToEditorSplitter->setObjectName(QLatin1String("mHeadersToEditorSplitter"));
    mHeadersToEditorSplitter->setChildrenCollapsible(false);
    mHeadersArea = new QWidget(mHeadersToEditorSplitter);
    mHeadersArea->setSizePolicy(mHeadersToEditorSplitter->sizePolicy().horizontalPolicy(),
                                QSizePolicy::Expanding);
    mHeadersToEditorSplitter->addWidget(mHeadersArea);
    QList<int> defaultSizes;
    defaultSizes << 0;
    mHeadersToEditorSplitter->setSizes(defaultSizes);

    QVBoxLayout *v = new QVBoxLayout(mMainWidget);
    v->setMargin(0);
    v->addWidget(mHeadersToEditorSplitter);
    KIdentityManagement::IdentityCombo *identity = new KIdentityManagement::IdentityCombo(kmkernel->identityManager(),
            mHeadersArea);
    identity->setToolTip(i18n("Select an identity for this message"));
    mComposerBase->setIdentityCombo(identity);

    sigController->setIdentityCombo(identity);
    sigController->suspend(); // we have to do identity change tracking ourselves due to the template code

    Sonnet::DictionaryComboBox *dictionaryCombo = new DictionaryComboBox(mHeadersArea);
    dictionaryCombo->setToolTip(i18n("Select the dictionary to use when spell-checking this message"));
    mComposerBase->setDictionary(dictionaryCombo);

    mFccFolder = new MailCommon::FolderRequester(mHeadersArea);
    mFccFolder->setNotAllowToCreateNewFolder(true);
    mFccFolder->setMustBeReadWrite(true);

    mFccFolder->setToolTip(i18n("Select the sent-mail folder where a copy of this message will be saved"));
    connect(mFccFolder, &MailCommon::FolderRequester::folderChanged, this, &KMComposeWin::slotFccFolderChanged);

    MailTransport::TransportComboBox *transport = new MailTransport::TransportComboBox(mHeadersArea);
    transport->setToolTip(i18n("Select the outgoing account to use for sending this message"));
    mComposerBase->setTransportCombo(transport);
    connect(transport, static_cast<void (MailTransport::TransportComboBox::*)(int)>(&MailTransport::TransportComboBox::activated), this, &KMComposeWin::slotTransportChanged);

    mEdtFrom = new MessageComposer::ComposerLineEdit(false, mHeadersArea);
    mEdtFrom->setObjectName(QLatin1String("fromLine"));
    mEdtFrom->setRecentAddressConfig(MessageComposer::MessageComposerSettings::self()->config());
    mEdtFrom->setToolTip(i18n("Set the \"From:\" email address for this message"));
    mEdtReplyTo = new MessageComposer::ComposerLineEdit(true, mHeadersArea);
    mEdtReplyTo->setObjectName(QLatin1String("replyToLine"));
    mEdtReplyTo->setRecentAddressConfig(MessageComposer::MessageComposerSettings::self()->config());
    mEdtReplyTo->setToolTip(i18n("Set the \"Reply-To:\" email address for this message"));
    connect(mEdtReplyTo, &MessageComposer::ComposerLineEdit::completionModeChanged, this, &KMComposeWin::slotCompletionModeChanged);

    MessageComposer::RecipientsEditor *recipientsEditor = new MessageComposer::RecipientsEditor(mHeadersArea);
    recipientsEditor->setRecentAddressConfig(MessageComposer::MessageComposerSettings::self()->config());
    connect(recipientsEditor, &MessageComposer::RecipientsEditor::completionModeChanged, this, &KMComposeWin::slotCompletionModeChanged);
    connect(recipientsEditor, &MessageComposer::RecipientsEditor::sizeHintChanged, this, &KMComposeWin::recipientEditorSizeHintChanged);
    mComposerBase->setRecipientsEditor(recipientsEditor);

    mEdtSubject = new PimCommon::LineEditWithAutoCorrection(mHeadersArea, QLatin1String("kmail2rc"));
    mEdtSubject->setActivateLanguageMenu(false);
    mEdtSubject->setToolTip(i18n("Set a subject for this message"));
    mEdtSubject->setAutocorrection(KMKernel::self()->composerAutoCorrection());
    mLblIdentity = new QLabel(i18n("&Identity:"), mHeadersArea);
    mDictionaryLabel = new QLabel(i18n("&Dictionary:"), mHeadersArea);
    mLblFcc = new QLabel(i18n("&Sent-Mail folder:"), mHeadersArea);
    mLblTransport = new QLabel(i18n("&Mail transport:"), mHeadersArea);
    mLblFrom = new QLabel(i18nc("sender address field", "&From:"), mHeadersArea);
    mLblReplyTo = new QLabel(i18n("&Reply to:"), mHeadersArea);
    mLblSubject = new QLabel(i18nc("@label:textbox Subject of email.", "S&ubject:"), mHeadersArea);
    QString sticky = i18nc("@option:check Sticky identity.", "Sticky");
    mBtnIdentity = new QCheckBox(sticky, mHeadersArea);
    mBtnIdentity->setToolTip(i18n("Use the selected value as your identity for future messages"));
    mBtnFcc = new QCheckBox(sticky, mHeadersArea);
    mBtnFcc->setToolTip(i18n("Use the selected value as your sent-mail folder for future messages"));
    mBtnTransport = new QCheckBox(sticky, mHeadersArea);
    mBtnTransport->setToolTip(i18n("Use the selected value as your outgoing account for future messages"));
    mBtnDictionary = new QCheckBox(sticky, mHeadersArea);
    mBtnDictionary->setToolTip(i18n("Use the selected value as your dictionary for future messages"));

    mShowHeaders = GlobalSettings::self()->headers();
    mDone = false;
    mGrid = Q_NULLPTR;
    mFixedFontAction = Q_NULLPTR;
    // the attachment view is separated from the editor by a splitter
    mSplitter = new QSplitter(Qt::Vertical, mMainWidget);
    mSplitter->setObjectName(QLatin1String("mSplitter"));
    mSplitter->setChildrenCollapsible(false);
    mSnippetSplitter = new QSplitter(Qt::Horizontal, mSplitter);
    mSnippetSplitter->setObjectName(QLatin1String("mSnippetSplitter"));
    mSplitter->addWidget(mSnippetSplitter);

    QWidget *editorAndCryptoStateIndicators = new QWidget(mSplitter);
    mCryptoStateIndicatorWidget = new CryptoStateIndicatorWidget;
    mCryptoStateIndicatorWidget->setShowAlwaysIndicator(GlobalSettings::self()->showCryptoLabelIndicator());

    QVBoxLayout *vbox = new QVBoxLayout(editorAndCryptoStateIndicators);
    vbox->setMargin(0);
    KMComposerEditor *editor = new KMComposerEditor(this, mCryptoStateIndicatorWidget);

    connect(editor, &KMComposerEditor::textChanged, this, &KMComposeWin::slotEditorTextChanged);
    mComposerBase->setEditor(editor);
    vbox->addWidget(mCryptoStateIndicatorWidget);
    vbox->addWidget(editor);

    mSnippetSplitter->insertWidget(0, editorAndCryptoStateIndicators);
    mSnippetSplitter->setOpaqueResize(true);
    sigController->setEditor(editor);

    mHeadersToEditorSplitter->addWidget(mSplitter);
    editor->setAcceptDrops(true);
    connect(sigController, SIGNAL(signatureAdded()), mComposerBase->editor(), SLOT(startExternalEditor()));

    connect(dictionaryCombo, &Sonnet::DictionaryComboBox::dictionaryChanged, this, &KMComposeWin::slotSpellCheckingLanguage);

    connect(editor, &KMComposerEditor::languageChanged, this, &KMComposeWin::slotLanguageChanged);
    connect(editor, &KMComposerEditor::spellCheckStatus, this, &KMComposeWin::slotSpellCheckingStatus);
    connect(editor, &KMComposerEditor::insertModeChanged, this, &KMComposeWin::slotOverwriteModeChanged);
    connect(editor, &KMComposerEditor::spellCheckingFinished, this, &KMComposeWin::slotCheckSendNow);
    mSnippetWidget = new SnippetWidget(editor, actionCollection(), mSnippetSplitter);
    mSnippetWidget->setVisible(GlobalSettings::self()->showSnippetManager());
    mSnippetSplitter->addWidget(mSnippetWidget);
    mSnippetSplitter->setCollapsible(0, false);
    mSnippetSplitterCollapser = new KSplitterCollapserButton(mSnippetWidget, mSnippetSplitter);
    mSnippetSplitterCollapser->setVisible(GlobalSettings::self()->showSnippetManager());

    mSplitter->setOpaqueResize(true);

    mBtnIdentity->setWhatsThis(GlobalSettings::self()->stickyIdentityItem()->whatsThis());
    mBtnFcc->setWhatsThis(GlobalSettings::self()->stickyFccItem()->whatsThis());
    mBtnTransport->setWhatsThis(GlobalSettings::self()->stickyTransportItem()->whatsThis());
    mBtnDictionary->setWhatsThis(GlobalSettings::self()->stickyDictionaryItem()->whatsThis());

    setWindowTitle(i18n("Composer"));
    setMinimumSize(200, 200);

    mBtnIdentity->setFocusPolicy(Qt::NoFocus);
    mBtnFcc->setFocusPolicy(Qt::NoFocus);
    mBtnTransport->setFocusPolicy(Qt::NoFocus);
    mBtnDictionary->setFocusPolicy(Qt::NoFocus);

    mCustomToolsWidget = new PimCommon::CustomToolsWidget(this);
    mSplitter->addWidget(mCustomToolsWidget);
    connect(mCustomToolsWidget, &PimCommon::CustomToolsWidget::insertShortUrl, this, &KMComposeWin::slotInsertShortUrl);

    MessageComposer::AttachmentModel *attachmentModel = new MessageComposer::AttachmentModel(this);
    KMail::AttachmentView *attachmentView = new KMail::AttachmentView(attachmentModel, mSplitter);
    attachmentView->hideIfEmpty();
    connect(attachmentView, &KMail::AttachmentView::modified, this, &KMComposeWin::setModified);
    KMail::AttachmentController *attachmentController = new KMail::AttachmentController(attachmentModel, attachmentView, this);

    mComposerBase->setAttachmentModel(attachmentModel);
    mComposerBase->setAttachmentController(attachmentController);

    mAttachmentMissing = new AttachmentMissingWarning(this);
    connect(mAttachmentMissing, &AttachmentMissingWarning::attachMissingFile, this, &KMComposeWin::slotAttachMissingFile);
    connect(mAttachmentMissing, &AttachmentMissingWarning::explicitClosedMissingAttachment, this, &KMComposeWin::slotExplicitClosedMissingAttachment);
    v->addWidget(mAttachmentMissing);

    mPotentialPhishingEmailWarning = new PotentialPhishingEmailWarning(this);
    connect(mPotentialPhishingEmailWarning, SIGNAL(sendNow()), this, SLOT(slotCheckSendNowStep2()));
    v->addWidget(mPotentialPhishingEmailWarning);

    if (GlobalSettings::self()->showForgottenAttachmentWarning()) {
        m_verifyMissingAttachment = new QTimer(this);
        m_verifyMissingAttachment->setSingleShot(true);
        m_verifyMissingAttachment->setInterval(1000 * 5);
        connect(m_verifyMissingAttachment, &QTimer::timeout, this, &KMComposeWin::slotVerifyMissingAttachmentTimeout);
    }
    connect(attachmentController, &KMail::AttachmentController::fileAttached, mAttachmentMissing, &AttachmentMissingWarning::slotFileAttached);

    mExternalEditorWarning = new ExternalEditorWarning(this);
    v->addWidget(mExternalEditorWarning);

    readConfig();
    setupStatusBar(attachmentView->widget());
    setupActions();
    setupEditor();
    rethinkFields();
    updateSignatureAndEncryptionStateIndicators();

    applyMainWindowSettings(KMKernel::self()->config()->group("Composer"));

    connect(mEdtSubject, &PimCommon::LineEditWithAutoCorrection::textChanged, this, &KMComposeWin::slotUpdWinTitle);
    connect(identity, SIGNAL(identityChanged(uint)),
            SLOT(slotIdentityChanged(uint)));
    connect(kmkernel->identityManager(), SIGNAL(changed(uint)),
            SLOT(slotIdentityChanged(uint)));

    connect(mEdtFrom, &MessageComposer::ComposerLineEdit::completionModeChanged, this, &KMComposeWin::slotCompletionModeChanged);
    connect(kmkernel->folderCollectionMonitor(), SIGNAL(collectionRemoved(Akonadi::Collection)), SLOT(slotFolderRemoved(Akonadi::Collection)));
    connect(kmkernel, SIGNAL(configChanged()), this, SLOT(slotConfigChanged()));

    mMainWidget->resize(480, 510);
    setCentralWidget(mMainWidget);

    if (GlobalSettings::self()->useHtmlMarkup()) {
        enableHtml();
    } else {
        disableHtml(MessageComposer::ComposerViewBase::LetUserConfirm);
    }

    if (GlobalSettings::self()->useExternalEditor()) {
        editor->setUseExternalEditor(true);
        editor->setExternalEditorPath(GlobalSettings::self()->externalEditor());
    }

    if (aMsg) {
        setMessage(aMsg, lastSignState, lastEncryptState);
    }

    mComposerBase->recipientsEditor()->setFocus();
    editor->updateActionStates(); // set toolbar buttons to correct values

    mDone = true;

    mDummyComposer = new MessageComposer::Composer(this);
    mDummyComposer->globalPart()->setParentWidgetForGui(this);

    connect(mStorageService, &KMStorageService::insertShareLink, this, &KMComposeWin::slotShareLinkDone);
}

KMComposeWin::~KMComposeWin()
{
    writeConfig();

    // When we have a collection set, store the message back to that collection.
    // Note that when we save the message or sent it, mFolder is set back to 0.
    // So this for example kicks in when opening a draft and then closing the window.
    if (mFolder.isValid() && mMsg && isModified()) {
        SaveDraftJob *saveDraftJob = new SaveDraftJob(mMsg, mFolder);
        saveDraftJob->start();
    }

    delete mComposerBase;
}

void KMComposeWin::slotSpellCheckingLanguage(const QString &language)
{
    mComposerBase->editor()->setSpellCheckingLanguage(language);
    mEdtSubject->setSpellCheckingLanguage(language);
}

QString KMComposeWin::dbusObjectPath() const
{
    return mdbusObjectPath;
}

void KMComposeWin::slotEditorTextChanged()
{
    const bool textIsNotEmpty = !mComposerBase->editor()->document()->isEmpty();
    mFindText->setEnabled(textIsNotEmpty);
    mFindNextText->setEnabled(textIsNotEmpty);
    mReplaceText->setEnabled(textIsNotEmpty);
    mSelectAll->setEnabled(textIsNotEmpty);
    if (m_verifyMissingAttachment && !m_verifyMissingAttachment->isActive()) {
        m_verifyMissingAttachment->start();
    }
}

void KMComposeWin::send(int how)
{
    switch (how) {
    case 1:
        slotSendNow();
        break;
    default:
    case 0:
    // TODO: find out, what the default send method is and send it this way
    case 2:
        slotSendLater();
        break;
    }
}

void KMComposeWin::addAttachmentsAndSend(const QList<QUrl> &urls, const QString &comment, int how)
{
    qCDebug(KMAIL_LOG) << "addAttachment and sending!";
    const int nbUrl = urls.count();
    for (int i = 0; i < nbUrl; ++i) {
        mComposerBase->addAttachment(urls.at(i), comment, true);
    }

    send(how);
}

void KMComposeWin::addAttachment(const QUrl &url, const QString &comment)
{
    mComposerBase->addAttachment(url, comment, false);
}

void KMComposeWin::addAttachment(const QString &name,
                                 KMime::Headers::contentEncoding cte,
                                 const QString &charset,
                                 const QByteArray &data,
                                 const QByteArray &mimeType)
{
    Q_UNUSED(cte);
    mComposerBase->addAttachment(name, name, charset, data, mimeType);
}

void KMComposeWin::readConfig(bool reload /* = false */)
{
    mBtnIdentity->setChecked(GlobalSettings::self()->stickyIdentity());
    if (mBtnIdentity->isChecked()) {
        mId = (GlobalSettings::self()->previousIdentity() != 0) ?
              GlobalSettings::self()->previousIdentity() : mId;
    }
    mBtnFcc->setChecked(GlobalSettings::self()->stickyFcc());
    mBtnTransport->setChecked(GlobalSettings::self()->stickyTransport());
    const int currentTransport = GlobalSettings::self()->currentTransport().isEmpty() ? -1 : GlobalSettings::self()->currentTransport().toInt();
    mBtnDictionary->setChecked(GlobalSettings::self()->stickyDictionary());

    mEdtFrom->setCompletionMode((KCompletion::CompletionMode)GlobalSettings::self()->completionMode());
    mComposerBase->recipientsEditor()->setCompletionMode((KCompletion::CompletionMode)GlobalSettings::self()->completionMode());
    mEdtReplyTo->setCompletionMode((KCompletion::CompletionMode)GlobalSettings::self()->completionMode());

    if (MessageCore::GlobalSettings::self()->useDefaultFonts()) {
        mBodyFont = QFontDatabase::systemFont(QFontDatabase::GeneralFont);
        mFixedFont = QFontDatabase::systemFont(QFontDatabase::FixedFont);
    } else {
        mBodyFont = GlobalSettings::self()->composerFont();
        mFixedFont = MessageViewer::GlobalSettings::self()->fixedFont();
    }

    slotUpdateFont();
    mEdtFrom->setFont(mBodyFont);
    mEdtReplyTo->setFont(mBodyFont);
    mEdtSubject->setFont(mBodyFont);

    if (!reload) {
        QSize siz = GlobalSettings::self()->composerSize();
        if (siz.width() < 200) {
            siz.setWidth(200);
        }
        if (siz.height() < 200) {
            siz.setHeight(200);
        }
        resize(siz);

        if (!GlobalSettings::self()->snippetSplitterPosition().isEmpty()) {
            mSnippetSplitter->setSizes(GlobalSettings::self()->snippetSplitterPosition());
        } else {
            QList<int> defaults;
            defaults << (int)(width() * 0.8) << (int)(width() * 0.2);
            mSnippetSplitter->setSizes(defaults);
        }
    }

    mComposerBase->identityCombo()->setCurrentIdentity(mId);
    qCDebug(KMAIL_LOG) << mComposerBase->identityCombo()->currentIdentityName();
    const KIdentityManagement::Identity &ident =
        kmkernel->identityManager()->identityForUoid(mId);

    if (mBtnTransport->isChecked() && currentTransport != -1) {
        const Transport *transport = TransportManager::self()->transportById(currentTransport);
        if (transport) {
            mComposerBase->transportComboBox()->setCurrentTransport(transport->id());
        }
    }

    mComposerBase->setAutoSaveInterval(GlobalSettings::self()->autosaveInterval() * 1000 * 60);

    if (mBtnDictionary->isChecked()) {
        mComposerBase->dictionary()->setCurrentByDictionaryName(GlobalSettings::self()->previousDictionary());
    } else {
        mComposerBase->dictionary()->setCurrentByDictionaryName(ident.dictionary());
    }

    QString fccName;
    if (mBtnFcc->isChecked()) {
        fccName = GlobalSettings::self()->previousFcc();
    } else if (!ident.fcc().isEmpty()) {
        fccName = ident.fcc();
    }
    setFcc(fccName);
}

void KMComposeWin::writeConfig(void)
{
    GlobalSettings::self()->setHeaders(mShowHeaders);
    GlobalSettings::self()->setStickyFcc(mBtnFcc->isChecked());
    if (!mIgnoreStickyFields) {
        GlobalSettings::self()->setCurrentTransport(mComposerBase->transportComboBox()->currentText());
        GlobalSettings::self()->setStickyTransport(mBtnTransport->isChecked());
        GlobalSettings::self()->setStickyDictionary(mBtnDictionary->isChecked());
        GlobalSettings::self()->setStickyIdentity(mBtnIdentity->isChecked());
        GlobalSettings::self()->setPreviousIdentity(mComposerBase->identityCombo()->currentIdentity());
    }
    GlobalSettings::self()->setPreviousFcc(QString::number(mFccFolder->collection().id()));
    GlobalSettings::self()->setPreviousDictionary(mComposerBase->dictionary()->currentDictionaryName());
    GlobalSettings::self()->setAutoSpellChecking(
        mAutoSpellCheckingAction->isChecked());
    MessageViewer::GlobalSettings::self()->setUseFixedFont(mFixedFontAction->isChecked());
    if (!mForceDisableHtml) {
        GlobalSettings::self()->setUseHtmlMarkup(mComposerBase->editor()->textMode() == KMeditor::Rich);
    }
    GlobalSettings::self()->setComposerSize(size());
    GlobalSettings::self()->setShowSnippetManager(mSnippetAction->isChecked());

    KConfigGroup grp(KMKernel::self()->config()->group("Composer"));
    saveMainWindowSettings(grp);
    if (mSnippetAction->isChecked()) {
        GlobalSettings::setSnippetSplitterPosition(mSnippetSplitter->sizes());
    }

    // make sure config changes are written to disk, cf. bug 127538
    KMKernel::self()->slotSyncConfig();
}

MessageComposer::Composer *KMComposeWin::createSimpleComposer()
{
    QList< QByteArray > charsets = mCodecAction->mimeCharsets();
    if (!mOriginalPreferredCharset.isEmpty()) {
        charsets.insert(0, mOriginalPreferredCharset);
    }
    mComposerBase->setFrom(from());
    mComposerBase->setReplyTo(replyTo());
    mComposerBase->setSubject(subject());
    mComposerBase->setCharsets(charsets);
    return mComposerBase->createSimpleComposer();
}

bool KMComposeWin::canSignEncryptAttachments() const
{
    return cryptoMessageFormat() != Kleo::InlineOpenPGPFormat;
}

void KMComposeWin::slotUpdateView(void)
{
    if (!mDone) {
        return; // otherwise called from rethinkFields during the construction
        // which is not the intended behavior
    }

    //This sucks awfully, but no, I cannot get an activated(int id) from
    // actionContainer()
    KToggleAction *act = ::qobject_cast<KToggleAction *>(sender());
    if (!act) {
        return;
    }
    int id;

    if (act == mAllFieldsAction) {
        id = 0;
    } else if (act == mIdentityAction) {
        id = HDR_IDENTITY;
    } else if (act == mTransportAction) {
        id = HDR_TRANSPORT;
    } else if (act == mFromAction) {
        id = HDR_FROM;
    } else if (act == mReplyToAction) {
        id = HDR_REPLY_TO;
    } else if (act == mSubjectAction) {
        id = HDR_SUBJECT;
    } else if (act == mFccAction) {
        id = HDR_FCC;
    } else if (act == mDictionaryAction) {
        id = HDR_DICTIONARY;
    } else {
        qCDebug(KMAIL_LOG) << "Something is wrong (Oh, yeah?)";
        return;
    }

    // sanders There's a bug here this logic doesn't work if no
    // fields are shown and then show all fields is selected.
    // Instead of all fields being shown none are.
    if (!act->isChecked()) {
        // hide header
        if (id > 0) {
            mShowHeaders = mShowHeaders & ~id;
        } else {
            mShowHeaders = abs(mShowHeaders);
        }
    } else {
        // show header
        if (id > 0) {
            mShowHeaders |= id;
        } else {
            mShowHeaders = -abs(mShowHeaders);
        }
    }
    rethinkFields(true);
}

int KMComposeWin::calcColumnWidth(int which, long allShowing, int width) const
{
    if ((allShowing & which) == 0) {
        return width;
    }

    QLabel *w;
    if (which == HDR_IDENTITY) {
        w = mLblIdentity;
    } else if (which == HDR_DICTIONARY) {
        w = mDictionaryLabel;
    } else if (which == HDR_FCC) {
        w = mLblFcc;
    } else if (which == HDR_TRANSPORT) {
        w = mLblTransport;
    } else if (which == HDR_FROM) {
        w = mLblFrom;
    } else if (which == HDR_REPLY_TO) {
        w = mLblReplyTo;
    } else if (which == HDR_SUBJECT) {
        w = mLblSubject;
    } else {
        return width;
    }

    w->setBuddy(mComposerBase->editor());   // set dummy so we don't calculate width of '&' for this label.
    w->adjustSize();
    w->show();
    return qMax(width, w->sizeHint().width());
}

void KMComposeWin::rethinkFields(bool fromSlot)
{
    //This sucks even more but again no ids. sorry (sven)
    int mask, row;
    long showHeaders;

    if (mShowHeaders < 0) {
        showHeaders = HDR_ALL;
    } else {
        showHeaders = mShowHeaders;
    }

    for (mask = 1, mNumHeaders = 0; mask <= showHeaders; mask <<= 1) {
        if ((showHeaders & mask) != 0) {
            ++mNumHeaders;
        }
    }

    delete mGrid;
    mGrid = new QGridLayout(mHeadersArea);
    mGrid->setColumnStretch(0, 1);
    mGrid->setColumnStretch(1, 100);
    mGrid->setColumnStretch(2, 1);
    mGrid->setRowStretch(mNumHeaders + 1, 100);

    row = 0;
    qCDebug(KMAIL_LOG);

    mLabelWidth = mComposerBase->recipientsEditor()->setFirstColumnWidth(0);
    mLabelWidth = calcColumnWidth(HDR_IDENTITY, showHeaders, mLabelWidth);
    mLabelWidth = calcColumnWidth(HDR_DICTIONARY, showHeaders, mLabelWidth);
    mLabelWidth = calcColumnWidth(HDR_FCC, showHeaders, mLabelWidth);
    mLabelWidth = calcColumnWidth(HDR_TRANSPORT, showHeaders, mLabelWidth);
    mLabelWidth = calcColumnWidth(HDR_FROM, showHeaders, mLabelWidth);
    mLabelWidth = calcColumnWidth(HDR_REPLY_TO, showHeaders, mLabelWidth);
    mLabelWidth = calcColumnWidth(HDR_SUBJECT, showHeaders, mLabelWidth);

    if (!fromSlot) {
        mAllFieldsAction->setChecked(showHeaders == HDR_ALL);
    }

    if (!fromSlot) {
        mIdentityAction->setChecked(abs(mShowHeaders)&HDR_IDENTITY);
    }
    rethinkHeaderLine(showHeaders, HDR_IDENTITY, row, mLblIdentity, mComposerBase->identityCombo(),
                      mBtnIdentity);

    if (!fromSlot) {
        mDictionaryAction->setChecked(abs(mShowHeaders)&HDR_DICTIONARY);
    }
    rethinkHeaderLine(showHeaders, HDR_DICTIONARY, row, mDictionaryLabel,
                      mComposerBase->dictionary(), mBtnDictionary);

    if (!fromSlot) {
        mFccAction->setChecked(abs(mShowHeaders)&HDR_FCC);
    }
    rethinkHeaderLine(showHeaders, HDR_FCC, row, mLblFcc, mFccFolder, mBtnFcc);

    if (!fromSlot) {
        mTransportAction->setChecked(abs(mShowHeaders)&HDR_TRANSPORT);
    }
    rethinkHeaderLine(showHeaders, HDR_TRANSPORT, row, mLblTransport, mComposerBase->transportComboBox(),
                      mBtnTransport);

    if (!fromSlot) {
        mFromAction->setChecked(abs(mShowHeaders)&HDR_FROM);
    }
    rethinkHeaderLine(showHeaders, HDR_FROM, row, mLblFrom, mEdtFrom);

    QWidget *prevFocus = mEdtFrom;

    if (!fromSlot) {
        mReplyToAction->setChecked(abs(mShowHeaders)&HDR_REPLY_TO);
    }
    rethinkHeaderLine(showHeaders, HDR_REPLY_TO, row, mLblReplyTo, mEdtReplyTo);
    if (showHeaders & HDR_REPLY_TO) {
        prevFocus = connectFocusMoving(prevFocus, mEdtReplyTo);
    }

    mGrid->addWidget(mComposerBase->recipientsEditor(), row, 0, 1, 3);
    ++row;
    if (showHeaders & HDR_REPLY_TO) {
        connect(mEdtReplyTo, SIGNAL(focusDown()), mComposerBase->recipientsEditor(), SLOT(setFocusTop()));
        connect(mComposerBase->recipientsEditor(), SIGNAL(focusUp()), mEdtReplyTo, SLOT(setFocus()));
    } else {
        connect(mEdtFrom, SIGNAL(focusDown()), mComposerBase->recipientsEditor(), SLOT(setFocusTop()));
        connect(mComposerBase->recipientsEditor(), SIGNAL(focusUp()), mEdtFrom, SLOT(setFocus()));
    }

    connect(mComposerBase->recipientsEditor(), SIGNAL(focusDown()), mEdtSubject, SLOT(setFocus()));
    connect(mEdtSubject, SIGNAL(focusUp()), mComposerBase->recipientsEditor(), SLOT(setFocusBottom()));

    prevFocus = mComposerBase->recipientsEditor();

    if (!fromSlot) {
        mSubjectAction->setChecked(abs(mShowHeaders)&HDR_SUBJECT);
    }
    rethinkHeaderLine(showHeaders, HDR_SUBJECT, row, mLblSubject, mEdtSubject);
    connectFocusMoving(mEdtSubject, mComposerBase->editor());

    assert(row <= mNumHeaders + 1);

    mHeadersArea->setMaximumHeight(mHeadersArea->sizeHint().height());

    mIdentityAction->setEnabled(!mAllFieldsAction->isChecked());
    mDictionaryAction->setEnabled(!mAllFieldsAction->isChecked());
    mTransportAction->setEnabled(!mAllFieldsAction->isChecked());
    mFromAction->setEnabled(!mAllFieldsAction->isChecked());
    if (mReplyToAction) {
        mReplyToAction->setEnabled(!mAllFieldsAction->isChecked());
    }
    mFccAction->setEnabled(!mAllFieldsAction->isChecked());
    mSubjectAction->setEnabled(!mAllFieldsAction->isChecked());
    mComposerBase->recipientsEditor()->setFirstColumnWidth(mLabelWidth);
}

QWidget *KMComposeWin::connectFocusMoving(QWidget *prev, QWidget *next)
{
    connect(prev, SIGNAL(focusDown()), next, SLOT(setFocus()));
    connect(next, SIGNAL(focusUp()), prev, SLOT(setFocus()));

    return next;
}

void KMComposeWin::rethinkHeaderLine(int aValue, int aMask, int &aRow,
                                     QLabel *aLbl, QWidget *aEdt,
                                     QPushButton *aBtn)
{
    if (aValue & aMask) {
        aLbl->setFixedWidth(mLabelWidth);
        aLbl->setBuddy(aEdt);
        mGrid->addWidget(aLbl, aRow, 0);
        aEdt->show();

        if (aBtn) {
            mGrid->addWidget(aEdt, aRow, 1);
            mGrid->addWidget(aBtn, aRow, 2);
            aBtn->show();
        } else {
            mGrid->addWidget(aEdt, aRow, 1, 1, 2);
        }
        aRow++;
    } else {
        aLbl->hide();
        aEdt->hide();
        if (aBtn) {
            aBtn->hide();
        }
    }
}

void KMComposeWin::rethinkHeaderLine(int aValue, int aMask, int &aRow,
                                     QLabel *aLbl, QWidget *aCbx,
                                     QCheckBox *aChk)
{
    if (aValue & aMask) {
        aLbl->setBuddy(aCbx);
        mGrid->addWidget(aLbl, aRow, 0);

        mGrid->addWidget(aCbx, aRow, 1);
        aCbx->show();
        if (aChk) {
            mGrid->addWidget(aChk, aRow, 2);
            aChk->show();
        }
        aRow++;
    } else {
        aLbl->hide();
        aCbx->hide();
        if (aChk) {
            aChk->hide();
        }
    }
}

void KMComposeWin::applyTemplate(uint uoid, uint uOldId)
{
    const KIdentityManagement::Identity &ident = kmkernel->identityManager()->identityForUoid(uoid);
    if (ident.isNull()) {
        return;
    }
    KMime::Headers::Generic *header = new KMime::Headers::Generic("X-KMail-Templates", mMsg.get(), ident.templates(), "utf-8");
    mMsg->setHeader(header);

    TemplateParser::TemplateParser::Mode mode;
    switch (mContext) {
    case New:
        mode = TemplateParser::TemplateParser::NewMessage;
        break;
    case Reply:
        mode = TemplateParser::TemplateParser::Reply;
        break;
    case ReplyToAll:
        mode = TemplateParser::TemplateParser::ReplyAll;
        break;
    case Forward:
        mode = TemplateParser::TemplateParser::Forward;
        break;
    default:
        return;
    }

    if (mode == TemplateParser::TemplateParser::NewMessage) {
        TemplateParser::TemplateParser parser(mMsg, mode);
        parser.setSelection(mTextSelection);
        parser.setAllowDecryption(MessageViewer::GlobalSettings::self()->automaticDecrypt());
        parser.setIdentityManager(KMKernel::self()->identityManager());
        if (!mCustomTemplate.isEmpty()) {
            parser.process(mCustomTemplate, mMsg, mCollectionForNewMessage);
        } else {
            parser.processWithIdentity(uoid, mMsg, mCollectionForNewMessage);
        }
        mComposerBase->updateTemplate(mMsg);
        updateSignature(uoid, uOldId);
        return;
    }

    if (mMsg->headerByType("X-KMail-Link-Message")) {
        Akonadi::Item::List items;
        foreach (const QString &serNumStr, mMsg->headerByType("X-KMail-Link-Message")->asUnicodeString().split(QLatin1Char(','))) {
            items << Akonadi::Item(serNumStr.toLongLong());
        }

        Akonadi::ItemFetchJob *job = new Akonadi::ItemFetchJob(items, this);
        job->fetchScope().fetchFullPayload(true);
        job->fetchScope().setAncestorRetrieval(Akonadi::ItemFetchScope::Parent);
        job->setProperty("mode", (int)mode);
        job->setProperty("uoid", uoid);
        job->setProperty("uOldid", uOldId);
        connect(job, &Akonadi::ItemFetchJob::result, this, &KMComposeWin::slotDelayedApplyTemplate);
    }
}

void KMComposeWin::slotDelayedApplyTemplate(KJob *job)
{
    const Akonadi::ItemFetchJob *fetchJob = qobject_cast<Akonadi::ItemFetchJob *>(job);
    const Akonadi::Item::List items = fetchJob->items();

    const TemplateParser::TemplateParser::Mode mode = static_cast<TemplateParser::TemplateParser::Mode>(fetchJob->property("mode").toInt());
    const uint uoid = fetchJob->property("uoid").toUInt();
    const uint uOldId = fetchJob->property("uOldid").toUInt();

    TemplateParser::TemplateParser parser(mMsg, mode);
    parser.setSelection(mTextSelection);
    parser.setAllowDecryption(MessageViewer::GlobalSettings::self()->automaticDecrypt());
    parser.setWordWrap(MessageComposer::MessageComposerSettings::self()->wordWrap(), MessageComposer::MessageComposerSettings::self()->lineWrapWidth());
    parser.setIdentityManager(KMKernel::self()->identityManager());
    foreach (const Akonadi::Item &item, items) {
        if (!mCustomTemplate.isEmpty()) {
            parser.process(mCustomTemplate, MessageCore::Util::message(item));
        } else {
            parser.processWithIdentity(uoid, MessageCore::Util::message(item));
        }
    }
    mComposerBase->updateTemplate(mMsg);
    updateSignature(uoid, uOldId);
}

void KMComposeWin::updateSignature(uint uoid, uint uOldId)
{
    const KIdentityManagement::Identity &ident = kmkernel->identityManager()->identityForUoid(uoid);
    const KIdentityManagement::Identity &oldIdentity = kmkernel->identityManager()->identityForUoid(uOldId);
    mComposerBase->identityChanged(ident, oldIdentity, true);
}

void KMComposeWin::setCollectionForNewMessage(const Akonadi::Collection &folder)
{
    mCollectionForNewMessage = folder;
}

void KMComposeWin::setQuotePrefix(uint uoid)
{
    QString quotePrefix = mMsg->headerByType("X-KMail-QuotePrefix") ? mMsg->headerByType("X-KMail-QuotePrefix")->asUnicodeString() : QString();
    if (quotePrefix.isEmpty()) {
        // no quote prefix header, set quote prefix according in identity
        // TODO port templates to ComposerViewBase

        if (mCustomTemplate.isEmpty()) {
            const KIdentityManagement::Identity &identity = kmkernel->identityManager()->identityForUoidOrDefault(uoid);
            // Get quote prefix from template
            // ( custom templates don't specify custom quotes prefixes )
            TemplateParser::Templates quoteTemplate(
                TemplateParser::TemplatesConfiguration::configIdString(identity.uoid()));
            quotePrefix = quoteTemplate.quoteString();
        }
    }
    mComposerBase->editor()->setQuotePrefixName(MessageCore::StringUtil::formatString(quotePrefix,
            mMsg->from()->asUnicodeString()));
}

<<<<<<< HEAD
void KMComposeWin::getTransportMenu()
{
    mActNowMenu->clear();
    mActLaterMenu->clear();

    const QList<Transport *> transports = TransportManager::self()->transports();
    foreach (Transport *transport, transports) {
        const QString name = transport->name().replace(QLatin1Char('&'), QLatin1String("&&"));
        QAction *action1 = new QAction(name, mActNowMenu);
        QAction *action2 = new QAction(name, mActLaterMenu);
        action1->setData(transport->id());
        action2->setData(transport->id());
        mActNowMenu->addAction(action1);
        mActLaterMenu->addAction(action2);
    }
}

void KMComposeWin::setupActions(void)
=======

void KMComposeWin::setupActions( void )
>>>>>>> b8c24154
{
    KActionMenuTransport *actActionNowMenu, *actActionLaterMenu;

    if (MessageComposer::MessageComposerSettings::self()->sendImmediate()) {
        //default = send now, alternative = queue
        QAction *action = new QAction(QIcon::fromTheme(QLatin1String("mail-send")), i18n("&Send Mail"), this);
        actionCollection()->addAction(QLatin1String("send_mail_default"), action);
        connect(action, &QAction::triggered, this, &KMComposeWin::slotSendNow);

        action = new QAction(QIcon::fromTheme(QLatin1String("mail-send")), i18n("Send Mail Using Shortcut"), this);
        actionCollection()->addAction(QLatin1String("send_mail"), action);
        actionCollection()->setDefaultShortcut(action, QKeySequence(Qt::CTRL + Qt::Key_Return));
        connect(action, &QAction::triggered, this, &KMComposeWin::slotSendNowByShortcut);

        // FIXME: change to mail_send_via icon when this exist.
<<<<<<< HEAD
        actActionNowMenu = new KActionMenu(QIcon::fromTheme(QLatin1String("mail-send")), i18n("&Send Mail Via"), this);
        actActionNowMenu->setIconText(i18n("Send"));
        actionCollection()->addAction(QLatin1String("send_default_via"), actActionNowMenu);

        action = new QAction(QIcon::fromTheme(QLatin1String("mail-queue")), i18n("Send &Later"), this);
        actionCollection()->addAction(QLatin1String("send_alternative"), action);
        connect(action, &QAction::triggered, this, &KMComposeWin::slotSendLater);
        actActionLaterMenu = new KActionMenu(QIcon::fromTheme(QLatin1String("mail-queue")), i18n("Send &Later Via"), this);
        actActionLaterMenu->setIconText(i18nc("Queue the message for sending at a later date", "Queue"));
        actionCollection()->addAction(QLatin1String("send_alternative_via"), actActionLaterMenu);

    } else {
        //default = queue, alternative = send now
        QAction *action = new QAction(QIcon::fromTheme(QLatin1String("mail-queue")), i18n("Send &Later"), this);
        actionCollection()->addAction(QLatin1String("send_mail"), action);
        connect(action, &QAction::triggered, this, &KMComposeWin::slotSendLater);
        actionCollection()->setDefaultShortcut(action, QKeySequence(Qt::CTRL + Qt::Key_Return));
        actActionLaterMenu = new KActionMenu(QIcon::fromTheme(QLatin1String("mail-queue")), i18n("Send &Later Via"), this);
        actionCollection()->addAction(QLatin1String("send_default_via"), actActionLaterMenu);
=======
        actActionNowMenu = new KActionMenuTransport( this);
        actActionNowMenu->setIcon(KIcon( QLatin1String("mail-send") ));
        actActionNowMenu->setText( i18n("&Send Mail Via") );
        actActionNowMenu->setIconText( i18n( "Send" ) );
        actionCollection()->addAction( QLatin1String("send_default_via"), actActionNowMenu );

        action = new KAction( KIcon( QLatin1String("mail-queue") ), i18n("Send &Later"), this );
        actionCollection()->addAction( QLatin1String("send_alternative"), action );
        connect( action, SIGNAL(triggered(bool)), SLOT(slotSendLater()) );
        actActionLaterMenu = new KActionMenuTransport( this );
        actActionLaterMenu->setIcon(KIcon( QLatin1String("mail-queue") ));
        actActionLaterMenu->setText(i18n("Send &Later Via"));
        actActionLaterMenu->setIconText( i18nc( "Queue the message for sending at a later date", "Queue" ) );
        actionCollection()->addAction( QLatin1String("send_alternative_via"), actActionLaterMenu );

    } else {
        //default = queue, alternative = send now
        KAction *action = new KAction( KIcon( QLatin1String("mail-queue") ), i18n("Send &Later"), this );
        actionCollection()->addAction( QLatin1String("send_mail"), action );
        connect( action, SIGNAL(triggered(bool)), SLOT(slotSendLater()) );
        action->setShortcut( QKeySequence( Qt::CTRL + Qt::Key_Return ) );
        actActionLaterMenu = new KActionMenuTransport( this );
        actActionLaterMenu->setIcon(KIcon( QLatin1String("mail-queue") ));
        actActionLaterMenu->setText( i18n("Send &Later Via") );
        actionCollection()->addAction( QLatin1String("send_default_via"), actActionLaterMenu );
>>>>>>> b8c24154

        action = new QAction(QIcon::fromTheme(QLatin1String("mail-send")), i18n("&Send Mail"), this);
        actionCollection()->addAction(QLatin1String("send_alternative"), action);
        connect(action, &QAction::triggered, this, &KMComposeWin::slotSendNow);

        // FIXME: change to mail_send_via icon when this exits.
<<<<<<< HEAD
        actActionNowMenu = new KActionMenu(QIcon::fromTheme(QLatin1String("mail-send")), i18n("&Send Mail Via"), this);
        actionCollection()->addAction(QLatin1String("send_alternative_via"), actActionNowMenu);
=======
        actActionNowMenu = new KActionMenuTransport(this);
        actActionNowMenu->setIcon(KIcon( QLatin1String("mail-send") ));
        actActionNowMenu->setText(i18n("&Send Mail Via"));
        actionCollection()->addAction( QLatin1String("send_alternative_via"), actActionNowMenu );
>>>>>>> b8c24154

    }

    // needed for sending "default transport"
    actActionNowMenu->setDelayed(true);
    actActionLaterMenu->setDelayed(true);

<<<<<<< HEAD
    connect(actActionNowMenu, &KActionMenu::triggered, this, &KMComposeWin::slotSendNow);
    connect(actActionLaterMenu, &KActionMenu::triggered, this, &KMComposeWin::slotSendLater);

    mActNowMenu = actActionNowMenu->menu();
    mActLaterMenu = actActionLaterMenu->menu();

    connect(mActNowMenu, &QMenu::triggered, this, &KMComposeWin::slotSendNowVia);
    connect(mActNowMenu, &QMenu::aboutToShow, this, &KMComposeWin::getTransportMenu);

    connect(mActLaterMenu, &QMenu::triggered, this, &KMComposeWin::slotSendLaterVia);
    connect(mActLaterMenu, &QMenu::aboutToShow, this, &KMComposeWin::getTransportMenu);

    QAction *action = new QAction(QIcon::fromTheme(QLatin1String("document-save")), i18n("Save as &Draft"), this);
    actionCollection()->addAction(QLatin1String("save_in_drafts"), action);
    KMail::Util::addQActionHelpText(action, i18n("Save email in Draft folder"));
    actionCollection()->setDefaultShortcut(action, QKeySequence(Qt::CTRL + Qt::Key_S));
    connect(action, &QAction::triggered, this, &KMComposeWin::slotSaveDraft);

    action = new QAction(QIcon::fromTheme(QLatin1String("document-save")), i18n("Save as &Template"), this);
    KMail::Util::addQActionHelpText(action, i18n("Save email in Template folder"));
    actionCollection()->addAction(QLatin1String("save_in_templates"), action);
    connect(action, &QAction::triggered, this, &KMComposeWin::slotSaveTemplate);

    action = new QAction(QIcon::fromTheme(QLatin1String("document-save")), i18n("Save as &File"), this);
    KMail::Util::addQActionHelpText(action, i18n("Save email as text or html file"));
    actionCollection()->addAction(QLatin1String("save_as_file"), action);
    connect(action, &QAction::triggered, this, &KMComposeWin::slotSaveAsFile);

    action = new QAction(QIcon::fromTheme(QLatin1String("contact-new")), i18n("New AddressBook Contact..."), this);
    actionCollection()->addAction(QLatin1String("kmail_new_addressbook_contact"), action);
    connect(action, &QAction::triggered, this, &KMComposeWin::slotCreateAddressBookContact);

    action = new QAction(QIcon::fromTheme(QLatin1String("document-open")), i18n("&Insert Text File..."), this);
    actionCollection()->addAction(QLatin1String("insert_file"), action);
    connect(action, &QAction::triggered, this, &KMComposeWin::slotInsertFile);

    mRecentAction = new KRecentFilesAction(QIcon::fromTheme(QLatin1String("document-open")),
                                           i18n("&Insert Recent Text File"), this);
    actionCollection()->addAction(QLatin1String("insert_file_recent"), mRecentAction);
    connect(mRecentAction, &KRecentFilesAction::urlSelected, this, &KMComposeWin::slotInsertRecentFile);
    connect(mRecentAction, &KRecentFilesAction::recentListCleared, this, &KMComposeWin::slotRecentListFileClear);
    mRecentAction->loadEntries(KMKernel::self()->config()->group(QString()));

    action = new QAction(QIcon::fromTheme(QLatin1String("x-office-address-book")), i18n("&Address Book"), this);
    KMail::Util::addQActionHelpText(action, i18n("Open Address Book"));
    actionCollection()->addAction(QLatin1String("addressbook"), action);
    if (QStandardPaths::findExecutable(QLatin1String("kaddressbook")).isEmpty()) {
=======
    connect( actActionNowMenu, SIGNAL(triggered(bool)), this,
             SLOT(slotSendNow()) );
    connect( actActionLaterMenu, SIGNAL(triggered(bool)), this,
             SLOT(slotSendLater()) );
    connect( actActionNowMenu, SIGNAL(transportSelected(MailTransport::Transport*)), this,
             SLOT(slotSendNowVia(MailTransport::Transport*)));
    connect( actActionLaterMenu, SIGNAL(transportSelected(MailTransport::Transport*)), this,
             SLOT(slotSendLaterVia(MailTransport::Transport*)));


    KAction *action = new KAction( KIcon( QLatin1String("document-save") ), i18n("Save as &Draft"), this );
    actionCollection()->addAction(QLatin1String("save_in_drafts"), action );
    action->setHelpText(i18n("Save email in Draft folder"));
    action->setShortcut(QKeySequence(Qt::CTRL + Qt::Key_S));
    connect( action, SIGNAL(triggered(bool)), SLOT(slotSaveDraft()) );

    action = new KAction( KIcon( QLatin1String("document-save") ), i18n("Save as &Template"), this );
    action->setHelpText(i18n("Save email in Template folder"));
    actionCollection()->addAction( QLatin1String("save_in_templates"), action );
    connect( action, SIGNAL(triggered(bool)), SLOT(slotSaveTemplate()) );

    action = new KAction( KIcon( QLatin1String("document-save") ), i18n("Save as &File"), this );
    action->setHelpText(i18n("Save email as text or html file"));
    actionCollection()->addAction( QLatin1String("save_as_file"), action );
    connect( action, SIGNAL(triggered(bool)), SLOT(slotSaveAsFile()) );

    action = new KAction(KIcon( QLatin1String( "contact-new" ) ), i18n("New AddressBook Contact..."),this);
    actionCollection()->addAction(QLatin1String("kmail_new_addressbook_contact"), action );
    connect(action, SIGNAL(triggered(bool)), this, SLOT(slotCreateAddressBookContact()));



    action = new KAction(KIcon(QLatin1String("document-open")), i18n("&Insert Text File..."), this);
    actionCollection()->addAction(QLatin1String("insert_file"), action );
    connect(action, SIGNAL(triggered(bool)), SLOT(slotInsertFile()));

    mRecentAction = new KRecentFilesAction( KIcon( QLatin1String("document-open") ),
                                            i18n( "&Insert Recent Text File" ), this );
    actionCollection()->addAction(QLatin1String("insert_file_recent"), mRecentAction );
    connect(mRecentAction, SIGNAL(urlSelected(KUrl)),
            SLOT(slotInsertRecentFile(KUrl)));
    connect(mRecentAction, SIGNAL(recentListCleared()),
            SLOT(slotRecentListFileClear()));
    mRecentAction->loadEntries( KMKernel::self()->config()->group( QString() ) );

    action = new KAction(KIcon(QLatin1String("x-office-address-book")), i18n("&Address Book"), this);
    action->setHelpText(i18n("Open Address Book"));
    actionCollection()->addAction(QLatin1String("addressbook"), action );
    if (KStandardDirs::findExe(QLatin1String("kaddressbook")).isEmpty())
>>>>>>> b8c24154
        action->setEnabled(false);
    }
    connect(action, &QAction::triggered, this, &KMComposeWin::slotAddrBook);
    action = new QAction(QIcon::fromTheme(QLatin1String("mail-message-new")), i18n("&New Composer"), this);
    actionCollection()->addAction(QLatin1String("new_composer"), action);

    connect(action, &QAction::triggered, this, &KMComposeWin::slotNewComposer);
    actionCollection()->setDefaultShortcuts(action, KStandardShortcut::shortcut(KStandardShortcut::New));

    action = new QAction(i18n("Select &Recipients..."), this);
    actionCollection()->addAction(QLatin1String("select_recipients"), action);
    connect(action, SIGNAL(triggered(bool)),
            mComposerBase->recipientsEditor(), SLOT(selectRecipients()));
    action = new QAction(i18n("Save &Distribution List..."), this);
    actionCollection()->addAction(QLatin1String("save_distribution_list"), action);
    connect(action, SIGNAL(triggered(bool)),
            mComposerBase->recipientsEditor(), SLOT(saveDistributionList()));

    KStandardAction::print(this, SLOT(slotPrint()), actionCollection());
    if (KPrintPreview::isAvailable()) {
        KStandardAction::printPreview(this, SLOT(slotPrintPreview()), actionCollection());
    }
    KStandardAction::close(this, SLOT(slotClose()), actionCollection());

    KStandardAction::undo(mGlobalAction, SLOT(slotUndo()), actionCollection());
    KStandardAction::redo(mGlobalAction, SLOT(slotRedo()), actionCollection());
    KStandardAction::cut(mGlobalAction, SLOT(slotCut()), actionCollection());
    KStandardAction::copy(mGlobalAction, SLOT(slotCopy()), actionCollection());
    KStandardAction::pasteText(mGlobalAction, SLOT(slotPaste()), actionCollection());
    mSelectAll = KStandardAction::selectAll(mGlobalAction, SLOT(slotMarkAll()), actionCollection());

    mFindText = KStandardAction::find(mComposerBase->editor(), SLOT(slotFind()), actionCollection());
    mFindNextText = KStandardAction::findNext(mComposerBase->editor(), SLOT(slotFindNext()), actionCollection());

    mReplaceText = KStandardAction::replace(mComposerBase->editor(), SLOT(slotReplace()), actionCollection());
    actionCollection()->addAction(KStandardAction::Spelling, QLatin1String("spellcheck"),
                                  mComposerBase->editor(), SLOT(checkSpelling()));

    action = new QAction(i18n("Paste as Attac&hment"), this);
    actionCollection()->addAction(QLatin1String("paste_att"), action);
    connect(action, &QAction::triggered, this, &KMComposeWin::slotPasteAsAttachment);

    action = new QAction(i18n("Cl&ean Spaces"), this);
    actionCollection()->addAction(QLatin1String("clean_spaces"), action);
    connect(action, SIGNAL(triggered(bool)), mComposerBase->signatureController(), SLOT(cleanSpace()));

    mFixedFontAction = new KToggleAction(i18n("Use Fi&xed Font"), this);
    actionCollection()->addAction(QLatin1String("toggle_fixedfont"), mFixedFontAction);
    connect(mFixedFontAction, &KToggleAction::triggered, this, &KMComposeWin::slotUpdateFont);
    mFixedFontAction->setChecked(MessageViewer::GlobalSettings::self()->useFixedFont());

    //these are checkable!!!
    mUrgentAction = new KToggleAction(
        i18nc("@action:inmenu Mark the email as urgent.", "&Urgent"), this);
    actionCollection()->addAction(QLatin1String("urgent"), mUrgentAction);
    mRequestMDNAction = new KToggleAction(i18n("&Request Disposition Notification"), this);
    actionCollection()->addAction(QLatin1String("options_request_mdn"), mRequestMDNAction);
    mRequestMDNAction->setChecked(GlobalSettings::self()->requestMDN());
    //----- Message-Encoding Submenu
    mCodecAction = new CodecAction(CodecAction::ComposerMode, this);
    actionCollection()->addAction(QLatin1String("charsets"), mCodecAction);
    mWordWrapAction = new KToggleAction(i18n("&Wordwrap"), this);
    actionCollection()->addAction(QLatin1String("wordwrap"), mWordWrapAction);
    mWordWrapAction->setChecked(MessageComposer::MessageComposerSettings::self()->wordWrap());
    connect(mWordWrapAction, &KToggleAction::toggled, this, &KMComposeWin::slotWordWrapToggled);

    mSnippetAction = new KToggleAction(i18n("&Snippets"), this);
    actionCollection()->addAction(QLatin1String("snippets"), mSnippetAction);
    connect(mSnippetAction, &KToggleAction::toggled, this, &KMComposeWin::slotSnippetWidgetVisibilityChanged);
    mSnippetAction->setChecked(GlobalSettings::self()->showSnippetManager());

    mAutoSpellCheckingAction = new KToggleAction(QIcon::fromTheme(QLatin1String("tools-check-spelling")),
            i18n("&Automatic Spellchecking"),
            this);
    actionCollection()->addAction(QLatin1String("options_auto_spellchecking"), mAutoSpellCheckingAction);
    const bool spellChecking = GlobalSettings::self()->autoSpellChecking();
    const bool useKmailEditor = !GlobalSettings::self()->useExternalEditor();
    const bool spellCheckingEnabled = useKmailEditor && spellChecking;
    mAutoSpellCheckingAction->setEnabled(useKmailEditor);

    mAutoSpellCheckingAction->setChecked(spellCheckingEnabled);
    slotAutoSpellCheckingToggled(spellCheckingEnabled);
    connect(mAutoSpellCheckingAction, &KToggleAction::toggled, this, &KMComposeWin::slotAutoSpellCheckingToggled);
    connect(mComposerBase->editor(), SIGNAL(checkSpellingChanged(bool)), this, SLOT(slotAutoSpellCheckingToggled(bool)));

    connect(mComposerBase->editor(), SIGNAL(textModeChanged(KRichTextEdit::Mode)), this, SLOT(slotTextModeChanged(KRichTextEdit::Mode)));
    connect(mComposerBase->editor(), SIGNAL(externalEditorClosed()), this, SLOT(slotExternalEditorClosed()));
    connect(mComposerBase->editor(), SIGNAL(externalEditorStarted()), this, SLOT(slotExternalEditorStarted()));
    //these are checkable!!!
    markupAction = new KToggleAction(i18n("Rich Text Editing"), this);
    markupAction->setIcon(QIcon::fromTheme(QLatin1String("preferences-desktop-font")));
    markupAction->setIconText(i18n("Rich Text"));
    markupAction->setToolTip(i18n("Toggle rich text editing mode"));
    actionCollection()->addAction(QLatin1String("html"), markupAction);
    connect(markupAction, &KToggleAction::triggered, this, &KMComposeWin::slotToggleMarkup);

    mAllFieldsAction = new KToggleAction(i18n("&All Fields"), this);
    actionCollection()->addAction(QLatin1String("show_all_fields"), mAllFieldsAction);
    connect(mAllFieldsAction, &KToggleAction::triggered, this, &KMComposeWin::slotUpdateView);
    mIdentityAction = new KToggleAction(i18n("&Identity"), this);
    actionCollection()->addAction(QLatin1String("show_identity"), mIdentityAction);
    connect(mIdentityAction, &KToggleAction::triggered, this, &KMComposeWin::slotUpdateView);
    mDictionaryAction = new KToggleAction(i18n("&Dictionary"), this);
    actionCollection()->addAction(QLatin1String("show_dictionary"), mDictionaryAction);
    connect(mDictionaryAction, &KToggleAction::triggered, this, &KMComposeWin::slotUpdateView);
    mFccAction = new KToggleAction(i18n("&Sent-Mail Folder"), this);
    actionCollection()->addAction(QLatin1String("show_fcc"), mFccAction);
    connect(mFccAction, &KToggleAction::triggered, this, &KMComposeWin::slotUpdateView);
    mTransportAction = new KToggleAction(i18n("&Mail Transport"), this);
    actionCollection()->addAction(QLatin1String("show_transport"), mTransportAction);
    connect(mTransportAction, &KToggleAction::triggered, this, &KMComposeWin::slotUpdateView);
    mFromAction = new KToggleAction(i18n("&From"), this);
    actionCollection()->addAction(QLatin1String("show_from"), mFromAction);
    connect(mFromAction, &KToggleAction::triggered, this, &KMComposeWin::slotUpdateView);
    mReplyToAction = new KToggleAction(i18n("&Reply To"), this);
    actionCollection()->addAction(QLatin1String("show_reply_to"), mReplyToAction);
    connect(mReplyToAction, &KToggleAction::triggered, this, &KMComposeWin::slotUpdateView);
    mSubjectAction = new KToggleAction(
        i18nc("@action:inmenu Show the subject in the composer window.", "S&ubject"), this);
    actionCollection()->addAction(QLatin1String("show_subject"), mSubjectAction);
    connect(mSubjectAction, &KToggleAction::triggered, this, &KMComposeWin::slotUpdateView);
    //end of checkable

    mAppendSignature = new QAction(i18n("Append S&ignature"), this);
    actionCollection()->addAction(QLatin1String("append_signature"), mAppendSignature);
    connect(mAppendSignature, &QAction::triggered, mComposerBase->signatureController(), &MessageComposer::SignatureController::appendSignature);

    mPrependSignature = new QAction(i18n("Pr&epend Signature"), this);
    actionCollection()->addAction(QLatin1String("prepend_signature"), mPrependSignature);
    connect(mPrependSignature, &QAction::triggered, mComposerBase->signatureController(), &MessageComposer::SignatureController::prependSignature);

    mInsertSignatureAtCursorPosition = new QAction(i18n("Insert Signature At C&ursor Position"), this);
    actionCollection()->addAction(QLatin1String("insert_signature_at_cursor_position"), mInsertSignatureAtCursorPosition);
    connect(mInsertSignatureAtCursorPosition, SIGNAL(triggered(bool)), mComposerBase->signatureController(), SLOT(insertSignatureAtCursor()));

    action = new QAction(i18n("Insert Special Character..."), this);
    actionCollection()->addAction(QLatin1String("insert_special_character"), action);
    connect(action, &QAction::triggered, this, &KMComposeWin::insertSpecialCharacter);

    QAction *upperCase = new QAction(i18n("Uppercase"), this);
    actionCollection()->addAction(QLatin1String("change_to_uppercase"), upperCase);
    connect(upperCase, &QAction::triggered, this, &KMComposeWin::slotUpperCase);

    QAction *sentenceCase = new QAction(i18n("Sentence case"), this);
    actionCollection()->addAction(QLatin1String("change_to_sentencecase"), sentenceCase);
    connect(sentenceCase, &QAction::triggered, this, &KMComposeWin::slotSentenceCase);

    QAction *lowerCase = new QAction(i18n("Lowercase"), this);
    actionCollection()->addAction(QLatin1String("change_to_lowercase"), lowerCase);
    connect(lowerCase, &QAction::triggered, this, &KMComposeWin::slotLowerCase);

    mChangeCaseMenu = new KActionMenu(i18n("Change Case"), this);
    actionCollection()->addAction(QLatin1String("change_case_menu"), mChangeCaseMenu);
    mChangeCaseMenu->addAction(sentenceCase);
    mChangeCaseMenu->addAction(upperCase);
    mChangeCaseMenu->addAction(lowerCase);

    mComposerBase->attachmentController()->createActions();

    setStandardToolBarMenuEnabled(true);

    KStandardAction::keyBindings(this, SLOT(slotEditKeys()), actionCollection());
    KStandardAction::configureToolbars(this, SLOT(slotEditToolbars()), actionCollection());
    KStandardAction::preferences(kmkernel, SLOT(slotShowConfigurationDialog()), actionCollection());

    action = new QAction(i18n("&Spellchecker..."), this);
    action->setIconText(i18n("Spellchecker"));
    actionCollection()->addAction(QLatin1String("setup_spellchecker"), action);
    connect(action, &QAction::triggered, this, &KMComposeWin::slotSpellcheckConfig);

    mTranslateAction = mCustomToolsWidget->action(PimCommon::CustomToolsWidget::TranslatorTool);
    actionCollection()->addAction(QLatin1String("translator"), mTranslateAction);

    mGenerateShortenUrl = mCustomToolsWidget->action(PimCommon::CustomToolsWidget::ShortUrlTool);
    actionCollection()->addAction(QLatin1String("shorten_url"), mGenerateShortenUrl);

    mEncryptAction = new KToggleAction(QIcon::fromTheme(QLatin1String("document-encrypt")), i18n("&Encrypt Message"), this);
    mEncryptAction->setIconText(i18n("Encrypt"));
    actionCollection()->addAction(QLatin1String("encrypt_message"), mEncryptAction);
    mSignAction = new KToggleAction(QIcon::fromTheme(QLatin1String("document-sign")), i18n("&Sign Message"), this);
    mSignAction->setIconText(i18n("Sign"));
    actionCollection()->addAction(QLatin1String("sign_message"), mSignAction);
    const KIdentityManagement::Identity &ident =
        KMKernel::self()->identityManager()->identityForUoidOrDefault(mComposerBase->identityCombo()->currentIdentity());
    // PENDING(marc): check the uses of this member and split it into
    // smime/openpgp and or enc/sign, if necessary:
    mLastIdentityHasSigningKey = !ident.pgpSigningKey().isEmpty() || !ident.smimeSigningKey().isEmpty();
    mLastIdentityHasEncryptionKey = !ident.pgpEncryptionKey().isEmpty() || !ident.smimeEncryptionKey().isEmpty();

    mLastEncryptActionState = false;
    mLastSignActionState = ident.pgpAutoSign();

    changeCryptoAction();

    connect(mEncryptAction, &KToggleAction::triggered, this, &KMComposeWin::slotEncryptToggled);
    connect(mSignAction, &KToggleAction::triggered, this, &KMComposeWin::slotSignToggled);

    QStringList l;
    for (int i = 0 ; i < numCryptoMessageFormats ; ++i) {
        l.push_back(Kleo::cryptoMessageFormatToLabel(cryptoMessageFormats[i]));
    }

    mCryptoModuleAction = new KSelectAction(i18n("&Cryptographic Message Format"), this);
    actionCollection()->addAction(QLatin1String("options_select_crypto"), mCryptoModuleAction);
    connect(mCryptoModuleAction, SIGNAL(triggered(int)), SLOT(slotSelectCryptoModule()));
    mCryptoModuleAction->setItems(l);
    mCryptoModuleAction->setToolTip(i18n("Select a cryptographic format for this message"));

    actionCollection()->addActions(mComposerBase->editor()->createActions());
    actionCollection()->addAction(QLatin1String("shared_link"), mStorageService->menuShareLinkServices());

    mFollowUpToggleAction = new KToggleAction(i18n("Follow Up Mail..."), this);
    actionCollection()->addAction(QLatin1String("follow_up_mail"), mFollowUpToggleAction);
    connect(mFollowUpToggleAction, &KToggleAction::triggered, this, &KMComposeWin::slotFollowUpMail);
    mFollowUpToggleAction->setEnabled(FollowUpReminder::FollowUpReminderUtil::followupReminderAgentEnabled());

    createGUI(QLatin1String("kmcomposerui.rc"));
    connect(toolBar(QLatin1String("htmlToolBar"))->toggleViewAction(), SIGNAL(toggled(bool)),
            SLOT(htmlToolBarVisibilityChanged(bool)));

    // In Kontact, this entry would read "Configure Kontact", but bring
    // up KMail's config dialog. That's sensible, though, so fix the label.
    QAction *configureAction = actionCollection()->action(QLatin1String("options_configure"));
    if (configureAction) {
        configureAction->setText(i18n("Configure KMail..."));
    }
<<<<<<< HEAD

=======
>>>>>>> b8c24154
}

void KMComposeWin::changeCryptoAction()
{
    const KIdentityManagement::Identity &ident =
        KMKernel::self()->identityManager()->identityForUoidOrDefault(mComposerBase->identityCombo()->currentIdentity());
    if (!Kleo::CryptoBackendFactory::instance()->openpgp() && !Kleo::CryptoBackendFactory::instance()->smime()) {
        // no crypto whatsoever
        mEncryptAction->setEnabled(false);
        setEncryption(false);
        mSignAction->setEnabled(false);
        setSigning(false);
    } else {
        const bool canOpenPGPSign = Kleo::CryptoBackendFactory::instance()->openpgp() &&
                                    !ident.pgpSigningKey().isEmpty();
        const bool canSMIMESign = Kleo::CryptoBackendFactory::instance()->smime() &&
                                  !ident.smimeSigningKey().isEmpty();

        setEncryption(false);
        setSigning((canOpenPGPSign || canSMIMESign) && ident.pgpAutoSign());
    }

}

void KMComposeWin::setupStatusBar(QWidget *w)
{
    KPIM::ProgressStatusBarWidget *progressStatusBarWidget = new KPIM::ProgressStatusBarWidget(statusBar(), this, PimCommon::StorageServiceProgressManager::progressTypeValue());
    statusBar()->addWidget(w);
    QLabel *lab = new QLabel(this);
    lab->setAlignment(Qt::AlignLeft | Qt::AlignVCenter);
    statusBar()->addPermanentWidget(lab);
    mStatusBarLabelList.append(lab);

    lab = new QLabel(this);
    lab->setText(i18nc("Shows the linenumber of the cursor position.", " Line: %1 "
                       , QLatin1String("     ")));
    statusBar()->addPermanentWidget(lab);
    mStatusBarLabelList.append(lab);

    lab = new QLabel(i18n(" Column: %1 ", QLatin1String("     ")));
    statusBar()->addPermanentWidget(lab);
    mStatusBarLabelList.append(lab);

    mStatusBarLabelToggledOverrideMode = new StatusBarLabelToggledState(this);
    mStatusBarLabelToggledOverrideMode->setStateString(i18n("OVR"), i18n("INS"));
    statusBar()->addPermanentWidget(mStatusBarLabelToggledOverrideMode, 0);
    connect(mStatusBarLabelToggledOverrideMode, &StatusBarLabelToggledState::toggleModeChanged, this, &KMComposeWin::slotOverwriteModeWasChanged);

    mStatusBarLabelSpellCheckingChangeMode = new StatusBarLabelToggledState(this);
    mStatusBarLabelSpellCheckingChangeMode->setStateString(i18n("Spellcheck: on"), i18n("Spellcheck: off"));
    statusBar()->addPermanentWidget(mStatusBarLabelSpellCheckingChangeMode, 0);
    connect(mStatusBarLabelSpellCheckingChangeMode, &StatusBarLabelToggledState::toggleModeChanged, this, &KMComposeWin::slotAutoSpellCheckingToggled);

    statusBar()->addPermanentWidget(progressStatusBarWidget->littleProgress());

}

void KMComposeWin::setupEditor(void)
{
    QFontMetrics fm(mBodyFont);
    mComposerBase->editor()->setTabStopWidth(fm.width(QLatin1Char(' ')) * 8);

    slotWordWrapToggled(MessageComposer::MessageComposerSettings::self()->wordWrap());

    // Font setup
    slotUpdateFont();

    connect(mComposerBase->editor(), SIGNAL(cursorPositionChanged()),
            this, SLOT(slotCursorPositionChanged()));
    slotCursorPositionChanged();
}

QString KMComposeWin::subject() const
{
    return MessageComposer::Util::cleanedUpHeaderString(mEdtSubject->toPlainText());
}

QString KMComposeWin::from() const
{
    return MessageComposer::Util::cleanedUpHeaderString(mEdtFrom->text());
}

QString KMComposeWin::replyTo() const
{
    if (mEdtReplyTo) {
        return MessageComposer::Util::cleanedUpHeaderString(mEdtReplyTo->text());
    } else {
        return QString();
    }
}

void KMComposeWin::decryptOrStripOffCleartextSignature(QByteArray &body)
{
    QList<Kpgp::Block> pgpBlocks;
    QList<QByteArray> nonPgpBlocks;
    if (Kpgp::Module::prepareMessageForDecryption(body,
            pgpBlocks, nonPgpBlocks)) {
        // Only decrypt/strip off the signature if there is only one OpenPGP
        // block in the message
        if (pgpBlocks.count() == 1) {
            Kpgp::Block &block = pgpBlocks.first();
            if ((block.type() == Kpgp::PgpMessageBlock) ||
                    (block.type() == Kpgp::ClearsignedBlock)) {
                if (block.type() == Kpgp::PgpMessageBlock) {
                    // try to decrypt this OpenPGP block
                    block.decrypt();
                } else {
                    // strip off the signature
                    block.verify();
                }
                body = nonPgpBlocks.first();
                body.append(block.text());
                body.append(nonPgpBlocks.last());
            }
        }
    }
}

void KMComposeWin::setCurrentTransport(int transportId)
{
    mComposerBase->transportComboBox()->setCurrentTransport(transportId);
}

void KMComposeWin::setCurrentReplyTo(const QString &replyTo)
{
    if (mEdtReplyTo) {
        mEdtReplyTo->setText(replyTo);
    }
}

void KMComposeWin::setMessage(const KMime::Message::Ptr &newMsg, bool lastSignState, bool lastEncryptState, bool mayAutoSign,
                              bool allowDecryption, bool isModified)
{
    if (!newMsg) {
        qCDebug(KMAIL_LOG) << "newMsg == 0!";
        return;
    }

    if (lastSignState) {
        mLastSignActionState = true;
    }

    if (lastEncryptState) {
        mLastEncryptActionState = true;
    }

    mComposerBase->setMessage(newMsg);
    mMsg = newMsg;
    KIdentityManagement::IdentityManager *im = KMKernel::self()->identityManager();

    mEdtFrom->setText(mMsg->from()->asUnicodeString());
    mEdtSubject->setText(mMsg->subject()->asUnicodeString());

    // Restore the quote prefix. We can't just use the global quote prefix here,
    // since the prefix is different for each message, it might for example depend
    // on the original sender in a reply.
    if (mMsg->headerByType("X-KMail-QuotePrefix")) {
        mComposerBase->editor()->setQuotePrefixName(mMsg->headerByType("X-KMail-QuotePrefix")->asUnicodeString());
    }

    const bool stickyIdentity = mBtnIdentity->isChecked() && !mIgnoreStickyFields;
    bool messageHasIdentity = false;
    if (newMsg->headerByType("X-KMail-Identity") &&
            !newMsg->headerByType("X-KMail-Identity")->asUnicodeString().isEmpty()) {
        messageHasIdentity = true;
    }
    if (!stickyIdentity && messageHasIdentity) {
        mId = newMsg->headerByType("X-KMail-Identity")->asUnicodeString().toUInt();
    }

    // don't overwrite the header values with identity specific values
    // unless the identity is sticky
    if (!stickyIdentity) {
        disconnect(mComposerBase->identityCombo(), SIGNAL(identityChanged(uint)),
                   this, SLOT(slotIdentityChanged(uint))) ;
    }

    // load the mId into the gui, sticky or not, without emitting
    mComposerBase->identityCombo()->setCurrentIdentity(mId);
    const uint idToApply = mId;
    if (!stickyIdentity) {
        connect(mComposerBase->identityCombo(), SIGNAL(identityChanged(uint)),
                this, SLOT(slotIdentityChanged(uint)));
    } else {
        // load the message's state into the mId, without applying it to the gui
        // that's so we can detect that the id changed (because a sticky was set)
        // on apply()
        if (messageHasIdentity) {
            mId = newMsg->headerByType("X-KMail-Identity")->asUnicodeString().toUInt();
        } else {
            mId = im->defaultIdentity().uoid();
        }
    }

    // manually load the identity's value into the fields; either the one from the
    // messge, where appropriate, or the one from the sticky identity. What's in
    // mId might have changed meanwhile, thus the save value
    slotIdentityChanged(idToApply, true /*initalChange*/);

    const KIdentityManagement::Identity &ident = im->identityForUoid(mComposerBase->identityCombo()->currentIdentity());

    const bool stickyTransport = mBtnTransport->isChecked() && !mIgnoreStickyFields;
    if (stickyTransport) {
        mComposerBase->transportComboBox()->setCurrentTransport(ident.transport().toInt());
    }

    // TODO move the following to ComposerViewBase
    // however, requires the actions to be there as well in order to share with mobile client

    // check for the presence of a DNT header, indicating that MDN's were requested
    if (newMsg->headerByType("Disposition-Notification-To")) {
        QString mdnAddr = newMsg->headerByType("Disposition-Notification-To")->asUnicodeString();
        mRequestMDNAction->setChecked((!mdnAddr.isEmpty() &&
                                       im->thatIsMe(mdnAddr)) ||
                                      GlobalSettings::self()->requestMDN());
    }
    // check for presence of a priority header, indicating urgent mail:
    if (newMsg->headerByType("X-PRIORITY") && newMsg->headerByType("Priority")) {
        const QString xpriority = newMsg->headerByType("X-PRIORITY")->asUnicodeString();
        const QString priority = newMsg->headerByType("Priority")->asUnicodeString();
        if (xpriority == QLatin1String("2 (High)") && priority == QLatin1String("urgent")) {
            mUrgentAction->setChecked(true);
        }
    }

    if (!ident.isXFaceEnabled() || ident.xface().isEmpty()) {
        if (mMsg->headerByType("X-Face")) {
            mMsg->headerByType("X-Face")->clear();
        }
    } else {
        QString xface = ident.xface();
        if (!xface.isEmpty()) {
            int numNL = (xface.length() - 1) / 70;
            for (int i = numNL; i > 0; --i) {
                xface.insert(i * 70, QLatin1String("\n\t"));
            }
            mMsg->setHeader(new KMime::Headers::Generic("X-Face", mMsg.get(), xface, "utf-8"));
        }
    }

    // if these headers are present, the state of the message should be overruled
    if (mMsg->headerByType("X-KMail-SignatureActionEnabled")) {
        mLastSignActionState = (mMsg->headerByType("X-KMail-SignatureActionEnabled")->as7BitString().contains("true"));
    }
    if (mMsg->headerByType("X-KMail-EncryptActionEnabled")) {
        mLastEncryptActionState = (mMsg->headerByType("X-KMail-EncryptActionEnabled")->as7BitString().contains("true"));
    }
    if (mMsg->headerByType("X-KMail-CryptoMessageFormat")) {
        mCryptoModuleAction->setCurrentItem(format2cb(static_cast<Kleo::CryptoMessageFormat>(
                                                mMsg->headerByType("X-KMail-CryptoMessageFormat")->asUnicodeString().toInt())));
    }

    mLastIdentityHasSigningKey = !ident.pgpSigningKey().isEmpty() || !ident.smimeSigningKey().isEmpty();
    mLastIdentityHasEncryptionKey = !ident.pgpEncryptionKey().isEmpty() || !ident.smimeEncryptionKey().isEmpty();

    if (Kleo::CryptoBackendFactory::instance()->openpgp() || Kleo::CryptoBackendFactory::instance()->smime()) {
        const bool canOpenPGPSign = Kleo::CryptoBackendFactory::instance()->openpgp() &&
                                    !ident.pgpSigningKey().isEmpty();
        const bool canSMIMESign = Kleo::CryptoBackendFactory::instance()->smime() &&
                                  !ident.smimeSigningKey().isEmpty();

        setEncryption(mLastEncryptActionState);
        setSigning((canOpenPGPSign || canSMIMESign) && mLastSignActionState);
    }
    updateSignatureAndEncryptionStateIndicators();

    QString kmailFcc;
    if (mMsg->headerByType("X-KMail-Fcc")) {
        kmailFcc = mMsg->headerByType("X-KMail-Fcc")->asUnicodeString();
    }
    if (!mBtnFcc->isChecked()) {
        if (kmailFcc.isEmpty()) {
            setFcc(ident.fcc());
        } else {
            setFcc(kmailFcc);
        }
    }

    const bool stickyDictionary = mBtnDictionary->isChecked() && !mIgnoreStickyFields;
    if (!stickyDictionary) {
        if (mMsg->headerByType("X-KMail-Dictionary")) {
            const QString dictionary = mMsg->headerByType("X-KMail-Dictionary")->asUnicodeString();
            if (!dictionary.isEmpty()) {
                mComposerBase->dictionary()->setCurrentByDictionary(dictionary);
            }
        } else {
            mComposerBase->dictionary()->setCurrentByDictionaryName(ident.dictionary());
        }
    }

    mEdtReplyTo->setText(mMsg->replyTo()->asUnicodeString());

    KMime::Content *msgContent = new KMime::Content;
    msgContent->setContent(mMsg->encodedContent());
    msgContent->parse();
    MessageViewer::EmptySource emptySource;
    MessageViewer::ObjectTreeParser otp(&emptySource);  //All default are ok
    emptySource.setAllowDecryption(allowDecryption);
    otp.parseObjectTree(msgContent);

    bool shouldSetCharset = false;
    if ((mContext == Reply || mContext == ReplyToAll || mContext == Forward) && MessageComposer::MessageComposerSettings::forceReplyCharset()) {
        shouldSetCharset = true;
    }
    if (shouldSetCharset && !otp.plainTextContentCharset().isEmpty()) {
        mOriginalPreferredCharset = otp.plainTextContentCharset();
    }
    // always set auto charset, but prefer original when composing if force reply is set.
    setAutoCharset();

    delete msgContent;
#if 0 //TODO port to kmime

    /* Handle the special case of non-mime mails */
    if (mMsg->numBodyParts() == 0 && otp.textualContent().isEmpty()) {
        mCharset = mMsg->charset();
        if (mCharset.isEmpty() ||  mCharset == "default") {
            mCharset = Util::defaultCharset();
        }

        QByteArray bodyDecoded = mMsg->bodyDecoded();

        if (allowDecryption) {
            decryptOrStripOffCleartextSignature(bodyDecoded);
        }

        const QTextCodec *codec = KMail::Util::codecForName(mCharset);
        if (codec) {
            mEditor->setText(codec->toUnicode(bodyDecoded));
        } else {
            mEditor->setText(QString::fromLocal8Bit(bodyDecoded));
        }
    }
#endif

    if ((MessageComposer::MessageComposerSettings::self()->autoTextSignature() == QLatin1String("auto")) && mayAutoSign) {
        //
        // Espen 2000-05-16
        // Delay the signature appending. It may start a fileseletor.
        // Not user friendy if this modal fileseletor opens before the
        // composer.
        //
        if (MessageComposer::MessageComposerSettings::self()->prependSignature()) {
            QTimer::singleShot(0, mComposerBase->signatureController(), SLOT(prependSignature()));
        } else {
            QTimer::singleShot(0, mComposerBase->signatureController(), SLOT(appendSignature()));
        }
    } else {
        mComposerBase->editor()->startExternalEditor();
    }

    setModified(isModified);

    // honor "keep reply in this folder" setting even when the identity is changed later on
    mPreventFccOverwrite = (!kmailFcc.isEmpty() && ident.fcc() != kmailFcc);
    QTimer::singleShot(0, this, SLOT(forceAutoSaveMessage()));   //Force autosaving to make sure this composer reappears if a crash happens before the autosave timer kicks in.
}

void KMComposeWin::setAutoSaveFileName(const QString &fileName)
{
    mComposerBase->setAutoSaveFileName(fileName);
}

void KMComposeWin::setTextSelection(const QString &selection)
{
    mTextSelection = selection;
}

void KMComposeWin::setCustomTemplate(const QString &customTemplate)
{
    mCustomTemplate = customTemplate;
}

void KMComposeWin::setSigningAndEncryptionDisabled(bool v)
{
    mSigningAndEncryptionExplicitlyDisabled = v;
}

void KMComposeWin::setFolder(const Akonadi::Collection &aFolder)
{
    mFolder = aFolder;
}

void KMComposeWin::setFcc(const QString &idString)
{
    // check if the sent-mail folder still exists
    Akonadi::Collection col;
    if (idString.isEmpty()) {
        col = CommonKernel->sentCollectionFolder();
    } else {
        col = Akonadi::Collection(idString.toLongLong());
    }

    mComposerBase->setFcc(col);
    mFccFolder->setCollection(col);
}

bool KMComposeWin::isComposerModified() const
{
    return (mComposerBase->editor()->document()->isModified() ||
            mEdtFrom->isModified() ||
            (mEdtReplyTo && mEdtReplyTo->isModified()) ||
            mComposerBase->recipientsEditor()->isModified() ||
            mEdtSubject->document()->isModified());
}

bool KMComposeWin::isModified() const
{
    return mWasModified || isComposerModified();
}

void KMComposeWin::setModified(bool modified)
{
    mWasModified = modified;
    changeModifiedState(modified);
}

void KMComposeWin::changeModifiedState(bool modified)
{
    mComposerBase->editor()->document()->setModified(modified);
    if (!modified) {
        mEdtFrom->setModified(false);
        if (mEdtReplyTo) {
            mEdtReplyTo->setModified(false);
        }
        mComposerBase->recipientsEditor()->clearModified();
        mEdtSubject->document()->setModified(false);
    }
}

bool KMComposeWin::queryClose()
{
    if (!mComposerBase->editor()->checkExternalEditorFinished()) {
        return false;
    }
    if (kmkernel->shuttingDown() || kapp->sessionSaving()) {
        return true;
    }

    if (isModified()) {
        const bool istemplate = (mFolder.isValid() && CommonKernel->folderIsTemplates(mFolder));
        const QString savebut = (istemplate ?
                                 i18n("Re&save as Template") :
                                 i18n("&Save as Draft"));
        const QString savetext = (istemplate ?
                                  i18n("Resave this message in the Templates folder. "
                                       "It can then be used at a later time.") :
                                  i18n("Save this message in the Drafts folder. "
                                       "It can then be edited and sent at a later time."));

        const int rc = KMessageBox::warningYesNoCancel(this,
                       i18n("Do you want to save the message for later or discard it?"),
                       i18n("Close Composer"),
                       KGuiItem(savebut, QLatin1String("document-save"), QString(), savetext),
                       KStandardGuiItem::discard(),
                       KStandardGuiItem::cancel());
        if (rc == KMessageBox::Cancel) {
            return false;
        } else if (rc == KMessageBox::Yes) {
            // doSend will close the window. Just return false from this method
            if (istemplate) {
                slotSaveTemplate();
            } else {
                slotSaveDraft();
            }
            return false;
        }
        //else fall through: return true
    }
    mComposerBase->cleanupAutoSave();

    if (!mMiscComposers.isEmpty()) {
        qCWarning(KMAIL_LOG) << "Tried to close while composer was active";
        return false;
    }
    return true;
}

MessageComposer::ComposerViewBase::MissingAttachment KMComposeWin::userForgotAttachment()
{
    bool checkForForgottenAttachments = mCheckForForgottenAttachments && GlobalSettings::self()->showForgottenAttachmentWarning();

    if (!checkForForgottenAttachments) {
        return MessageComposer::ComposerViewBase::NoMissingAttachmentFound;
    }

    mComposerBase->setSubject(subject());   //be sure the composer knows the subject
    MessageComposer::ComposerViewBase::MissingAttachment missingAttachments = mComposerBase->checkForMissingAttachments(GlobalSettings::self()->attachmentKeywords());

    return missingAttachments;
}

void KMComposeWin::forceAutoSaveMessage()
{
    autoSaveMessage(true);
}

void KMComposeWin::autoSaveMessage(bool force)
{
    if (isComposerModified() || force) {
        applyComposerSetting(mComposerBase);
        mComposerBase->saveMailSettings();
        mComposerBase->autoSaveMessage();
        if (!force) {
            mWasModified = true;
            changeModifiedState(false);
        }
    } else {
        mComposerBase->updateAutoSave();
    }
}

bool KMComposeWin::encryptToSelf() const
{
    return MessageComposer::MessageComposerSettings::self()->cryptoEncryptToSelf();
}

void KMComposeWin::slotSendFailed(const QString &msg, MessageComposer::ComposerViewBase::FailedType type)
{
    setEnabled(true);
    if (!msg.isEmpty()) {
        KMessageBox::sorry(mMainWidget, msg,
                           (type == MessageComposer::ComposerViewBase::AutoSave) ? i18n("Autosave Message Failed") : i18n("Sending Message Failed"));
    }
}

void KMComposeWin::slotSendSuccessful()
{
    setModified(false);
    mComposerBase->cleanupAutoSave();
    mFolder = Akonadi::Collection(); // see dtor
    close();
}

const KIdentityManagement::Identity &KMComposeWin::identity() const
{
    return KMKernel::self()->identityManager()->identityForUoidOrDefault(mComposerBase->identityCombo()->currentIdentity());
}

Kleo::CryptoMessageFormat KMComposeWin::cryptoMessageFormat() const
{
    if (!mCryptoModuleAction) {
        return Kleo::AutoFormat;
    }
    return cb2format(mCryptoModuleAction->currentItem());
}

void KMComposeWin::addAttach(KMime::Content *msgPart)
{
    mComposerBase->addAttachmentPart(msgPart);
    setModified(true);
}

void KMComposeWin::setAutoCharset()
{
    mCodecAction->setCurrentItem(0);
}

// We can't simply use KCodecAction::setCurrentCodec(), since that doesn't
// use fixEncoding().
static QString selectCharset(KSelectAction *root, const QString &encoding)
{
    foreach (QAction *action, root->actions()) {
        KSelectAction *subMenu = dynamic_cast<KSelectAction *>(action);
        if (subMenu) {
            const QString codecNameToSet = selectCharset(subMenu, encoding);
            if (!codecNameToSet.isEmpty()) {
                return codecNameToSet;
            }
        } else {
            const QString fixedActionText = MessageViewer::NodeHelper::fixEncoding(action->text());
            if (KCharsets::charsets()->codecForName(
                        KCharsets::charsets()->encodingForName(fixedActionText))
                    == KCharsets::charsets()->codecForName(encoding)) {
                return action->text();
            }
        }
    }
    return QString();
}

void KMComposeWin::setCharset(const QByteArray &charset)
{
    const QString codecNameToSet = selectCharset(mCodecAction, QString::fromLatin1(charset));
    if (codecNameToSet.isEmpty()) {
        qCWarning(KMAIL_LOG) << "Could not find charset" << charset;
        setAutoCharset();
    } else {
        mCodecAction->setCurrentCodec(codecNameToSet);
    }
}

void KMComposeWin::slotAddrBook()
{
    KRun::runCommand(QLatin1String("kaddressbook"), window());
}

void KMComposeWin::slotInsertFile()
{
    KUrl u = mComposerBase->editor()->insertFile();
    if (u.isEmpty()) {
        return;
    }

    mRecentAction->addUrl(u);
    // Prevent race condition updating list when multiple composers are open
    {
        const QString encoding = MessageViewer::NodeHelper::encodingForName(u.fileEncoding());
        QStringList urls = GlobalSettings::self()->recentUrls();
        QStringList encodings = GlobalSettings::self()->recentEncodings();
        // Prevent config file from growing without bound
        // Would be nicer to get this constant from KRecentFilesAction
        const int mMaxRecentFiles = 30;
        while (urls.count() > mMaxRecentFiles) {
            urls.removeLast();
        }
        while (encodings.count() > mMaxRecentFiles) {
            encodings.removeLast();
        }
        // sanity check
        if (urls.count() != encodings.count()) {
            urls.clear();
            encodings.clear();
        }
        urls.prepend(u.prettyUrl());
        encodings.prepend(encoding);
        GlobalSettings::self()->setRecentUrls(urls);
        GlobalSettings::self()->setRecentEncodings(encodings);
        mRecentAction->saveEntries(KMKernel::self()->config()->group(QString()));
    }
    slotInsertRecentFile(u);
}

void KMComposeWin::slotRecentListFileClear()
{
    KSharedConfig::Ptr config = KMKernel::self()->config();
    KConfigGroup group(config, "Composer");
    group.deleteEntry("recent-urls");
    group.deleteEntry("recent-encodings");
    mRecentAction->saveEntries(config->group(QString()));
}
void KMComposeWin::slotInsertRecentFile(const QUrl &u)
{
    if (u.fileName().isEmpty()) {
        return;
    }

    // Get the encoding previously used when inserting this file
    QString encoding;
    const QStringList urls = GlobalSettings::self()->recentUrls();
    const QStringList encodings = GlobalSettings::self()->recentEncodings();
    const int index = urls.indexOf(u.toDisplayString());
    if (index != -1) {
        encoding = encodings[ index ];
    } else {
        qCDebug(KMAIL_LOG) << " encoding not found so we can't insert text"; //see InsertTextFileJob
        return;
    }

    MessageComposer::InsertTextFileJob *job = new MessageComposer::InsertTextFileJob(mComposerBase->editor(), u);
    job->setEncoding(encoding);
    connect(job, SIGNAL(result(KJob*)), SLOT(slotInsertTextFile(KJob*)));
    job->start();
}

void KMComposeWin::slotInsertTextFile(KJob*job)
{
    if ( job->error() ) {
        if ( static_cast<KIO::Job*>(job)->ui() )
            static_cast<KIO::Job*>(job)->ui()->showErrorMessage();
        else
<<<<<<< HEAD
            qCDebug(KMAIL_LOG) <<" job->errorString() :"<<job->errorString();
        return;
=======
            kDebug()<<" job->errorString() :"<<job->errorString();
>>>>>>> b8c24154
    }
}

void KMComposeWin::slotSelectCryptoModule( bool init )
{
    if (!init) {
        setModified(true);
    }

    mComposerBase->attachmentModel()->setEncryptEnabled(canSignEncryptAttachments());
    mComposerBase->attachmentModel()->setSignEnabled(canSignEncryptAttachments());
}

void KMComposeWin::slotUpdateFont()
{
    qCDebug(KMAIL_LOG);
    if (!mFixedFontAction) {
        return;
    }
    mComposerBase->editor()->setFontForWholeText(mFixedFontAction->isChecked() ?
            mFixedFont : mBodyFont);
}

QString KMComposeWin::smartQuote(const QString &msg)
{
    return MessageCore::StringUtil::smartQuote(msg, MessageComposer::MessageComposerSettings::self()->lineWrapWidth());
}

bool KMComposeWin::insertFromMimeData(const QMimeData *source, bool forceAttachment)
{
    // If this is a PNG image, either add it as an attachment or as an inline image
    if (source->hasImage() && source->hasFormat(QLatin1String("image/png"))) {
        // Get the image data before showing the dialog, since that processes events which can delete
        // the QMimeData object behind our back
        const QByteArray imageData = source->data(QLatin1String("image/png"));
        if (imageData.isEmpty()) {
            return true;
        }
        if (!forceAttachment) {
            if (mComposerBase->editor()->textMode() == KRichTextEdit::Rich && mComposerBase->editor()->isEnableImageActions()) {
                QImage image = qvariant_cast<QImage>(source->imageData());
                QFileInfo fi(source->text());

                QMenu menu;
                const QAction *addAsInlineImageAction = menu.addAction(i18n("Add as &Inline Image"));
                /*const QAction *addAsAttachmentAction = */menu.addAction(i18n("Add as &Attachment"));
                const QAction *selectedAction = menu.exec(QCursor::pos());
                if (selectedAction == addAsInlineImageAction) {
                    // Let the textedit from kdepimlibs handle inline images
                    mComposerBase->editor()->insertImage(image, fi);
                    return true;
                } else if (!selectedAction) {
                    return true;
                }
                // else fall through
            }
        }
        // Ok, when we reached this point, the user wants to add the image as an attachment.
        // Ask for the filename first.
        bool ok;
        const QString attName =
            QInputDialog::getText(this, i18n("KMail"), i18n("Name of the attachment:"), QLineEdit::Normal, QString(), &ok);
        if (!ok) {
            return true;
        }
        addAttachment(attName, KMime::Headers::CEbase64, QString(), imageData, "image/png");
        return true;
    }

    // If this is a URL list, add those files as attachments or text
    const QList<QUrl> urlList = source->urls();
    if (!urlList.isEmpty()) {
        //Search if it's message items.
        Akonadi::Item::List items;
        Akonadi::Collection::List collections;
        bool allLocalURLs = true;

        foreach (const QUrl &url, urlList) {
            if (!url.isLocalFile()) {
                allLocalURLs = false;
            }
            const Akonadi::Item item = Akonadi::Item::fromUrl(url);
            if (item.isValid()) {
                items << item;
            } else {
                const Akonadi::Collection collection = Akonadi::Collection::fromUrl(url);
                if (collection.isValid()) {
                    collections << collection;
                }
            }
        }

        if (items.isEmpty() && collections.isEmpty()) {
            if (allLocalURLs || forceAttachment) {
                foreach (const QUrl &url, urlList) {
                    addAttachment(url, QString());
                }
            } else {
                QMenu p;
                const QAction *addAsTextAction = p.addAction(i18np("Add URL into Message", "Add URLs into Message", urlList.size()));
                const QAction *addAsAttachmentAction = p.addAction(i18np("Add File as &Attachment", "Add Files as &Attachment", urlList.size()));
                const QAction *selectedAction = p.exec(QCursor::pos());

                if (selectedAction == addAsTextAction) {
                    foreach (const QUrl &url, urlList) {
                        mComposerBase->editor()->insertLink(url.toDisplayString());
                    }
                } else if (selectedAction == addAsAttachmentAction) {
                    foreach (const QUrl &url, urlList) {
                        addAttachment(url, QString());
                    }
                }
            }
            return true;
        } else {
            if (!items.isEmpty()) {
                Akonadi::ItemFetchJob *itemFetchJob = new Akonadi::ItemFetchJob(items, this);
                itemFetchJob->fetchScope().fetchFullPayload(true);
                itemFetchJob->fetchScope().setAncestorRetrieval(Akonadi::ItemFetchScope::Parent);
                connect(itemFetchJob, &Akonadi::ItemFetchJob::result, this, &KMComposeWin::slotFetchJob);
            }
            if (!collections.isEmpty()) {
                //TODO
            }
            return true;
        }
    }
    return false;
}

void KMComposeWin::slotPasteAsAttachment()
{
    const QMimeData *mimeData = QApplication::clipboard()->mimeData();
    if (insertFromMimeData(mimeData, true)) {
        return;
    }
    if (mimeData->hasText()) {
        bool ok;
        const QString attName = QInputDialog::getText(this,
                                i18n("Insert clipboard text as attachment"),
                                i18n("Name of the attachment:"), QLineEdit::Normal,
                                QString(), &ok);
        if (ok) {
            mComposerBase->addAttachment(attName, attName, QLatin1String("utf-8"), QApplication::clipboard()->text().toUtf8(), "text/plain");
        }
        return;
    }
}

void KMComposeWin::slotFetchJob(KJob *job)
{
    if (job->error()) {
        if (static_cast<KIO::Job *>(job)->ui()) {
            static_cast<KIO::Job *>(job)->ui()->showErrorMessage();
        } else {
            qCDebug(KMAIL_LOG) << " job->errorString() :" << job->errorString();
        }
        return;
    }
    Akonadi::ItemFetchJob *fjob = dynamic_cast<Akonadi::ItemFetchJob *>(job);
    if (!fjob) {
        return;
    }
    const Akonadi::Item::List items = fjob->items();

    if (items.isEmpty()) {
        return;
    }

    if (items.first().mimeType() == KMime::Message::mimeType()) {
        uint identity = 0;
        if (items.at(0).isValid() && items.at(0).parentCollection().isValid()) {
            QSharedPointer<MailCommon::FolderCollection> fd(MailCommon::FolderCollection::forCollection(items.at(0).parentCollection(), false));
            if (fd) {
                identity = fd->identity();
            }
        }
        KMCommand *command = new KMForwardAttachedCommand(this, items, identity, this);
        command->start();
    } else {
        foreach (const Akonadi::Item &item, items) {
            QString attachmentName = QLatin1String("attachment");
            if (item.hasPayload<KContacts::Addressee>()) {
                const KContacts::Addressee contact = item.payload<KContacts::Addressee>();
                attachmentName = contact.realName() + QLatin1String(".vcf");
                //Workaround about broken kaddressbook fields.
                QByteArray data = item.payloadData();
                PimCommon::VCardUtil vcardUtil;
                vcardUtil.adaptVcard(data);
                addAttachment(attachmentName, KMime::Headers::CEbase64, QString(), data, "text/x-vcard");
            } else if (item.hasPayload<KContacts::ContactGroup>()) {
                const KContacts::ContactGroup group = item.payload<KContacts::ContactGroup>();
                attachmentName = group.name() + QLatin1String(".vcf");
                Akonadi::ContactGroupExpandJob *expandJob = new Akonadi::ContactGroupExpandJob(group, this);
                expandJob->setProperty("groupName", attachmentName);
                connect(expandJob, SIGNAL(result(KJob*)), this, SLOT(slotExpandGroupResult(KJob*)));
                expandJob->start();
            } else {
                addAttachment(attachmentName, KMime::Headers::CEbase64, QString(), item.payloadData(), item.mimeType().toLatin1());
            }
        }
    }
}

void KMComposeWin::slotExpandGroupResult(KJob *job)
{
    Akonadi::ContactGroupExpandJob *expandJob = qobject_cast<Akonadi::ContactGroupExpandJob *>(job);
    Q_ASSERT(expandJob);

    const QString attachmentName = expandJob->property("groupName").toString();
    KContacts::VCardConverter converter;
    const QByteArray groupData = converter.exportVCards(expandJob->contacts(), KContacts::VCardConverter::v3_0);
    if (!groupData.isEmpty()) {
        addAttachment(attachmentName, KMime::Headers::CEbase64, QString(), groupData, "text/x-vcard");
    }
}

QString KMComposeWin::addQuotesToText(const QString &inputText) const
{
    QString answer(inputText);
    const QString indentStr = mComposerBase->editor()->quotePrefixName();
    answer.replace(QLatin1Char('\n'), QLatin1Char('\n') + indentStr);
    answer.prepend(indentStr);
    answer += QLatin1Char('\n');
    return MessageCore::StringUtil::smartQuote(answer, MessageComposer::MessageComposerSettings::self()->lineWrapWidth());
}

void KMComposeWin::slotClose()
{
    close();
}

void KMComposeWin::slotNewComposer()
{
    KMComposeWin *win;
    KMime::Message::Ptr msg(new KMime::Message);

    MessageHelper::initHeader(msg, KMKernel::self()->identityManager());
    win = new KMComposeWin(msg, false, false, KMail::Composer::New);
    win->setCollectionForNewMessage(mCollectionForNewMessage);
    win->show();
}

void KMComposeWin::slotUpdWinTitle()
{
    QString s(mEdtSubject->toPlainText());
    // Remove characters that show badly in most window decorations:
    // newlines tend to become boxes.
    if (s.isEmpty()) {
        setWindowTitle(QLatin1Char('(') + i18n("unnamed") + QLatin1Char(')'));
    } else {
        setWindowTitle(s.replace(QLatin1Char('\n'), QLatin1Char(' ')));
    }
}

void KMComposeWin::slotEncryptToggled(bool on)
{
    setEncryption(on, true);
    updateSignatureAndEncryptionStateIndicators();
}

void KMComposeWin::setEncryption(bool encrypt, bool setByUser)
{
    bool wasModified = isModified();
    if (setByUser) {
        setModified(true);
    }
    if (!mEncryptAction->isEnabled()) {
        encrypt = false;
    }
    // check if the user wants to encrypt messages to himself and if he defined
    // an encryption key for the current identity
    else if (encrypt && encryptToSelf() && !mLastIdentityHasEncryptionKey) {
        if (setByUser) {
            KMessageBox::sorry(this,
                               i18n("<qt><p>You have requested that messages be "
                                    "encrypted to yourself, but the currently selected "
                                    "identity does not define an (OpenPGP or S/MIME) "
                                    "encryption key to use for this.</p>"
                                    "<p>Please select the key(s) to use "
                                    "in the identity configuration.</p>"
                                    "</qt>"),
                               i18n("Undefined Encryption Key"));
            setModified(wasModified);
        }
        encrypt = false;
    }

    // make sure the mEncryptAction is in the right state
    mEncryptAction->setChecked(encrypt);
    if (!setByUser) {
        updateSignatureAndEncryptionStateIndicators();
    }
    // show the appropriate icon
    if (encrypt) {
        mEncryptAction->setIcon(QIcon::fromTheme(QLatin1String("document-encrypt")));
    } else {
        mEncryptAction->setIcon(QIcon::fromTheme(QLatin1String("document-decrypt")));
    }

    // mark the attachments for (no) encryption
    if (canSignEncryptAttachments()) {
        mComposerBase->attachmentModel()->setEncryptSelected(encrypt);
    }
}

void KMComposeWin::slotSignToggled(bool on)
{
    setSigning(on, true);
    updateSignatureAndEncryptionStateIndicators();
}

void KMComposeWin::setSigning(bool sign, bool setByUser)
{
    bool wasModified = isModified();
    if (setByUser) {
        setModified(true);
    }
    if (!mSignAction->isEnabled()) {
        sign = false;
    }

    // check if the user defined a signing key for the current identity
    if (sign && !mLastIdentityHasSigningKey) {
        if (setByUser) {
            KMessageBox::sorry(this,
                               i18n("<qt><p>In order to be able to sign "
                                    "this message you first have to "
                                    "define the (OpenPGP or S/MIME) signing key "
                                    "to use.</p>"
                                    "<p>Please select the key to use "
                                    "in the identity configuration.</p>"
                                    "</qt>"),
                               i18n("Undefined Signing Key"));
            setModified(wasModified);
        }
        sign = false;
    }

    // make sure the mSignAction is in the right state
    mSignAction->setChecked(sign);

    if (!setByUser) {
        updateSignatureAndEncryptionStateIndicators();
    }
    // mark the attachments for (no) signing
    if (canSignEncryptAttachments()) {
        mComposerBase->attachmentModel()->setSignSelected(sign);
    }
}

void KMComposeWin::slotWordWrapToggled(bool on)
{
    if (on) {
        mComposerBase->editor()->enableWordWrap(validateLineWrapWidth());
    } else {
        disableWordWrap();
    }
}

int KMComposeWin::validateLineWrapWidth()
{
    int lineWrap = MessageComposer::MessageComposerSettings::self()->lineWrapWidth();
    if ((lineWrap == 0) || (lineWrap > 78)) {
        lineWrap = 78;
    } else if (lineWrap < 30) {
        lineWrap = 30;
    }
    return lineWrap;
}

void KMComposeWin::disableWordWrap()
{
    mComposerBase->editor()->disableWordWrap();
}

void KMComposeWin::forceDisableHtml()
{
    mForceDisableHtml = true;
    disableHtml(MessageComposer::ComposerViewBase::NoConfirmationNeeded);
    markupAction->setEnabled(false);
    // FIXME: Remove the toggle toolbar action somehow
}

bool KMComposeWin::isComposing() const
{
    return mComposerBase && mComposerBase->isComposing();
}

void KMComposeWin::disableForgottenAttachmentsCheck()
{
    mCheckForForgottenAttachments = false;
}

void KMComposeWin::ignoreStickyFields()
{
    mIgnoreStickyFields = true;
    mBtnTransport->setChecked(false);
    mBtnDictionary->setChecked(false);
    mBtnIdentity->setChecked(false);
    mBtnTransport->setEnabled(false);
    mBtnDictionary->setEnabled(false);
    mBtnIdentity->setEnabled(false);
}

void KMComposeWin::slotPrint()
{
    printComposer(false);
}

void KMComposeWin::slotPrintPreview()
{
    printComposer(true);
}

void KMComposeWin::printComposer(bool preview)
{
    MessageComposer::Composer *composer = createSimpleComposer();
    mMiscComposers.append(composer);
    composer->setProperty("preview", preview);
    connect(composer, &MessageComposer::Composer::result, this, &KMComposeWin::slotPrintComposeResult);
    composer->start();
}

void KMComposeWin::slotPrintComposeResult(KJob *job)
{
    const bool preview = job->property("preview").toBool();
    printComposeResult(job, preview);
}

void KMComposeWin::printComposeResult(KJob *job, bool preview)
{
    Q_ASSERT(dynamic_cast< MessageComposer::Composer * >(job));
    MessageComposer::Composer *composer = dynamic_cast< MessageComposer::Composer * >(job);
    Q_ASSERT(mMiscComposers.contains(composer));
    mMiscComposers.removeAll(composer);

    if (composer->error() == MessageComposer::Composer::NoError) {

        Q_ASSERT(composer->resultMessages().size() == 1);
        Akonadi::Item printItem;
        printItem.setPayload<KMime::Message::Ptr>(composer->resultMessages().first());
        Akonadi::MessageFlags::copyMessageFlags(*(composer->resultMessages().first()), printItem);
        const bool isHtml = mComposerBase->editor()->textMode() == KMeditor::Rich;
        const MessageViewer::Viewer::DisplayFormatMessage format = isHtml ? MessageViewer::Viewer::Html : MessageViewer::Viewer::Text;
        KMPrintCommand *command = new KMPrintCommand(this, printItem, Q_NULLPTR,
                Q_NULLPTR, format, isHtml);
        command->setPrintPreview(preview);
        command->start();
    } else {
        if (static_cast<KIO::Job *>(job)->ui()) {
            static_cast<KIO::Job *>(job)->ui()->showErrorMessage();
        } else {
            qCWarning(KMAIL_LOG) << "Composer for printing failed:" << composer->errorString();
        }
    }

}

void KMComposeWin::doSend(MessageComposer::MessageSender::SendMethod method,
                          MessageComposer::MessageSender::SaveIn saveIn)
{
    if (mStorageService->numProgressUpdateFile() > 0) {
        KMessageBox::sorry(this, i18np("There is %1 file upload in progress.",
                                       "There are %1 file uploads in progress.",
                                       mStorageService->numProgressUpdateFile()));
        return;
    }
    // TODO integrate with MDA online status
    if (method == MessageComposer::MessageSender::SendImmediate) {
        if (!MessageComposer::Util::sendMailDispatcherIsOnline()) {
            method = MessageComposer::MessageSender::SendLater;
        }
    }

    if (saveIn == MessageComposer::MessageSender::SaveInNone) {   // don't save as draft or template, send immediately
        if (KEmailAddress::firstEmailAddress(from()).isEmpty()) {
            if (!(mShowHeaders & HDR_FROM)) {
                mShowHeaders |= HDR_FROM;
                rethinkFields(false);
            }
            mEdtFrom->setFocus();
            KMessageBox::sorry(this,
                               i18n("You must enter your email address in the "
                                    "From: field. You should also set your email "
                                    "address for all identities, so that you do "
                                    "not have to enter it for each message."));
            return;
        }
        if (mComposerBase->to().isEmpty()) {
            if (mComposerBase->cc().isEmpty() && mComposerBase->bcc().isEmpty()) {
                KMessageBox::information(this,
                                         i18n("You must specify at least one receiver, "
                                              "either in the To: field or as CC or as BCC."));

                return;
            } else {
                int rc = KMessageBox::questionYesNo(this,
                                                    i18n("To: field is empty. "
                                                            "Send message anyway?"),
                                                    i18n("No To: specified"),
                                                    KStandardGuiItem::yes(),
                                                    KStandardGuiItem::no(),
                                                    QLatin1String(":kmail_no_to_field_specified"));
                if (rc == KMessageBox::No) {
                    return;
                }
            }
        }

        if (subject().isEmpty()) {
            mEdtSubject->setFocus();
            int rc =
                KMessageBox::questionYesNo(this,
                                           i18n("You did not specify a subject. "
                                                "Send message anyway?"),
                                           i18n("No Subject Specified"),
                                           KGuiItem(i18n("S&end as Is")),
                                           KGuiItem(i18n("&Specify the Subject")),
                                           QLatin1String("no_subject_specified"));
            if (rc == KMessageBox::No) {
                return;
            }
        }

        const MessageComposer::ComposerViewBase::MissingAttachment forgotAttachment = userForgotAttachment();
        if ((forgotAttachment == MessageComposer::ComposerViewBase::FoundMissingAttachmentAndAddedAttachment) ||
                (forgotAttachment == MessageComposer::ComposerViewBase::FoundMissingAttachmentAndCancel)) {
            return;
        }

        setEnabled(false);
        // Validate the To:, CC: and BCC fields
        const QStringList recipients = QStringList() << mComposerBase->to().trimmed() << mComposerBase->cc().trimmed() << mComposerBase->bcc().trimmed();

        AddressValidationJob *job = new AddressValidationJob(recipients.join(QLatin1String(", ")), this, this);
        const KIdentityManagement::Identity &ident = KMKernel::self()->identityManager()->identityForUoid(mComposerBase->identityCombo()->currentIdentity());
        QString defaultDomainName;
        if (!ident.isNull()) {
            defaultDomainName = ident.defaultDomainName();
        }
        job->setDefaultDomain(defaultDomainName);
        job->setProperty("method", static_cast<int>(method));
        job->setProperty("saveIn", static_cast<int>(saveIn));
        connect(job, &Akonadi::ItemFetchJob::result, this, &KMComposeWin::slotDoDelayedSend);
        job->start();

        // we'll call send from within slotDoDelaySend
    } else {
        if (saveIn == MessageComposer::MessageSender::SaveInDrafts && mEncryptAction->isChecked() &&
                !GlobalSettings::self()->neverEncryptDrafts() &&
                mComposerBase->to().isEmpty() && mComposerBase->cc().isEmpty()) {

            KMessageBox::information(this, i18n("You must specify at least one receiver "
                                                "in order to be able to encrypt a draft.")
                                    );
            return;
        }
        doDelayedSend(method, saveIn);
    }
}

void KMComposeWin::slotDoDelayedSend(KJob *job)
{
    if (job->error()) {
        KMessageBox::error(this, job->errorText());
        setEnabled(true);
        return;
    }

    const AddressValidationJob *validateJob = qobject_cast<AddressValidationJob *>(job);

    // Abort sending if one of the recipient addresses is invalid ...
    if (!validateJob->isValid()) {
        setEnabled(true);
        return;
    }

    // ... otherwise continue as usual
    const MessageComposer::MessageSender::SendMethod method = static_cast<MessageComposer::MessageSender::SendMethod>(job->property("method").toInt());
    const MessageComposer::MessageSender::SaveIn saveIn = static_cast<MessageComposer::MessageSender::SaveIn>(job->property("saveIn").toInt());

    doDelayedSend(method, saveIn);
}

void KMComposeWin::applyComposerSetting(MessageComposer::ComposerViewBase *mComposerBase)
{

    QList< QByteArray > charsets = mCodecAction->mimeCharsets();
    if (!mOriginalPreferredCharset.isEmpty()) {
        charsets.insert(0, mOriginalPreferredCharset);
    }
    mComposerBase->setFrom(from());
    mComposerBase->setReplyTo(replyTo());
    mComposerBase->setSubject(subject());
    mComposerBase->setCharsets(charsets);
    mComposerBase->setUrgent(mUrgentAction->isChecked());
    mComposerBase->setMDNRequested(mRequestMDNAction->isChecked());
}

void KMComposeWin::doDelayedSend(MessageComposer::MessageSender::SendMethod method, MessageComposer::MessageSender::SaveIn saveIn)
{
#ifndef QT_NO_CURSOR
    MessageViewer::KCursorSaver busy(MessageViewer::KBusyPtr::busy());
#endif
    applyComposerSetting(mComposerBase);
    if (mForceDisableHtml) {
        disableHtml(MessageComposer::ComposerViewBase::NoConfirmationNeeded);
    }
    bool sign = mSignAction->isChecked();
    bool encrypt = mEncryptAction->isChecked();

    mComposerBase->setCryptoOptions(sign, encrypt, cryptoMessageFormat(),
                                    ((saveIn != MessageComposer::MessageSender::SaveInNone && GlobalSettings::self()->neverEncryptDrafts())
                                     || mSigningAndEncryptionExplicitlyDisabled));

    const int num = GlobalSettings::self()->customMessageHeadersCount();
    QMap<QByteArray, QString> customHeader;
    for (int ix = 0; ix < num; ++ix) {
        CustomMimeHeader customMimeHeader(QString::number(ix));
        customMimeHeader.load();
        customHeader.insert(customMimeHeader.custHeaderName().toLatin1(), customMimeHeader.custHeaderValue());
    }

    QMapIterator<QByteArray, QString> extraCustomHeader(mExtraHeaders);
    while (extraCustomHeader.hasNext()) {
        extraCustomHeader.next();
        customHeader.insert(extraCustomHeader.key(), extraCustomHeader.value());
    }

    mComposerBase->setCustomHeader(customHeader);
    mComposerBase->send(method, saveIn, false);
}

void KMComposeWin::slotSendLater()
{
    if (!TransportManager::self()->showTransportCreationDialog(this, TransportManager::IfNoTransportExists)) {
        return;
    }
    if (!checkRecipientNumber()) {
        return;
    }
    if (mComposerBase->editor()->checkExternalEditorFinished()) {
        const bool wasRegistered = (SendLater::SendLaterUtil::sentLaterAgentWasRegistered() && SendLater::SendLaterUtil::sentLaterAgentEnabled());
        if (wasRegistered) {
            SendLater::SendLaterInfo *info = Q_NULLPTR;
            QPointer<SendLater::SendLaterDialog> dlg = new SendLater::SendLaterDialog(info, this);
            if (dlg->exec()) {
                info = dlg->info();
                const SendLater::SendLaterDialog::SendLaterAction action = dlg->action();
                delete dlg;
                switch (action) {
                case SendLater::SendLaterDialog::Unknown:
                    qCDebug(KMAIL_LOG) << "Sendlater action \"Unknown\": Need to fix it.";
                    break;
                case SendLater::SendLaterDialog::Canceled:
                    return;
                    break;
                case SendLater::SendLaterDialog::PutInOutbox:
                    doSend(MessageComposer::MessageSender::SendLater);
                    break;
                case SendLater::SendLaterDialog::SendDeliveryAtTime: {
                    mComposerBase->setSendLaterInfo(info);
                    if (info->isRecurrence()) {
                        doSend(MessageComposer::MessageSender::SendLater, MessageComposer::MessageSender::SaveInTemplates);
                    } else {
                        doSend(MessageComposer::MessageSender::SendLater, MessageComposer::MessageSender::SaveInDrafts);
                    }
                    break;
                }
                }
            } else {
                delete dlg;
            }
        } else {
            doSend(MessageComposer::MessageSender::SendLater);
        }
    }
}

void KMComposeWin::slotSaveDraft()
{
    if (mComposerBase->editor()->checkExternalEditorFinished()) {
        doSend(MessageComposer::MessageSender::SendLater, MessageComposer::MessageSender::SaveInDrafts);
    }
}

void KMComposeWin::slotSaveTemplate()
{
    if (mComposerBase->editor()->checkExternalEditorFinished()) {
        doSend(MessageComposer::MessageSender::SendLater, MessageComposer::MessageSender::SaveInTemplates);
    }
}

<<<<<<< HEAD
void KMComposeWin::slotSendNowVia(QAction *item)
{
    const QList<int> availTransports = TransportManager::self()->transportIds();
    const int transport = item->data().toInt();
    if (availTransports.contains(transport)) {
        mComposerBase->transportComboBox()->setCurrentTransport(transport);
=======

void KMComposeWin::slotSendNowVia( MailTransport::Transport *transport )
{
    if ( transport ) {
        mComposerBase->transportComboBox()->setCurrentTransport( transport->id() );
>>>>>>> b8c24154
        slotSendNow();
    }
}

<<<<<<< HEAD
void KMComposeWin::slotSendLaterVia(QAction *item)
{
    const QList<int> availTransports = TransportManager::self()->transportIds();
    const int transport = item->data().toInt();
    if (availTransports.contains(transport)) {
        mComposerBase->transportComboBox()->setCurrentTransport(transport);
=======

void KMComposeWin::slotSendLaterVia( MailTransport::Transport *transport )
{
    if ( transport ) {
        mComposerBase->transportComboBox()->setCurrentTransport( transport->id() );
>>>>>>> b8c24154
        slotSendLater();
    }
}

void KMComposeWin::sendNow(bool shortcutUsed)
{
    if (!mComposerBase->editor()->checkExternalEditorFinished()) {
        return;
    }
    if (!TransportManager::self()->showTransportCreationDialog(this, TransportManager::IfNoTransportExists)) {
        return;
    }
    if (!checkRecipientNumber()) {
        return;
    }
    mSendNowByShortcutUsed = shortcutUsed;
    if (GlobalSettings::self()->checkSpellingBeforeSend()) {
        mComposerBase->editor()->forceSpellChecking();
    } else {
        slotCheckSendNow();
    }
}

void KMComposeWin::slotSendNowByShortcut()
{
    sendNow(true);
}

void KMComposeWin::slotSendNow()
{
    sendNow(false);
}

void KMComposeWin::confirmBeforeSend()
{
    const int rc = KMessageBox::warningYesNoCancel(mMainWidget,
                   i18n("About to send email..."),
                   i18n("Send Confirmation"),
                   KGuiItem(i18n("&Send Now")),
                   KGuiItem(i18n("Send &Later")));

    if (rc == KMessageBox::Yes) {
        doSend(MessageComposer::MessageSender::SendImmediate);
    } else if (rc == KMessageBox::No) {
        doSend(MessageComposer::MessageSender::SendLater);
    }
}

void KMComposeWin::slotCheckSendNowStep2()
{
    if (GlobalSettings::self()->confirmBeforeSend()) {
        confirmBeforeSend();
    } else {
        if (mSendNowByShortcutUsed) {
            if (!GlobalSettings::self()->checkSendDefaultActionShortcut()) {
                ValidateSendMailShortcut validateShortcut(actionCollection(), this);
                if (!validateShortcut.validate()) {
                    return;
                }
            }
            if (GlobalSettings::self()->confirmBeforeSendWhenUseShortcut()) {
                confirmBeforeSend();
                return;
            }
        }
        doSend(MessageComposer::MessageSender::SendImmediate);
    }
}

void KMComposeWin::slotCheckSendNow()
{
    PotentialPhishingEmailJob *job = new PotentialPhishingEmailJob(this);
    KConfigGroup group(KSharedConfig::openConfig(), "PotentialPhishing");
    const QStringList whiteList = group.readEntry("whiteList", QStringList());
    job->setEmailWhiteList(whiteList);
    QStringList lst;
    lst << mComposerBase->to();
    if (!mComposerBase->cc().isEmpty()) {
        lst << mComposerBase->cc().split(QLatin1Char(','));
    }
    if (!mComposerBase->bcc().isEmpty()) {
        lst << mComposerBase->bcc().split(QLatin1Char(','));
    }
    job->setEmails(lst);
    connect(job, SIGNAL(potentialPhishingEmailsFound(QStringList)), this, SLOT(slotPotentialPhishingEmailsFound(QStringList)));
    job->start();
}

void KMComposeWin::slotPotentialPhishingEmailsFound(const QStringList &list)
{
    if (list.isEmpty()) {
        slotCheckSendNowStep2();
    } else {
        mPotentialPhishingEmailWarning->setPotentialPhisingEmail(list);
    }
}

bool KMComposeWin::checkRecipientNumber() const
{
    const int thresHold = GlobalSettings::self()->recipientThreshold();
    if (GlobalSettings::self()->tooManyRecipients() && mComposerBase->recipientsEditor()->recipients().count() > thresHold) {
        if (KMessageBox::questionYesNo(mMainWidget,
                                       i18n("You are trying to send the mail to more than %1 recipients. Send message anyway?", thresHold),
                                       i18n("Too many recipients"),
                                       KGuiItem(i18n("&Send as Is")),
                                       KGuiItem(i18n("&Edit Recipients"))) == KMessageBox::No) {
            return false;
        }
    }
    return true;
}

void KMComposeWin::slotHelp()
{
    KHelpClient::invokeHelp();
}

void KMComposeWin::enableHtml()
{
    if (mForceDisableHtml) {
        disableHtml(MessageComposer::ComposerViewBase::NoConfirmationNeeded);
        return;
    }

    mComposerBase->editor()->enableRichTextMode();
    if (!toolBar(QLatin1String("htmlToolBar"))->isVisible()) {
        // Use singleshot, as we we might actually be called from a slot that wanted to disable the
        // toolbar (but the messagebox in disableHtml() prevented that and called us).
        // The toolbar can't correctly deal with being enabled right in a slot called from the "disabled"
        // signal, so wait one event loop run for that.
        QTimer::singleShot(0, toolBar(QLatin1String("htmlToolBar")), SLOT(show()));
    }
    if (!markupAction->isChecked()) {
        markupAction->setChecked(true);
    }

    mComposerBase->editor()->updateActionStates();
    mComposerBase->editor()->setActionsEnabled(true);
}

void KMComposeWin::disableHtml(MessageComposer::ComposerViewBase::Confirmation confirmation)
{
    bool forcePlainTextMarkup = false;
    if (confirmation == MessageComposer::ComposerViewBase::LetUserConfirm && mComposerBase->editor()->isFormattingUsed() && !mForceDisableHtml) {
        int choice = KMessageBox::warningYesNoCancel(this, i18n("Turning HTML mode off "
                     "will cause the text to lose the formatting. Are you sure?"),
                     i18n("Lose the formatting?"), KGuiItem(i18n("Lose Formatting")), KGuiItem(i18n("Add Markup Plain Text")) , KStandardGuiItem::cancel(),
                     QLatin1String("LoseFormattingWarning"));

        switch (choice) {
        case KMessageBox::Cancel:
            enableHtml();
            return;
        case KMessageBox::No:
            forcePlainTextMarkup = true;
            break;
        case KMessageBox::Yes:
            break;
        }
    }

    mComposerBase->editor()->forcePlainTextMarkup(forcePlainTextMarkup);
    mComposerBase->editor()->switchToPlainText();
    mComposerBase->editor()->setActionsEnabled(false);

    slotUpdateFont();
    if (toolBar(QLatin1String("htmlToolBar"))->isVisible()) {
        // See the comment in enableHtml() why we use a singleshot timer, similar situation here.
        QTimer::singleShot(0, toolBar(QLatin1String("htmlToolBar")), SLOT(hide()));
    }
    if (markupAction->isChecked()) {
        markupAction->setChecked(false);
    }
}

void KMComposeWin::slotToggleMarkup()
{
    htmlToolBarVisibilityChanged(markupAction->isChecked());
}

void KMComposeWin::slotTextModeChanged(MessageComposer::KMeditor::Mode mode)
{
    if (mode == KMeditor::Plain) {
        disableHtml(MessageComposer::ComposerViewBase::NoConfirmationNeeded);    // ### Can this happen at all?
    } else {
        enableHtml();
    }
}

void KMComposeWin::htmlToolBarVisibilityChanged(bool visible)
{
    if (visible) {
        enableHtml();
    } else {
        disableHtml(MessageComposer::ComposerViewBase::LetUserConfirm);
    }
}

void KMComposeWin::slotAutoSpellCheckingToggled(bool on)
{
    mAutoSpellCheckingAction->setChecked(on);
    if (on != mComposerBase->editor()->checkSpellingEnabled()) {
        mComposerBase->editor()->setCheckSpellingEnabled(on);
    }
    if (on != mEdtSubject->checkSpellingEnabled()) {
        mEdtSubject->setCheckSpellingEnabled(on);
    }
    mStatusBarLabelSpellCheckingChangeMode->setToggleMode(on);
}

void KMComposeWin::slotSpellCheckingStatus(const QString &status)
{
    mStatusBarLabelList.at(0)->setText(status);
    QTimer::singleShot(2000, this, SLOT(slotSpellcheckDoneClearStatus()));
}

void KMComposeWin::slotSpellcheckDoneClearStatus()
{
    mStatusBarLabelList.at(0)->clear();
}

void KMComposeWin::slotIdentityChanged(uint uoid, bool initalChange)
{
    if (mMsg == Q_NULLPTR) {
        qCDebug(KMAIL_LOG) << "Trying to change identity but mMsg == 0!";
        return;
    }

    const KIdentityManagement::Identity &ident =
        KMKernel::self()->identityManager()->identityForUoid(uoid);
    if (ident.isNull()) {
        return;
    }
    bool wasModified(isModified());
    emit identityChanged(identity());
    if (!ident.fullEmailAddr().isNull()) {
        mEdtFrom->setText(ident.fullEmailAddr());
    }

    // make sure the From field is shown if it does not contain a valid email address
    if (KEmailAddress::firstEmailAddress(from()).isEmpty()) {
        mShowHeaders |= HDR_FROM;
    }
    if (mEdtReplyTo) {
        mEdtReplyTo->setText(ident.replyToAddr());
    }

    // remove BCC of old identity and add BCC of new identity (if they differ)
    const KIdentityManagement::Identity &oldIdentity =
        KMKernel::self()->identityManager()->identityForUoidOrDefault(mId);

    if (ident.organization().isEmpty()) {
        mMsg->organization()->clear();
    } else {
        KMime::Headers::Organization *const organization
            = new KMime::Headers::Organization(mMsg.get(), ident.organization(), "utf-8");
        mMsg->setHeader(organization);
    }
    if (!ident.isXFaceEnabled() || ident.xface().isEmpty()) {
        mMsg->removeHeader("X-Face");
    } else {
        QString xface = ident.xface();
        if (!xface.isEmpty()) {
            int numNL = (xface.length() - 1) / 70;
            for (int i = numNL; i > 0; --i) {
                xface.insert(i * 70, QLatin1String("\n\t"));
            }
            KMime::Headers::Generic *header = new KMime::Headers::Generic("X-Face", mMsg.get(), xface, "utf-8");
            mMsg->setHeader(header);
        }
    }
    // If the transport sticky checkbox is not checked, set the transport
    // from the new identity
    if (!mBtnTransport->isChecked() && !mIgnoreStickyFields) {
        const int transportId = ident.transport().isEmpty() ? -1 : ident.transport().toInt();
        const Transport *transport = TransportManager::self()->transportById(transportId, true);
        if (!transport) {
            mMsg->removeHeader("X-KMail-Transport");
            mComposerBase->transportComboBox()->setCurrentTransport(TransportManager::self()->defaultTransportId());
        } else {
            KMime::Headers::Generic *header = new KMime::Headers::Generic("X-KMail-Transport", mMsg.get(), QString::number(transport->id()), "utf-8");
            mMsg->setHeader(header);
            mComposerBase->transportComboBox()->setCurrentTransport(transport->id());
        }
    }

    const bool fccIsDisabled = ident.disabledFcc();
    if (fccIsDisabled) {
        KMime::Headers::Generic *header = new KMime::Headers::Generic("X-KMail-FccDisabled", mMsg.get(), QLatin1String("true"), "utf-8");
        mMsg->setHeader(header);
    } else {
        mMsg->removeHeader("X-KMail-FccDisabled");
    }
    mFccFolder->setEnabled(!fccIsDisabled);

    if (!mBtnDictionary->isChecked() && !mIgnoreStickyFields) {
        mComposerBase->dictionary()->setCurrentByDictionaryName(ident.dictionary());
    }
    slotSpellCheckingLanguage(mComposerBase->dictionary()->currentDictionary());
    if (!mBtnFcc->isChecked() && !mPreventFccOverwrite) {
        setFcc(ident.fcc());
    }
    // if unmodified, apply new template, if one is set
    if (!wasModified && !(ident.templates().isEmpty() && mCustomTemplate.isEmpty()) &&
            !initalChange) {
        applyTemplate(uoid, mId);
    } else {
        mComposerBase->identityChanged(ident, oldIdentity, false);
        mEdtSubject->setAutocorrectionLanguage(ident.autocorrectionLanguage());
    }

    // disable certain actions if there is no PGP user identity set
    // for this profile
    bool bNewIdentityHasSigningKey = !ident.pgpSigningKey().isEmpty() || !ident.smimeSigningKey().isEmpty();
    bool bNewIdentityHasEncryptionKey = !ident.pgpSigningKey().isEmpty() || !ident.smimeSigningKey().isEmpty();
    // save the state of the sign and encrypt button
    if (!bNewIdentityHasEncryptionKey && mLastIdentityHasEncryptionKey) {
        mLastEncryptActionState = mEncryptAction->isChecked();
        setEncryption(false);
    }
    if (!bNewIdentityHasSigningKey && mLastIdentityHasSigningKey) {
        mLastSignActionState = mSignAction->isChecked();
        setSigning(false);
    }
    // restore the last state of the sign and encrypt button
    if (bNewIdentityHasEncryptionKey && !mLastIdentityHasEncryptionKey) {
        setEncryption(mLastEncryptActionState);
    }
    if (bNewIdentityHasSigningKey && !mLastIdentityHasSigningKey) {
        setSigning(mLastSignActionState);
    }

    mCryptoModuleAction->setCurrentItem(format2cb(
                                            Kleo::stringToCryptoMessageFormat(ident.preferredCryptoMessageFormat())));
    slotSelectCryptoModule(true);

    mLastIdentityHasSigningKey = bNewIdentityHasSigningKey;
    mLastIdentityHasEncryptionKey = bNewIdentityHasEncryptionKey;
    const KIdentityManagement::Signature sig = const_cast<KIdentityManagement::Identity &>(ident).signature();
    bool isEnabledSignature = sig.isEnabledSignature();
    mAppendSignature->setEnabled(isEnabledSignature);
    mPrependSignature->setEnabled(isEnabledSignature);
    mInsertSignatureAtCursorPosition->setEnabled(isEnabledSignature);

    mId = uoid;
    changeCryptoAction();
    // make sure the From and BCC fields are shown if necessary
    rethinkFields(false);
    setModified(wasModified);
}

void KMComposeWin::slotSpellcheckConfig()
{
    static_cast<KMComposerEditor *>(mComposerBase->editor())->showSpellConfigDialog(QLatin1String("kmail2rc"));
}

void KMComposeWin::slotEditToolbars()
{
    KConfigGroup grp(KMKernel::self()->config()->group("Composer"));
    saveMainWindowSettings(grp);
    KEditToolBar dlg(guiFactory(), this);

    connect(&dlg, &KEditToolBar::newToolBarConfig, this, &KMComposeWin::slotUpdateToolbars);

    dlg.exec();
}

void KMComposeWin::slotUpdateToolbars()
{
    createGUI(QLatin1String("kmcomposerui.rc"));
    applyMainWindowSettings(KMKernel::self()->config()->group("Composer"));
}

void KMComposeWin::slotEditKeys()
{
    KShortcutsDialog::configure(actionCollection(),
                                KShortcutsEditor::LetterShortcutsDisallowed);
}

void KMComposeWin::setFocusToEditor()
{
    // The cursor position is already set by setMsg(), so we only need to set the
    // focus here.
    mComposerBase->editor()->setFocus();
}

void KMComposeWin::setFocusToSubject()
{
    mEdtSubject->setFocus();
}

void KMComposeWin::slotCompletionModeChanged(KCompletion::CompletionMode mode)
{
    GlobalSettings::self()->setCompletionMode((int) mode);

    // sync all the lineedits to the same completion mode
    mEdtFrom->setCompletionMode(mode);
    mEdtReplyTo->setCompletionMode(mode);
    mComposerBase->recipientsEditor()->setCompletionMode(mode);
}

void KMComposeWin::slotConfigChanged()
{
    readConfig(true /*reload*/);
    mComposerBase->updateAutoSave();
    rethinkFields();
    slotWordWrapToggled(mWordWrapAction->isChecked());
}

/*
 * checks if the drafts-folder has been deleted
 * that is not nice so we set the system-drafts-folder
 */
void KMComposeWin::slotFolderRemoved(const Akonadi::Collection &col)
{
    qCDebug(KMAIL_LOG) << "you killed me.";
    // TODO: need to handle templates here?
    if ((mFolder.isValid()) && (col.id() == mFolder.id())) {
        mFolder = CommonKernel->draftsCollectionFolder();
        qCDebug(KMAIL_LOG) << "restoring drafts to" << mFolder.id();
    }
}

void KMComposeWin::slotOverwriteModeChanged()
{
    const bool overwriteMode = mComposerBase->editor()->overwriteMode();
    mComposerBase->editor()->setCursorWidth(overwriteMode ? 5 : 1);
    mStatusBarLabelToggledOverrideMode->setToggleMode(overwriteMode);
}

void KMComposeWin::slotCursorPositionChanged()
{
    // Change Line/Column info in status bar
    int col, line;
    QString temp;
    line = mComposerBase->editor()->linePosition();
    col = mComposerBase->editor()->columnNumber();
    temp = i18nc("Shows the linenumber of the cursor position.", " Line: %1 ", line + 1);
    mStatusBarLabelList.at(1)->setText(temp);
    temp = i18n(" Column: %1 ", col + 1);
    mStatusBarLabelList.at(2)->setText(temp);

    // Show link target in status bar
    if (mComposerBase->editor()->textCursor().charFormat().isAnchor()) {
        const QString text = mComposerBase->editor()->currentLinkText();
        const QString url = mComposerBase->editor()->currentLinkUrl();
        mStatusBarLabelList.at(0)->setText(text + QLatin1String(" -> ") + url);
    } else {
        mStatusBarLabelList.at(0)->clear();
    }
}

void KMComposeWin::recipientEditorSizeHintChanged()
{
    QTimer::singleShot(1, this, SLOT(setMaximumHeaderSize()));
}

void KMComposeWin::setMaximumHeaderSize()
{
    mHeadersArea->setMaximumHeight(mHeadersArea->sizeHint().height());
}

void KMComposeWin::updateSignatureAndEncryptionStateIndicators()
{
    mCryptoStateIndicatorWidget->updateSignatureAndEncrypionStateIndicators(mSignAction->isChecked(), mEncryptAction->isChecked());
}

void KMComposeWin::slotLanguageChanged(const QString &language)
{
    mComposerBase->dictionary()->setCurrentByDictionary(language);
}

void KMComposeWin::slotFccFolderChanged(const Akonadi::Collection &collection)
{
    mComposerBase->setFcc(collection);
    mComposerBase->editor()->document()->setModified(true);
}

void KMComposeWin::insertSpecialCharacter()
{
    if (!mSelectSpecialChar) {
        mSelectSpecialChar = new KPIMTextEdit::SelectSpecialCharDialog(this);
        mSelectSpecialChar->setWindowTitle(i18n("Insert Special Character"));
        mSelectSpecialChar->setOkButtonText(i18n("Insert"));
        connect(mSelectSpecialChar.data(), &KPIMTextEdit::SelectSpecialCharDialog::charSelected, this, &KMComposeWin::charSelected);
    }
    mSelectSpecialChar->show();
}

void KMComposeWin::charSelected(const QChar &c)
{
    mComposerBase->editor()->insertPlainText(c);
}

void KMComposeWin::slotSaveAsFile()
{
    SaveAsFileJob *job = new SaveAsFileJob(this);
    job->setParentWidget(this);
    job->setHtmlMode(mComposerBase->editor()->textMode() == KMeditor::Rich);
    job->setEditor(mComposerBase->editor());
    job->start();
    //not necessary to delete it. It done in SaveAsFileJob
}

void KMComposeWin::slotCreateAddressBookContact()
{
    CreateNewContactJob *job = new CreateNewContactJob(this, this);
    job->start();
}

void KMComposeWin::slotAttachMissingFile()
{
    mComposerBase->attachmentController()->showAddAttachmentFileDialog();
}

void KMComposeWin::slotVerifyMissingAttachmentTimeout()
{
    if (mComposerBase->hasMissingAttachments(GlobalSettings::self()->attachmentKeywords())) {
        mAttachmentMissing->animatedShow();
    }
}

void KMComposeWin::slotExplicitClosedMissingAttachment()
{
    if (m_verifyMissingAttachment) {
        m_verifyMissingAttachment->stop();
        delete m_verifyMissingAttachment;
        m_verifyMissingAttachment = Q_NULLPTR;
    }
}

void KMComposeWin::addExtraCustomHeaders(const QMap<QByteArray, QString> &headers)
{
    mExtraHeaders = headers;
}

void KMComposeWin::slotSentenceCase()
{
    QTextCursor textCursor = mComposerBase->editor()->textCursor();
    PimCommon::EditorUtil editorUtil;
    editorUtil.sentenceCase(textCursor);
}

void KMComposeWin::slotUpperCase()
{
    PimCommon::EditorUtil editorUtil;
    QTextCursor textCursor = mComposerBase->editor()->textCursor();
    editorUtil.upperCase(textCursor);
}

void KMComposeWin::slotLowerCase()
{
    QTextCursor textCursor = mComposerBase->editor()->textCursor();
    PimCommon::EditorUtil editorUtil;
    editorUtil.lowerCase(textCursor);
}

void KMComposeWin::slotExternalEditorStarted()
{
    mComposerBase->identityCombo()->setEnabled(false);
    mExternalEditorWarning->show();
}

void KMComposeWin::slotExternalEditorClosed()
{
    mComposerBase->identityCombo()->setEnabled(true);
    mExternalEditorWarning->hide();
}

void KMComposeWin::slotInsertShortUrl(const QString &url)
{
    mComposerBase->editor()->insertLink(url);
}

void KMComposeWin::slotShareLinkDone(const QString &link)
{
    mComposerBase->editor()->insertShareLink(link);
}

void KMComposeWin::slotTransportChanged()
{
    mComposerBase->editor()->document()->setModified(true);
}

void KMComposeWin::slotFollowUpMail(bool toggled)
{
    if (toggled) {
        QPointer<MessageComposer::FollowUpReminderSelectDateDialog> dlg = new MessageComposer::FollowUpReminderSelectDateDialog(this);
        if (dlg->exec()) {
            mComposerBase->setFollowUpDate(dlg->selectedDate());
            mComposerBase->setFollowUpCollection(dlg->collection());
        } else {
            mFollowUpToggleAction->setChecked(false);
        }
        delete dlg;
    } else {
        mComposerBase->clearFollowUp();
    }
}

void KMComposeWin::slotSnippetWidgetVisibilityChanged(bool b)
{
    mSnippetWidget->setVisible(b);
    mSnippetSplitterCollapser->setVisible(b);
}

void KMComposeWin::slotOverwriteModeWasChanged(bool state)
{
    mComposerBase->editor()->setCursorWidth(state ? 5 : 1);
    mComposerBase->editor()->setOverwriteMode(state);
}<|MERGE_RESOLUTION|>--- conflicted
+++ resolved
@@ -1078,29 +1078,7 @@
             mMsg->from()->asUnicodeString()));
 }
 
-<<<<<<< HEAD
-void KMComposeWin::getTransportMenu()
-{
-    mActNowMenu->clear();
-    mActLaterMenu->clear();
-
-    const QList<Transport *> transports = TransportManager::self()->transports();
-    foreach (Transport *transport, transports) {
-        const QString name = transport->name().replace(QLatin1Char('&'), QLatin1String("&&"));
-        QAction *action1 = new QAction(name, mActNowMenu);
-        QAction *action2 = new QAction(name, mActLaterMenu);
-        action1->setData(transport->id());
-        action2->setData(transport->id());
-        mActNowMenu->addAction(action1);
-        mActLaterMenu->addAction(action2);
-    }
-}
-
 void KMComposeWin::setupActions(void)
-=======
-
-void KMComposeWin::setupActions( void )
->>>>>>> b8c24154
 {
     KActionMenuTransport *actActionNowMenu, *actActionLaterMenu;
 
@@ -1116,15 +1094,21 @@
         connect(action, &QAction::triggered, this, &KMComposeWin::slotSendNowByShortcut);
 
         // FIXME: change to mail_send_via icon when this exist.
-<<<<<<< HEAD
-        actActionNowMenu = new KActionMenu(QIcon::fromTheme(QLatin1String("mail-send")), i18n("&Send Mail Via"), this);
+        actActionNowMenu = new KActionMenuTransport( this);
+        actActionNowMenu->setIcon(QIcon::fromTheme(QLatin1String( "mail-send")));
+        actActionNowMenu->setText( i18n("&Send Mail Via") );
+
         actActionNowMenu->setIconText(i18n("Send"));
         actionCollection()->addAction(QLatin1String("send_default_via"), actActionNowMenu);
 
         action = new QAction(QIcon::fromTheme(QLatin1String("mail-queue")), i18n("Send &Later"), this);
         actionCollection()->addAction(QLatin1String("send_alternative"), action);
         connect(action, &QAction::triggered, this, &KMComposeWin::slotSendLater);
-        actActionLaterMenu = new KActionMenu(QIcon::fromTheme(QLatin1String("mail-queue")), i18n("Send &Later Via"), this);
+        
+        actActionLaterMenu = new KActionMenuTransport( this );
+        actActionLaterMenu->setIcon(QIcon::fromTheme( QLatin1String("mail-queue") ));
+        actActionLaterMenu->setText(i18n("Send &Later Via"));
+
         actActionLaterMenu->setIconText(i18nc("Queue the message for sending at a later date", "Queue"));
         actionCollection()->addAction(QLatin1String("send_alternative_via"), actActionLaterMenu);
 
@@ -1134,106 +1118,27 @@
         actionCollection()->addAction(QLatin1String("send_mail"), action);
         connect(action, &QAction::triggered, this, &KMComposeWin::slotSendLater);
         actionCollection()->setDefaultShortcut(action, QKeySequence(Qt::CTRL + Qt::Key_Return));
-        actActionLaterMenu = new KActionMenu(QIcon::fromTheme(QLatin1String("mail-queue")), i18n("Send &Later Via"), this);
-        actionCollection()->addAction(QLatin1String("send_default_via"), actActionLaterMenu);
-=======
-        actActionNowMenu = new KActionMenuTransport( this);
-        actActionNowMenu->setIcon(KIcon( QLatin1String("mail-send") ));
-        actActionNowMenu->setText( i18n("&Send Mail Via") );
-        actActionNowMenu->setIconText( i18n( "Send" ) );
-        actionCollection()->addAction( QLatin1String("send_default_via"), actActionNowMenu );
-
-        action = new KAction( KIcon( QLatin1String("mail-queue") ), i18n("Send &Later"), this );
-        actionCollection()->addAction( QLatin1String("send_alternative"), action );
-        connect( action, SIGNAL(triggered(bool)), SLOT(slotSendLater()) );
+
         actActionLaterMenu = new KActionMenuTransport( this );
-        actActionLaterMenu->setIcon(KIcon( QLatin1String("mail-queue") ));
-        actActionLaterMenu->setText(i18n("Send &Later Via"));
-        actActionLaterMenu->setIconText( i18nc( "Queue the message for sending at a later date", "Queue" ) );
-        actionCollection()->addAction( QLatin1String("send_alternative_via"), actActionLaterMenu );
-
-    } else {
-        //default = queue, alternative = send now
-        KAction *action = new KAction( KIcon( QLatin1String("mail-queue") ), i18n("Send &Later"), this );
-        actionCollection()->addAction( QLatin1String("send_mail"), action );
-        connect( action, SIGNAL(triggered(bool)), SLOT(slotSendLater()) );
-        action->setShortcut( QKeySequence( Qt::CTRL + Qt::Key_Return ) );
-        actActionLaterMenu = new KActionMenuTransport( this );
-        actActionLaterMenu->setIcon(KIcon( QLatin1String("mail-queue") ));
+        actActionLaterMenu->setIcon(QIcon::fromTheme( QLatin1String("mail-queue") ));
         actActionLaterMenu->setText( i18n("Send &Later Via") );
         actionCollection()->addAction( QLatin1String("send_default_via"), actActionLaterMenu );
->>>>>>> b8c24154
 
         action = new QAction(QIcon::fromTheme(QLatin1String("mail-send")), i18n("&Send Mail"), this);
         actionCollection()->addAction(QLatin1String("send_alternative"), action);
         connect(action, &QAction::triggered, this, &KMComposeWin::slotSendNow);
 
         // FIXME: change to mail_send_via icon when this exits.
-<<<<<<< HEAD
-        actActionNowMenu = new KActionMenu(QIcon::fromTheme(QLatin1String("mail-send")), i18n("&Send Mail Via"), this);
-        actionCollection()->addAction(QLatin1String("send_alternative_via"), actActionNowMenu);
-=======
         actActionNowMenu = new KActionMenuTransport(this);
-        actActionNowMenu->setIcon(KIcon( QLatin1String("mail-send") ));
+        actActionNowMenu->setIcon(QIcon::fromTheme( QLatin1String("mail-send") ));
         actActionNowMenu->setText(i18n("&Send Mail Via"));
         actionCollection()->addAction( QLatin1String("send_alternative_via"), actActionNowMenu );
->>>>>>> b8c24154
-
     }
 
     // needed for sending "default transport"
     actActionNowMenu->setDelayed(true);
     actActionLaterMenu->setDelayed(true);
 
-<<<<<<< HEAD
-    connect(actActionNowMenu, &KActionMenu::triggered, this, &KMComposeWin::slotSendNow);
-    connect(actActionLaterMenu, &KActionMenu::triggered, this, &KMComposeWin::slotSendLater);
-
-    mActNowMenu = actActionNowMenu->menu();
-    mActLaterMenu = actActionLaterMenu->menu();
-
-    connect(mActNowMenu, &QMenu::triggered, this, &KMComposeWin::slotSendNowVia);
-    connect(mActNowMenu, &QMenu::aboutToShow, this, &KMComposeWin::getTransportMenu);
-
-    connect(mActLaterMenu, &QMenu::triggered, this, &KMComposeWin::slotSendLaterVia);
-    connect(mActLaterMenu, &QMenu::aboutToShow, this, &KMComposeWin::getTransportMenu);
-
-    QAction *action = new QAction(QIcon::fromTheme(QLatin1String("document-save")), i18n("Save as &Draft"), this);
-    actionCollection()->addAction(QLatin1String("save_in_drafts"), action);
-    KMail::Util::addQActionHelpText(action, i18n("Save email in Draft folder"));
-    actionCollection()->setDefaultShortcut(action, QKeySequence(Qt::CTRL + Qt::Key_S));
-    connect(action, &QAction::triggered, this, &KMComposeWin::slotSaveDraft);
-
-    action = new QAction(QIcon::fromTheme(QLatin1String("document-save")), i18n("Save as &Template"), this);
-    KMail::Util::addQActionHelpText(action, i18n("Save email in Template folder"));
-    actionCollection()->addAction(QLatin1String("save_in_templates"), action);
-    connect(action, &QAction::triggered, this, &KMComposeWin::slotSaveTemplate);
-
-    action = new QAction(QIcon::fromTheme(QLatin1String("document-save")), i18n("Save as &File"), this);
-    KMail::Util::addQActionHelpText(action, i18n("Save email as text or html file"));
-    actionCollection()->addAction(QLatin1String("save_as_file"), action);
-    connect(action, &QAction::triggered, this, &KMComposeWin::slotSaveAsFile);
-
-    action = new QAction(QIcon::fromTheme(QLatin1String("contact-new")), i18n("New AddressBook Contact..."), this);
-    actionCollection()->addAction(QLatin1String("kmail_new_addressbook_contact"), action);
-    connect(action, &QAction::triggered, this, &KMComposeWin::slotCreateAddressBookContact);
-
-    action = new QAction(QIcon::fromTheme(QLatin1String("document-open")), i18n("&Insert Text File..."), this);
-    actionCollection()->addAction(QLatin1String("insert_file"), action);
-    connect(action, &QAction::triggered, this, &KMComposeWin::slotInsertFile);
-
-    mRecentAction = new KRecentFilesAction(QIcon::fromTheme(QLatin1String("document-open")),
-                                           i18n("&Insert Recent Text File"), this);
-    actionCollection()->addAction(QLatin1String("insert_file_recent"), mRecentAction);
-    connect(mRecentAction, &KRecentFilesAction::urlSelected, this, &KMComposeWin::slotInsertRecentFile);
-    connect(mRecentAction, &KRecentFilesAction::recentListCleared, this, &KMComposeWin::slotRecentListFileClear);
-    mRecentAction->loadEntries(KMKernel::self()->config()->group(QString()));
-
-    action = new QAction(QIcon::fromTheme(QLatin1String("x-office-address-book")), i18n("&Address Book"), this);
-    KMail::Util::addQActionHelpText(action, i18n("Open Address Book"));
-    actionCollection()->addAction(QLatin1String("addressbook"), action);
-    if (QStandardPaths::findExecutable(QLatin1String("kaddressbook")).isEmpty()) {
-=======
     connect( actActionNowMenu, SIGNAL(triggered(bool)), this,
              SLOT(slotSendNow()) );
     connect( actActionLaterMenu, SIGNAL(triggered(bool)), this,
@@ -1243,47 +1148,41 @@
     connect( actActionLaterMenu, SIGNAL(transportSelected(MailTransport::Transport*)), this,
              SLOT(slotSendLaterVia(MailTransport::Transport*)));
 
-
-    KAction *action = new KAction( KIcon( QLatin1String("document-save") ), i18n("Save as &Draft"), this );
-    actionCollection()->addAction(QLatin1String("save_in_drafts"), action );
-    action->setHelpText(i18n("Save email in Draft folder"));
-    action->setShortcut(QKeySequence(Qt::CTRL + Qt::Key_S));
-    connect( action, SIGNAL(triggered(bool)), SLOT(slotSaveDraft()) );
-
-    action = new KAction( KIcon( QLatin1String("document-save") ), i18n("Save as &Template"), this );
-    action->setHelpText(i18n("Save email in Template folder"));
-    actionCollection()->addAction( QLatin1String("save_in_templates"), action );
-    connect( action, SIGNAL(triggered(bool)), SLOT(slotSaveTemplate()) );
-
-    action = new KAction( KIcon( QLatin1String("document-save") ), i18n("Save as &File"), this );
-    action->setHelpText(i18n("Save email as text or html file"));
-    actionCollection()->addAction( QLatin1String("save_as_file"), action );
-    connect( action, SIGNAL(triggered(bool)), SLOT(slotSaveAsFile()) );
-
-    action = new KAction(KIcon( QLatin1String( "contact-new" ) ), i18n("New AddressBook Contact..."),this);
-    actionCollection()->addAction(QLatin1String("kmail_new_addressbook_contact"), action );
-    connect(action, SIGNAL(triggered(bool)), this, SLOT(slotCreateAddressBookContact()));
-
-
-
-    action = new KAction(KIcon(QLatin1String("document-open")), i18n("&Insert Text File..."), this);
-    actionCollection()->addAction(QLatin1String("insert_file"), action );
-    connect(action, SIGNAL(triggered(bool)), SLOT(slotInsertFile()));
-
-    mRecentAction = new KRecentFilesAction( KIcon( QLatin1String("document-open") ),
-                                            i18n( "&Insert Recent Text File" ), this );
-    actionCollection()->addAction(QLatin1String("insert_file_recent"), mRecentAction );
-    connect(mRecentAction, SIGNAL(urlSelected(KUrl)),
-            SLOT(slotInsertRecentFile(KUrl)));
-    connect(mRecentAction, SIGNAL(recentListCleared()),
-            SLOT(slotRecentListFileClear()));
-    mRecentAction->loadEntries( KMKernel::self()->config()->group( QString() ) );
-
-    action = new KAction(KIcon(QLatin1String("x-office-address-book")), i18n("&Address Book"), this);
-    action->setHelpText(i18n("Open Address Book"));
-    actionCollection()->addAction(QLatin1String("addressbook"), action );
-    if (KStandardDirs::findExe(QLatin1String("kaddressbook")).isEmpty())
->>>>>>> b8c24154
+    QAction *action = new QAction(QIcon::fromTheme(QLatin1String("document-save")), i18n("Save as &Draft"), this);
+    actionCollection()->addAction(QLatin1String("save_in_drafts"), action);
+    KMail::Util::addQActionHelpText(action, i18n("Save email in Draft folder"));
+    actionCollection()->setDefaultShortcut(action, QKeySequence(Qt::CTRL + Qt::Key_S));
+    connect(action, &QAction::triggered, this, &KMComposeWin::slotSaveDraft);
+
+    action = new QAction(QIcon::fromTheme(QLatin1String("document-save")), i18n("Save as &Template"), this);
+    KMail::Util::addQActionHelpText(action, i18n("Save email in Template folder"));
+    actionCollection()->addAction(QLatin1String("save_in_templates"), action);
+    connect(action, &QAction::triggered, this, &KMComposeWin::slotSaveTemplate);
+
+    action = new QAction(QIcon::fromTheme(QLatin1String("document-save")), i18n("Save as &File"), this);
+    KMail::Util::addQActionHelpText(action, i18n("Save email as text or html file"));
+    actionCollection()->addAction(QLatin1String("save_as_file"), action);
+    connect(action, &QAction::triggered, this, &KMComposeWin::slotSaveAsFile);
+
+    action = new QAction(QIcon::fromTheme(QLatin1String("contact-new")), i18n("New AddressBook Contact..."), this);
+    actionCollection()->addAction(QLatin1String("kmail_new_addressbook_contact"), action);
+    connect(action, &QAction::triggered, this, &KMComposeWin::slotCreateAddressBookContact);
+
+    action = new QAction(QIcon::fromTheme(QLatin1String("document-open")), i18n("&Insert Text File..."), this);
+    actionCollection()->addAction(QLatin1String("insert_file"), action);
+    connect(action, &QAction::triggered, this, &KMComposeWin::slotInsertFile);
+
+    mRecentAction = new KRecentFilesAction(QIcon::fromTheme(QLatin1String("document-open")),
+                                           i18n("&Insert Recent Text File"), this);
+    actionCollection()->addAction(QLatin1String("insert_file_recent"), mRecentAction);
+    connect(mRecentAction, &KRecentFilesAction::urlSelected, this, &KMComposeWin::slotInsertRecentFile);
+    connect(mRecentAction, &KRecentFilesAction::recentListCleared, this, &KMComposeWin::slotRecentListFileClear);
+    mRecentAction->loadEntries(KMKernel::self()->config()->group(QString()));
+
+    action = new QAction(QIcon::fromTheme(QLatin1String("x-office-address-book")), i18n("&Address Book"), this);
+    KMail::Util::addQActionHelpText(action, i18n("Open Address Book"));
+    actionCollection()->addAction(QLatin1String("addressbook"), action);
+    if (QStandardPaths::findExecutable(QLatin1String("kaddressbook")).isEmpty()) {
         action->setEnabled(false);
     }
     connect(action, &QAction::triggered, this, &KMComposeWin::slotAddrBook);
@@ -1510,10 +1409,6 @@
     if (configureAction) {
         configureAction->setText(i18n("Configure KMail..."));
     }
-<<<<<<< HEAD
-
-=======
->>>>>>> b8c24154
 }
 
 void KMComposeWin::changeCryptoAction()
@@ -2185,12 +2080,7 @@
         if ( static_cast<KIO::Job*>(job)->ui() )
             static_cast<KIO::Job*>(job)->ui()->showErrorMessage();
         else
-<<<<<<< HEAD
             qCDebug(KMAIL_LOG) <<" job->errorString() :"<<job->errorString();
-        return;
-=======
-            kDebug()<<" job->errorString() :"<<job->errorString();
->>>>>>> b8c24154
     }
 }
 
@@ -2885,38 +2775,18 @@
     }
 }
 
-<<<<<<< HEAD
-void KMComposeWin::slotSendNowVia(QAction *item)
-{
-    const QList<int> availTransports = TransportManager::self()->transportIds();
-    const int transport = item->data().toInt();
-    if (availTransports.contains(transport)) {
-        mComposerBase->transportComboBox()->setCurrentTransport(transport);
-=======
-
 void KMComposeWin::slotSendNowVia( MailTransport::Transport *transport )
 {
     if ( transport ) {
         mComposerBase->transportComboBox()->setCurrentTransport( transport->id() );
->>>>>>> b8c24154
         slotSendNow();
     }
 }
-
-<<<<<<< HEAD
-void KMComposeWin::slotSendLaterVia(QAction *item)
-{
-    const QList<int> availTransports = TransportManager::self()->transportIds();
-    const int transport = item->data().toInt();
-    if (availTransports.contains(transport)) {
-        mComposerBase->transportComboBox()->setCurrentTransport(transport);
-=======
 
 void KMComposeWin::slotSendLaterVia( MailTransport::Transport *transport )
 {
     if ( transport ) {
         mComposerBase->transportComboBox()->setCurrentTransport( transport->id() );
->>>>>>> b8c24154
         slotSendLater();
     }
 }
