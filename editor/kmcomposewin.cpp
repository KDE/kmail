--- conflicted
+++ resolved
@@ -1909,14 +1909,9 @@
 
 void KMComposeWin::autoSaveMessage(bool force)
 {
-<<<<<<< HEAD
-    if (isComposerModified() || force) {
-        applyComposerSetting(mComposerBase);
-=======
     if ( isComposerModified() || force ) {
         applyComposerSetting( mComposerBase );
         mComposerBase->saveMailSettings();
->>>>>>> 475e0303
         mComposerBase->autoSaveMessage();
         if (!force) {
             mWasModified = true;
@@ -2323,18 +2318,10 @@
     Q_ASSERT(expandJob);
 
     const QString attachmentName = expandJob->property("groupName").toString();
-<<<<<<< HEAD
-    const QByteArray mimeType = "text/x-vcard";
     KContacts::VCardConverter converter;
     const QByteArray groupData = converter.exportVCards(expandJob->contacts(), KContacts::VCardConverter::v3_0);
     if (!groupData.isEmpty()) {
-        addAttachment(attachmentName, KMime::Headers::CEbase64, QString(), groupData, mimeType);
-=======
-    KABC::VCardConverter converter;
-    const QByteArray groupData = converter.exportVCards(expandJob->contacts(), KABC::VCardConverter::v3_0);
-    if (!groupData.isEmpty()) {
-        addAttachment( attachmentName, KMime::Headers::CEbase64, QString(), groupData, "text/x-vcard" );
->>>>>>> 475e0303
+        addAttachment(attachmentName, KMime::Headers::CEbase64, QString(), groupData, "text/x-vcard");
     }
 }
 
