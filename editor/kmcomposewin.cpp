/*
 * This file is part of KMail.
 * Copyright (c) 2011-2015 Laurent Montel <montel@kde.org>
 *
 * Copyright (c) 2009 Constantin Berzan <exit3219@gmail.com>
 *
 * Based on KMail code by:
 * Copyright (c) 1997 Markus Wuebben <markus.wuebben@kde.org>
 *
 * This program is free software; you can redistribute it and/or modify
 * it under the terms of the GNU General Public License as published by
 * the Free Software Foundation; either version 2 of the License, or
 * (at your option) any later version.
 *
 * This program is distributed in the hope that it will be useful,
 * but WITHOUT ANY WARRANTY; without even the implied warranty of
 * MERCHANTABILITY or FITNESS FOR A PARTICULAR PURPOSE.  See the
 * GNU General Public License for more details.
 *
 * You should have received a copy of the GNU General Public License along
 * with this program; if not, write to the Free Software Foundation, Inc.,
 * 51 Franklin Street, Fifth Floor, Boston, MA 02110-1301, USA.
 */
#include "kmcomposewin.h"

// KMail includes
#include "job/addressvalidationjob.h"
#include "attachment/attachmentcontroller.h"
#include "messagecomposer/attachment/attachmentmodel.h"
#include "attachment/attachmentview.h"
#include "codec/codecaction.h"
#include <messagecomposer/job/emailaddressresolvejob.h>
#include "kleo_util.h"
#include "kmcommands.h"
#include "editor/kmcomposereditor.h"
#include "kmkernel.h"
#include "settings/globalsettings.h"
#include "kmmainwin.h"
#include "kmmainwidget.h"
#include "mailcomposeradaptor.h" // TODO port all D-Bus stuff...
#include "messageviewer/viewer/stl_util.h"
#include "messageviewer/utils/util.h"
#include "messagecore/utils/stringutil.h"
#include "messagecore/attachment/attachmentcollector.h"
#include "util.h"
#include "editor/widgets/snippetwidget.h"
#include "templatesconfiguration_kfg.h"
#include "foldercollectionmonitor.h"
#include "kernel/mailkernel.h"
#include "custommimeheader.h"
#include "pimcommon/autocorrection/widgets/lineeditwithautocorrection.h"
#include "pimcommon/translator/translatorwidget.h"
#include "pimcommon/widgets/customtoolswidget.h"
#include "warningwidgets/attachmentmissingwarning.h"
#include "job/createnewcontactjob.h"
#include "job/savedraftjob.h"
#include "warningwidgets/externaleditorwarning.h"
#include "widgets/cryptostateindicatorwidget.h"
#include "validatesendmailshortcut.h"
#include "job/saveasfilejob.h"
#include "editor/storageservice/kmstorageservice.h"
#include "followupreminder/followupreminderselectdatedialog.h"
#include "followupreminder/followupremindercreatejob.h"
#include "agents/followupreminderagent/followupreminderutil.h"
#include "pimcommon/util/vcardutil.h"
#include "editor/potentialphishingemail/potentialphishingemailwarning.h"
#include "kmcomposerglobalaction.h"
#include "widgets/kactionmenutransport.h"
#include "widgets/kactionmenuchangecase.h"

#include "libkdepim/progresswidget/statusbarprogresswidget.h"
#include "libkdepim/progresswidget/progressstatusbarwidget.h"

#include "pimcommon/util/editorutil.h"
#include "pimcommon/storageservice/storageservicemanager.h"
#include "pimcommon/storageservice/storageserviceprogressmanager.h"

#include "messagecomposer/utils/util.h"

#include <kcontacts/vcardconverter.h>
#include "agents/sendlateragent/sendlaterutil.h"
#include "agents/sendlateragent/sendlaterdialog.h"
#include "agents/sendlateragent/sendlaterinfo.h"

// KDEPIM includes
#include <libkpgp/kpgpblock.h>
#include <libkleo/ui/progressdialog.h>
#include <libkleo/ui/keyselectiondialog.h>
#include "kleo/cryptobackendfactory.h"
#include "kleo/exportjob.h"
#include "kleo/specialjob.h"
#include <messageviewer/viewer/objecttreeemptysource.h>

#ifndef QT_NO_CURSOR
#include <messageviewer/utils/kcursorsaver.h>
#endif

#include <messageviewer/viewer/objecttreeparser.h>
#include <messageviewer/viewer/nodehelper.h>
#include <messageviewer/settings/globalsettings.h>
#include <messagecomposer/composer/composer.h>
#include <messagecomposer/part/globalpart.h>
#include <messagecomposer/part/infopart.h>
#include <messagecomposer/part/textpart.h>
#include <settings/messagecomposersettings.h>
#include <messagecomposer/helper/messagehelper.h>
#include <messagecomposer/composer/signaturecontroller.h>
#include <messagecomposer/job/inserttextfilejob.h>
#include <messagecomposer/composer/composerlineedit.h>
#include <messagecore/attachment/attachmentpart.h>
#include "messagecore/settings/globalsettings.h"
#include <templateparser/templateparser.h>
#include <templatesconfiguration.h>
#include "messagecore/helpers/nodehelper.h"
#include <Akonadi/KMime/MessageStatus>
#include "messagecore/helpers/messagehelpers.h"
#include "mailcommon/folder/folderrequester.h"
#include "mailcommon/folder/foldercollection.h"

#include "widgets/statusbarlabeltoggledstate.h"

// LIBKDEPIM includes
#include <libkdepim/addressline/recentaddress/recentaddresses.h>

// KDEPIMLIBS includes
#include <AkonadiCore/changerecorder.h>
#include <AkonadiCore/itemcreatejob.h>
#include <AkonadiCore/entitymimetypefiltermodel.h>
#include <AkonadiCore/itemfetchjob.h>
#include <KIdentityManagement/kidentitymanagement/identitymanager.h>
#include <KIdentityManagement/kidentitymanagement/identitycombo.h>
#include <KIdentityManagement/kidentitymanagement/identity.h>
#include <KIdentityManagement/kidentitymanagement/signature.h>
#include <MailTransport/mailtransport/transportcombobox.h>
#include <MailTransport/mailtransport/transportmanager.h>
#include <MailTransport/mailtransport/transport.h>
#include <Akonadi/KMime/MessageFlags>
#include <kmime/kmime_message.h>
#include <kpimtextedit/selectspecialchardialog.h>

// KDELIBS includes
#include <kactioncollection.h>
#include <kactionmenu.h>
#include <kapplication.h>
#include <kcharsets.h>
#include "kmail_debug.h"
#include <kdescendantsproxymodel.h>
#include <kedittoolbar.h>
#include <qinputdialog.h>
#include <QMenu>

#include <kmessagebox.h>
#include <krecentfilesaction.h>
#include <kshortcutsdialog.h>

#include <kstandardshortcut.h>
#include <qstatusbar.h>
#include <QTemporaryDir>
#include <ktoggleaction.h>
#include <ktoolbar.h>
#include <ktoolinvocation.h>
#include <sonnet/dictionarycombobox.h>
#include <krun.h>
#include <KIO/JobUiDelegate>
#include <KPrintPreview>
#include <QFileDialog>
#include <QAction>
#include <KEmailAddress>

// Qt includes
#include <QClipboard>
#include <QSplitter>
#include <QMimeData>
#include <QTextDocumentWriter>

// System includes
#include <stdlib.h>
#include <unistd.h>
#include <fcntl.h>
#include <memory>
#include <boost/shared_ptr.hpp>
#include <KHelpClient>
#include <KCharsets>
#include <QStandardPaths>
#include <QFontDatabase>
#include <QMimeDatabase>
#include <QMimeType>
#include <KConfigGroup>
#include <KSplitterCollapserButton>
#include <Akonadi/Contact/ContactGroupExpandJob>
#include <editor/potentialphishingemail/potentialphishingemailjob.h>

using Sonnet::DictionaryComboBox;
using MailTransport::TransportManager;
using MailTransport::Transport;
using KPIM::RecentAddresses;
using MessageComposer::KMeditor;

KMail::Composer *KMail::makeComposer(const KMime::Message::Ptr &msg, bool lastSignState, bool lastEncryptState, Composer::TemplateContext context,
                                     uint identity, const QString &textSelection,
                                     const QString &customTemplate)
{
    return KMComposeWin::create(msg, lastSignState, lastEncryptState, context, identity, textSelection, customTemplate);
}

KMail::Composer *KMComposeWin::create(const KMime::Message::Ptr &msg, bool lastSignState, bool lastEncryptState, Composer::TemplateContext context,
                                      uint identity, const QString &textSelection,
                                      const QString &customTemplate)
{
    return new KMComposeWin(msg, lastSignState, lastEncryptState, context, identity, textSelection, customTemplate);
}

int KMComposeWin::s_composerNumber = 0;

KMComposeWin::KMComposeWin(const KMime::Message::Ptr &aMsg, bool lastSignState, bool lastEncryptState, Composer::TemplateContext context, uint id,
                           const QString &textSelection, const QString &customTemplate)
    : KMail::Composer("kmail-composer#"),
      mDone(false),
      mTextSelection(textSelection),
      mCustomTemplate(customTemplate),
      mSigningAndEncryptionExplicitlyDisabled(false),
      mFolder(Akonadi::Collection(-1)),
      mForceDisableHtml(false),
      mId(id),
      mContext(context),
      mSignAction(Q_NULLPTR), mEncryptAction(Q_NULLPTR), mRequestMDNAction(Q_NULLPTR),
      mUrgentAction(Q_NULLPTR), mAllFieldsAction(Q_NULLPTR), mFromAction(Q_NULLPTR),
      mReplyToAction(Q_NULLPTR), mSubjectAction(Q_NULLPTR),
      mIdentityAction(Q_NULLPTR), mTransportAction(Q_NULLPTR), mFccAction(Q_NULLPTR),
      mWordWrapAction(Q_NULLPTR), mFixedFontAction(Q_NULLPTR), mAutoSpellCheckingAction(Q_NULLPTR),
      mDictionaryAction(Q_NULLPTR), mSnippetAction(Q_NULLPTR), mTranslateAction(Q_NULLPTR),
      mAppendSignature(Q_NULLPTR), mPrependSignature(Q_NULLPTR), mInsertSignatureAtCursorPosition(Q_NULLPTR),
      mGenerateShortenUrl(Q_NULLPTR),
      mCodecAction(Q_NULLPTR),
      mCryptoModuleAction(Q_NULLPTR),
      mFindText(Q_NULLPTR),
      mFindNextText(Q_NULLPTR),
      mReplaceText(Q_NULLPTR),
      mSelectAll(Q_NULLPTR),
      mDummyComposer(Q_NULLPTR),
      mLabelWidth(0),
      mComposerBase(Q_NULLPTR),
      mSelectSpecialChar(Q_NULLPTR),
      m_verifyMissingAttachment(Q_NULLPTR),
      mPreventFccOverwrite(false),
      mCheckForForgottenAttachments(true),
      mIgnoreStickyFields(false),
      mWasModified(false),
      mCryptoStateIndicatorWidget(Q_NULLPTR),
      mStorageService(new KMStorageService(this, this)),
      mSendNowByShortcutUsed(false),
      mFollowUpToggleAction(Q_NULLPTR),
      mStatusBarLabelToggledOverrideMode(Q_NULLPTR),
      mStatusBarLabelSpellCheckingChangeMode(Q_NULLPTR)
{
    mGlobalAction = new KMComposerGlobalAction(this, this);
    mComposerBase = new MessageComposer::ComposerViewBase(this, this);
    mComposerBase->setIdentityManager(kmkernel->identityManager());

    connect(mComposerBase, &MessageComposer::ComposerViewBase::disableHtml, this, &KMComposeWin::disableHtml);
    connect(mComposerBase, &MessageComposer::ComposerViewBase::enableHtml, this, &KMComposeWin::enableHtml);
    connect(mComposerBase, &MessageComposer::ComposerViewBase::failed, this, &KMComposeWin::slotSendFailed);
    connect(mComposerBase, &MessageComposer::ComposerViewBase::sentSuccessfully, this, &KMComposeWin::slotSendSuccessful);
    connect(mComposerBase, &MessageComposer::ComposerViewBase::modified, this, &KMComposeWin::setModified);

    (void) new MailcomposerAdaptor(this);
    mdbusObjectPath = QLatin1String("/Composer_") + QString::number(++s_composerNumber);
    QDBusConnection::sessionBus().registerObject(mdbusObjectPath, this);

    MessageComposer::SignatureController *sigController = new MessageComposer::SignatureController(this);
    connect(sigController, &MessageComposer::SignatureController::enableHtml, this, &KMComposeWin::enableHtml);
    mComposerBase->setSignatureController(sigController);

    if (!kmkernel->xmlGuiInstanceName().isEmpty()) {
        setComponentName(kmkernel->xmlGuiInstanceName(), i18n("KMail2"));
    }
    mMainWidget = new QWidget(this);
    // splitter between the headers area and the actual editor
    mHeadersToEditorSplitter = new QSplitter(Qt::Vertical, mMainWidget);
    mHeadersToEditorSplitter->setObjectName(QLatin1String("mHeadersToEditorSplitter"));
    mHeadersToEditorSplitter->setChildrenCollapsible(false);
    mHeadersArea = new QWidget(mHeadersToEditorSplitter);
    mHeadersArea->setSizePolicy(mHeadersToEditorSplitter->sizePolicy().horizontalPolicy(),
                                QSizePolicy::Expanding);
    mHeadersToEditorSplitter->addWidget(mHeadersArea);
    QList<int> defaultSizes;
    defaultSizes << 0;
    mHeadersToEditorSplitter->setSizes(defaultSizes);

    QVBoxLayout *v = new QVBoxLayout(mMainWidget);
    v->setMargin(0);
    v->addWidget(mHeadersToEditorSplitter);
    KIdentityManagement::IdentityCombo *identity = new KIdentityManagement::IdentityCombo(kmkernel->identityManager(),
            mHeadersArea);
    identity->setToolTip(i18n("Select an identity for this message"));
    mComposerBase->setIdentityCombo(identity);

    sigController->setIdentityCombo(identity);
    sigController->suspend(); // we have to do identity change tracking ourselves due to the template code

    Sonnet::DictionaryComboBox *dictionaryCombo = new DictionaryComboBox(mHeadersArea);
    dictionaryCombo->setToolTip(i18n("Select the dictionary to use when spell-checking this message"));
    mComposerBase->setDictionary(dictionaryCombo);

    mFccFolder = new MailCommon::FolderRequester(mHeadersArea);
    mFccFolder->setNotAllowToCreateNewFolder(true);
    mFccFolder->setMustBeReadWrite(true);

    mFccFolder->setToolTip(i18n("Select the sent-mail folder where a copy of this message will be saved"));
    connect(mFccFolder, &MailCommon::FolderRequester::folderChanged, this, &KMComposeWin::slotFccFolderChanged);

    MailTransport::TransportComboBox *transport = new MailTransport::TransportComboBox(mHeadersArea);
    transport->setToolTip(i18n("Select the outgoing account to use for sending this message"));
    mComposerBase->setTransportCombo(transport);
    connect(transport, static_cast<void (MailTransport::TransportComboBox::*)(int)>(&MailTransport::TransportComboBox::activated), this, &KMComposeWin::slotTransportChanged);

    mEdtFrom = new MessageComposer::ComposerLineEdit(false, mHeadersArea);
    mEdtFrom->setObjectName(QLatin1String("fromLine"));
    mEdtFrom->setRecentAddressConfig(MessageComposer::MessageComposerSettings::self()->config());
    mEdtFrom->setToolTip(i18n("Set the \"From:\" email address for this message"));
    mEdtReplyTo = new MessageComposer::ComposerLineEdit(true, mHeadersArea);
    mEdtReplyTo->setObjectName(QLatin1String("replyToLine"));
    mEdtReplyTo->setRecentAddressConfig(MessageComposer::MessageComposerSettings::self()->config());
    mEdtReplyTo->setToolTip(i18n("Set the \"Reply-To:\" email address for this message"));
    connect(mEdtReplyTo, &MessageComposer::ComposerLineEdit::completionModeChanged, this, &KMComposeWin::slotCompletionModeChanged);

    MessageComposer::RecipientsEditor *recipientsEditor = new MessageComposer::RecipientsEditor(mHeadersArea);
    recipientsEditor->setRecentAddressConfig(MessageComposer::MessageComposerSettings::self()->config());
    connect(recipientsEditor, &MessageComposer::RecipientsEditor::completionModeChanged, this, &KMComposeWin::slotCompletionModeChanged);
    connect(recipientsEditor, &MessageComposer::RecipientsEditor::sizeHintChanged, this, &KMComposeWin::recipientEditorSizeHintChanged);
    mComposerBase->setRecipientsEditor(recipientsEditor);

    mEdtSubject = new PimCommon::LineEditWithAutoCorrection(mHeadersArea, QLatin1String("kmail2rc"));
    mEdtSubject->setActivateLanguageMenu(false);
    mEdtSubject->setToolTip(i18n("Set a subject for this message"));
    mEdtSubject->setAutocorrection(KMKernel::self()->composerAutoCorrection());
    mLblIdentity = new QLabel(i18n("&Identity:"), mHeadersArea);
    mDictionaryLabel = new QLabel(i18n("&Dictionary:"), mHeadersArea);
    mLblFcc = new QLabel(i18n("&Sent-Mail folder:"), mHeadersArea);
    mLblTransport = new QLabel(i18n("&Mail transport:"), mHeadersArea);
    mLblFrom = new QLabel(i18nc("sender address field", "&From:"), mHeadersArea);
    mLblReplyTo = new QLabel(i18n("&Reply to:"), mHeadersArea);
    mLblSubject = new QLabel(i18nc("@label:textbox Subject of email.", "S&ubject:"), mHeadersArea);
    QString sticky = i18nc("@option:check Sticky identity.", "Sticky");
    mBtnIdentity = new QCheckBox(sticky, mHeadersArea);
    mBtnIdentity->setToolTip(i18n("Use the selected value as your identity for future messages"));
    mBtnFcc = new QCheckBox(sticky, mHeadersArea);
    mBtnFcc->setToolTip(i18n("Use the selected value as your sent-mail folder for future messages"));
    mBtnTransport = new QCheckBox(sticky, mHeadersArea);
    mBtnTransport->setToolTip(i18n("Use the selected value as your outgoing account for future messages"));
    mBtnDictionary = new QCheckBox(sticky, mHeadersArea);
    mBtnDictionary->setToolTip(i18n("Use the selected value as your dictionary for future messages"));

    mShowHeaders = GlobalSettings::self()->headers();
    mDone = false;
    mGrid = Q_NULLPTR;
    mFixedFontAction = Q_NULLPTR;
    // the attachment view is separated from the editor by a splitter
    mSplitter = new QSplitter(Qt::Vertical, mMainWidget);
    mSplitter->setObjectName(QLatin1String("mSplitter"));
    mSplitter->setChildrenCollapsible(false);
    mSnippetSplitter = new QSplitter(Qt::Horizontal, mSplitter);
    mSnippetSplitter->setObjectName(QLatin1String("mSnippetSplitter"));
    mSplitter->addWidget(mSnippetSplitter);

    QWidget *editorAndCryptoStateIndicators = new QWidget(mSplitter);
    mCryptoStateIndicatorWidget = new CryptoStateIndicatorWidget;
    mCryptoStateIndicatorWidget->setShowAlwaysIndicator(GlobalSettings::self()->showCryptoLabelIndicator());

    QVBoxLayout *vbox = new QVBoxLayout(editorAndCryptoStateIndicators);
    vbox->setMargin(0);
    KMComposerEditor *editor = new KMComposerEditor(this, mCryptoStateIndicatorWidget);

    connect(editor, &KMComposerEditor::textChanged, this, &KMComposeWin::slotEditorTextChanged);
    mComposerBase->setEditor(editor);
    vbox->addWidget(mCryptoStateIndicatorWidget);
    vbox->addWidget(editor);

    mSnippetSplitter->insertWidget(0, editorAndCryptoStateIndicators);
    mSnippetSplitter->setOpaqueResize(true);
    sigController->setEditor(editor);

    mHeadersToEditorSplitter->addWidget(mSplitter);
    editor->setAcceptDrops(true);
    connect(sigController, SIGNAL(signatureAdded()), mComposerBase->editor(), SLOT(startExternalEditor()));

    connect(dictionaryCombo, &Sonnet::DictionaryComboBox::dictionaryChanged, this, &KMComposeWin::slotSpellCheckingLanguage);

    connect(editor, &KMComposerEditor::languageChanged, this, &KMComposeWin::slotLanguageChanged);
    connect(editor, &KMComposerEditor::spellCheckStatus, this, &KMComposeWin::slotSpellCheckingStatus);
    connect(editor, &KMComposerEditor::insertModeChanged, this, &KMComposeWin::slotOverwriteModeChanged);
    connect(editor, &KMComposerEditor::spellCheckingFinished, this, &KMComposeWin::slotCheckSendNow);
    mSnippetWidget = new SnippetWidget(editor, actionCollection(), mSnippetSplitter);
    mSnippetWidget->setVisible(GlobalSettings::self()->showSnippetManager());
    mSnippetSplitter->addWidget(mSnippetWidget);
    mSnippetSplitter->setCollapsible(0, false);
    mSnippetSplitterCollapser = new KSplitterCollapserButton(mSnippetWidget, mSnippetSplitter);
    mSnippetSplitterCollapser->setVisible(GlobalSettings::self()->showSnippetManager());

    mSplitter->setOpaqueResize(true);

    mBtnIdentity->setWhatsThis(GlobalSettings::self()->stickyIdentityItem()->whatsThis());
    mBtnFcc->setWhatsThis(GlobalSettings::self()->stickyFccItem()->whatsThis());
    mBtnTransport->setWhatsThis(GlobalSettings::self()->stickyTransportItem()->whatsThis());
    mBtnDictionary->setWhatsThis(GlobalSettings::self()->stickyDictionaryItem()->whatsThis());

    setWindowTitle(i18n("Composer"));
    setMinimumSize(200, 200);

    mBtnIdentity->setFocusPolicy(Qt::NoFocus);
    mBtnFcc->setFocusPolicy(Qt::NoFocus);
    mBtnTransport->setFocusPolicy(Qt::NoFocus);
    mBtnDictionary->setFocusPolicy(Qt::NoFocus);

    mCustomToolsWidget = new PimCommon::CustomToolsWidget(this);
    mSplitter->addWidget(mCustomToolsWidget);
    connect(mCustomToolsWidget, &PimCommon::CustomToolsWidget::insertShortUrl, this, &KMComposeWin::slotInsertShortUrl);

    MessageComposer::AttachmentModel *attachmentModel = new MessageComposer::AttachmentModel(this);
    KMail::AttachmentView *attachmentView = new KMail::AttachmentView(attachmentModel, mSplitter);
    attachmentView->hideIfEmpty();
    connect(attachmentView, &KMail::AttachmentView::modified, this, &KMComposeWin::setModified);
    KMail::AttachmentController *attachmentController = new KMail::AttachmentController(attachmentModel, attachmentView, this);

    mComposerBase->setAttachmentModel(attachmentModel);
    mComposerBase->setAttachmentController(attachmentController);

    mAttachmentMissing = new AttachmentMissingWarning(this);
    connect(mAttachmentMissing, &AttachmentMissingWarning::attachMissingFile, this, &KMComposeWin::slotAttachMissingFile);
    connect(mAttachmentMissing, &AttachmentMissingWarning::explicitClosedMissingAttachment, this, &KMComposeWin::slotExplicitClosedMissingAttachment);
    v->addWidget(mAttachmentMissing);

    mPotentialPhishingEmailWarning = new PotentialPhishingEmailWarning(this);
    connect(mPotentialPhishingEmailWarning, SIGNAL(sendNow()), this, SLOT(slotCheckSendNowStep2()));
    v->addWidget(mPotentialPhishingEmailWarning);

    if (GlobalSettings::self()->showForgottenAttachmentWarning()) {
        m_verifyMissingAttachment = new QTimer(this);
        m_verifyMissingAttachment->setSingleShot(true);
        m_verifyMissingAttachment->setInterval(1000 * 5);
        connect(m_verifyMissingAttachment, &QTimer::timeout, this, &KMComposeWin::slotVerifyMissingAttachmentTimeout);
    }
    connect(attachmentController, &KMail::AttachmentController::fileAttached, mAttachmentMissing, &AttachmentMissingWarning::slotFileAttached);

    mExternalEditorWarning = new ExternalEditorWarning(this);
    v->addWidget(mExternalEditorWarning);

    readConfig();
    setupStatusBar(attachmentView->widget());
    setupActions();
    setupEditor();
    rethinkFields();
    updateSignatureAndEncryptionStateIndicators();

    applyMainWindowSettings(KMKernel::self()->config()->group("Composer"));

    connect(mEdtSubject, &PimCommon::LineEditWithAutoCorrection::textChanged, this, &KMComposeWin::slotUpdWinTitle);
    connect(identity, SIGNAL(identityChanged(uint)),
            SLOT(slotIdentityChanged(uint)));
    connect(kmkernel->identityManager(), SIGNAL(changed(uint)),
            SLOT(slotIdentityChanged(uint)));

    connect(mEdtFrom, &MessageComposer::ComposerLineEdit::completionModeChanged, this, &KMComposeWin::slotCompletionModeChanged);
    connect(kmkernel->folderCollectionMonitor(), SIGNAL(collectionRemoved(Akonadi::Collection)), SLOT(slotFolderRemoved(Akonadi::Collection)));
    connect(kmkernel, SIGNAL(configChanged()), this, SLOT(slotConfigChanged()));

    mMainWidget->resize(480, 510);
    setCentralWidget(mMainWidget);

    if (GlobalSettings::self()->useHtmlMarkup()) {
        enableHtml();
    } else {
        disableHtml(MessageComposer::ComposerViewBase::LetUserConfirm);
    }

    if (GlobalSettings::self()->useExternalEditor()) {
        editor->setUseExternalEditor(true);
        editor->setExternalEditorPath(GlobalSettings::self()->externalEditor());
    }

    if (aMsg) {
        setMessage(aMsg, lastSignState, lastEncryptState);
    }

    mComposerBase->recipientsEditor()->setFocus();
    editor->updateActionStates(); // set toolbar buttons to correct values

    mDone = true;

    mDummyComposer = new MessageComposer::Composer(this);
    mDummyComposer->globalPart()->setParentWidgetForGui(this);

    connect(mStorageService, &KMStorageService::insertShareLink, this, &KMComposeWin::slotShareLinkDone);
}

KMComposeWin::~KMComposeWin()
{
    writeConfig();

    // When we have a collection set, store the message back to that collection.
    // Note that when we save the message or sent it, mFolder is set back to 0.
    // So this for example kicks in when opening a draft and then closing the window.
    if (mFolder.isValid() && mMsg && isModified()) {
        SaveDraftJob *saveDraftJob = new SaveDraftJob(mMsg, mFolder);
        saveDraftJob->start();
    }

    delete mComposerBase;
}

void KMComposeWin::slotSpellCheckingLanguage(const QString &language)
{
    mComposerBase->editor()->setSpellCheckingLanguage(language);
    mEdtSubject->setSpellCheckingLanguage(language);
}

QString KMComposeWin::dbusObjectPath() const
{
    return mdbusObjectPath;
}

void KMComposeWin::slotEditorTextChanged()
{
    const bool textIsNotEmpty = !mComposerBase->editor()->document()->isEmpty();
    mFindText->setEnabled(textIsNotEmpty);
    mFindNextText->setEnabled(textIsNotEmpty);
    mReplaceText->setEnabled(textIsNotEmpty);
    mSelectAll->setEnabled(textIsNotEmpty);
    if (m_verifyMissingAttachment && !m_verifyMissingAttachment->isActive()) {
        m_verifyMissingAttachment->start();
    }
}

void KMComposeWin::send(int how)
{
    switch (how) {
    case 1:
        slotSendNow();
        break;
    default:
    case 0:
    // TODO: find out, what the default send method is and send it this way
    case 2:
        slotSendLater();
        break;
    }
}

void KMComposeWin::addAttachmentsAndSend(const QList<QUrl> &urls, const QString &comment, int how)
{
    qCDebug(KMAIL_LOG) << "addAttachment and sending!";
    const int nbUrl = urls.count();
    for (int i = 0; i < nbUrl; ++i) {
        mComposerBase->addAttachment(urls.at(i), comment, true);
    }

    send(how);
}

void KMComposeWin::addAttachment(const QUrl &url, const QString &comment)
{
    mComposerBase->addAttachment(url, comment, false);
}

void KMComposeWin::addAttachment(const QString &name,
                                 KMime::Headers::contentEncoding cte,
                                 const QString &charset,
                                 const QByteArray &data,
                                 const QByteArray &mimeType)
{
    Q_UNUSED(cte);
    mComposerBase->addAttachment(name, name, charset, data, mimeType);
}

void KMComposeWin::readConfig(bool reload /* = false */)
{
    mBtnIdentity->setChecked(GlobalSettings::self()->stickyIdentity());
    if (mBtnIdentity->isChecked()) {
        mId = (GlobalSettings::self()->previousIdentity() != 0) ?
              GlobalSettings::self()->previousIdentity() : mId;
    }
    mBtnFcc->setChecked(GlobalSettings::self()->stickyFcc());
    mBtnTransport->setChecked(GlobalSettings::self()->stickyTransport());
    const int currentTransport = GlobalSettings::self()->currentTransport().isEmpty() ? -1 : GlobalSettings::self()->currentTransport().toInt();
    mBtnDictionary->setChecked(GlobalSettings::self()->stickyDictionary());

    mEdtFrom->setCompletionMode((KCompletion::CompletionMode)GlobalSettings::self()->completionMode());
    mComposerBase->recipientsEditor()->setCompletionMode((KCompletion::CompletionMode)GlobalSettings::self()->completionMode());
    mEdtReplyTo->setCompletionMode((KCompletion::CompletionMode)GlobalSettings::self()->completionMode());

    if (MessageCore::GlobalSettings::self()->useDefaultFonts()) {
        mBodyFont = QFontDatabase::systemFont(QFontDatabase::GeneralFont);
        mFixedFont = QFontDatabase::systemFont(QFontDatabase::FixedFont);
    } else {
        mBodyFont = GlobalSettings::self()->composerFont();
        mFixedFont = MessageViewer::GlobalSettings::self()->fixedFont();
    }

    slotUpdateFont();
    mEdtFrom->setFont(mBodyFont);
    mEdtReplyTo->setFont(mBodyFont);
    mEdtSubject->setFont(mBodyFont);

    if (!reload) {
        QSize siz = GlobalSettings::self()->composerSize();
        if (siz.width() < 200) {
            siz.setWidth(200);
        }
        if (siz.height() < 200) {
            siz.setHeight(200);
        }
        resize(siz);

        if (!GlobalSettings::self()->snippetSplitterPosition().isEmpty()) {
            mSnippetSplitter->setSizes(GlobalSettings::self()->snippetSplitterPosition());
        } else {
            QList<int> defaults;
            defaults << (int)(width() * 0.8) << (int)(width() * 0.2);
            mSnippetSplitter->setSizes(defaults);
        }
    }

    mComposerBase->identityCombo()->setCurrentIdentity(mId);
    qCDebug(KMAIL_LOG) << mComposerBase->identityCombo()->currentIdentityName();
    const KIdentityManagement::Identity &ident =
        kmkernel->identityManager()->identityForUoid(mId);

    if (mBtnTransport->isChecked() && currentTransport != -1) {
        const Transport *transport = TransportManager::self()->transportById(currentTransport);
        if (transport) {
            mComposerBase->transportComboBox()->setCurrentTransport(transport->id());
        }
    }

    mComposerBase->setAutoSaveInterval(GlobalSettings::self()->autosaveInterval() * 1000 * 60);

    if (mBtnDictionary->isChecked()) {
        mComposerBase->dictionary()->setCurrentByDictionaryName(GlobalSettings::self()->previousDictionary());
    } else {
        mComposerBase->dictionary()->setCurrentByDictionaryName(ident.dictionary());
    }

    QString fccName;
    if (mBtnFcc->isChecked()) {
        fccName = GlobalSettings::self()->previousFcc();
    } else if (!ident.fcc().isEmpty()) {
        fccName = ident.fcc();
    }
    setFcc(fccName);
}

void KMComposeWin::writeConfig(void)
{
    GlobalSettings::self()->setHeaders(mShowHeaders);
    GlobalSettings::self()->setStickyFcc(mBtnFcc->isChecked());
    if (!mIgnoreStickyFields) {
        GlobalSettings::self()->setCurrentTransport(mComposerBase->transportComboBox()->currentText());
        GlobalSettings::self()->setStickyTransport(mBtnTransport->isChecked());
        GlobalSettings::self()->setStickyDictionary(mBtnDictionary->isChecked());
        GlobalSettings::self()->setStickyIdentity(mBtnIdentity->isChecked());
        GlobalSettings::self()->setPreviousIdentity(mComposerBase->identityCombo()->currentIdentity());
    }
    GlobalSettings::self()->setPreviousFcc(QString::number(mFccFolder->collection().id()));
    GlobalSettings::self()->setPreviousDictionary(mComposerBase->dictionary()->currentDictionaryName());
    GlobalSettings::self()->setAutoSpellChecking(
        mAutoSpellCheckingAction->isChecked());
    MessageViewer::GlobalSettings::self()->setUseFixedFont(mFixedFontAction->isChecked());
    if (!mForceDisableHtml) {
        GlobalSettings::self()->setUseHtmlMarkup(mComposerBase->editor()->textMode() == KMeditor::Rich);
    }
    GlobalSettings::self()->setComposerSize(size());
    GlobalSettings::self()->setShowSnippetManager(mSnippetAction->isChecked());

    KConfigGroup grp(KMKernel::self()->config()->group("Composer"));
    saveMainWindowSettings(grp);
    if (mSnippetAction->isChecked()) {
        GlobalSettings::setSnippetSplitterPosition(mSnippetSplitter->sizes());
    }

    // make sure config changes are written to disk, cf. bug 127538
    KMKernel::self()->slotSyncConfig();
}

MessageComposer::Composer *KMComposeWin::createSimpleComposer()
{
    QList< QByteArray > charsets = mCodecAction->mimeCharsets();
    if (!mOriginalPreferredCharset.isEmpty()) {
        charsets.insert(0, mOriginalPreferredCharset);
    }
    mComposerBase->setFrom(from());
    mComposerBase->setReplyTo(replyTo());
    mComposerBase->setSubject(subject());
    mComposerBase->setCharsets(charsets);
    return mComposerBase->createSimpleComposer();
}

bool KMComposeWin::canSignEncryptAttachments() const
{
    return cryptoMessageFormat() != Kleo::InlineOpenPGPFormat;
}

void KMComposeWin::slotUpdateView(void)
{
    if (!mDone) {
        return; // otherwise called from rethinkFields during the construction
        // which is not the intended behavior
    }

    //This sucks awfully, but no, I cannot get an activated(int id) from
    // actionContainer()
    KToggleAction *act = ::qobject_cast<KToggleAction *>(sender());
    if (!act) {
        return;
    }
    int id;

    if (act == mAllFieldsAction) {
        id = 0;
    } else if (act == mIdentityAction) {
        id = HDR_IDENTITY;
    } else if (act == mTransportAction) {
        id = HDR_TRANSPORT;
    } else if (act == mFromAction) {
        id = HDR_FROM;
    } else if (act == mReplyToAction) {
        id = HDR_REPLY_TO;
    } else if (act == mSubjectAction) {
        id = HDR_SUBJECT;
    } else if (act == mFccAction) {
        id = HDR_FCC;
    } else if (act == mDictionaryAction) {
        id = HDR_DICTIONARY;
    } else {
        qCDebug(KMAIL_LOG) << "Something is wrong (Oh, yeah?)";
        return;
    }

    // sanders There's a bug here this logic doesn't work if no
    // fields are shown and then show all fields is selected.
    // Instead of all fields being shown none are.
    if (!act->isChecked()) {
        // hide header
        if (id > 0) {
            mShowHeaders = mShowHeaders & ~id;
        } else {
            mShowHeaders = abs(mShowHeaders);
        }
    } else {
        // show header
        if (id > 0) {
            mShowHeaders |= id;
        } else {
            mShowHeaders = -abs(mShowHeaders);
        }
    }
    rethinkFields(true);
}

int KMComposeWin::calcColumnWidth(int which, long allShowing, int width) const
{
    if ((allShowing & which) == 0) {
        return width;
    }

    QLabel *w;
    if (which == HDR_IDENTITY) {
        w = mLblIdentity;
    } else if (which == HDR_DICTIONARY) {
        w = mDictionaryLabel;
    } else if (which == HDR_FCC) {
        w = mLblFcc;
    } else if (which == HDR_TRANSPORT) {
        w = mLblTransport;
    } else if (which == HDR_FROM) {
        w = mLblFrom;
    } else if (which == HDR_REPLY_TO) {
        w = mLblReplyTo;
    } else if (which == HDR_SUBJECT) {
        w = mLblSubject;
    } else {
        return width;
    }

    w->setBuddy(mComposerBase->editor());   // set dummy so we don't calculate width of '&' for this label.
    w->adjustSize();
    w->show();
    return qMax(width, w->sizeHint().width());
}

void KMComposeWin::rethinkFields(bool fromSlot)
{
    //This sucks even more but again no ids. sorry (sven)
    int mask, row;
    long showHeaders;

    if (mShowHeaders < 0) {
        showHeaders = HDR_ALL;
    } else {
        showHeaders = mShowHeaders;
    }

    for (mask = 1, mNumHeaders = 0; mask <= showHeaders; mask <<= 1) {
        if ((showHeaders & mask) != 0) {
            ++mNumHeaders;
        }
    }

    delete mGrid;
    mGrid = new QGridLayout(mHeadersArea);
    mGrid->setColumnStretch(0, 1);
    mGrid->setColumnStretch(1, 100);
    mGrid->setColumnStretch(2, 1);
    mGrid->setRowStretch(mNumHeaders + 1, 100);

    row = 0;
    qCDebug(KMAIL_LOG);

    mLabelWidth = mComposerBase->recipientsEditor()->setFirstColumnWidth(0);
    mLabelWidth = calcColumnWidth(HDR_IDENTITY, showHeaders, mLabelWidth);
    mLabelWidth = calcColumnWidth(HDR_DICTIONARY, showHeaders, mLabelWidth);
    mLabelWidth = calcColumnWidth(HDR_FCC, showHeaders, mLabelWidth);
    mLabelWidth = calcColumnWidth(HDR_TRANSPORT, showHeaders, mLabelWidth);
    mLabelWidth = calcColumnWidth(HDR_FROM, showHeaders, mLabelWidth);
    mLabelWidth = calcColumnWidth(HDR_REPLY_TO, showHeaders, mLabelWidth);
    mLabelWidth = calcColumnWidth(HDR_SUBJECT, showHeaders, mLabelWidth);

    if (!fromSlot) {
        mAllFieldsAction->setChecked(showHeaders == HDR_ALL);
    }

    if (!fromSlot) {
        mIdentityAction->setChecked(abs(mShowHeaders)&HDR_IDENTITY);
    }
    rethinkHeaderLine(showHeaders, HDR_IDENTITY, row, mLblIdentity, mComposerBase->identityCombo(),
                      mBtnIdentity);

    if (!fromSlot) {
        mDictionaryAction->setChecked(abs(mShowHeaders)&HDR_DICTIONARY);
    }
    rethinkHeaderLine(showHeaders, HDR_DICTIONARY, row, mDictionaryLabel,
                      mComposerBase->dictionary(), mBtnDictionary);

    if (!fromSlot) {
        mFccAction->setChecked(abs(mShowHeaders)&HDR_FCC);
    }
    rethinkHeaderLine(showHeaders, HDR_FCC, row, mLblFcc, mFccFolder, mBtnFcc);

    if (!fromSlot) {
        mTransportAction->setChecked(abs(mShowHeaders)&HDR_TRANSPORT);
    }
    rethinkHeaderLine(showHeaders, HDR_TRANSPORT, row, mLblTransport, mComposerBase->transportComboBox(),
                      mBtnTransport);

    if (!fromSlot) {
        mFromAction->setChecked(abs(mShowHeaders)&HDR_FROM);
    }
    rethinkHeaderLine(showHeaders, HDR_FROM, row, mLblFrom, mEdtFrom);

    QWidget *prevFocus = mEdtFrom;

    if (!fromSlot) {
        mReplyToAction->setChecked(abs(mShowHeaders)&HDR_REPLY_TO);
    }
    rethinkHeaderLine(showHeaders, HDR_REPLY_TO, row, mLblReplyTo, mEdtReplyTo);
    if (showHeaders & HDR_REPLY_TO) {
        prevFocus = connectFocusMoving(prevFocus, mEdtReplyTo);
    }

    mGrid->addWidget(mComposerBase->recipientsEditor(), row, 0, 1, 3);
    ++row;
    if (showHeaders & HDR_REPLY_TO) {
        connect(mEdtReplyTo, SIGNAL(focusDown()), mComposerBase->recipientsEditor(), SLOT(setFocusTop()));
        connect(mComposerBase->recipientsEditor(), SIGNAL(focusUp()), mEdtReplyTo, SLOT(setFocus()));
    } else {
        connect(mEdtFrom, SIGNAL(focusDown()), mComposerBase->recipientsEditor(), SLOT(setFocusTop()));
        connect(mComposerBase->recipientsEditor(), SIGNAL(focusUp()), mEdtFrom, SLOT(setFocus()));
    }

    connect(mComposerBase->recipientsEditor(), SIGNAL(focusDown()), mEdtSubject, SLOT(setFocus()));
    connect(mEdtSubject, SIGNAL(focusUp()), mComposerBase->recipientsEditor(), SLOT(setFocusBottom()));

    prevFocus = mComposerBase->recipientsEditor();

    if (!fromSlot) {
        mSubjectAction->setChecked(abs(mShowHeaders)&HDR_SUBJECT);
    }
    rethinkHeaderLine(showHeaders, HDR_SUBJECT, row, mLblSubject, mEdtSubject);
    connectFocusMoving(mEdtSubject, mComposerBase->editor());

    assert(row <= mNumHeaders + 1);

    mHeadersArea->setMaximumHeight(mHeadersArea->sizeHint().height());

    mIdentityAction->setEnabled(!mAllFieldsAction->isChecked());
    mDictionaryAction->setEnabled(!mAllFieldsAction->isChecked());
    mTransportAction->setEnabled(!mAllFieldsAction->isChecked());
    mFromAction->setEnabled(!mAllFieldsAction->isChecked());
    if (mReplyToAction) {
        mReplyToAction->setEnabled(!mAllFieldsAction->isChecked());
    }
    mFccAction->setEnabled(!mAllFieldsAction->isChecked());
    mSubjectAction->setEnabled(!mAllFieldsAction->isChecked());
    mComposerBase->recipientsEditor()->setFirstColumnWidth(mLabelWidth);
}

QWidget *KMComposeWin::connectFocusMoving(QWidget *prev, QWidget *next)
{
    connect(prev, SIGNAL(focusDown()), next, SLOT(setFocus()));
    connect(next, SIGNAL(focusUp()), prev, SLOT(setFocus()));

    return next;
}

void KMComposeWin::rethinkHeaderLine(int aValue, int aMask, int &aRow,
                                     QLabel *aLbl, QWidget *aEdt,
                                     QPushButton *aBtn)
{
    if (aValue & aMask) {
        aLbl->setFixedWidth(mLabelWidth);
        aLbl->setBuddy(aEdt);
        mGrid->addWidget(aLbl, aRow, 0);
        aEdt->show();

        if (aBtn) {
            mGrid->addWidget(aEdt, aRow, 1);
            mGrid->addWidget(aBtn, aRow, 2);
            aBtn->show();
        } else {
            mGrid->addWidget(aEdt, aRow, 1, 1, 2);
        }
        aRow++;
    } else {
        aLbl->hide();
        aEdt->hide();
        if (aBtn) {
            aBtn->hide();
        }
    }
}

void KMComposeWin::rethinkHeaderLine(int aValue, int aMask, int &aRow,
                                     QLabel *aLbl, QWidget *aCbx,
                                     QCheckBox *aChk)
{
    if (aValue & aMask) {
        aLbl->setBuddy(aCbx);
        mGrid->addWidget(aLbl, aRow, 0);

        mGrid->addWidget(aCbx, aRow, 1);
        aCbx->show();
        if (aChk) {
            mGrid->addWidget(aChk, aRow, 2);
            aChk->show();
        }
        aRow++;
    } else {
        aLbl->hide();
        aCbx->hide();
        if (aChk) {
            aChk->hide();
        }
    }
}

void KMComposeWin::applyTemplate(uint uoid, uint uOldId)
{
    const KIdentityManagement::Identity &ident = kmkernel->identityManager()->identityForUoid(uoid);
    if (ident.isNull()) {
        return;
    }
    KMime::Headers::Generic *header = new KMime::Headers::Generic("X-KMail-Templates", mMsg.get(), ident.templates(), "utf-8");
    mMsg->setHeader(header);

    TemplateParser::TemplateParser::Mode mode;
    switch (mContext) {
    case New:
        mode = TemplateParser::TemplateParser::NewMessage;
        break;
    case Reply:
        mode = TemplateParser::TemplateParser::Reply;
        break;
    case ReplyToAll:
        mode = TemplateParser::TemplateParser::ReplyAll;
        break;
    case Forward:
        mode = TemplateParser::TemplateParser::Forward;
        break;
    default:
        return;
    }

    if (mode == TemplateParser::TemplateParser::NewMessage) {
        TemplateParser::TemplateParser parser(mMsg, mode);
        parser.setSelection(mTextSelection);
        parser.setAllowDecryption(MessageViewer::GlobalSettings::self()->automaticDecrypt());
        parser.setIdentityManager(KMKernel::self()->identityManager());
        if (!mCustomTemplate.isEmpty()) {
            parser.process(mCustomTemplate, mMsg, mCollectionForNewMessage);
        } else {
            parser.processWithIdentity(uoid, mMsg, mCollectionForNewMessage);
        }
        mComposerBase->updateTemplate(mMsg);
        updateSignature(uoid, uOldId);
        return;
    }

    if (mMsg->headerByType("X-KMail-Link-Message")) {
        Akonadi::Item::List items;
        foreach (const QString &serNumStr, mMsg->headerByType("X-KMail-Link-Message")->asUnicodeString().split(QLatin1Char(','))) {
            items << Akonadi::Item(serNumStr.toLongLong());
        }

        Akonadi::ItemFetchJob *job = new Akonadi::ItemFetchJob(items, this);
        job->fetchScope().fetchFullPayload(true);
        job->fetchScope().setAncestorRetrieval(Akonadi::ItemFetchScope::Parent);
        job->setProperty("mode", (int)mode);
        job->setProperty("uoid", uoid);
        job->setProperty("uOldid", uOldId);
        connect(job, &Akonadi::ItemFetchJob::result, this, &KMComposeWin::slotDelayedApplyTemplate);
    }
}

void KMComposeWin::slotDelayedApplyTemplate(KJob *job)
{
    const Akonadi::ItemFetchJob *fetchJob = qobject_cast<Akonadi::ItemFetchJob *>(job);
    const Akonadi::Item::List items = fetchJob->items();

    const TemplateParser::TemplateParser::Mode mode = static_cast<TemplateParser::TemplateParser::Mode>(fetchJob->property("mode").toInt());
    const uint uoid = fetchJob->property("uoid").toUInt();
    const uint uOldId = fetchJob->property("uOldid").toUInt();

    TemplateParser::TemplateParser parser(mMsg, mode);
    parser.setSelection(mTextSelection);
    parser.setAllowDecryption(MessageViewer::GlobalSettings::self()->automaticDecrypt());
    parser.setWordWrap(MessageComposer::MessageComposerSettings::self()->wordWrap(), MessageComposer::MessageComposerSettings::self()->lineWrapWidth());
    parser.setIdentityManager(KMKernel::self()->identityManager());
    foreach (const Akonadi::Item &item, items) {
        if (!mCustomTemplate.isEmpty()) {
            parser.process(mCustomTemplate, MessageCore::Util::message(item));
        } else {
            parser.processWithIdentity(uoid, MessageCore::Util::message(item));
        }
    }
    mComposerBase->updateTemplate(mMsg);
    updateSignature(uoid, uOldId);
}

void KMComposeWin::updateSignature(uint uoid, uint uOldId)
{
    const KIdentityManagement::Identity &ident = kmkernel->identityManager()->identityForUoid(uoid);
    const KIdentityManagement::Identity &oldIdentity = kmkernel->identityManager()->identityForUoid(uOldId);
    mComposerBase->identityChanged(ident, oldIdentity, true);
}

void KMComposeWin::setCollectionForNewMessage(const Akonadi::Collection &folder)
{
    mCollectionForNewMessage = folder;
}

void KMComposeWin::setQuotePrefix(uint uoid)
{
    QString quotePrefix = mMsg->headerByType("X-KMail-QuotePrefix") ? mMsg->headerByType("X-KMail-QuotePrefix")->asUnicodeString() : QString();
    if (quotePrefix.isEmpty()) {
        // no quote prefix header, set quote prefix according in identity
        // TODO port templates to ComposerViewBase

        if (mCustomTemplate.isEmpty()) {
            const KIdentityManagement::Identity &identity = kmkernel->identityManager()->identityForUoidOrDefault(uoid);
            // Get quote prefix from template
            // ( custom templates don't specify custom quotes prefixes )
            TemplateParser::Templates quoteTemplate(
                TemplateParser::TemplatesConfiguration::configIdString(identity.uoid()));
            quotePrefix = quoteTemplate.quoteString();
        }
    }
    mComposerBase->editor()->setQuotePrefixName(MessageCore::StringUtil::formatString(quotePrefix,
            mMsg->from()->asUnicodeString()));
}

void KMComposeWin::setupActions(void)
{
    KActionMenuTransport *actActionNowMenu, *actActionLaterMenu;

    if (MessageComposer::MessageComposerSettings::self()->sendImmediate()) {
        //default = send now, alternative = queue
        QAction *action = new QAction(QIcon::fromTheme(QLatin1String("mail-send")), i18n("&Send Mail"), this);
        actionCollection()->addAction(QLatin1String("send_mail_default"), action);
        connect(action, &QAction::triggered, this, &KMComposeWin::slotSendNow);

        action = new QAction(QIcon::fromTheme(QLatin1String("mail-send")), i18n("Send Mail Using Shortcut"), this);
        actionCollection()->addAction(QLatin1String("send_mail"), action);
        actionCollection()->setDefaultShortcut(action, QKeySequence(Qt::CTRL + Qt::Key_Return));
        connect(action, &QAction::triggered, this, &KMComposeWin::slotSendNowByShortcut);

        // FIXME: change to mail_send_via icon when this exist.
        actActionNowMenu = new KActionMenuTransport(this);
        actActionNowMenu->setIcon(QIcon::fromTheme(QLatin1String("mail-send")));
        actActionNowMenu->setText(i18n("&Send Mail Via"));

        actActionNowMenu->setIconText(i18n("Send"));
        actionCollection()->addAction(QLatin1String("send_default_via"), actActionNowMenu);

        action = new QAction(QIcon::fromTheme(QLatin1String("mail-queue")), i18n("Send &Later"), this);
        actionCollection()->addAction(QLatin1String("send_alternative"), action);
        connect(action, &QAction::triggered, this, &KMComposeWin::slotSendLater);

        actActionLaterMenu = new KActionMenuTransport(this);
        actActionLaterMenu->setIcon(QIcon::fromTheme(QLatin1String("mail-queue")));
        actActionLaterMenu->setText(i18n("Send &Later Via"));

        actActionLaterMenu->setIconText(i18nc("Queue the message for sending at a later date", "Queue"));
        actionCollection()->addAction(QLatin1String("send_alternative_via"), actActionLaterMenu);

    } else {
        //default = queue, alternative = send now
        QAction *action = new QAction(QIcon::fromTheme(QLatin1String("mail-queue")), i18n("Send &Later"), this);
        actionCollection()->addAction(QLatin1String("send_mail"), action);
        connect(action, &QAction::triggered, this, &KMComposeWin::slotSendLater);
        actionCollection()->setDefaultShortcut(action, QKeySequence(Qt::CTRL + Qt::Key_Return));

        actActionLaterMenu = new KActionMenuTransport(this);
        actActionLaterMenu->setIcon(QIcon::fromTheme(QLatin1String("mail-queue")));
        actActionLaterMenu->setText(i18n("Send &Later Via"));
        actionCollection()->addAction(QLatin1String("send_default_via"), actActionLaterMenu);

        action = new QAction(QIcon::fromTheme(QLatin1String("mail-send")), i18n("&Send Mail"), this);
        actionCollection()->addAction(QLatin1String("send_alternative"), action);
        connect(action, &QAction::triggered, this, &KMComposeWin::slotSendNow);

        // FIXME: change to mail_send_via icon when this exits.
        actActionNowMenu = new KActionMenuTransport(this);
        actActionNowMenu->setIcon(QIcon::fromTheme(QLatin1String("mail-send")));
        actActionNowMenu->setText(i18n("&Send Mail Via"));
        actionCollection()->addAction(QLatin1String("send_alternative_via"), actActionNowMenu);
    }

    connect(actActionNowMenu, SIGNAL(triggered(bool)), this,
            SLOT(slotSendNow()));
    connect(actActionLaterMenu, SIGNAL(triggered(bool)), this,
            SLOT(slotSendLater()));
    connect(actActionNowMenu, SIGNAL(transportSelected(MailTransport::Transport*)), this,
            SLOT(slotSendNowVia(MailTransport::Transport*)));
    connect(actActionLaterMenu, SIGNAL(transportSelected(MailTransport::Transport*)), this,
            SLOT(slotSendLaterVia(MailTransport::Transport*)));

    QAction *action = new QAction(QIcon::fromTheme(QLatin1String("document-save")), i18n("Save as &Draft"), this);
    actionCollection()->addAction(QLatin1String("save_in_drafts"), action);
    KMail::Util::addQActionHelpText(action, i18n("Save email in Draft folder"));
    actionCollection()->setDefaultShortcut(action, QKeySequence(Qt::CTRL + Qt::Key_S));
    connect(action, &QAction::triggered, this, &KMComposeWin::slotSaveDraft);

    action = new QAction(QIcon::fromTheme(QLatin1String("document-save")), i18n("Save as &Template"), this);
    KMail::Util::addQActionHelpText(action, i18n("Save email in Template folder"));
    actionCollection()->addAction(QLatin1String("save_in_templates"), action);
    connect(action, &QAction::triggered, this, &KMComposeWin::slotSaveTemplate);

    action = new QAction(QIcon::fromTheme(QLatin1String("document-save")), i18n("Save as &File"), this);
    KMail::Util::addQActionHelpText(action, i18n("Save email as text or html file"));
    actionCollection()->addAction(QLatin1String("save_as_file"), action);
    connect(action, &QAction::triggered, this, &KMComposeWin::slotSaveAsFile);

    action = new QAction(QIcon::fromTheme(QLatin1String("contact-new")), i18n("New AddressBook Contact..."), this);
    actionCollection()->addAction(QLatin1String("kmail_new_addressbook_contact"), action);
    connect(action, &QAction::triggered, this, &KMComposeWin::slotCreateAddressBookContact);

    action = new QAction(QIcon::fromTheme(QLatin1String("document-open")), i18n("&Insert Text File..."), this);
    actionCollection()->addAction(QLatin1String("insert_file"), action);
    connect(action, &QAction::triggered, this, &KMComposeWin::slotInsertFile);

    mRecentAction = new KRecentFilesAction(QIcon::fromTheme(QLatin1String("document-open")),
                                           i18n("&Insert Recent Text File"), this);
    actionCollection()->addAction(QLatin1String("insert_file_recent"), mRecentAction);
    connect(mRecentAction, &KRecentFilesAction::urlSelected, this, &KMComposeWin::slotInsertRecentFile);
    connect(mRecentAction, &KRecentFilesAction::recentListCleared, this, &KMComposeWin::slotRecentListFileClear);
    mRecentAction->loadEntries(KMKernel::self()->config()->group(QString()));

    action = new QAction(QIcon::fromTheme(QLatin1String("x-office-address-book")), i18n("&Address Book"), this);
    KMail::Util::addQActionHelpText(action, i18n("Open Address Book"));
    actionCollection()->addAction(QLatin1String("addressbook"), action);
    if (QStandardPaths::findExecutable(QLatin1String("kaddressbook")).isEmpty()) {
        action->setEnabled(false);
    }
    connect(action, &QAction::triggered, this, &KMComposeWin::slotAddrBook);
    action = new QAction(QIcon::fromTheme(QLatin1String("mail-message-new")), i18n("&New Composer"), this);
    actionCollection()->addAction(QLatin1String("new_composer"), action);

    connect(action, &QAction::triggered, this, &KMComposeWin::slotNewComposer);
    actionCollection()->setDefaultShortcuts(action, KStandardShortcut::shortcut(KStandardShortcut::New));

    action = new QAction(i18n("Select &Recipients..."), this);
    actionCollection()->addAction(QLatin1String("select_recipients"), action);
    connect(action, SIGNAL(triggered(bool)),
            mComposerBase->recipientsEditor(), SLOT(selectRecipients()));
    action = new QAction(i18n("Save &Distribution List..."), this);
    actionCollection()->addAction(QLatin1String("save_distribution_list"), action);
    connect(action, SIGNAL(triggered(bool)),
            mComposerBase->recipientsEditor(), SLOT(saveDistributionList()));

    KStandardAction::print(this, SLOT(slotPrint()), actionCollection());
    if (KPrintPreview::isAvailable()) {
        KStandardAction::printPreview(this, SLOT(slotPrintPreview()), actionCollection());
    }
    KStandardAction::close(this, SLOT(slotClose()), actionCollection());

    KStandardAction::undo(mGlobalAction, SLOT(slotUndo()), actionCollection());
    KStandardAction::redo(mGlobalAction, SLOT(slotRedo()), actionCollection());
    KStandardAction::cut(mGlobalAction, SLOT(slotCut()), actionCollection());
    KStandardAction::copy(mGlobalAction, SLOT(slotCopy()), actionCollection());
    KStandardAction::pasteText(mGlobalAction, SLOT(slotPaste()), actionCollection());
    mSelectAll = KStandardAction::selectAll(mGlobalAction, SLOT(slotMarkAll()), actionCollection());

    mFindText = KStandardAction::find(mComposerBase->editor(), SLOT(slotFind()), actionCollection());
    mFindNextText = KStandardAction::findNext(mComposerBase->editor(), SLOT(slotFindNext()), actionCollection());

    mReplaceText = KStandardAction::replace(mComposerBase->editor(), SLOT(slotReplace()), actionCollection());
    actionCollection()->addAction(KStandardAction::Spelling, QLatin1String("spellcheck"),
                                  mComposerBase->editor(), SLOT(checkSpelling()));

    action = new QAction(i18n("Paste as Attac&hment"), this);
    actionCollection()->addAction(QLatin1String("paste_att"), action);
    connect(action, &QAction::triggered, this, &KMComposeWin::slotPasteAsAttachment);

    action = new QAction(i18n("Cl&ean Spaces"), this);
    actionCollection()->addAction(QLatin1String("clean_spaces"), action);
    connect(action, SIGNAL(triggered(bool)), mComposerBase->signatureController(), SLOT(cleanSpace()));

    mFixedFontAction = new KToggleAction(i18n("Use Fi&xed Font"), this);
    actionCollection()->addAction(QLatin1String("toggle_fixedfont"), mFixedFontAction);
    connect(mFixedFontAction, &KToggleAction::triggered, this, &KMComposeWin::slotUpdateFont);
    mFixedFontAction->setChecked(MessageViewer::GlobalSettings::self()->useFixedFont());

    //these are checkable!!!
    mUrgentAction = new KToggleAction(
        i18nc("@action:inmenu Mark the email as urgent.", "&Urgent"), this);
    actionCollection()->addAction(QLatin1String("urgent"), mUrgentAction);
    mRequestMDNAction = new KToggleAction(i18n("&Request Disposition Notification"), this);
    actionCollection()->addAction(QLatin1String("options_request_mdn"), mRequestMDNAction);
    mRequestMDNAction->setChecked(GlobalSettings::self()->requestMDN());
    //----- Message-Encoding Submenu
    mCodecAction = new CodecAction(CodecAction::ComposerMode, this);
    actionCollection()->addAction(QLatin1String("charsets"), mCodecAction);
    mWordWrapAction = new KToggleAction(i18n("&Wordwrap"), this);
    actionCollection()->addAction(QLatin1String("wordwrap"), mWordWrapAction);
    mWordWrapAction->setChecked(MessageComposer::MessageComposerSettings::self()->wordWrap());
    connect(mWordWrapAction, &KToggleAction::toggled, this, &KMComposeWin::slotWordWrapToggled);

    mSnippetAction = new KToggleAction(i18n("&Snippets"), this);
    actionCollection()->addAction(QLatin1String("snippets"), mSnippetAction);
    connect(mSnippetAction, &KToggleAction::toggled, this, &KMComposeWin::slotSnippetWidgetVisibilityChanged);
    mSnippetAction->setChecked(GlobalSettings::self()->showSnippetManager());

    mAutoSpellCheckingAction = new KToggleAction(QIcon::fromTheme(QLatin1String("tools-check-spelling")),
            i18n("&Automatic Spellchecking"),
            this);
    actionCollection()->addAction(QLatin1String("options_auto_spellchecking"), mAutoSpellCheckingAction);
    const bool spellChecking = GlobalSettings::self()->autoSpellChecking();
    const bool useKmailEditor = !GlobalSettings::self()->useExternalEditor();
    const bool spellCheckingEnabled = useKmailEditor && spellChecking;
    mAutoSpellCheckingAction->setEnabled(useKmailEditor);

    mAutoSpellCheckingAction->setChecked(spellCheckingEnabled);
    slotAutoSpellCheckingToggled(spellCheckingEnabled);
    connect(mAutoSpellCheckingAction, &KToggleAction::toggled, this, &KMComposeWin::slotAutoSpellCheckingToggled);
    connect(mComposerBase->editor(), SIGNAL(checkSpellingChanged(bool)), this, SLOT(slotAutoSpellCheckingToggled(bool)));

    connect(mComposerBase->editor(), SIGNAL(textModeChanged(KRichTextEdit::Mode)), this, SLOT(slotTextModeChanged(KRichTextEdit::Mode)));
    connect(mComposerBase->editor(), SIGNAL(externalEditorClosed()), this, SLOT(slotExternalEditorClosed()));
    connect(mComposerBase->editor(), SIGNAL(externalEditorStarted()), this, SLOT(slotExternalEditorStarted()));
    //these are checkable!!!
    markupAction = new KToggleAction(i18n("Rich Text Editing"), this);
    markupAction->setIcon(QIcon::fromTheme(QLatin1String("preferences-desktop-font")));
    markupAction->setIconText(i18n("Rich Text"));
    markupAction->setToolTip(i18n("Toggle rich text editing mode"));
    actionCollection()->addAction(QLatin1String("html"), markupAction);
    connect(markupAction, &KToggleAction::triggered, this, &KMComposeWin::slotToggleMarkup);

    mAllFieldsAction = new KToggleAction(i18n("&All Fields"), this);
    actionCollection()->addAction(QLatin1String("show_all_fields"), mAllFieldsAction);
    connect(mAllFieldsAction, &KToggleAction::triggered, this, &KMComposeWin::slotUpdateView);
    mIdentityAction = new KToggleAction(i18n("&Identity"), this);
    actionCollection()->addAction(QLatin1String("show_identity"), mIdentityAction);
    connect(mIdentityAction, &KToggleAction::triggered, this, &KMComposeWin::slotUpdateView);
    mDictionaryAction = new KToggleAction(i18n("&Dictionary"), this);
    actionCollection()->addAction(QLatin1String("show_dictionary"), mDictionaryAction);
    connect(mDictionaryAction, &KToggleAction::triggered, this, &KMComposeWin::slotUpdateView);
    mFccAction = new KToggleAction(i18n("&Sent-Mail Folder"), this);
    actionCollection()->addAction(QLatin1String("show_fcc"), mFccAction);
    connect(mFccAction, &KToggleAction::triggered, this, &KMComposeWin::slotUpdateView);
    mTransportAction = new KToggleAction(i18n("&Mail Transport"), this);
    actionCollection()->addAction(QLatin1String("show_transport"), mTransportAction);
    connect(mTransportAction, &KToggleAction::triggered, this, &KMComposeWin::slotUpdateView);
    mFromAction = new KToggleAction(i18n("&From"), this);
    actionCollection()->addAction(QLatin1String("show_from"), mFromAction);
    connect(mFromAction, &KToggleAction::triggered, this, &KMComposeWin::slotUpdateView);
    mReplyToAction = new KToggleAction(i18n("&Reply To"), this);
    actionCollection()->addAction(QLatin1String("show_reply_to"), mReplyToAction);
    connect(mReplyToAction, &KToggleAction::triggered, this, &KMComposeWin::slotUpdateView);
    mSubjectAction = new KToggleAction(
        i18nc("@action:inmenu Show the subject in the composer window.", "S&ubject"), this);
    actionCollection()->addAction(QLatin1String("show_subject"), mSubjectAction);
    connect(mSubjectAction, &KToggleAction::triggered, this, &KMComposeWin::slotUpdateView);
    //end of checkable

    mAppendSignature = new QAction(i18n("Append S&ignature"), this);
    actionCollection()->addAction(QLatin1String("append_signature"), mAppendSignature);
    connect(mAppendSignature, &QAction::triggered, mComposerBase->signatureController(), &MessageComposer::SignatureController::appendSignature);

    mPrependSignature = new QAction(i18n("Pr&epend Signature"), this);
    actionCollection()->addAction(QLatin1String("prepend_signature"), mPrependSignature);
    connect(mPrependSignature, &QAction::triggered, mComposerBase->signatureController(), &MessageComposer::SignatureController::prependSignature);

    mInsertSignatureAtCursorPosition = new QAction(i18n("Insert Signature At C&ursor Position"), this);
    actionCollection()->addAction(QLatin1String("insert_signature_at_cursor_position"), mInsertSignatureAtCursorPosition);
    connect(mInsertSignatureAtCursorPosition, SIGNAL(triggered(bool)), mComposerBase->signatureController(), SLOT(insertSignatureAtCursor()));

    action = new QAction(i18n("Insert Special Character..."), this);
    actionCollection()->addAction(QLatin1String("insert_special_character"), action);
    connect(action, &QAction::triggered, this, &KMComposeWin::insertSpecialCharacter);

    QAction *upperCase = new QAction(i18n("Uppercase"), this);
    actionCollection()->addAction(QLatin1String("change_to_uppercase"), upperCase);
    connect(upperCase, &QAction::triggered, this, &KMComposeWin::slotUpperCase);

    mChangeCaseMenu = new PimCommon::KActionMenuChangeCase(this);
    mChangeCaseMenu->appendInActionCollection(actionCollection());
    actionCollection()->addAction(QLatin1String("change_case_menu"), mChangeCaseMenu);
    connect(mChangeCaseMenu, &PimCommon::KActionMenuChangeCase::upperCase, this, &KMComposeWin::slotUpperCase);
    connect(mChangeCaseMenu, &PimCommon::KActionMenuChangeCase::lowerCase, this, &KMComposeWin::slotLowerCase);
    connect(mChangeCaseMenu, &PimCommon::KActionMenuChangeCase::sentenceCase, this, &KMComposeWin::slotSentenceCase);
    connect(mChangeCaseMenu, &PimCommon::KActionMenuChangeCase::reverseCase, this, &KMComposeWin::slotReverseCase);

    mComposerBase->attachmentController()->createActions();

    setStandardToolBarMenuEnabled(true);

    KStandardAction::keyBindings(this, SLOT(slotEditKeys()), actionCollection());
    KStandardAction::configureToolbars(this, SLOT(slotEditToolbars()), actionCollection());
    KStandardAction::preferences(kmkernel, SLOT(slotShowConfigurationDialog()), actionCollection());

    action = new QAction(i18n("&Spellchecker..."), this);
    action->setIconText(i18n("Spellchecker"));
    actionCollection()->addAction(QLatin1String("setup_spellchecker"), action);
    connect(action, &QAction::triggered, this, &KMComposeWin::slotSpellcheckConfig);

    mTranslateAction = mCustomToolsWidget->action(PimCommon::CustomToolsWidget::TranslatorTool);
    actionCollection()->addAction(QLatin1String("translator"), mTranslateAction);

    mGenerateShortenUrl = mCustomToolsWidget->action(PimCommon::CustomToolsWidget::ShortUrlTool);
    actionCollection()->addAction(QLatin1String("shorten_url"), mGenerateShortenUrl);

    mEncryptAction = new KToggleAction(QIcon::fromTheme(QLatin1String("document-encrypt")), i18n("&Encrypt Message"), this);
    mEncryptAction->setIconText(i18n("Encrypt"));
    actionCollection()->addAction(QLatin1String("encrypt_message"), mEncryptAction);
    mSignAction = new KToggleAction(QIcon::fromTheme(QLatin1String("document-sign")), i18n("&Sign Message"), this);
    mSignAction->setIconText(i18n("Sign"));
    actionCollection()->addAction(QLatin1String("sign_message"), mSignAction);
    const KIdentityManagement::Identity &ident =
        KMKernel::self()->identityManager()->identityForUoidOrDefault(mComposerBase->identityCombo()->currentIdentity());
    // PENDING(marc): check the uses of this member and split it into
    // smime/openpgp and or enc/sign, if necessary:
    mLastIdentityHasSigningKey = !ident.pgpSigningKey().isEmpty() || !ident.smimeSigningKey().isEmpty();
    mLastIdentityHasEncryptionKey = !ident.pgpEncryptionKey().isEmpty() || !ident.smimeEncryptionKey().isEmpty();

    mLastEncryptActionState = false;
    mLastSignActionState = ident.pgpAutoSign();

    changeCryptoAction();

    connect(mEncryptAction, &KToggleAction::triggered, this, &KMComposeWin::slotEncryptToggled);
    connect(mSignAction, &KToggleAction::triggered, this, &KMComposeWin::slotSignToggled);

    QStringList listCryptoFormat;
    for (int i = 0 ; i < numCryptoMessageFormats ; ++i) {
        listCryptoFormat.push_back(Kleo::cryptoMessageFormatToLabel(cryptoMessageFormats[i]));
    }

    mCryptoModuleAction = new KSelectAction(i18n("&Cryptographic Message Format"), this);
    actionCollection()->addAction(QLatin1String("options_select_crypto"), mCryptoModuleAction);
    connect(mCryptoModuleAction, SIGNAL(triggered(int)), SLOT(slotSelectCryptoModule()));
    mCryptoModuleAction->setToolTip(i18n("Select a cryptographic format for this message"));
    mCryptoModuleAction->setItems(listCryptoFormat);

    actionCollection()->addActions(mComposerBase->editor()->createActions());
    actionCollection()->addAction(QLatin1String("shared_link"), mStorageService->menuShareLinkServices());

    mFollowUpToggleAction = new KToggleAction(i18n("Follow Up Mail..."), this);
    actionCollection()->addAction(QLatin1String("follow_up_mail"), mFollowUpToggleAction);
    connect(mFollowUpToggleAction, &KToggleAction::triggered, this, &KMComposeWin::slotFollowUpMail);
    mFollowUpToggleAction->setEnabled(FollowUpReminder::FollowUpReminderUtil::followupReminderAgentEnabled());

    createGUI(QLatin1String("kmcomposerui.rc"));
    connect(toolBar(QLatin1String("htmlToolBar"))->toggleViewAction(), SIGNAL(toggled(bool)),
            SLOT(htmlToolBarVisibilityChanged(bool)));

    // In Kontact, this entry would read "Configure Kontact", but bring
    // up KMail's config dialog. That's sensible, though, so fix the label.
    QAction *configureAction = actionCollection()->action(QLatin1String("options_configure"));
    if (configureAction) {
        configureAction->setText(i18n("Configure KMail..."));
    }
}

void KMComposeWin::changeCryptoAction()
{
    const KIdentityManagement::Identity &ident =
        KMKernel::self()->identityManager()->identityForUoidOrDefault(mComposerBase->identityCombo()->currentIdentity());
    if (!Kleo::CryptoBackendFactory::instance()->openpgp() && !Kleo::CryptoBackendFactory::instance()->smime()) {
        // no crypto whatsoever
        mEncryptAction->setEnabled(false);
        setEncryption(false);
        mSignAction->setEnabled(false);
        setSigning(false);
    } else {
        const bool canOpenPGPSign = Kleo::CryptoBackendFactory::instance()->openpgp() &&
                                    !ident.pgpSigningKey().isEmpty();
        const bool canSMIMESign = Kleo::CryptoBackendFactory::instance()->smime() &&
                                  !ident.smimeSigningKey().isEmpty();

        setEncryption(false);
        setSigning((canOpenPGPSign || canSMIMESign) && ident.pgpAutoSign());
    }

}

void KMComposeWin::setupStatusBar(QWidget *w)
{
    KPIM::ProgressStatusBarWidget *progressStatusBarWidget = new KPIM::ProgressStatusBarWidget(statusBar(), this, PimCommon::StorageServiceProgressManager::progressTypeValue());
    statusBar()->addWidget(w);
    QLabel *lab = new QLabel(this);
    lab->setAlignment(Qt::AlignLeft | Qt::AlignVCenter);
    statusBar()->addPermanentWidget(lab);
    mStatusBarLabelList.append(lab);

    lab = new QLabel(this);
    lab->setText(i18nc("Shows the linenumber of the cursor position.", " Line: %1 "
                       , QLatin1String("     ")));
    statusBar()->addPermanentWidget(lab);
    mStatusBarLabelList.append(lab);

    lab = new QLabel(i18n(" Column: %1 ", QLatin1String("     ")));
    statusBar()->addPermanentWidget(lab);
    mStatusBarLabelList.append(lab);

    mStatusBarLabelToggledOverrideMode = new StatusBarLabelToggledState(this);
    mStatusBarLabelToggledOverrideMode->setStateString(i18n("OVR"), i18n("INS"));
    statusBar()->addPermanentWidget(mStatusBarLabelToggledOverrideMode, 0);
    connect(mStatusBarLabelToggledOverrideMode, &StatusBarLabelToggledState::toggleModeChanged, this, &KMComposeWin::slotOverwriteModeWasChanged);

    mStatusBarLabelSpellCheckingChangeMode = new StatusBarLabelToggledState(this);
    mStatusBarLabelSpellCheckingChangeMode->setStateString(i18n("Spellcheck: on"), i18n("Spellcheck: off"));
    statusBar()->addPermanentWidget(mStatusBarLabelSpellCheckingChangeMode, 0);
    connect(mStatusBarLabelSpellCheckingChangeMode, &StatusBarLabelToggledState::toggleModeChanged, this, &KMComposeWin::slotAutoSpellCheckingToggled);

    statusBar()->addPermanentWidget(progressStatusBarWidget->littleProgress());

}

void KMComposeWin::setupEditor(void)
{
    QFontMetrics fm(mBodyFont);
    mComposerBase->editor()->setTabStopWidth(fm.width(QLatin1Char(' ')) * 8);

    slotWordWrapToggled(MessageComposer::MessageComposerSettings::self()->wordWrap());

    // Font setup
    slotUpdateFont();

    connect(mComposerBase->editor(), SIGNAL(cursorPositionChanged()),
            this, SLOT(slotCursorPositionChanged()));
    slotCursorPositionChanged();
}

QString KMComposeWin::subject() const
{
    return MessageComposer::Util::cleanedUpHeaderString(mEdtSubject->toPlainText());
}

QString KMComposeWin::from() const
{
    return MessageComposer::Util::cleanedUpHeaderString(mEdtFrom->text());
}

QString KMComposeWin::replyTo() const
{
    if (mEdtReplyTo) {
        return MessageComposer::Util::cleanedUpHeaderString(mEdtReplyTo->text());
    } else {
        return QString();
    }
}

#if 0
void KMComposeWin::decryptOrStripOffCleartextSignature(QByteArray &body)
{
    QList<Kpgp::Block> pgpBlocks;
    QList<QByteArray> nonPgpBlocks;
    if (Kpgp::Module::prepareMessageForDecryption(body,
            pgpBlocks, nonPgpBlocks)) {
        // Only decrypt/strip off the signature if there is only one OpenPGP
        // block in the message
        if (pgpBlocks.count() == 1) {
            Kpgp::Block &block = pgpBlocks.first();
            if ((block.type() == Kpgp::PgpMessageBlock) ||
                    (block.type() == Kpgp::ClearsignedBlock)) {
                if (block.type() == Kpgp::PgpMessageBlock) {
                    // try to decrypt this OpenPGP block
                    block.decrypt();
                } else {
                    // strip off the signature
                    block.verify();
                }
                body = nonPgpBlocks.first();
                body.append(block.text());
                body.append(nonPgpBlocks.last());
            }
        }
    }
}
#endif

void KMComposeWin::setCurrentTransport(int transportId)
{
    mComposerBase->transportComboBox()->setCurrentTransport(transportId);
}

void KMComposeWin::setCurrentReplyTo(const QString &replyTo)
{
    if (mEdtReplyTo) {
        mEdtReplyTo->setText(replyTo);
    }
}

<<<<<<< HEAD
void KMComposeWin::setMessage(const KMime::Message::Ptr &newMsg, bool lastSignState, bool lastEncryptState, bool mayAutoSign,
                              bool allowDecryption, bool isModified)
=======
uint KMComposeWin::currentIdentity() const
{
    return mComposerBase->identityCombo()->currentIdentity();
}

void KMComposeWin::setMessage( const KMime::Message::Ptr &newMsg, bool lastSignState, bool lastEncryptState, bool mayAutoSign,
                               bool allowDecryption, bool isModified )
>>>>>>> 78c671f3
{
    if (!newMsg) {
        qCDebug(KMAIL_LOG) << "newMsg == 0!";
        return;
    }

    if (lastSignState) {
        mLastSignActionState = true;
    }

    if (lastEncryptState) {
        mLastEncryptActionState = true;
    }

    mComposerBase->setMessage(newMsg, allowDecryption);
    mMsg = newMsg;
    KIdentityManagement::IdentityManager *im = KMKernel::self()->identityManager();

    mEdtFrom->setText(mMsg->from()->asUnicodeString());
    mEdtSubject->setText(mMsg->subject()->asUnicodeString());

    // Restore the quote prefix. We can't just use the global quote prefix here,
    // since the prefix is different for each message, it might for example depend
    // on the original sender in a reply.
    if (mMsg->headerByType("X-KMail-QuotePrefix")) {
        mComposerBase->editor()->setQuotePrefixName(mMsg->headerByType("X-KMail-QuotePrefix")->asUnicodeString());
    }

    const bool stickyIdentity = mBtnIdentity->isChecked() && !mIgnoreStickyFields;
    bool messageHasIdentity = false;
    if (newMsg->headerByType("X-KMail-Identity") &&
            !newMsg->headerByType("X-KMail-Identity")->asUnicodeString().isEmpty()) {
        messageHasIdentity = true;
    }
    if (!stickyIdentity && messageHasIdentity) {
        mId = newMsg->headerByType("X-KMail-Identity")->asUnicodeString().toUInt();
    }

    // don't overwrite the header values with identity specific values
    // unless the identity is sticky
    if (!stickyIdentity) {
        disconnect(mComposerBase->identityCombo(), SIGNAL(identityChanged(uint)),
                   this, SLOT(slotIdentityChanged(uint))) ;
    }

    // load the mId into the gui, sticky or not, without emitting
    mComposerBase->identityCombo()->setCurrentIdentity(mId);
    const uint idToApply = mId;
    if (!stickyIdentity) {
        connect(mComposerBase->identityCombo(), SIGNAL(identityChanged(uint)),
                this, SLOT(slotIdentityChanged(uint)));
    } else {
        // load the message's state into the mId, without applying it to the gui
        // that's so we can detect that the id changed (because a sticky was set)
        // on apply()
        if (messageHasIdentity) {
            mId = newMsg->headerByType("X-KMail-Identity")->asUnicodeString().toUInt();
        } else {
            mId = im->defaultIdentity().uoid();
        }
    }

    // manually load the identity's value into the fields; either the one from the
    // messge, where appropriate, or the one from the sticky identity. What's in
    // mId might have changed meanwhile, thus the save value
    slotIdentityChanged(idToApply, true /*initalChange*/);

    const KIdentityManagement::Identity &ident = im->identityForUoid(mComposerBase->identityCombo()->currentIdentity());

    const bool stickyTransport = mBtnTransport->isChecked() && !mIgnoreStickyFields;
    if (stickyTransport) {
        mComposerBase->transportComboBox()->setCurrentTransport(ident.transport().toInt());
    }

    // TODO move the following to ComposerViewBase
    // however, requires the actions to be there as well in order to share with mobile client

    // check for the presence of a DNT header, indicating that MDN's were requested
    if (newMsg->headerByType("Disposition-Notification-To")) {
        QString mdnAddr = newMsg->headerByType("Disposition-Notification-To")->asUnicodeString();
        mRequestMDNAction->setChecked((!mdnAddr.isEmpty() &&
                                       im->thatIsMe(mdnAddr)) ||
                                      GlobalSettings::self()->requestMDN());
    }
    // check for presence of a priority header, indicating urgent mail:
    if (newMsg->headerByType("X-PRIORITY") && newMsg->headerByType("Priority")) {
        const QString xpriority = newMsg->headerByType("X-PRIORITY")->asUnicodeString();
        const QString priority = newMsg->headerByType("Priority")->asUnicodeString();
        if (xpriority == QLatin1String("2 (High)") && priority == QLatin1String("urgent")) {
            mUrgentAction->setChecked(true);
        }
    }

    if (!ident.isXFaceEnabled() || ident.xface().isEmpty()) {
        if (mMsg->headerByType("X-Face")) {
            mMsg->headerByType("X-Face")->clear();
        }
    } else {
        QString xface = ident.xface();
        if (!xface.isEmpty()) {
            int numNL = (xface.length() - 1) / 70;
            for (int i = numNL; i > 0; --i) {
                xface.insert(i * 70, QLatin1String("\n\t"));
            }
            mMsg->setHeader(new KMime::Headers::Generic("X-Face", mMsg.get(), xface, "utf-8"));
        }
    }

    // if these headers are present, the state of the message should be overruled
    if (mMsg->headerByType("X-KMail-SignatureActionEnabled")) {
        mLastSignActionState = (mMsg->headerByType("X-KMail-SignatureActionEnabled")->as7BitString().contains("true"));
    }
    if (mMsg->headerByType("X-KMail-EncryptActionEnabled")) {
        mLastEncryptActionState = (mMsg->headerByType("X-KMail-EncryptActionEnabled")->as7BitString().contains("true"));
    }
    if (mMsg->headerByType("X-KMail-CryptoMessageFormat")) {
        mCryptoModuleAction->setCurrentItem(format2cb(static_cast<Kleo::CryptoMessageFormat>(
                                                mMsg->headerByType("X-KMail-CryptoMessageFormat")->asUnicodeString().toInt())));
    }

    mLastIdentityHasSigningKey = !ident.pgpSigningKey().isEmpty() || !ident.smimeSigningKey().isEmpty();
    mLastIdentityHasEncryptionKey = !ident.pgpEncryptionKey().isEmpty() || !ident.smimeEncryptionKey().isEmpty();

    if (Kleo::CryptoBackendFactory::instance()->openpgp() || Kleo::CryptoBackendFactory::instance()->smime()) {
        const bool canOpenPGPSign = Kleo::CryptoBackendFactory::instance()->openpgp() &&
                                    !ident.pgpSigningKey().isEmpty();
        const bool canSMIMESign = Kleo::CryptoBackendFactory::instance()->smime() &&
                                  !ident.smimeSigningKey().isEmpty();

        setEncryption(mLastEncryptActionState);
        setSigning((canOpenPGPSign || canSMIMESign) && mLastSignActionState);
    }
    updateSignatureAndEncryptionStateIndicators();

    QString kmailFcc;
    if (mMsg->headerByType("X-KMail-Fcc")) {
        kmailFcc = mMsg->headerByType("X-KMail-Fcc")->asUnicodeString();
    }
    if (!mBtnFcc->isChecked()) {
        if (kmailFcc.isEmpty()) {
            setFcc(ident.fcc());
        } else {
            setFcc(kmailFcc);
        }
    }

    const bool stickyDictionary = mBtnDictionary->isChecked() && !mIgnoreStickyFields;
    if (!stickyDictionary) {
        if (mMsg->headerByType("X-KMail-Dictionary")) {
            const QString dictionary = mMsg->headerByType("X-KMail-Dictionary")->asUnicodeString();
            if (!dictionary.isEmpty()) {
                mComposerBase->dictionary()->setCurrentByDictionary(dictionary);
            }
        } else {
            mComposerBase->dictionary()->setCurrentByDictionaryName(ident.dictionary());
        }
    }

    mEdtReplyTo->setText(mMsg->replyTo()->asUnicodeString());

    KMime::Content *msgContent = new KMime::Content;
    msgContent->setContent(mMsg->encodedContent());
    msgContent->parse();
    MessageViewer::EmptySource emptySource;
    MessageViewer::ObjectTreeParser otp(&emptySource);  //All default are ok
    emptySource.setAllowDecryption(allowDecryption);
    otp.parseObjectTree(msgContent);

    bool shouldSetCharset = false;
    if ((mContext == Reply || mContext == ReplyToAll || mContext == Forward) && MessageComposer::MessageComposerSettings::forceReplyCharset()) {
        shouldSetCharset = true;
    }
    if (shouldSetCharset && !otp.plainTextContentCharset().isEmpty()) {
        mOriginalPreferredCharset = otp.plainTextContentCharset();
    }
    // always set auto charset, but prefer original when composing if force reply is set.
    mCodecAction->setAutoCharset();

    delete msgContent;
#if 0 //TODO port to kmime

    /* Handle the special case of non-mime mails */
    if (mMsg->numBodyParts() == 0 && otp.textualContent().isEmpty()) {
        mCharset = mMsg->charset();
        if (mCharset.isEmpty() ||  mCharset == "default") {
            mCharset = Util::defaultCharset();
        }

        QByteArray bodyDecoded = mMsg->bodyDecoded();

        if (allowDecryption) {
            decryptOrStripOffCleartextSignature(bodyDecoded);
        }

        const QTextCodec *codec = KMail::Util::codecForName(mCharset);
        if (codec) {
            mEditor->setText(codec->toUnicode(bodyDecoded));
        } else {
            mEditor->setText(QString::fromLocal8Bit(bodyDecoded));
        }
    }
#endif

    if ((MessageComposer::MessageComposerSettings::self()->autoTextSignature() == QLatin1String("auto")) && mayAutoSign) {
        //
        // Espen 2000-05-16
        // Delay the signature appending. It may start a fileseletor.
        // Not user friendy if this modal fileseletor opens before the
        // composer.
        //
        if (MessageComposer::MessageComposerSettings::self()->prependSignature()) {
            QTimer::singleShot(0, mComposerBase->signatureController(), SLOT(prependSignature()));
        } else {
            QTimer::singleShot(0, mComposerBase->signatureController(), SLOT(appendSignature()));
        }
    } else {
        mComposerBase->editor()->startExternalEditor();
    }

    setModified(isModified);

    // honor "keep reply in this folder" setting even when the identity is changed later on
    mPreventFccOverwrite = (!kmailFcc.isEmpty() && ident.fcc() != kmailFcc);
    QTimer::singleShot(0, this, SLOT(forceAutoSaveMessage()));   //Force autosaving to make sure this composer reappears if a crash happens before the autosave timer kicks in.
}

void KMComposeWin::setAutoSaveFileName(const QString &fileName)
{
    mComposerBase->setAutoSaveFileName(fileName);
}

void KMComposeWin::setTextSelection(const QString &selection)
{
    mTextSelection = selection;
}

void KMComposeWin::setCustomTemplate(const QString &customTemplate)
{
    mCustomTemplate = customTemplate;
}

void KMComposeWin::setSigningAndEncryptionDisabled(bool v)
{
    mSigningAndEncryptionExplicitlyDisabled = v;
}

void KMComposeWin::setFolder(const Akonadi::Collection &aFolder)
{
    mFolder = aFolder;
}

void KMComposeWin::setFcc(const QString &idString)
{
    // check if the sent-mail folder still exists
    Akonadi::Collection col;
    if (idString.isEmpty()) {
        col = CommonKernel->sentCollectionFolder();
    } else {
        col = Akonadi::Collection(idString.toLongLong());
    }

    mComposerBase->setFcc(col);
    mFccFolder->setCollection(col);
}

bool KMComposeWin::isComposerModified() const
{
    return (mComposerBase->editor()->document()->isModified() ||
            mEdtFrom->isModified() ||
            (mEdtReplyTo && mEdtReplyTo->isModified()) ||
            mComposerBase->recipientsEditor()->isModified() ||
            mEdtSubject->document()->isModified());
}

bool KMComposeWin::isModified() const
{
    return mWasModified || isComposerModified();
}

void KMComposeWin::setModified(bool modified)
{
    mWasModified = modified;
    changeModifiedState(modified);
}

void KMComposeWin::changeModifiedState(bool modified)
{
    mComposerBase->editor()->document()->setModified(modified);
    if (!modified) {
        mEdtFrom->setModified(false);
        if (mEdtReplyTo) {
            mEdtReplyTo->setModified(false);
        }
        mComposerBase->recipientsEditor()->clearModified();
        mEdtSubject->document()->setModified(false);
    }
}

bool KMComposeWin::queryClose()
{
    if (!mComposerBase->editor()->checkExternalEditorFinished()) {
        return false;
    }
    if (kmkernel->shuttingDown() || kapp->sessionSaving()) {
        return true;
    }

    if (isModified()) {
        const bool istemplate = (mFolder.isValid() && CommonKernel->folderIsTemplates(mFolder));
        const QString savebut = (istemplate ?
                                 i18n("Re&save as Template") :
                                 i18n("&Save as Draft"));
        const QString savetext = (istemplate ?
                                  i18n("Resave this message in the Templates folder. "
                                       "It can then be used at a later time.") :
                                  i18n("Save this message in the Drafts folder. "
                                       "It can then be edited and sent at a later time."));

        const int rc = KMessageBox::warningYesNoCancel(this,
                       i18n("Do you want to save the message for later or discard it?"),
                       i18n("Close Composer"),
                       KGuiItem(savebut, QLatin1String("document-save"), QString(), savetext),
                       KStandardGuiItem::discard(),
                       KStandardGuiItem::cancel());
        if (rc == KMessageBox::Cancel) {
            return false;
        } else if (rc == KMessageBox::Yes) {
            // doSend will close the window. Just return false from this method
            if (istemplate) {
                slotSaveTemplate();
            } else {
                slotSaveDraft();
            }
            return false;
        }
        //else fall through: return true
    }
    mComposerBase->cleanupAutoSave();

    if (!mMiscComposers.isEmpty()) {
        qCWarning(KMAIL_LOG) << "Tried to close while composer was active";
        return false;
    }
    return true;
}

MessageComposer::ComposerViewBase::MissingAttachment KMComposeWin::userForgotAttachment()
{
    bool checkForForgottenAttachments = mCheckForForgottenAttachments && GlobalSettings::self()->showForgottenAttachmentWarning();

    if (!checkForForgottenAttachments) {
        return MessageComposer::ComposerViewBase::NoMissingAttachmentFound;
    }

    mComposerBase->setSubject(subject());   //be sure the composer knows the subject
    MessageComposer::ComposerViewBase::MissingAttachment missingAttachments = mComposerBase->checkForMissingAttachments(GlobalSettings::self()->attachmentKeywords());

    return missingAttachments;
}

void KMComposeWin::forceAutoSaveMessage()
{
    autoSaveMessage(true);
}

void KMComposeWin::autoSaveMessage(bool force)
{
    if (isComposerModified() || force) {
        applyComposerSetting(mComposerBase);
        mComposerBase->saveMailSettings();
        mComposerBase->autoSaveMessage();
        if (!force) {
            mWasModified = true;
            changeModifiedState(false);
        }
    } else {
        mComposerBase->updateAutoSave();
    }
}

bool KMComposeWin::encryptToSelf() const
{
    return MessageComposer::MessageComposerSettings::self()->cryptoEncryptToSelf();
}

void KMComposeWin::slotSendFailed(const QString &msg, MessageComposer::ComposerViewBase::FailedType type)
{
    setEnabled(true);
    if (!msg.isEmpty()) {
        KMessageBox::sorry(mMainWidget, msg,
                           (type == MessageComposer::ComposerViewBase::AutoSave) ? i18n("Autosave Message Failed") : i18n("Sending Message Failed"));
    }
}

void KMComposeWin::slotSendSuccessful()
{
    setModified(false);
    mComposerBase->cleanupAutoSave();
    mFolder = Akonadi::Collection(); // see dtor
    close();
}

const KIdentityManagement::Identity &KMComposeWin::identity() const
{
    return KMKernel::self()->identityManager()->identityForUoidOrDefault(mComposerBase->identityCombo()->currentIdentity());
}

Kleo::CryptoMessageFormat KMComposeWin::cryptoMessageFormat() const
{
    if (!mCryptoModuleAction) {
        return Kleo::AutoFormat;
    }
    return cb2format(mCryptoModuleAction->currentItem());
}

void KMComposeWin::addAttach(KMime::Content *msgPart)
{
    mComposerBase->addAttachmentPart(msgPart);
    setModified(true);
}

void KMComposeWin::slotAddrBook()
{
    KRun::runCommand(QLatin1String("kaddressbook"), window());
}

void KMComposeWin::slotInsertFile()
{
    KUrl u = mComposerBase->editor()->insertFile();
    if (u.isEmpty()) {
        return;
    }

    mRecentAction->addUrl(u);
    // Prevent race condition updating list when multiple composers are open
    {
        const QString encoding = MessageViewer::NodeHelper::encodingForName(u.fileEncoding());
        QStringList urls = GlobalSettings::self()->recentUrls();
        QStringList encodings = GlobalSettings::self()->recentEncodings();
        // Prevent config file from growing without bound
        // Would be nicer to get this constant from KRecentFilesAction
        const int mMaxRecentFiles = 30;
        while (urls.count() > mMaxRecentFiles) {
            urls.removeLast();
        }
        while (encodings.count() > mMaxRecentFiles) {
            encodings.removeLast();
        }
        // sanity check
        if (urls.count() != encodings.count()) {
            urls.clear();
            encodings.clear();
        }
        urls.prepend(u.prettyUrl());
        encodings.prepend(encoding);
        GlobalSettings::self()->setRecentUrls(urls);
        GlobalSettings::self()->setRecentEncodings(encodings);
        mRecentAction->saveEntries(KMKernel::self()->config()->group(QString()));
    }
    slotInsertRecentFile(u);
}

void KMComposeWin::slotRecentListFileClear()
{
    KSharedConfig::Ptr config = KMKernel::self()->config();
    KConfigGroup group(config, "Composer");
    group.deleteEntry("recent-urls");
    group.deleteEntry("recent-encodings");
    mRecentAction->saveEntries(config->group(QString()));
}
void KMComposeWin::slotInsertRecentFile(const QUrl &u)
{
    if (u.fileName().isEmpty()) {
        return;
    }

    // Get the encoding previously used when inserting this file
    QString encoding;
    const QStringList urls = GlobalSettings::self()->recentUrls();
    const QStringList encodings = GlobalSettings::self()->recentEncodings();
    const int index = urls.indexOf(u.toDisplayString());
    if (index != -1) {
        encoding = encodings[ index ];
    } else {
        qCDebug(KMAIL_LOG) << " encoding not found so we can't insert text"; //see InsertTextFileJob
        return;
    }

    MessageComposer::InsertTextFileJob *job = new MessageComposer::InsertTextFileJob(mComposerBase->editor(), u);
    job->setEncoding(encoding);
    connect(job, SIGNAL(result(KJob*)), SLOT(slotInsertTextFile(KJob*)));
    job->start();
}

bool KMComposeWin::showErrorMessage(KJob *job)
{
    if (job->error()) {
        if (static_cast<KIO::Job *>(job)->ui()) {
            static_cast<KIO::Job *>(job)->ui()->showErrorMessage();
        } else {
            qCDebug(KMAIL_LOG) << " job->errorString() :" << job->errorString();
        }
        return true;
    }
    return false;
}

void KMComposeWin::slotInsertTextFile(KJob *job)
{
    showErrorMessage(job);
}

void KMComposeWin::slotSelectCryptoModule(bool init)
{
    if (!init) {
        setModified(true);
    }

    mComposerBase->attachmentModel()->setEncryptEnabled(canSignEncryptAttachments());
    mComposerBase->attachmentModel()->setSignEnabled(canSignEncryptAttachments());
}

void KMComposeWin::slotUpdateFont()
{
    qCDebug(KMAIL_LOG);
    if (!mFixedFontAction) {
        return;
    }
    mComposerBase->editor()->setFontForWholeText(mFixedFontAction->isChecked() ?
            mFixedFont : mBodyFont);
}

QString KMComposeWin::smartQuote(const QString &msg)
{
    return MessageCore::StringUtil::smartQuote(msg, MessageComposer::MessageComposerSettings::self()->lineWrapWidth());
}

bool KMComposeWin::insertFromMimeData(const QMimeData *source, bool forceAttachment)
{
    // If this is a PNG image, either add it as an attachment or as an inline image
    if (source->hasImage() && source->hasFormat(QLatin1String("image/png"))) {
        // Get the image data before showing the dialog, since that processes events which can delete
        // the QMimeData object behind our back
        const QByteArray imageData = source->data(QLatin1String("image/png"));
        if (imageData.isEmpty()) {
            return true;
        }
        if (!forceAttachment) {
            if (mComposerBase->editor()->textMode() == KRichTextEdit::Rich && mComposerBase->editor()->isEnableImageActions()) {
                QImage image = qvariant_cast<QImage>(source->imageData());
                QFileInfo fi(source->text());

                QMenu menu;
                const QAction *addAsInlineImageAction = menu.addAction(i18n("Add as &Inline Image"));
                /*const QAction *addAsAttachmentAction = */menu.addAction(i18n("Add as &Attachment"));
                const QAction *selectedAction = menu.exec(QCursor::pos());
                if (selectedAction == addAsInlineImageAction) {
                    // Let the textedit from kdepimlibs handle inline images
                    mComposerBase->editor()->insertImage(image, fi);
                    return true;
                } else if (!selectedAction) {
                    return true;
                }
                // else fall through
            }
        }
        // Ok, when we reached this point, the user wants to add the image as an attachment.
        // Ask for the filename first.
        bool ok;
        const QString attName =
            QInputDialog::getText(this, i18n("KMail"), i18n("Name of the attachment:"), QLineEdit::Normal, QString(), &ok);
        if (!ok) {
            return true;
        }
        addAttachment(attName, KMime::Headers::CEbase64, QString(), imageData, "image/png");
        return true;
    }

    // If this is a URL list, add those files as attachments or text
    const QList<QUrl> urlList = source->urls();
    if (!urlList.isEmpty()) {
        //Search if it's message items.
        Akonadi::Item::List items;
        Akonadi::Collection::List collections;
        bool allLocalURLs = true;

        foreach (const QUrl &url, urlList) {
            if (!url.isLocalFile()) {
                allLocalURLs = false;
            }
            const Akonadi::Item item = Akonadi::Item::fromUrl(url);
            if (item.isValid()) {
                items << item;
            } else {
                const Akonadi::Collection collection = Akonadi::Collection::fromUrl(url);
                if (collection.isValid()) {
                    collections << collection;
                }
            }
        }

        if (items.isEmpty() && collections.isEmpty()) {
            if (allLocalURLs || forceAttachment) {
                foreach (const QUrl &url, urlList) {
                    addAttachment(url, QString());
                }
            } else {
                QMenu p;
                const QAction *addAsTextAction = p.addAction(i18np("Add URL into Message", "Add URLs into Message", urlList.size()));
                const QAction *addAsAttachmentAction = p.addAction(i18np("Add File as &Attachment", "Add Files as &Attachment", urlList.size()));
                const QAction *selectedAction = p.exec(QCursor::pos());

                if (selectedAction == addAsTextAction) {
                    foreach (const QUrl &url, urlList) {
                        mComposerBase->editor()->insertLink(url.toDisplayString());
                    }
                } else if (selectedAction == addAsAttachmentAction) {
                    foreach (const QUrl &url, urlList) {
                        addAttachment(url, QString());
                    }
                }
            }
            return true;
        } else {
            if (!items.isEmpty()) {
                Akonadi::ItemFetchJob *itemFetchJob = new Akonadi::ItemFetchJob(items, this);
                itemFetchJob->fetchScope().fetchFullPayload(true);
                itemFetchJob->fetchScope().setAncestorRetrieval(Akonadi::ItemFetchScope::Parent);
                connect(itemFetchJob, &Akonadi::ItemFetchJob::result, this, &KMComposeWin::slotFetchJob);
            }
            if (!collections.isEmpty()) {
                //TODO
            }
            return true;
        }
    }
    return false;
}

void KMComposeWin::slotPasteAsAttachment()
{
    const QMimeData *mimeData = QApplication::clipboard()->mimeData();
    if (insertFromMimeData(mimeData, true)) {
        return;
    }
    if (mimeData->hasText()) {
        bool ok;
        const QString attName = QInputDialog::getText(this,
                                i18n("Insert clipboard text as attachment"),
                                i18n("Name of the attachment:"), QLineEdit::Normal,
                                QString(), &ok);
        if (ok) {
            mComposerBase->addAttachment(attName, attName, QLatin1String("utf-8"), QApplication::clipboard()->text().toUtf8(), "text/plain");
        }
        return;
    }
}

void KMComposeWin::slotFetchJob(KJob *job)
{
    if (showErrorMessage(job)) {
        return;
    }
    Akonadi::ItemFetchJob *fjob = dynamic_cast<Akonadi::ItemFetchJob *>(job);
    if (!fjob) {
        return;
    }
    const Akonadi::Item::List items = fjob->items();

    if (items.isEmpty()) {
        return;
    }

    if (items.first().mimeType() == KMime::Message::mimeType()) {
        uint identity = 0;
        if (items.at(0).isValid() && items.at(0).parentCollection().isValid()) {
            QSharedPointer<MailCommon::FolderCollection> fd(MailCommon::FolderCollection::forCollection(items.at(0).parentCollection(), false));
            if (fd) {
                identity = fd->identity();
            }
        }
        KMCommand *command = new KMForwardAttachedCommand(this, items, identity, this);
        command->start();
    } else {
        foreach (const Akonadi::Item &item, items) {
            QString attachmentName = QLatin1String("attachment");
            if (item.hasPayload<KContacts::Addressee>()) {
                const KContacts::Addressee contact = item.payload<KContacts::Addressee>();
                attachmentName = contact.realName() + QLatin1String(".vcf");
                //Workaround about broken kaddressbook fields.
                QByteArray data = item.payloadData();
                PimCommon::VCardUtil vcardUtil;
                vcardUtil.adaptVcard(data);
                addAttachment(attachmentName, KMime::Headers::CEbase64, QString(), data, "text/x-vcard");
            } else if (item.hasPayload<KContacts::ContactGroup>()) {
                const KContacts::ContactGroup group = item.payload<KContacts::ContactGroup>();
                attachmentName = group.name() + QLatin1String(".vcf");
                Akonadi::ContactGroupExpandJob *expandJob = new Akonadi::ContactGroupExpandJob(group, this);
                expandJob->setProperty("groupName", attachmentName);
                connect(expandJob, &KJob::result, this, &KMComposeWin::slotExpandGroupResult);
                expandJob->start();
            } else {
                addAttachment(attachmentName, KMime::Headers::CEbase64, QString(), item.payloadData(), item.mimeType().toLatin1());
            }
        }
    }
}

void KMComposeWin::slotExpandGroupResult(KJob *job)
{
    Akonadi::ContactGroupExpandJob *expandJob = qobject_cast<Akonadi::ContactGroupExpandJob *>(job);
    Q_ASSERT(expandJob);

    const QString attachmentName = expandJob->property("groupName").toString();
    KContacts::VCardConverter converter;
    const QByteArray groupData = converter.exportVCards(expandJob->contacts(), KContacts::VCardConverter::v3_0);
    if (!groupData.isEmpty()) {
        addAttachment(attachmentName, KMime::Headers::CEbase64, QString(), groupData, "text/x-vcard");
    }
}

void KMComposeWin::slotClose()
{
    close();
}

void KMComposeWin::slotNewComposer()
{
    KMComposeWin *win;
    KMime::Message::Ptr msg(new KMime::Message);

    MessageHelper::initHeader(msg, KMKernel::self()->identityManager());
    win = new KMComposeWin(msg, false, false, KMail::Composer::New);
    win->setCollectionForNewMessage(mCollectionForNewMessage);
    win->setCurrentIdentity(currentIdentity());
    win->show();
}

void KMComposeWin::slotUpdWinTitle()
{
    QString s(mEdtSubject->toPlainText());
    // Remove characters that show badly in most window decorations:
    // newlines tend to become boxes.
    if (s.isEmpty()) {
        setWindowTitle(QLatin1Char('(') + i18n("unnamed") + QLatin1Char(')'));
    } else {
        setWindowTitle(s.replace(QLatin1Char('\n'), QLatin1Char(' ')));
    }
}

void KMComposeWin::slotEncryptToggled(bool on)
{
    setEncryption(on, true);
    updateSignatureAndEncryptionStateIndicators();
}

void KMComposeWin::setEncryption(bool encrypt, bool setByUser)
{
    bool wasModified = isModified();
    if (setByUser) {
        setModified(true);
    }
    if (!mEncryptAction->isEnabled()) {
        encrypt = false;
    }
    // check if the user wants to encrypt messages to himself and if he defined
    // an encryption key for the current identity
    else if (encrypt && encryptToSelf() && !mLastIdentityHasEncryptionKey) {
        if (setByUser) {
            KMessageBox::sorry(this,
                               i18n("<qt><p>You have requested that messages be "
                                    "encrypted to yourself, but the currently selected "
                                    "identity does not define an (OpenPGP or S/MIME) "
                                    "encryption key to use for this.</p>"
                                    "<p>Please select the key(s) to use "
                                    "in the identity configuration.</p>"
                                    "</qt>"),
                               i18n("Undefined Encryption Key"));
            setModified(wasModified);
        }
        encrypt = false;
    }

    // make sure the mEncryptAction is in the right state
    mEncryptAction->setChecked(encrypt);
    if (!setByUser) {
        updateSignatureAndEncryptionStateIndicators();
    }
    // show the appropriate icon
    if (encrypt) {
        mEncryptAction->setIcon(QIcon::fromTheme(QLatin1String("document-encrypt")));
    } else {
        mEncryptAction->setIcon(QIcon::fromTheme(QLatin1String("document-decrypt")));
    }

    // mark the attachments for (no) encryption
    if (canSignEncryptAttachments()) {
        mComposerBase->attachmentModel()->setEncryptSelected(encrypt);
    }
}

void KMComposeWin::slotSignToggled(bool on)
{
    setSigning(on, true);
    updateSignatureAndEncryptionStateIndicators();
}

void KMComposeWin::setSigning(bool sign, bool setByUser)
{
    bool wasModified = isModified();
    if (setByUser) {
        setModified(true);
    }
    if (!mSignAction->isEnabled()) {
        sign = false;
    }

    // check if the user defined a signing key for the current identity
    if (sign && !mLastIdentityHasSigningKey) {
        if (setByUser) {
            KMessageBox::sorry(this,
                               i18n("<qt><p>In order to be able to sign "
                                    "this message you first have to "
                                    "define the (OpenPGP or S/MIME) signing key "
                                    "to use.</p>"
                                    "<p>Please select the key to use "
                                    "in the identity configuration.</p>"
                                    "</qt>"),
                               i18n("Undefined Signing Key"));
            setModified(wasModified);
        }
        sign = false;
    }

    // make sure the mSignAction is in the right state
    mSignAction->setChecked(sign);

    if (!setByUser) {
        updateSignatureAndEncryptionStateIndicators();
    }
    // mark the attachments for (no) signing
    if (canSignEncryptAttachments()) {
        mComposerBase->attachmentModel()->setSignSelected(sign);
    }
}

void KMComposeWin::slotWordWrapToggled(bool on)
{
    if (on) {
        mComposerBase->editor()->enableWordWrap(validateLineWrapWidth());
    } else {
        disableWordWrap();
    }
}

int KMComposeWin::validateLineWrapWidth()
{
    int lineWrap = MessageComposer::MessageComposerSettings::self()->lineWrapWidth();
    if ((lineWrap == 0) || (lineWrap > 78)) {
        lineWrap = 78;
    } else if (lineWrap < 30) {
        lineWrap = 30;
    }
    return lineWrap;
}

void KMComposeWin::disableWordWrap()
{
    mComposerBase->editor()->disableWordWrap();
}

void KMComposeWin::forceDisableHtml()
{
    mForceDisableHtml = true;
    disableHtml(MessageComposer::ComposerViewBase::NoConfirmationNeeded);
    markupAction->setEnabled(false);
    // FIXME: Remove the toggle toolbar action somehow
}

bool KMComposeWin::isComposing() const
{
    return mComposerBase && mComposerBase->isComposing();
}

void KMComposeWin::disableForgottenAttachmentsCheck()
{
    mCheckForForgottenAttachments = false;
}

void KMComposeWin::ignoreStickyFields()
{
    mIgnoreStickyFields = true;
    mBtnTransport->setChecked(false);
    mBtnDictionary->setChecked(false);
    mBtnIdentity->setChecked(false);
    mBtnTransport->setEnabled(false);
    mBtnDictionary->setEnabled(false);
    mBtnIdentity->setEnabled(false);
}

void KMComposeWin::slotPrint()
{
    printComposer(false);
}

void KMComposeWin::slotPrintPreview()
{
    printComposer(true);
}

void KMComposeWin::printComposer(bool preview)
{
    MessageComposer::Composer *composer = createSimpleComposer();
    mMiscComposers.append(composer);
    composer->setProperty("preview", preview);
    connect(composer, &MessageComposer::Composer::result, this, &KMComposeWin::slotPrintComposeResult);
    composer->start();
}

void KMComposeWin::slotPrintComposeResult(KJob *job)
{
    const bool preview = job->property("preview").toBool();
    printComposeResult(job, preview);
}

void KMComposeWin::printComposeResult(KJob *job, bool preview)
{
    Q_ASSERT(dynamic_cast< MessageComposer::Composer * >(job));
    MessageComposer::Composer *composer = dynamic_cast< MessageComposer::Composer * >(job);
    Q_ASSERT(mMiscComposers.contains(composer));
    mMiscComposers.removeAll(composer);

    if (composer->error() == MessageComposer::Composer::NoError) {

        Q_ASSERT(composer->resultMessages().size() == 1);
        Akonadi::Item printItem;
        printItem.setPayload<KMime::Message::Ptr>(composer->resultMessages().first());
        Akonadi::MessageFlags::copyMessageFlags(*(composer->resultMessages().first()), printItem);
        const bool isHtml = mComposerBase->editor()->textMode() == KMeditor::Rich;
        const MessageViewer::Viewer::DisplayFormatMessage format = isHtml ? MessageViewer::Viewer::Html : MessageViewer::Viewer::Text;
        KMPrintCommand *command = new KMPrintCommand(this, printItem, Q_NULLPTR,
                Q_NULLPTR, format, isHtml);
        command->setPrintPreview(preview);
        command->start();
    } else {
        showErrorMessage(job);
    }

}

void KMComposeWin::doSend(MessageComposer::MessageSender::SendMethod method,
                          MessageComposer::MessageSender::SaveIn saveIn)
{
    if (mStorageService->numProgressUpdateFile() > 0) {
        KMessageBox::sorry(this, i18np("There is %1 file upload in progress.",
                                       "There are %1 file uploads in progress.",
                                       mStorageService->numProgressUpdateFile()));
        return;
    }
    // TODO integrate with MDA online status
    if (method == MessageComposer::MessageSender::SendImmediate) {
        if (!MessageComposer::Util::sendMailDispatcherIsOnline()) {
            method = MessageComposer::MessageSender::SendLater;
        }
    }

    if (saveIn == MessageComposer::MessageSender::SaveInNone) {   // don't save as draft or template, send immediately
        if (KEmailAddress::firstEmailAddress(from()).isEmpty()) {
            if (!(mShowHeaders & HDR_FROM)) {
                mShowHeaders |= HDR_FROM;
                rethinkFields(false);
            }
            mEdtFrom->setFocus();
            KMessageBox::sorry(this,
                               i18n("You must enter your email address in the "
                                    "From: field. You should also set your email "
                                    "address for all identities, so that you do "
                                    "not have to enter it for each message."));
            return;
        }
        if (mComposerBase->to().isEmpty()) {
            if (mComposerBase->cc().isEmpty() && mComposerBase->bcc().isEmpty()) {
                KMessageBox::information(this,
                                         i18n("You must specify at least one receiver, "
                                              "either in the To: field or as CC or as BCC."));

                return;
            } else {
                int rc = KMessageBox::questionYesNo(this,
                                                    i18n("To: field is empty. "
                                                            "Send message anyway?"),
                                                    i18n("No To: specified"),
                                                    KStandardGuiItem::yes(),
                                                    KStandardGuiItem::no(),
                                                    QLatin1String(":kmail_no_to_field_specified"));
                if (rc == KMessageBox::No) {
                    return;
                }
            }
        }

        if (subject().isEmpty()) {
            mEdtSubject->setFocus();
            int rc =
                KMessageBox::questionYesNo(this,
                                           i18n("You did not specify a subject. "
                                                "Send message anyway?"),
                                           i18n("No Subject Specified"),
                                           KGuiItem(i18n("S&end as Is")),
                                           KGuiItem(i18n("&Specify the Subject")),
                                           QLatin1String("no_subject_specified"));
            if (rc == KMessageBox::No) {
                return;
            }
        }

        const MessageComposer::ComposerViewBase::MissingAttachment forgotAttachment = userForgotAttachment();
        if ((forgotAttachment == MessageComposer::ComposerViewBase::FoundMissingAttachmentAndAddedAttachment) ||
                (forgotAttachment == MessageComposer::ComposerViewBase::FoundMissingAttachmentAndCancel)) {
            return;
        }

        setEnabled(false);
        // Validate the To:, CC: and BCC fields
        const QStringList recipients = QStringList() << mComposerBase->to().trimmed() << mComposerBase->cc().trimmed() << mComposerBase->bcc().trimmed();

        AddressValidationJob *job = new AddressValidationJob(recipients.join(QLatin1String(", ")), this, this);
        const KIdentityManagement::Identity &ident = KMKernel::self()->identityManager()->identityForUoid(mComposerBase->identityCombo()->currentIdentity());
        QString defaultDomainName;
        if (!ident.isNull()) {
            defaultDomainName = ident.defaultDomainName();
        }
        job->setDefaultDomain(defaultDomainName);
        job->setProperty("method", static_cast<int>(method));
        job->setProperty("saveIn", static_cast<int>(saveIn));
        connect(job, &Akonadi::ItemFetchJob::result, this, &KMComposeWin::slotDoDelayedSend);
        job->start();

        // we'll call send from within slotDoDelaySend
    } else {
        if (saveIn == MessageComposer::MessageSender::SaveInDrafts && mEncryptAction->isChecked() &&
                !GlobalSettings::self()->neverEncryptDrafts() &&
                mComposerBase->to().isEmpty() && mComposerBase->cc().isEmpty()) {

            KMessageBox::information(this, i18n("You must specify at least one receiver "
                                                "in order to be able to encrypt a draft.")
                                    );
            return;
        }
        doDelayedSend(method, saveIn);
    }
}

void KMComposeWin::slotDoDelayedSend(KJob *job)
{
    if (job->error()) {
        KMessageBox::error(this, job->errorText());
        setEnabled(true);
        return;
    }

    const AddressValidationJob *validateJob = qobject_cast<AddressValidationJob *>(job);

    // Abort sending if one of the recipient addresses is invalid ...
    if (!validateJob->isValid()) {
        setEnabled(true);
        return;
    }

    // ... otherwise continue as usual
    const MessageComposer::MessageSender::SendMethod method = static_cast<MessageComposer::MessageSender::SendMethod>(job->property("method").toInt());
    const MessageComposer::MessageSender::SaveIn saveIn = static_cast<MessageComposer::MessageSender::SaveIn>(job->property("saveIn").toInt());

    doDelayedSend(method, saveIn);
}

void KMComposeWin::applyComposerSetting(MessageComposer::ComposerViewBase *mComposerBase)
{

    QList< QByteArray > charsets = mCodecAction->mimeCharsets();
    if (!mOriginalPreferredCharset.isEmpty()) {
        charsets.insert(0, mOriginalPreferredCharset);
    }
    mComposerBase->setFrom(from());
    mComposerBase->setReplyTo(replyTo());
    mComposerBase->setSubject(subject());
    mComposerBase->setCharsets(charsets);
    mComposerBase->setUrgent(mUrgentAction->isChecked());
    mComposerBase->setMDNRequested(mRequestMDNAction->isChecked());
}

void KMComposeWin::doDelayedSend(MessageComposer::MessageSender::SendMethod method, MessageComposer::MessageSender::SaveIn saveIn)
{
#ifndef QT_NO_CURSOR
    MessageViewer::KCursorSaver busy(MessageViewer::KBusyPtr::busy());
#endif
    applyComposerSetting(mComposerBase);
    if (mForceDisableHtml) {
        disableHtml(MessageComposer::ComposerViewBase::NoConfirmationNeeded);
    }
    bool sign = mSignAction->isChecked();
    bool encrypt = mEncryptAction->isChecked();

    mComposerBase->setCryptoOptions(sign, encrypt, cryptoMessageFormat(),
                                    ((saveIn != MessageComposer::MessageSender::SaveInNone && GlobalSettings::self()->neverEncryptDrafts())
                                     || mSigningAndEncryptionExplicitlyDisabled));

    const int num = GlobalSettings::self()->customMessageHeadersCount();
    QMap<QByteArray, QString> customHeader;
    for (int ix = 0; ix < num; ++ix) {
        CustomMimeHeader customMimeHeader(QString::number(ix));
        customMimeHeader.load();
        customHeader.insert(customMimeHeader.custHeaderName().toLatin1(), customMimeHeader.custHeaderValue());
    }

    QMapIterator<QByteArray, QString> extraCustomHeader(mExtraHeaders);
    while (extraCustomHeader.hasNext()) {
        extraCustomHeader.next();
        customHeader.insert(extraCustomHeader.key(), extraCustomHeader.value());
    }

    mComposerBase->setCustomHeader(customHeader);
    mComposerBase->send(method, saveIn, false);
}

void KMComposeWin::slotSendLater()
{
    if (!TransportManager::self()->showTransportCreationDialog(this, TransportManager::IfNoTransportExists)) {
        return;
    }
    if (!checkRecipientNumber()) {
        return;
    }
    if (mComposerBase->editor()->checkExternalEditorFinished()) {
        const bool wasRegistered = (SendLater::SendLaterUtil::sentLaterAgentWasRegistered() && SendLater::SendLaterUtil::sentLaterAgentEnabled());
        if (wasRegistered) {
            SendLater::SendLaterInfo *info = Q_NULLPTR;
            QPointer<SendLater::SendLaterDialog> dlg = new SendLater::SendLaterDialog(info, this);
            if (dlg->exec()) {
                info = dlg->info();
                const SendLater::SendLaterDialog::SendLaterAction action = dlg->action();
                delete dlg;
                switch (action) {
                case SendLater::SendLaterDialog::Unknown:
                    qCDebug(KMAIL_LOG) << "Sendlater action \"Unknown\": Need to fix it.";
                    break;
                case SendLater::SendLaterDialog::Canceled:
                    return;
                    break;
                case SendLater::SendLaterDialog::PutInOutbox:
                    doSend(MessageComposer::MessageSender::SendLater);
                    break;
                case SendLater::SendLaterDialog::SendDeliveryAtTime: {
                    mComposerBase->setSendLaterInfo(info);
                    if (info->isRecurrence()) {
                        doSend(MessageComposer::MessageSender::SendLater, MessageComposer::MessageSender::SaveInTemplates);
                    } else {
                        doSend(MessageComposer::MessageSender::SendLater, MessageComposer::MessageSender::SaveInDrafts);
                    }
                    break;
                }
                }
            } else {
                delete dlg;
            }
        } else {
            doSend(MessageComposer::MessageSender::SendLater);
        }
    }
}

void KMComposeWin::slotSaveDraft()
{
    if (mComposerBase->editor()->checkExternalEditorFinished()) {
        doSend(MessageComposer::MessageSender::SendLater, MessageComposer::MessageSender::SaveInDrafts);
    }
}

void KMComposeWin::slotSaveTemplate()
{
    if (mComposerBase->editor()->checkExternalEditorFinished()) {
        doSend(MessageComposer::MessageSender::SendLater, MessageComposer::MessageSender::SaveInTemplates);
    }
}

void KMComposeWin::slotSendNowVia(MailTransport::Transport *transport)
{
    if (transport) {
        mComposerBase->transportComboBox()->setCurrentTransport(transport->id());
        slotSendNow();
    }
}

void KMComposeWin::slotSendLaterVia(MailTransport::Transport *transport)
{
    if (transport) {
        mComposerBase->transportComboBox()->setCurrentTransport(transport->id());
        slotSendLater();
    }
}

void KMComposeWin::sendNow(bool shortcutUsed)
{
    if (!mComposerBase->editor()->checkExternalEditorFinished()) {
        return;
    }
    if (!TransportManager::self()->showTransportCreationDialog(this, TransportManager::IfNoTransportExists)) {
        return;
    }
    if (!checkRecipientNumber()) {
        return;
    }
    mSendNowByShortcutUsed = shortcutUsed;
    if (GlobalSettings::self()->checkSpellingBeforeSend()) {
        mComposerBase->editor()->forceSpellChecking();
    } else {
        slotCheckSendNow();
    }
}

void KMComposeWin::slotSendNowByShortcut()
{
    sendNow(true);
}

void KMComposeWin::slotSendNow()
{
    sendNow(false);
}

void KMComposeWin::confirmBeforeSend()
{
    const int rc = KMessageBox::warningYesNoCancel(mMainWidget,
                   i18n("About to send email..."),
                   i18n("Send Confirmation"),
                   KGuiItem(i18n("&Send Now")),
                   KGuiItem(i18n("Send &Later")));

    if (rc == KMessageBox::Yes) {
        doSend(MessageComposer::MessageSender::SendImmediate);
    } else if (rc == KMessageBox::No) {
        doSend(MessageComposer::MessageSender::SendLater);
    }
}

void KMComposeWin::slotCheckSendNowStep2()
{
    if (GlobalSettings::self()->confirmBeforeSend()) {
        confirmBeforeSend();
    } else {
        if (mSendNowByShortcutUsed) {
            if (!GlobalSettings::self()->checkSendDefaultActionShortcut()) {
                ValidateSendMailShortcut validateShortcut(actionCollection(), this);
                if (!validateShortcut.validate()) {
                    return;
                }
            }
            if (GlobalSettings::self()->confirmBeforeSendWhenUseShortcut()) {
                confirmBeforeSend();
                return;
            }
        }
        doSend(MessageComposer::MessageSender::SendImmediate);
    }
}

void KMComposeWin::slotCheckSendNow()
{
    PotentialPhishingEmailJob *job = new PotentialPhishingEmailJob(this);
    KConfigGroup group(KSharedConfig::openConfig(), "PotentialPhishing");
    const QStringList whiteList = group.readEntry("whiteList", QStringList());
    job->setEmailWhiteList(whiteList);
    QStringList lst;
    lst << mComposerBase->to();
    if (!mComposerBase->cc().isEmpty()) {
        lst << mComposerBase->cc().split(QLatin1Char(','));
    }
    if (!mComposerBase->bcc().isEmpty()) {
        lst << mComposerBase->bcc().split(QLatin1Char(','));
    }
    job->setEmails(lst);
    connect(job, SIGNAL(potentialPhishingEmailsFound(QStringList)), this, SLOT(slotPotentialPhishingEmailsFound(QStringList)));
    job->start();
}

void KMComposeWin::slotPotentialPhishingEmailsFound(const QStringList &list)
{
    if (list.isEmpty()) {
        slotCheckSendNowStep2();
    } else {
        mPotentialPhishingEmailWarning->setPotentialPhisingEmail(list);
    }
}

bool KMComposeWin::checkRecipientNumber() const
{
    const int thresHold = GlobalSettings::self()->recipientThreshold();
    if (GlobalSettings::self()->tooManyRecipients() && mComposerBase->recipientsEditor()->recipients().count() > thresHold) {
        if (KMessageBox::questionYesNo(mMainWidget,
                                       i18n("You are trying to send the mail to more than %1 recipients. Send message anyway?", thresHold),
                                       i18n("Too many recipients"),
                                       KGuiItem(i18n("&Send as Is")),
                                       KGuiItem(i18n("&Edit Recipients"))) == KMessageBox::No) {
            return false;
        }
    }
    return true;
}

void KMComposeWin::slotHelp()
{
    KHelpClient::invokeHelp();
}

void KMComposeWin::enableHtml()
{
    if (mForceDisableHtml) {
        disableHtml(MessageComposer::ComposerViewBase::NoConfirmationNeeded);
        return;
    }

    mComposerBase->editor()->enableRichTextMode();
    if (!toolBar(QLatin1String("htmlToolBar"))->isVisible()) {
        // Use singleshot, as we we might actually be called from a slot that wanted to disable the
        // toolbar (but the messagebox in disableHtml() prevented that and called us).
        // The toolbar can't correctly deal with being enabled right in a slot called from the "disabled"
        // signal, so wait one event loop run for that.
        QTimer::singleShot(0, toolBar(QLatin1String("htmlToolBar")), SLOT(show()));
    }
    if (!markupAction->isChecked()) {
        markupAction->setChecked(true);
    }

    mComposerBase->editor()->updateActionStates();
    mComposerBase->editor()->setActionsEnabled(true);
}

void KMComposeWin::disableHtml(MessageComposer::ComposerViewBase::Confirmation confirmation)
{
    bool forcePlainTextMarkup = false;
    if (confirmation == MessageComposer::ComposerViewBase::LetUserConfirm && mComposerBase->editor()->isFormattingUsed() && !mForceDisableHtml) {
        int choice = KMessageBox::warningYesNoCancel(this, i18n("Turning HTML mode off "
                     "will cause the text to lose the formatting. Are you sure?"),
                     i18n("Lose the formatting?"), KGuiItem(i18n("Lose Formatting")), KGuiItem(i18n("Add Markup Plain Text")) , KStandardGuiItem::cancel(),
                     QLatin1String("LoseFormattingWarning"));

        switch (choice) {
        case KMessageBox::Cancel:
            enableHtml();
            return;
        case KMessageBox::No:
            forcePlainTextMarkup = true;
            break;
        case KMessageBox::Yes:
            break;
        }
    }

    mComposerBase->editor()->forcePlainTextMarkup(forcePlainTextMarkup);
    mComposerBase->editor()->switchToPlainText();
    mComposerBase->editor()->setActionsEnabled(false);

    slotUpdateFont();
    if (toolBar(QLatin1String("htmlToolBar"))->isVisible()) {
        // See the comment in enableHtml() why we use a singleshot timer, similar situation here.
        QTimer::singleShot(0, toolBar(QLatin1String("htmlToolBar")), SLOT(hide()));
    }
    if (markupAction->isChecked()) {
        markupAction->setChecked(false);
    }
}

void KMComposeWin::slotToggleMarkup()
{
    htmlToolBarVisibilityChanged(markupAction->isChecked());
}

void KMComposeWin::slotTextModeChanged(MessageComposer::KMeditor::Mode mode)
{
    if (mode == KMeditor::Plain) {
        disableHtml(MessageComposer::ComposerViewBase::NoConfirmationNeeded);    // ### Can this happen at all?
    } else {
        enableHtml();
    }
}

void KMComposeWin::htmlToolBarVisibilityChanged(bool visible)
{
    if (visible) {
        enableHtml();
    } else {
        disableHtml(MessageComposer::ComposerViewBase::LetUserConfirm);
    }
}

void KMComposeWin::slotAutoSpellCheckingToggled(bool on)
{
    mAutoSpellCheckingAction->setChecked(on);
    if (on != mComposerBase->editor()->checkSpellingEnabled()) {
        mComposerBase->editor()->setCheckSpellingEnabled(on);
    }
    if (on != mEdtSubject->checkSpellingEnabled()) {
        mEdtSubject->setCheckSpellingEnabled(on);
    }
    mStatusBarLabelSpellCheckingChangeMode->setToggleMode(on);
}

void KMComposeWin::slotSpellCheckingStatus(const QString &status)
{
    mStatusBarLabelList.at(0)->setText(status);
    QTimer::singleShot(2000, this, SLOT(slotSpellcheckDoneClearStatus()));
}

void KMComposeWin::slotSpellcheckDoneClearStatus()
{
    mStatusBarLabelList.at(0)->clear();
}

void KMComposeWin::slotIdentityChanged(uint uoid, bool initalChange)
{
    if (mMsg == Q_NULLPTR) {
        qCDebug(KMAIL_LOG) << "Trying to change identity but mMsg == 0!";
        return;
    }

    const KIdentityManagement::Identity &ident =
        KMKernel::self()->identityManager()->identityForUoid(uoid);
    if (ident.isNull()) {
        return;
    }
    bool wasModified(isModified());
    Q_EMIT identityChanged(identity());
    if (!ident.fullEmailAddr().isNull()) {
        mEdtFrom->setText(ident.fullEmailAddr());
    }

    // make sure the From field is shown if it does not contain a valid email address
    if (KEmailAddress::firstEmailAddress(from()).isEmpty()) {
        mShowHeaders |= HDR_FROM;
    }
    if (mEdtReplyTo) {
        mEdtReplyTo->setText(ident.replyToAddr());
    }

    // remove BCC of old identity and add BCC of new identity (if they differ)
    const KIdentityManagement::Identity &oldIdentity =
        KMKernel::self()->identityManager()->identityForUoidOrDefault(mId);

    if (ident.organization().isEmpty()) {
        mMsg->organization()->clear();
    } else {
        KMime::Headers::Organization *const organization
            = new KMime::Headers::Organization(mMsg.get(), ident.organization(), "utf-8");
        mMsg->setHeader(organization);
    }
    if (!ident.isXFaceEnabled() || ident.xface().isEmpty()) {
        mMsg->removeHeader("X-Face");
    } else {
        QString xface = ident.xface();
        if (!xface.isEmpty()) {
            int numNL = (xface.length() - 1) / 70;
            for (int i = numNL; i > 0; --i) {
                xface.insert(i * 70, QLatin1String("\n\t"));
            }
            KMime::Headers::Generic *header = new KMime::Headers::Generic("X-Face", mMsg.get(), xface, "utf-8");
            mMsg->setHeader(header);
        }
    }
    // If the transport sticky checkbox is not checked, set the transport
    // from the new identity
    if (!mBtnTransport->isChecked() && !mIgnoreStickyFields) {
        const int transportId = ident.transport().isEmpty() ? -1 : ident.transport().toInt();
        const Transport *transport = TransportManager::self()->transportById(transportId, true);
        if (!transport) {
            mMsg->removeHeader("X-KMail-Transport");
            mComposerBase->transportComboBox()->setCurrentTransport(TransportManager::self()->defaultTransportId());
        } else {
            KMime::Headers::Generic *header = new KMime::Headers::Generic("X-KMail-Transport", mMsg.get(), QString::number(transport->id()), "utf-8");
            mMsg->setHeader(header);
            mComposerBase->transportComboBox()->setCurrentTransport(transport->id());
        }
    }

    const bool fccIsDisabled = ident.disabledFcc();
    if (fccIsDisabled) {
        KMime::Headers::Generic *header = new KMime::Headers::Generic("X-KMail-FccDisabled", mMsg.get(), QLatin1String("true"), "utf-8");
        mMsg->setHeader(header);
    } else {
        mMsg->removeHeader("X-KMail-FccDisabled");
    }
    mFccFolder->setEnabled(!fccIsDisabled);

    if (!mBtnDictionary->isChecked() && !mIgnoreStickyFields) {
        mComposerBase->dictionary()->setCurrentByDictionaryName(ident.dictionary());
    }
    slotSpellCheckingLanguage(mComposerBase->dictionary()->currentDictionary());
    if (!mBtnFcc->isChecked() && !mPreventFccOverwrite) {
        setFcc(ident.fcc());
    }
    // if unmodified, apply new template, if one is set
    if (!wasModified && !(ident.templates().isEmpty() && mCustomTemplate.isEmpty()) &&
            !initalChange) {
        applyTemplate(uoid, mId);
    } else {
        mComposerBase->identityChanged(ident, oldIdentity, false);
        mEdtSubject->setAutocorrectionLanguage(ident.autocorrectionLanguage());
    }

    // disable certain actions if there is no PGP user identity set
    // for this profile
    bool bNewIdentityHasSigningKey = !ident.pgpSigningKey().isEmpty() || !ident.smimeSigningKey().isEmpty();
    bool bNewIdentityHasEncryptionKey = !ident.pgpSigningKey().isEmpty() || !ident.smimeSigningKey().isEmpty();
    // save the state of the sign and encrypt button
    if (!bNewIdentityHasEncryptionKey && mLastIdentityHasEncryptionKey) {
        mLastEncryptActionState = mEncryptAction->isChecked();
        setEncryption(false);
    }
    if (!bNewIdentityHasSigningKey && mLastIdentityHasSigningKey) {
        mLastSignActionState = mSignAction->isChecked();
        setSigning(false);
    }
    // restore the last state of the sign and encrypt button
    if (bNewIdentityHasEncryptionKey && !mLastIdentityHasEncryptionKey) {
        setEncryption(mLastEncryptActionState);
    }
    if (bNewIdentityHasSigningKey && !mLastIdentityHasSigningKey) {
        setSigning(mLastSignActionState);
    }

    mCryptoModuleAction->setCurrentItem(format2cb(
                                            Kleo::stringToCryptoMessageFormat(ident.preferredCryptoMessageFormat())));
    slotSelectCryptoModule(true);

    mLastIdentityHasSigningKey = bNewIdentityHasSigningKey;
    mLastIdentityHasEncryptionKey = bNewIdentityHasEncryptionKey;
    const KIdentityManagement::Signature sig = const_cast<KIdentityManagement::Identity &>(ident).signature();
    bool isEnabledSignature = sig.isEnabledSignature();
    mAppendSignature->setEnabled(isEnabledSignature);
    mPrependSignature->setEnabled(isEnabledSignature);
    mInsertSignatureAtCursorPosition->setEnabled(isEnabledSignature);

    mId = uoid;
    changeCryptoAction();
    // make sure the From and BCC fields are shown if necessary
    rethinkFields(false);
    setModified(wasModified);
}

void KMComposeWin::slotSpellcheckConfig()
{
    static_cast<KMComposerEditor *>(mComposerBase->editor())->showSpellConfigDialog(QLatin1String("kmail2rc"));
}

void KMComposeWin::slotEditToolbars()
{
    KConfigGroup grp(KMKernel::self()->config()->group("Composer"));
    saveMainWindowSettings(grp);
    KEditToolBar dlg(guiFactory(), this);

    connect(&dlg, &KEditToolBar::newToolBarConfig, this, &KMComposeWin::slotUpdateToolbars);

    dlg.exec();
}

void KMComposeWin::slotUpdateToolbars()
{
    createGUI(QLatin1String("kmcomposerui.rc"));
    applyMainWindowSettings(KMKernel::self()->config()->group("Composer"));
}

void KMComposeWin::slotEditKeys()
{
    KShortcutsDialog::configure(actionCollection(),
                                KShortcutsEditor::LetterShortcutsDisallowed);
}

void KMComposeWin::setFocusToEditor()
{
    // The cursor position is already set by setMsg(), so we only need to set the
    // focus here.
    mComposerBase->editor()->setFocus();
}

void KMComposeWin::setFocusToSubject()
{
    mEdtSubject->setFocus();
}

void KMComposeWin::slotCompletionModeChanged(KCompletion::CompletionMode mode)
{
    GlobalSettings::self()->setCompletionMode((int) mode);

    // sync all the lineedits to the same completion mode
    mEdtFrom->setCompletionMode(mode);
    mEdtReplyTo->setCompletionMode(mode);
    mComposerBase->recipientsEditor()->setCompletionMode(mode);
}

void KMComposeWin::slotConfigChanged()
{
    readConfig(true /*reload*/);
    mComposerBase->updateAutoSave();
    rethinkFields();
    slotWordWrapToggled(mWordWrapAction->isChecked());
}

/*
 * checks if the drafts-folder has been deleted
 * that is not nice so we set the system-drafts-folder
 */
void KMComposeWin::slotFolderRemoved(const Akonadi::Collection &col)
{
    qCDebug(KMAIL_LOG) << "you killed me.";
    // TODO: need to handle templates here?
    if ((mFolder.isValid()) && (col.id() == mFolder.id())) {
        mFolder = CommonKernel->draftsCollectionFolder();
        qCDebug(KMAIL_LOG) << "restoring drafts to" << mFolder.id();
    }
}

void KMComposeWin::slotOverwriteModeChanged()
{
    const bool overwriteMode = mComposerBase->editor()->overwriteMode();
    mComposerBase->editor()->setCursorWidth(overwriteMode ? 5 : 1);
    mStatusBarLabelToggledOverrideMode->setToggleMode(overwriteMode);
}

void KMComposeWin::slotCursorPositionChanged()
{
    // Change Line/Column info in status bar
    int col, line;
    QString temp;
    line = mComposerBase->editor()->linePosition();
    col = mComposerBase->editor()->columnNumber();
    temp = i18nc("Shows the linenumber of the cursor position.", " Line: %1 ", line + 1);
    mStatusBarLabelList.at(1)->setText(temp);
    temp = i18n(" Column: %1 ", col + 1);
    mStatusBarLabelList.at(2)->setText(temp);

    // Show link target in status bar
    if (mComposerBase->editor()->textCursor().charFormat().isAnchor()) {
        const QString text = mComposerBase->editor()->currentLinkText();
        const QString url = mComposerBase->editor()->currentLinkUrl();
        mStatusBarLabelList.at(0)->setText(text + QLatin1String(" -> ") + url);
    } else {
        mStatusBarLabelList.at(0)->clear();
    }
}

void KMComposeWin::recipientEditorSizeHintChanged()
{
    QTimer::singleShot(1, this, SLOT(setMaximumHeaderSize()));
}

void KMComposeWin::setMaximumHeaderSize()
{
    mHeadersArea->setMaximumHeight(mHeadersArea->sizeHint().height());
}

void KMComposeWin::updateSignatureAndEncryptionStateIndicators()
{
    mCryptoStateIndicatorWidget->updateSignatureAndEncrypionStateIndicators(mSignAction->isChecked(), mEncryptAction->isChecked());
}

void KMComposeWin::slotLanguageChanged(const QString &language)
{
    mComposerBase->dictionary()->setCurrentByDictionary(language);
}

void KMComposeWin::slotFccFolderChanged(const Akonadi::Collection &collection)
{
    mComposerBase->setFcc(collection);
    mComposerBase->editor()->document()->setModified(true);
}

void KMComposeWin::insertSpecialCharacter()
{
    if (!mSelectSpecialChar) {
        mSelectSpecialChar = new KPIMTextEdit::SelectSpecialCharDialog(this);
        mSelectSpecialChar->setWindowTitle(i18n("Insert Special Character"));
        mSelectSpecialChar->setOkButtonText(i18n("Insert"));
        connect(mSelectSpecialChar.data(), &KPIMTextEdit::SelectSpecialCharDialog::charSelected, this, &KMComposeWin::charSelected);
    }
    mSelectSpecialChar->show();
}

void KMComposeWin::charSelected(const QChar &c)
{
    mComposerBase->editor()->insertPlainText(c);
}

void KMComposeWin::slotSaveAsFile()
{
    SaveAsFileJob *job = new SaveAsFileJob(this);
    job->setParentWidget(this);
    job->setHtmlMode(mComposerBase->editor()->textMode() == KMeditor::Rich);
    job->setEditor(mComposerBase->editor());
    job->start();
    //not necessary to delete it. It done in SaveAsFileJob
}

void KMComposeWin::slotCreateAddressBookContact()
{
    CreateNewContactJob *job = new CreateNewContactJob(this, this);
    job->start();
}

void KMComposeWin::slotAttachMissingFile()
{
    mComposerBase->attachmentController()->showAddAttachmentFileDialog();
}

void KMComposeWin::slotVerifyMissingAttachmentTimeout()
{
    if (mComposerBase->hasMissingAttachments(GlobalSettings::self()->attachmentKeywords())) {
        mAttachmentMissing->animatedShow();
    }
}

void KMComposeWin::slotExplicitClosedMissingAttachment()
{
    if (m_verifyMissingAttachment) {
        m_verifyMissingAttachment->stop();
        delete m_verifyMissingAttachment;
        m_verifyMissingAttachment = Q_NULLPTR;
    }
}

void KMComposeWin::addExtraCustomHeaders(const QMap<QByteArray, QString> &headers)
{
    mExtraHeaders = headers;
}

void KMComposeWin::setCurrentIdentity(uint identity)
{
    mComposerBase->identityCombo()->setCurrentIdentity( identity );
}

void KMComposeWin::slotSentenceCase()
{
    QTextCursor textCursor = mComposerBase->editor()->textCursor();
    PimCommon::EditorUtil editorUtil;
    editorUtil.sentenceCase(textCursor);
}

void KMComposeWin::slotUpperCase()
{
    PimCommon::EditorUtil editorUtil;
    QTextCursor textCursor = mComposerBase->editor()->textCursor();
    editorUtil.upperCase(textCursor);
}

void KMComposeWin::slotLowerCase()
{
    QTextCursor textCursor = mComposerBase->editor()->textCursor();
    PimCommon::EditorUtil editorUtil;
    editorUtil.lowerCase(textCursor);
}

void KMComposeWin::slotReverseCase()
{
    QTextCursor textCursor = mComposerBase->editor()->textCursor();
    PimCommon::EditorUtil editorUtil;
    editorUtil.reverseCase(textCursor);
}

void KMComposeWin::slotExternalEditorStarted()
{
    mComposerBase->identityCombo()->setEnabled(false);
    mExternalEditorWarning->show();
}

void KMComposeWin::slotExternalEditorClosed()
{
    mComposerBase->identityCombo()->setEnabled(true);
    mExternalEditorWarning->hide();
}

void KMComposeWin::slotInsertShortUrl(const QString &url)
{
    mComposerBase->editor()->insertLink(url);
}

void KMComposeWin::slotShareLinkDone(const QString &link)
{
    mComposerBase->editor()->insertShareLink(link);
}

void KMComposeWin::slotTransportChanged()
{
    mComposerBase->editor()->document()->setModified(true);
}

void KMComposeWin::slotFollowUpMail(bool toggled)
{
    if (toggled) {
        QPointer<MessageComposer::FollowUpReminderSelectDateDialog> dlg = new MessageComposer::FollowUpReminderSelectDateDialog(this);
        if (dlg->exec()) {
            mComposerBase->setFollowUpDate(dlg->selectedDate());
            mComposerBase->setFollowUpCollection(dlg->collection());
        } else {
            mFollowUpToggleAction->setChecked(false);
        }
        delete dlg;
    } else {
        mComposerBase->clearFollowUp();
    }
}

void KMComposeWin::slotSnippetWidgetVisibilityChanged(bool b)
{
    mSnippetWidget->setVisible(b);
    mSnippetSplitterCollapser->setVisible(b);
}

void KMComposeWin::slotOverwriteModeWasChanged(bool state)
{
    mComposerBase->editor()->setCursorWidth(state ? 5 : 1);
    mComposerBase->editor()->setOverwriteMode(state);
}<|MERGE_RESOLUTION|>--- conflicted
+++ resolved
@@ -1530,10 +1530,6 @@
     }
 }
 
-<<<<<<< HEAD
-void KMComposeWin::setMessage(const KMime::Message::Ptr &newMsg, bool lastSignState, bool lastEncryptState, bool mayAutoSign,
-                              bool allowDecryption, bool isModified)
-=======
 uint KMComposeWin::currentIdentity() const
 {
     return mComposerBase->identityCombo()->currentIdentity();
@@ -1541,7 +1537,6 @@
 
 void KMComposeWin::setMessage( const KMime::Message::Ptr &newMsg, bool lastSignState, bool lastEncryptState, bool mayAutoSign,
                                bool allowDecryption, bool isModified )
->>>>>>> 78c671f3
 {
     if (!newMsg) {
         qCDebug(KMAIL_LOG) << "newMsg == 0!";
