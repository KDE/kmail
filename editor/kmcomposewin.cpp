/*
 * This file is part of KMail.
 * Copyright (c) 2011,2012,2013,2014 Laurent Montel <montel@kde.org>
 *
 * Copyright (c) 2009 Constantin Berzan <exit3219@gmail.com>
 *
 * Based on KMail code by:
 * Copyright (c) 1997 Markus Wuebben <markus.wuebben@kde.org>
 *
 * This program is free software; you can redistribute it and/or modify
 * it under the terms of the GNU General Public License as published by
 * the Free Software Foundation; either version 2 of the License, or
 * (at your option) any later version.
 *
 * This program is distributed in the hope that it will be useful,
 * but WITHOUT ANY WARRANTY; without even the implied warranty of
 * MERCHANTABILITY or FITNESS FOR A PARTICULAR PURPOSE.  See the
 * GNU General Public License for more details.
 *
 * You should have received a copy of the GNU General Public License along
 * with this program; if not, write to the Free Software Foundation, Inc.,
 * 51 Franklin Street, Fifth Floor, Boston, MA 02110-1301, USA.
 */
#include "kmcomposewin.h"

// KMail includes
#include "job/addressvalidationjob.h"
#include "attachmentcontroller.h"
#include "messagecomposer/attachment/attachmentmodel.h"
#include "attachmentview.h"
#include "codecaction.h"
#include <messagecomposer/job/emailaddressresolvejob.h>
#include "kleo_util.h"
#include "kmcommands.h"
#include "editor/kmcomposereditor.h"
#include "kmkernel.h"
#include "settings/globalsettings.h"
#include "kmmainwin.h"
#include "kmmainwidget.h"
#include "mailcomposeradaptor.h" // TODO port all D-Bus stuff...
#include "messageviewer/viewer/stl_util.h"
#include "messageviewer/utils/util.h"
#include "messagecore/utils/stringutil.h"
#include "messagecore/attachment/attachmentcollector.h"
#include "util.h"
#include "editor/snippetwidget.h"
#include "templatesconfiguration_kfg.h"
#include "foldercollectionmonitor.h"
#include "kernel/mailkernel.h"
#include "custommimeheader.h"
#include "pimcommon/autocorrection/widgets/lineeditwithautocorrection.h"
#include "pimcommon/translator/translatorwidget.h"
#include "pimcommon/widgets/customtoolswidget.h"
#include "warningwidgets/attachmentmissingwarning.h"
#include "job/createnewcontactjob.h"
#include "job/savedraftjob.h"
#include "warningwidgets/externaleditorwarning.h"
#include "cryptostateindicatorwidget.h"
#include "validatesendmailshortcut.h"

#include "editor/kmstorageservice.h"
#include "followupreminder/followupreminderselectdatedialog.h"
#include "followupreminder/followupremindercreatejob.h"
#include "agents/followupreminderagent/followupreminderutil.h"

#include "libkdepim/progresswidget/statusbarprogresswidget.h"
#include "libkdepim/progresswidget/progressstatusbarwidget.h"

#include "pimcommon/util/editorutil.h"
#include "pimcommon/storageservice/storageservicemanager.h"
#include "pimcommon/storageservice/storageserviceprogressmanager.h"

#include "agents/sendlateragent/sendlaterutil.h"
#include "agents/sendlateragent/sendlaterdialog.h"
#include "agents/sendlateragent/sendlaterinfo.h"

// KDEPIM includes
#include <libkpgp/kpgpblock.h>
#include <libkleo/ui/progressdialog.h>
#include <libkleo/ui/keyselectiondialog.h>
#include "kleo/cryptobackendfactory.h"
#include "kleo/exportjob.h"
#include "kleo/specialjob.h"
#include <messageviewer/viewer/objecttreeemptysource.h>

#ifndef QT_NO_CURSOR
#include <messageviewer/utils/kcursorsaver.h>
#endif

#include <messageviewer/viewer/objecttreeparser.h>
#include <messageviewer/viewer/nodehelper.h>
#include <messageviewer/settings/globalsettings.h>
#include <messagecomposer/composer/composer.h>
#include <messagecomposer/part/globalpart.h>
#include <messagecomposer/part/infopart.h>
#include <messagecomposer/part/textpart.h>
#include <settings/messagecomposersettings.h>
#include <messagecomposer/helper/messagehelper.h>
#include <messagecomposer/composer/signaturecontroller.h>
#include <messagecomposer/job/inserttextfilejob.h>
#include <messagecomposer/composer/composerlineedit.h>
#include <messagecore/attachment/attachmentpart.h>
#include "messagecore/settings/globalsettings.h"
#include <templateparser/templateparser.h>
#include <templatesconfiguration.h>
#include "messagecore/helpers/nodehelper.h"
#include <Akonadi/KMime/MessageStatus>
#include "messagecore/helpers/messagehelpers.h"
#include "mailcommon/folder/folderrequester.h"
#include "mailcommon/folder/foldercollection.h"

#include "widgets/statusbarlabeltoggledstate.h"

// LIBKDEPIM includes
#include <libkdepim/addressline/recentaddresses.h>

// KDEPIMLIBS includes
#include <AkonadiCore/changerecorder.h>
#include <AkonadiCore/itemcreatejob.h>
#include <AkonadiCore/entitymimetypefiltermodel.h>
#include <AkonadiCore/itemfetchjob.h>
#include <KIdentityManagement/kidentitymanagement/identitymanager.h>
#include <KIdentityManagement/kidentitymanagement/identitycombo.h>
#include <KIdentityManagement/kidentitymanagement/identity.h>
#include <KIdentityManagement/kidentitymanagement/signature.h>
#include <MailTransport/mailtransport/transportcombobox.h>
#include <MailTransport/mailtransport/transportmanager.h>
#include <MailTransport/mailtransport/transport.h>
#include <kmime/kmime_message.h>
#include <kpimtextedit/selectspecialchardialog.h>

// KDELIBS includes
#include <kactioncollection.h>
#include <kactionmenu.h>
#include <kapplication.h>
#include <kcharsets.h>
#include "kmail_debug.h"
#include <kdescendantsproxymodel.h>
#include <kedittoolbar.h>
#include <qinputdialog.h>
#include <QMenu>

#include <kmessagebox.h>
#include <krecentfilesaction.h>
#include <kshortcutsdialog.h>

#include <kstandardshortcut.h>
#include <qstatusbar.h>
#include <QTemporaryDir>
#include <ktoggleaction.h>
#include <ktoolbar.h>
#include <ktoolinvocation.h>
#include <sonnet/dictionarycombobox.h>
#include <krun.h>
#include <KIO/JobUiDelegate>
#include <KPrintPreview>
#include <KFileDialog>
#include <QAction>
#include <KEmailAddress>

// Qt includes
#include <QClipboard>
#include <QSplitter>
#include <QMimeData>
#include <QTextDocumentWriter>

// System includes
#include <stdlib.h>
#include <unistd.h>
#include <fcntl.h>
#include <memory>
#include <boost/shared_ptr.hpp>
#include <KHelpClient>
#include <KCharsets>
#include <QStandardPaths>
#include <QFontDatabase>
#include <QMimeDatabase>
#include <QMimeType>
#include <KConfigGroup>
#include <KSplitterCollapserButton>

using Sonnet::DictionaryComboBox;
using MailTransport::TransportManager;
using MailTransport::Transport;
using KPIM::RecentAddresses;
using MessageComposer::KMeditor;

KMail::Composer *KMail::makeComposer(const KMime::Message::Ptr &msg, bool lastSignState, bool lastEncryptState, Composer::TemplateContext context,
                                     uint identity, const QString &textSelection,
                                     const QString &customTemplate)
{
    return KMComposeWin::create(msg, lastSignState, lastEncryptState, context, identity, textSelection, customTemplate);
}

KMail::Composer *KMComposeWin::create(const KMime::Message::Ptr &msg, bool lastSignState, bool lastEncryptState, Composer::TemplateContext context,
                                      uint identity, const QString &textSelection,
                                      const QString &customTemplate)
{
    return new KMComposeWin(msg, lastSignState, lastEncryptState, context, identity, textSelection, customTemplate);
}

int KMComposeWin::s_composerNumber = 0;

KMComposeWin::KMComposeWin(const KMime::Message::Ptr &aMsg, bool lastSignState, bool lastEncryptState, Composer::TemplateContext context, uint id,
                           const QString &textSelection, const QString &customTemplate)
    : KMail::Composer("kmail-composer#"),
      mDone(false),
      mTextSelection(textSelection),
      mCustomTemplate(customTemplate),
      mSigningAndEncryptionExplicitlyDisabled(false),
      mFolder(Akonadi::Collection(-1)),
      mForceDisableHtml(false),
      mId(id),
      mContext(context),
      mSignAction(0), mEncryptAction(0), mRequestMDNAction(0),
      mUrgentAction(0), mAllFieldsAction(0), mFromAction(0),
      mReplyToAction(0), mSubjectAction(0),
      mIdentityAction(0), mTransportAction(0), mFccAction(0),
      mWordWrapAction(0), mFixedFontAction(0), mAutoSpellCheckingAction(0),
      mDictionaryAction(0), mSnippetAction(0), mTranslateAction(0),
      mAppendSignature(0), mPrependSignature(0), mInsertSignatureAtCursorPosition(0),
      mGenerateShortenUrl(0),
      mCodecAction(0),
      mCryptoModuleAction(0),
      mFindText(0),
      mFindNextText(0),
      mReplaceText(0),
      mSelectAll(0),
      mDummyComposer(0),
      mLabelWidth(0),
      mComposerBase(0),
      mSelectSpecialChar(0),
      m_verifyMissingAttachment(0),
      mPreventFccOverwrite(false),
      mCheckForForgottenAttachments(true),
      mIgnoreStickyFields(false),
      mWasModified(false),
      mCryptoStateIndicatorWidget(0),
      mStorageService(new KMStorageService(this, this)),
      mSendNowByShortcutUsed(false),
      mFollowUpToggleAction(0),
      mStatusBarLabelToggledOverrideMode(0),
      mStatusBarLabelSpellCheckingChangeMode(0)
{
    mComposerBase = new MessageComposer::ComposerViewBase(this, this);
    mComposerBase->setIdentityManager(kmkernel->identityManager());

    connect(mComposerBase, &MessageComposer::ComposerViewBase::disableHtml, this, &KMComposeWin::disableHtml);

    connect(mComposerBase, &MessageComposer::ComposerViewBase::enableHtml, this, &KMComposeWin::enableHtml);
    connect(mComposerBase, &MessageComposer::ComposerViewBase::failed, this, &KMComposeWin::slotSendFailed);
    connect(mComposerBase, &MessageComposer::ComposerViewBase::sentSuccessfully, this, &KMComposeWin::slotSendSuccessful);
    connect(mComposerBase, &MessageComposer::ComposerViewBase::modified, this, &KMComposeWin::setModified);

    (void) new MailcomposerAdaptor(this);
    mdbusObjectPath = QLatin1String("/Composer_") + QString::number(++s_composerNumber);
    QDBusConnection::sessionBus().registerObject(mdbusObjectPath, this);

    MessageComposer::SignatureController *sigController = new MessageComposer::SignatureController(this);
    connect(sigController, &MessageComposer::SignatureController::enableHtml, this, &KMComposeWin::enableHtml);
    mComposerBase->setSignatureController(sigController);

    if (!kmkernel->xmlGuiInstanceName().isEmpty()) {
        //QT5 setComponentName(kmkernel->xmlGuiInstanceName(), i18n("KMail2"));
    }
    mMainWidget = new QWidget(this);
    // splitter between the headers area and the actual editor
    mHeadersToEditorSplitter = new QSplitter(Qt::Vertical, mMainWidget);
    mHeadersToEditorSplitter->setObjectName(QLatin1String("mHeadersToEditorSplitter"));
    mHeadersToEditorSplitter->setChildrenCollapsible(false);
    mHeadersArea = new QWidget(mHeadersToEditorSplitter);
    mHeadersArea->setSizePolicy(mHeadersToEditorSplitter->sizePolicy().horizontalPolicy(),
                                QSizePolicy::Expanding);
    mHeadersToEditorSplitter->addWidget(mHeadersArea);
    QList<int> defaultSizes;
    defaultSizes << 0;
    mHeadersToEditorSplitter->setSizes(defaultSizes);

    QVBoxLayout *v = new QVBoxLayout(mMainWidget);
    v->setMargin(0);
    v->addWidget(mHeadersToEditorSplitter);
    KIdentityManagement::IdentityCombo *identity = new KIdentityManagement::IdentityCombo(kmkernel->identityManager(),
            mHeadersArea);
    identity->setToolTip(i18n("Select an identity for this message"));
    mComposerBase->setIdentityCombo(identity);

    sigController->setIdentityCombo(identity);
    sigController->suspend(); // we have to do identity change tracking ourselves due to the template code

    mDictionaryCombo = new DictionaryComboBox(mHeadersArea);
    mDictionaryCombo->setToolTip(i18n("Select the dictionary to use when spell-checking this message"));

    mFccFolder = new MailCommon::FolderRequester(mHeadersArea);
    mFccFolder->setNotAllowToCreateNewFolder(true);
    mFccFolder->setMustBeReadWrite(true);

    mFccFolder->setToolTip(i18n("Select the sent-mail folder where a copy of this message will be saved"));
    connect(mFccFolder, &MailCommon::FolderRequester::folderChanged, this, &KMComposeWin::slotFccFolderChanged);

    MailTransport::TransportComboBox *transport = new MailTransport::TransportComboBox(mHeadersArea);
    transport->setToolTip(i18n("Select the outgoing account to use for sending this message"));
    mComposerBase->setTransportCombo(transport);
    connect(transport, static_cast<void (MailTransport::TransportComboBox::*)(int)>(&MailTransport::TransportComboBox::activated), this, &KMComposeWin::slotTransportChanged);

    mEdtFrom = new MessageComposer::ComposerLineEdit(false, mHeadersArea);
    mEdtFrom->setObjectName(QLatin1String("fromLine"));
    mEdtFrom->setRecentAddressConfig(MessageComposer::MessageComposerSettings::self()->config());
    mEdtFrom->setToolTip(i18n("Set the \"From:\" email address for this message"));
    mEdtReplyTo = new MessageComposer::ComposerLineEdit(true, mHeadersArea);
    mEdtReplyTo->setObjectName(QLatin1String("replyToLine"));
    mEdtReplyTo->setRecentAddressConfig(MessageComposer::MessageComposerSettings::self()->config());
    mEdtReplyTo->setToolTip(i18n("Set the \"Reply-To:\" email address for this message"));
    connect(mEdtReplyTo, &MessageComposer::ComposerLineEdit::completionModeChanged, this, &KMComposeWin::slotCompletionModeChanged);

    MessageComposer::RecipientsEditor *recipientsEditor = new MessageComposer::RecipientsEditor(mHeadersArea);
    recipientsEditor->setRecentAddressConfig(MessageComposer::MessageComposerSettings::self()->config());
    connect(recipientsEditor, &MessageComposer::RecipientsEditor::completionModeChanged, this, &KMComposeWin::slotCompletionModeChanged);
    connect(recipientsEditor, &MessageComposer::RecipientsEditor::sizeHintChanged, this, &KMComposeWin::recipientEditorSizeHintChanged);
    mComposerBase->setRecipientsEditor(recipientsEditor);

    mEdtSubject = new PimCommon::LineEditWithAutoCorrection(mHeadersArea, QLatin1String("kmail2rc"));
    mEdtSubject->setActivateLanguageMenu(false);
    mEdtSubject->setToolTip(i18n("Set a subject for this message"));
    mEdtSubject->setAutocorrection(KMKernel::self()->composerAutoCorrection());
    mLblIdentity = new QLabel(i18n("&Identity:"), mHeadersArea);
    mDictionaryLabel = new QLabel(i18n("&Dictionary:"), mHeadersArea);
    mLblFcc = new QLabel(i18n("&Sent-Mail folder:"), mHeadersArea);
    mLblTransport = new QLabel(i18n("&Mail transport:"), mHeadersArea);
    mLblFrom = new QLabel(i18nc("sender address field", "&From:"), mHeadersArea);
    mLblReplyTo = new QLabel(i18n("&Reply to:"), mHeadersArea);
    mLblSubject = new QLabel(i18nc("@label:textbox Subject of email.", "S&ubject:"), mHeadersArea);
    QString sticky = i18nc("@option:check Sticky identity.", "Sticky");
    mBtnIdentity = new QCheckBox(sticky, mHeadersArea);
    mBtnIdentity->setToolTip(i18n("Use the selected value as your identity for future messages"));
    mBtnFcc = new QCheckBox(sticky, mHeadersArea);
    mBtnFcc->setToolTip(i18n("Use the selected value as your sent-mail folder for future messages"));
    mBtnTransport = new QCheckBox(sticky, mHeadersArea);
    mBtnTransport->setToolTip(i18n("Use the selected value as your outgoing account for future messages"));
    mBtnDictionary = new QCheckBox(sticky, mHeadersArea);
    mBtnDictionary->setToolTip(i18n("Use the selected value as your dictionary for future messages"));

    mShowHeaders = GlobalSettings::self()->headers();
    mDone = false;
    mGrid = 0;
    mFixedFontAction = 0;
    // the attachment view is separated from the editor by a splitter
    mSplitter = new QSplitter(Qt::Vertical, mMainWidget);
    mSplitter->setObjectName(QLatin1String("mSplitter"));
    mSplitter->setChildrenCollapsible(false);
    mSnippetSplitter = new QSplitter(Qt::Horizontal, mSplitter);
    mSnippetSplitter->setObjectName(QLatin1String("mSnippetSplitter"));
    mSplitter->addWidget(mSnippetSplitter);

    QWidget *editorAndCryptoStateIndicators = new QWidget(mSplitter);
    mCryptoStateIndicatorWidget = new CryptoStateIndicatorWidget;
    mCryptoStateIndicatorWidget->setShowAlwaysIndicator(GlobalSettings::self()->showCryptoLabelIndicator());

    QVBoxLayout *vbox = new QVBoxLayout(editorAndCryptoStateIndicators);
    vbox->setMargin(0);
    KMComposerEditor *editor = new KMComposerEditor(this, mCryptoStateIndicatorWidget);

    connect(editor, &KMComposerEditor::textChanged, this, &KMComposeWin::slotEditorTextChanged);
    mComposerBase->setEditor(editor);
    vbox->addWidget(mCryptoStateIndicatorWidget);
    vbox->addWidget(editor);

    mSnippetSplitter->insertWidget(0, editorAndCryptoStateIndicators);
    mSnippetSplitter->setOpaqueResize(true);
    sigController->setEditor(editor);

    mHeadersToEditorSplitter->addWidget(mSplitter);
    editor->setAcceptDrops(true);
    connect(sigController, SIGNAL(signatureAdded()), mComposerBase->editor(), SLOT(startExternalEditor()));

    connect(mDictionaryCombo, &Sonnet::DictionaryComboBox::dictionaryChanged, this, &KMComposeWin::slotSpellCheckingLanguage);

    connect(editor, &KMComposerEditor::languageChanged, this, &KMComposeWin::slotLanguageChanged);
    connect(editor, &KMComposerEditor::spellCheckStatus, this, &KMComposeWin::slotSpellCheckingStatus);
    connect(editor, &KMComposerEditor::insertModeChanged, this, &KMComposeWin::slotOverwriteModeChanged);
    connect(editor, &KMComposerEditor::spellCheckingFinished, this, &KMComposeWin::slotCheckSendNow);
    mSnippetWidget = new SnippetWidget(editor, actionCollection(), mSnippetSplitter);
    mSnippetWidget->setVisible(GlobalSettings::self()->showSnippetManager());
    mSnippetSplitter->addWidget(mSnippetWidget);
    mSnippetSplitter->setCollapsible(0, false);
    mSnippetSplitterCollapser = new KSplitterCollapserButton(mSnippetWidget, mSnippetSplitter);
    mSnippetSplitterCollapser->setVisible(GlobalSettings::self()->showSnippetManager());

    mSplitter->setOpaqueResize(true);

    mBtnIdentity->setWhatsThis(GlobalSettings::self()->stickyIdentityItem()->whatsThis());
    mBtnFcc->setWhatsThis(GlobalSettings::self()->stickyFccItem()->whatsThis());
    mBtnTransport->setWhatsThis(GlobalSettings::self()->stickyTransportItem()->whatsThis());
    mBtnDictionary->setWhatsThis(GlobalSettings::self()->stickyDictionaryItem()->whatsThis());

    setWindowTitle(i18n("Composer"));
    setMinimumSize(200, 200);

    mBtnIdentity->setFocusPolicy(Qt::NoFocus);
    mBtnFcc->setFocusPolicy(Qt::NoFocus);
    mBtnTransport->setFocusPolicy(Qt::NoFocus);
    mBtnDictionary->setFocusPolicy(Qt::NoFocus);

    mCustomToolsWidget = new PimCommon::CustomToolsWidget(this);
    mSplitter->addWidget(mCustomToolsWidget);
    connect(mCustomToolsWidget, &PimCommon::CustomToolsWidget::insertShortUrl, this, &KMComposeWin::slotInsertShortUrl);

    MessageComposer::AttachmentModel *attachmentModel = new MessageComposer::AttachmentModel(this);
    KMail::AttachmentView *attachmentView = new KMail::AttachmentView(attachmentModel, mSplitter);
    attachmentView->hideIfEmpty();
    connect(attachmentView, &KMail::AttachmentView::modified, this, &KMComposeWin::setModified);
    KMail::AttachmentController *attachmentController = new KMail::AttachmentController(attachmentModel, attachmentView, this);

    mComposerBase->setAttachmentModel(attachmentModel);
    mComposerBase->setAttachmentController(attachmentController);

    mAttachmentMissing = new AttachmentMissingWarning(this);
    connect(mAttachmentMissing, &AttachmentMissingWarning::attachMissingFile, this, &KMComposeWin::slotAttachMissingFile);
    connect(mAttachmentMissing, &AttachmentMissingWarning::explicitClosedMissingAttachment, this, &KMComposeWin::slotExplicitClosedMissingAttachment);
    v->addWidget(mAttachmentMissing);

    if (GlobalSettings::self()->showForgottenAttachmentWarning()) {
        m_verifyMissingAttachment = new QTimer(this);
        m_verifyMissingAttachment->setSingleShot(true);
        m_verifyMissingAttachment->setInterval(1000 * 5);
        connect(m_verifyMissingAttachment, &QTimer::timeout, this, &KMComposeWin::slotVerifyMissingAttachmentTimeout);
    }
    connect(attachmentController, &KMail::AttachmentController::fileAttached, mAttachmentMissing, &AttachmentMissingWarning::slotFileAttached);

    mExternalEditorWarning = new ExternalEditorWarning(this);
    v->addWidget(mExternalEditorWarning);

    readConfig();
    setupStatusBar(attachmentView->widget());
    setupActions();
    setupEditor();
    rethinkFields();
    slotUpdateSignatureAndEncrypionStateIndicators();

    applyMainWindowSettings(KMKernel::self()->config()->group("Composer"));

    connect(mEdtSubject, &PimCommon::LineEditWithAutoCorrection::textChanged, this, &KMComposeWin::slotUpdWinTitle);
    connect(identity, SIGNAL(identityChanged(uint)),
            SLOT(slotIdentityChanged(uint)));
    connect(kmkernel->identityManager(), SIGNAL(changed(uint)),
            SLOT(slotIdentityChanged(uint)));

    connect(mEdtFrom, &MessageComposer::ComposerLineEdit::completionModeChanged, this, &KMComposeWin::slotCompletionModeChanged);
    connect(kmkernel->folderCollectionMonitor(), SIGNAL(collectionRemoved(Akonadi::Collection)), SLOT(slotFolderRemoved(Akonadi::Collection)));
    connect(kmkernel, SIGNAL(configChanged()), this, SLOT(slotConfigChanged()));

    mMainWidget->resize(480, 510);
    setCentralWidget(mMainWidget);

    if (GlobalSettings::self()->useHtmlMarkup()) {
        enableHtml();
    } else {
        disableHtml(MessageComposer::ComposerViewBase::LetUserConfirm);
    }

    if (GlobalSettings::self()->useExternalEditor()) {
        editor->setUseExternalEditor(true);
        editor->setExternalEditorPath(GlobalSettings::self()->externalEditor());
    }

    if (aMsg) {
        setMessage(aMsg, lastSignState, lastEncryptState);
    }

    mComposerBase->recipientsEditor()->setFocus();
    editor->updateActionStates(); // set toolbar buttons to correct values

    mDone = true;

    mDummyComposer = new MessageComposer::Composer(this);
    mDummyComposer->globalPart()->setParentWidgetForGui(this);

    connect(mStorageService, &KMStorageService::insertShareLink, this, &KMComposeWin::slotShareLinkDone);
}

KMComposeWin::~KMComposeWin()
{
    writeConfig();

    // When we have a collection set, store the message back to that collection.
    // Note that when we save the message or sent it, mFolder is set back to 0.
    // So this for example kicks in when opening a draft and then closing the window.
    if (mFolder.isValid() && mMsg && isModified()) {
        SaveDraftJob *saveDraftJob = new SaveDraftJob(mMsg, mFolder);
        saveDraftJob->start();
    }

    delete mComposerBase;
}

void KMComposeWin::slotSpellCheckingLanguage(const QString &language)
{
    mComposerBase->editor()->setSpellCheckingLanguage(language);
    mEdtSubject->setSpellCheckingLanguage(language);
}

QString KMComposeWin::dbusObjectPath() const
{
    return mdbusObjectPath;
}

void KMComposeWin::slotEditorTextChanged()
{
    const bool textIsNotEmpty = !mComposerBase->editor()->document()->isEmpty();
    mFindText->setEnabled(textIsNotEmpty);
    mFindNextText->setEnabled(textIsNotEmpty);
    mReplaceText->setEnabled(textIsNotEmpty);
    mSelectAll->setEnabled(textIsNotEmpty);
    if (m_verifyMissingAttachment && !m_verifyMissingAttachment->isActive()) {
        m_verifyMissingAttachment->start();
    }
}

void KMComposeWin::send(int how)
{
    switch (how) {
    case 1:
        slotSendNow();
        break;
    default:
    case 0:
    // TODO: find out, what the default send method is and send it this way
    case 2:
        slotSendLater();
        break;
    }
}

void KMComposeWin::addAttachmentsAndSend(const QList<QUrl> &urls, const QString &comment, int how)
{
    qCDebug(KMAIL_LOG) << "addAttachment and sending!";
    const int nbUrl = urls.count();
<<<<<<< HEAD
    for (int i = 0; i < nbUrl; ++i) {
        mComposerBase->addAttachmentUrlSync(urls[i], comment);
=======
    for ( int i =0; i < nbUrl; ++i ) {
        mComposerBase->addAttachment( urls[i], comment, true );
>>>>>>> d7beed83
    }

    send(how);
}

void KMComposeWin::addAttachment(const QUrl &url, const QString &comment)
{
<<<<<<< HEAD
    mComposerBase->addAttachment(url, comment);
=======
    mComposerBase->addAttachment( url, comment, false );
>>>>>>> d7beed83
}

void KMComposeWin::addAttachment(const QString &name,
                                 KMime::Headers::contentEncoding cte,
                                 const QString &charset,
                                 const QByteArray &data,
                                 const QByteArray &mimeType)
{
    Q_UNUSED(cte);
    mComposerBase->addAttachment(name, name, charset, data, mimeType);
}

void KMComposeWin::readConfig(bool reload /* = false */)
{
    mBtnIdentity->setChecked(GlobalSettings::self()->stickyIdentity());
    if (mBtnIdentity->isChecked()) {
        mId = (GlobalSettings::self()->previousIdentity() != 0) ?
              GlobalSettings::self()->previousIdentity() : mId;
    }
    mBtnFcc->setChecked(GlobalSettings::self()->stickyFcc());
    mBtnTransport->setChecked(GlobalSettings::self()->stickyTransport());
    const int currentTransport = GlobalSettings::self()->currentTransport().isEmpty() ? -1 : GlobalSettings::self()->currentTransport().toInt();
    mBtnDictionary->setChecked(GlobalSettings::self()->stickyDictionary());

    mEdtFrom->setCompletionMode((KCompletion::CompletionMode)GlobalSettings::self()->completionMode());
    mComposerBase->recipientsEditor()->setCompletionMode((KCompletion::CompletionMode)GlobalSettings::self()->completionMode());
    mEdtReplyTo->setCompletionMode((KCompletion::CompletionMode)GlobalSettings::self()->completionMode());

    if (MessageCore::GlobalSettings::self()->useDefaultFonts()) {
        mBodyFont = QFontDatabase::systemFont(QFontDatabase::GeneralFont);
        mFixedFont = QFontDatabase::systemFont(QFontDatabase::FixedFont);
    } else {
        mBodyFont = GlobalSettings::self()->composerFont();
        mFixedFont = MessageViewer::GlobalSettings::self()->fixedFont();
    }

    slotUpdateFont();
    mEdtFrom->setFont(mBodyFont);
    mEdtReplyTo->setFont(mBodyFont);
    mEdtSubject->setFont(mBodyFont);

    if (!reload) {
        QSize siz = GlobalSettings::self()->composerSize();
        if (siz.width() < 200) {
            siz.setWidth(200);
        }
        if (siz.height() < 200) {
            siz.setHeight(200);
        }
        resize(siz);

        if (!GlobalSettings::self()->snippetSplitterPosition().isEmpty()) {
            mSnippetSplitter->setSizes(GlobalSettings::self()->snippetSplitterPosition());
        } else {
            QList<int> defaults;
            defaults << (int)(width() * 0.8) << (int)(width() * 0.2);
            mSnippetSplitter->setSizes(defaults);
        }
    }

    mComposerBase->identityCombo()->setCurrentIdentity(mId);
    qCDebug(KMAIL_LOG) << mComposerBase->identityCombo()->currentIdentityName();
    const KIdentityManagement::Identity &ident =
        kmkernel->identityManager()->identityForUoid(mId);

    if (mBtnTransport->isChecked() && currentTransport != -1) {
        const Transport *transport = TransportManager::self()->transportById(currentTransport);
        if (transport) {
            mComposerBase->transportComboBox()->setCurrentTransport(transport->id());
        }
    }

    mComposerBase->setAutoSaveInterval(GlobalSettings::self()->autosaveInterval() * 1000 * 60);

    if (mBtnDictionary->isChecked()) {
        mDictionaryCombo->setCurrentByDictionaryName(GlobalSettings::self()->previousDictionary());
    } else {
        mDictionaryCombo->setCurrentByDictionaryName(ident.dictionary());
    }

    QString fccName;
    if (mBtnFcc->isChecked()) {
        fccName = GlobalSettings::self()->previousFcc();
    } else if (!ident.fcc().isEmpty()) {
        fccName = ident.fcc();
    }
    setFcc(fccName);
}

void KMComposeWin::writeConfig(void)
{
    GlobalSettings::self()->setHeaders(mShowHeaders);
    GlobalSettings::self()->setStickyFcc(mBtnFcc->isChecked());
    if (!mIgnoreStickyFields) {
        GlobalSettings::self()->setCurrentTransport(mComposerBase->transportComboBox()->currentText());
        GlobalSettings::self()->setStickyTransport(mBtnTransport->isChecked());
        GlobalSettings::self()->setStickyDictionary(mBtnDictionary->isChecked());
        GlobalSettings::self()->setStickyIdentity(mBtnIdentity->isChecked());
        GlobalSettings::self()->setPreviousIdentity(mComposerBase->identityCombo()->currentIdentity());
    }
    GlobalSettings::self()->setPreviousFcc(QString::number(mFccFolder->collection().id()));
    GlobalSettings::self()->setPreviousDictionary(mDictionaryCombo->currentDictionaryName());
    GlobalSettings::self()->setAutoSpellChecking(
        mAutoSpellCheckingAction->isChecked());
    MessageViewer::GlobalSettings::self()->setUseFixedFont(mFixedFontAction->isChecked());
    if (!mForceDisableHtml) {
        GlobalSettings::self()->setUseHtmlMarkup(mComposerBase->editor()->textMode() == KMeditor::Rich);
    }
    GlobalSettings::self()->setComposerSize(size());
    GlobalSettings::self()->setShowSnippetManager(mSnippetAction->isChecked());

    KConfigGroup grp(KMKernel::self()->config()->group("Composer"));
    saveMainWindowSettings(grp);
    if (mSnippetAction->isChecked()) {
        GlobalSettings::setSnippetSplitterPosition(mSnippetSplitter->sizes());
    }

    // make sure config changes are written to disk, cf. bug 127538
    KMKernel::self()->slotSyncConfig();
}

MessageComposer::Composer *KMComposeWin::createSimpleComposer()
{
    QList< QByteArray > charsets = mCodecAction->mimeCharsets();
    if (!mOriginalPreferredCharset.isEmpty()) {
        charsets.insert(0, mOriginalPreferredCharset);
    }
    mComposerBase->setFrom(from());
    mComposerBase->setReplyTo(replyTo());
    mComposerBase->setSubject(subject());
    mComposerBase->setCharsets(charsets);
    return mComposerBase->createSimpleComposer();
}

bool KMComposeWin::canSignEncryptAttachments() const
{
    return cryptoMessageFormat() != Kleo::InlineOpenPGPFormat;
}

void KMComposeWin::slotView(void)
{
    if (!mDone) {
        return; // otherwise called from rethinkFields during the construction
        // which is not the intended behavior
    }

    //This sucks awfully, but no, I cannot get an activated(int id) from
    // actionContainer()
    KToggleAction *act = ::qobject_cast<KToggleAction *>(sender());
    if (!act) {
        return;
    }
    int id;

    if (act == mAllFieldsAction) {
        id = 0;
    } else if (act == mIdentityAction) {
        id = HDR_IDENTITY;
    } else if (act == mTransportAction) {
        id = HDR_TRANSPORT;
    } else if (act == mFromAction) {
        id = HDR_FROM;
    } else if (act == mReplyToAction) {
        id = HDR_REPLY_TO;
    } else if (act == mSubjectAction) {
        id = HDR_SUBJECT;
    } else if (act == mFccAction) {
        id = HDR_FCC;
    } else if (act == mDictionaryAction) {
        id = HDR_DICTIONARY;
    } else {
        qCDebug(KMAIL_LOG) << "Something is wrong (Oh, yeah?)";
        return;
    }

    // sanders There's a bug here this logic doesn't work if no
    // fields are shown and then show all fields is selected.
    // Instead of all fields being shown none are.
    if (!act->isChecked()) {
        // hide header
        if (id > 0) {
            mShowHeaders = mShowHeaders & ~id;
        } else {
            mShowHeaders = abs(mShowHeaders);
        }
    } else {
        // show header
        if (id > 0) {
            mShowHeaders |= id;
        } else {
            mShowHeaders = -abs(mShowHeaders);
        }
    }
    rethinkFields(true);
}

int KMComposeWin::calcColumnWidth(int which, long allShowing, int width) const
{
    if ((allShowing & which) == 0) {
        return width;
    }

    QLabel *w;
    if (which == HDR_IDENTITY) {
        w = mLblIdentity;
    } else if (which == HDR_DICTIONARY) {
        w = mDictionaryLabel;
    } else if (which == HDR_FCC) {
        w = mLblFcc;
    } else if (which == HDR_TRANSPORT) {
        w = mLblTransport;
    } else if (which == HDR_FROM) {
        w = mLblFrom;
    } else if (which == HDR_REPLY_TO) {
        w = mLblReplyTo;
    } else if (which == HDR_SUBJECT) {
        w = mLblSubject;
    } else {
        return width;
    }

    w->setBuddy(mComposerBase->editor());   // set dummy so we don't calculate width of '&' for this label.
    w->adjustSize();
    w->show();
    return qMax(width, w->sizeHint().width());
}

void KMComposeWin::rethinkFields(bool fromSlot)
{
    //This sucks even more but again no ids. sorry (sven)
    int mask, row;
    long showHeaders;

    if (mShowHeaders < 0) {
        showHeaders = HDR_ALL;
    } else {
        showHeaders = mShowHeaders;
    }

    for (mask = 1, mNumHeaders = 0; mask <= showHeaders; mask <<= 1) {
        if ((showHeaders & mask) != 0) {
            mNumHeaders++;
        }
    }

    delete mGrid;
    mGrid = new QGridLayout(mHeadersArea);
    mGrid->setColumnStretch(0, 1);
    mGrid->setColumnStretch(1, 100);
    mGrid->setColumnStretch(2, 1);
    mGrid->setRowStretch(mNumHeaders + 1, 100);

    row = 0;
    qCDebug(KMAIL_LOG);

    mLabelWidth = mComposerBase->recipientsEditor()->setFirstColumnWidth(0);
    mLabelWidth = calcColumnWidth(HDR_IDENTITY, showHeaders, mLabelWidth);
    mLabelWidth = calcColumnWidth(HDR_DICTIONARY, showHeaders, mLabelWidth);
    mLabelWidth = calcColumnWidth(HDR_FCC, showHeaders, mLabelWidth);
    mLabelWidth = calcColumnWidth(HDR_TRANSPORT, showHeaders, mLabelWidth);
    mLabelWidth = calcColumnWidth(HDR_FROM, showHeaders, mLabelWidth);
    mLabelWidth = calcColumnWidth(HDR_REPLY_TO, showHeaders, mLabelWidth);
    mLabelWidth = calcColumnWidth(HDR_SUBJECT, showHeaders, mLabelWidth);

    if (!fromSlot) {
        mAllFieldsAction->setChecked(showHeaders == HDR_ALL);
    }

    if (!fromSlot) {
        mIdentityAction->setChecked(abs(mShowHeaders)&HDR_IDENTITY);
    }
    rethinkHeaderLine(showHeaders, HDR_IDENTITY, row, mLblIdentity, mComposerBase->identityCombo(),
                      mBtnIdentity);

    if (!fromSlot) {
        mDictionaryAction->setChecked(abs(mShowHeaders)&HDR_DICTIONARY);
    }
    rethinkHeaderLine(showHeaders, HDR_DICTIONARY, row, mDictionaryLabel,
                      mDictionaryCombo, mBtnDictionary);

    if (!fromSlot) {
        mFccAction->setChecked(abs(mShowHeaders)&HDR_FCC);
    }
    rethinkHeaderLine(showHeaders, HDR_FCC, row, mLblFcc, mFccFolder, mBtnFcc);

    if (!fromSlot) {
        mTransportAction->setChecked(abs(mShowHeaders)&HDR_TRANSPORT);
    }
    rethinkHeaderLine(showHeaders, HDR_TRANSPORT, row, mLblTransport, mComposerBase->transportComboBox(),
                      mBtnTransport);

    if (!fromSlot) {
        mFromAction->setChecked(abs(mShowHeaders)&HDR_FROM);
    }
    rethinkHeaderLine(showHeaders, HDR_FROM, row, mLblFrom, mEdtFrom);

    QWidget *prevFocus = mEdtFrom;

    if (!fromSlot) {
        mReplyToAction->setChecked(abs(mShowHeaders)&HDR_REPLY_TO);
    }
    rethinkHeaderLine(showHeaders, HDR_REPLY_TO, row, mLblReplyTo, mEdtReplyTo);
    if (showHeaders & HDR_REPLY_TO) {
        prevFocus = connectFocusMoving(prevFocus, mEdtReplyTo);
    }

    mGrid->addWidget(mComposerBase->recipientsEditor(), row, 0, 1, 3);
    ++row;
    if (showHeaders & HDR_REPLY_TO) {
        connect(mEdtReplyTo, SIGNAL(focusDown()), mComposerBase->recipientsEditor(), SLOT(setFocusTop()));
        connect(mComposerBase->recipientsEditor(), SIGNAL(focusUp()), mEdtReplyTo, SLOT(setFocus()));
    } else {
        connect(mEdtFrom, SIGNAL(focusDown()), mComposerBase->recipientsEditor(), SLOT(setFocusTop()));
        connect(mComposerBase->recipientsEditor(), SIGNAL(focusUp()), mEdtFrom, SLOT(setFocus()));
    }

    connect(mComposerBase->recipientsEditor(), SIGNAL(focusDown()), mEdtSubject, SLOT(setFocus()));
    connect(mEdtSubject, SIGNAL(focusUp()), mComposerBase->recipientsEditor(), SLOT(setFocusBottom()));

    prevFocus = mComposerBase->recipientsEditor();

    if (!fromSlot) {
        mSubjectAction->setChecked(abs(mShowHeaders)&HDR_SUBJECT);
    }
    rethinkHeaderLine(showHeaders, HDR_SUBJECT, row, mLblSubject, mEdtSubject);
    connectFocusMoving(mEdtSubject, mComposerBase->editor());

    assert(row <= mNumHeaders + 1);

    mHeadersArea->setMaximumHeight(mHeadersArea->sizeHint().height());

    mIdentityAction->setEnabled(!mAllFieldsAction->isChecked());
    mDictionaryAction->setEnabled(!mAllFieldsAction->isChecked());
    mTransportAction->setEnabled(!mAllFieldsAction->isChecked());
    mFromAction->setEnabled(!mAllFieldsAction->isChecked());
    if (mReplyToAction) {
        mReplyToAction->setEnabled(!mAllFieldsAction->isChecked());
    }
    mFccAction->setEnabled(!mAllFieldsAction->isChecked());
    mSubjectAction->setEnabled(!mAllFieldsAction->isChecked());
    mComposerBase->recipientsEditor()->setFirstColumnWidth(mLabelWidth);
}

QWidget *KMComposeWin::connectFocusMoving(QWidget *prev, QWidget *next)
{
    connect(prev, SIGNAL(focusDown()), next, SLOT(setFocus()));
    connect(next, SIGNAL(focusUp()), prev, SLOT(setFocus()));

    return next;
}

void KMComposeWin::rethinkHeaderLine(int aValue, int aMask, int &aRow,
                                     QLabel *aLbl, QWidget *aEdt,
                                     QPushButton *aBtn)
{
    if (aValue & aMask) {
        aLbl->setFixedWidth(mLabelWidth);
        aLbl->setBuddy(aEdt);
        mGrid->addWidget(aLbl, aRow, 0);
        aEdt->show();

        if (aBtn) {
            mGrid->addWidget(aEdt, aRow, 1);
            mGrid->addWidget(aBtn, aRow, 2);
            aBtn->show();
        } else {
            mGrid->addWidget(aEdt, aRow, 1, 1, 2);
        }
        aRow++;
    } else {
        aLbl->hide();
        aEdt->hide();
        if (aBtn) {
            aBtn->hide();
        }
    }
}

void KMComposeWin::rethinkHeaderLine(int aValue, int aMask, int &aRow,
                                     QLabel *aLbl, QWidget *aCbx,
                                     QCheckBox *aChk)
{
    if (aValue & aMask) {
        aLbl->setBuddy(aCbx);
        mGrid->addWidget(aLbl, aRow, 0);

        mGrid->addWidget(aCbx, aRow, 1);
        aCbx->show();
        if (aChk) {
            mGrid->addWidget(aChk, aRow, 2);
            aChk->show();
        }
        aRow++;
    } else {
        aLbl->hide();
        aCbx->hide();
        if (aChk) {
            aChk->hide();
        }
    }
}

void KMComposeWin::applyTemplate(uint uoid, uint uOldId)
{
    const KIdentityManagement::Identity &ident = kmkernel->identityManager()->identityForUoid(uoid);
    if (ident.isNull()) {
        return;
    }
    KMime::Headers::Generic *header = new KMime::Headers::Generic("X-KMail-Templates", mMsg.get(), ident.templates(), "utf-8");
    mMsg->setHeader(header);

    TemplateParser::TemplateParser::Mode mode;
    switch (mContext) {
    case New:
        mode = TemplateParser::TemplateParser::NewMessage;
        break;
    case Reply:
        mode = TemplateParser::TemplateParser::Reply;
        break;
    case ReplyToAll:
        mode = TemplateParser::TemplateParser::ReplyAll;
        break;
    case Forward:
        mode = TemplateParser::TemplateParser::Forward;
        break;
    default:
        return;
    }

    if (mode == TemplateParser::TemplateParser::NewMessage) {
        TemplateParser::TemplateParser parser(mMsg, mode);
        parser.setSelection(mTextSelection);
        parser.setAllowDecryption(MessageViewer::GlobalSettings::self()->automaticDecrypt());
        parser.setIdentityManager(KMKernel::self()->identityManager());
        if (!mCustomTemplate.isEmpty()) {
            parser.process(mCustomTemplate, mMsg, mCollectionForNewMessage);
        } else {
            parser.processWithIdentity(uoid, mMsg, mCollectionForNewMessage);
        }
        mComposerBase->updateTemplate(mMsg);
        updateSignature(uoid, uOldId);
        return;
    }

    if (mMsg->headerByType("X-KMail-Link-Message")) {
        Akonadi::Item::List items;
        foreach (const QString &serNumStr, mMsg->headerByType("X-KMail-Link-Message")->asUnicodeString().split(QLatin1Char(','))) {
            items << Akonadi::Item(serNumStr.toLongLong());
        }

        Akonadi::ItemFetchJob *job = new Akonadi::ItemFetchJob(items, this);
        job->fetchScope().fetchFullPayload(true);
        job->fetchScope().setAncestorRetrieval(Akonadi::ItemFetchScope::Parent);
        job->setProperty("mode", (int)mode);
        job->setProperty("uoid", uoid);
        job->setProperty("uOldid", uOldId);
        connect(job, &Akonadi::ItemFetchJob::result, this, &KMComposeWin::slotDelayedApplyTemplate);
    }
}

void KMComposeWin::slotDelayedApplyTemplate(KJob *job)
{
    const Akonadi::ItemFetchJob *fetchJob = qobject_cast<Akonadi::ItemFetchJob *>(job);
    const Akonadi::Item::List items = fetchJob->items();

    const TemplateParser::TemplateParser::Mode mode = static_cast<TemplateParser::TemplateParser::Mode>(fetchJob->property("mode").toInt());
    const uint uoid = fetchJob->property("uoid").toUInt();
    const uint uOldId = fetchJob->property("uOldid").toUInt();

    TemplateParser::TemplateParser parser(mMsg, mode);
    parser.setSelection(mTextSelection);
    parser.setAllowDecryption(MessageViewer::GlobalSettings::self()->automaticDecrypt());
    parser.setWordWrap(MessageComposer::MessageComposerSettings::self()->wordWrap(), MessageComposer::MessageComposerSettings::self()->lineWrapWidth());
    parser.setIdentityManager(KMKernel::self()->identityManager());
    foreach (const Akonadi::Item &item, items) {
        if (!mCustomTemplate.isEmpty()) {
            parser.process(mCustomTemplate, MessageCore::Util::message(item));
        } else {
            parser.processWithIdentity(uoid, MessageCore::Util::message(item));
        }
    }
    mComposerBase->updateTemplate(mMsg);
    updateSignature(uoid, uOldId);
}

void KMComposeWin::updateSignature(uint uoid, uint uOldId)
{
    const KIdentityManagement::Identity &ident = kmkernel->identityManager()->identityForUoid(uoid);
    const KIdentityManagement::Identity &oldIdentity = kmkernel->identityManager()->identityForUoid(uOldId);
    mComposerBase->identityChanged(ident, oldIdentity, true);
}

void KMComposeWin::setCollectionForNewMessage(const Akonadi::Collection &folder)
{
    mCollectionForNewMessage = folder;
}

void KMComposeWin::setQuotePrefix(uint uoid)
{
    QString quotePrefix = mMsg->headerByType("X-KMail-QuotePrefix") ? mMsg->headerByType("X-KMail-QuotePrefix")->asUnicodeString() : QString();
    if (quotePrefix.isEmpty()) {
        // no quote prefix header, set quote prefix according in identity
        // TODO port templates to ComposerViewBase

        if (mCustomTemplate.isEmpty()) {
            const KIdentityManagement::Identity &identity = kmkernel->identityManager()->identityForUoidOrDefault(uoid);
            // Get quote prefix from template
            // ( custom templates don't specify custom quotes prefixes )
            TemplateParser::Templates quoteTemplate(
                TemplateParser::TemplatesConfiguration::configIdString(identity.uoid()));
            quotePrefix = quoteTemplate.quoteString();
        }
    }
    mComposerBase->editor()->setQuotePrefixName(MessageCore::StringUtil::formatString(quotePrefix,
            mMsg->from()->asUnicodeString()));
}

void KMComposeWin::getTransportMenu()
{
    mActNowMenu->clear();
    mActLaterMenu->clear();

    const QList<Transport *> transports = TransportManager::self()->transports();
    foreach (Transport *transport, transports) {
        const QString name = transport->name().replace(QLatin1Char('&'), QLatin1String("&&"));
        QAction *action1 = new QAction(name, mActNowMenu);
        QAction *action2 = new QAction(name, mActLaterMenu);
        action1->setData(transport->id());
        action2->setData(transport->id());
        mActNowMenu->addAction(action1);
        mActLaterMenu->addAction(action2);
    }
}

void KMComposeWin::setupActions(void)
{
    KActionMenu *actActionNowMenu, *actActionLaterMenu;

    if (MessageComposer::MessageComposerSettings::self()->sendImmediate()) {
        //default = send now, alternative = queue
        QAction *action = new QAction(QIcon::fromTheme(QLatin1String("mail-send")), i18n("&Send Mail"), this);
        actionCollection()->addAction(QLatin1String("send_mail_default"), action);
        connect(action, &QAction::triggered, this, &KMComposeWin::slotSendNow);

        action = new QAction(QIcon::fromTheme(QLatin1String("mail-send")), i18n("Send Mail Using Shortcut"), this);
        actionCollection()->addAction(QLatin1String("send_mail"), action);
        actionCollection()->setDefaultShortcut(action, QKeySequence(Qt::CTRL + Qt::Key_Return));
        connect(action, &QAction::triggered, this, &KMComposeWin::slotSendNowByShortcut);

        // FIXME: change to mail_send_via icon when this exist.
        actActionNowMenu = new KActionMenu(QIcon::fromTheme(QLatin1String("mail-send")), i18n("&Send Mail Via"), this);
        actActionNowMenu->setIconText(i18n("Send"));
        actionCollection()->addAction(QLatin1String("send_default_via"), actActionNowMenu);

        action = new QAction(QIcon::fromTheme(QLatin1String("mail-queue")), i18n("Send &Later"), this);
        actionCollection()->addAction(QLatin1String("send_alternative"), action);
        connect(action, &QAction::triggered, this, &KMComposeWin::slotSendLater);
        actActionLaterMenu = new KActionMenu(QIcon::fromTheme(QLatin1String("mail-queue")), i18n("Send &Later Via"), this);
        actActionLaterMenu->setIconText(i18nc("Queue the message for sending at a later date", "Queue"));
        actionCollection()->addAction(QLatin1String("send_alternative_via"), actActionLaterMenu);

    } else {
        //default = queue, alternative = send now
        QAction *action = new QAction(QIcon::fromTheme(QLatin1String("mail-queue")), i18n("Send &Later"), this);
        actionCollection()->addAction(QLatin1String("send_mail"), action);
        connect(action, &QAction::triggered, this, &KMComposeWin::slotSendLater);
        actionCollection()->setDefaultShortcut(action, QKeySequence(Qt::CTRL + Qt::Key_Return));
        actActionLaterMenu = new KActionMenu(QIcon::fromTheme(QLatin1String("mail-queue")), i18n("Send &Later Via"), this);
        actionCollection()->addAction(QLatin1String("send_default_via"), actActionLaterMenu);

        action = new QAction(QIcon::fromTheme(QLatin1String("mail-send")), i18n("&Send Mail"), this);
        actionCollection()->addAction(QLatin1String("send_alternative"), action);
        connect(action, &QAction::triggered, this, &KMComposeWin::slotSendNow);

        // FIXME: change to mail_send_via icon when this exits.
        actActionNowMenu = new KActionMenu(QIcon::fromTheme(QLatin1String("mail-send")), i18n("&Send Mail Via"), this);
        actionCollection()->addAction(QLatin1String("send_alternative_via"), actActionNowMenu);

    }

    // needed for sending "default transport"
    actActionNowMenu->setDelayed(true);
    actActionLaterMenu->setDelayed(true);

    connect(actActionNowMenu, &KActionMenu::triggered, this, &KMComposeWin::slotSendNow);
    connect(actActionLaterMenu, &KActionMenu::triggered, this, &KMComposeWin::slotSendLater);

    mActNowMenu = actActionNowMenu->menu();
    mActLaterMenu = actActionLaterMenu->menu();

    connect(mActNowMenu, &QMenu::triggered, this, &KMComposeWin::slotSendNowVia);
    connect(mActNowMenu, &QMenu::aboutToShow, this, &KMComposeWin::getTransportMenu);

    connect(mActLaterMenu, &QMenu::triggered, this, &KMComposeWin::slotSendLaterVia);
    connect(mActLaterMenu, &QMenu::aboutToShow, this, &KMComposeWin::getTransportMenu);

    QAction *action = new QAction(QIcon::fromTheme(QLatin1String("document-save")), i18n("Save as &Draft"), this);
    actionCollection()->addAction(QLatin1String("save_in_drafts"), action);
    KMail::Util::addQActionHelpText(action, i18n("Save email in Draft folder"));
    actionCollection()->setDefaultShortcut(action, QKeySequence(Qt::CTRL + Qt::Key_S));
    connect(action, &QAction::triggered, this, &KMComposeWin::slotSaveDraft);

    action = new QAction(QIcon::fromTheme(QLatin1String("document-save")), i18n("Save as &Template"), this);
    KMail::Util::addQActionHelpText(action, i18n("Save email in Template folder"));
    actionCollection()->addAction(QLatin1String("save_in_templates"), action);
    connect(action, &QAction::triggered, this, &KMComposeWin::slotSaveTemplate);

    action = new QAction(QIcon::fromTheme(QLatin1String("document-save")), i18n("Save as &File"), this);
    KMail::Util::addQActionHelpText(action, i18n("Save email as text or html file"));
    actionCollection()->addAction(QLatin1String("save_as_file"), action);
    connect(action, &QAction::triggered, this, &KMComposeWin::slotSaveAsFile);

    action = new QAction(QIcon::fromTheme(QLatin1String("contact-new")), i18n("New AddressBook Contact..."), this);
    actionCollection()->addAction(QLatin1String("kmail_new_addressbook_contact"), action);
    connect(action, &QAction::triggered, this, &KMComposeWin::slotCreateAddressBookContact);

    action = new QAction(QIcon::fromTheme(QLatin1String("document-open")), i18n("&Insert Text File..."), this);
    actionCollection()->addAction(QLatin1String("insert_file"), action);
    connect(action, &QAction::triggered, this, &KMComposeWin::slotInsertFile);

    mRecentAction = new KRecentFilesAction(QIcon::fromTheme(QLatin1String("document-open")),
                                           i18n("&Insert Recent Text File"), this);
    actionCollection()->addAction(QLatin1String("insert_file_recent"), mRecentAction);
    connect(mRecentAction, &KRecentFilesAction::urlSelected, this, &KMComposeWin::slotInsertRecentFile);
    connect(mRecentAction, &KRecentFilesAction::recentListCleared, this, &KMComposeWin::slotRecentListFileClear);
    mRecentAction->loadEntries(KMKernel::self()->config()->group(QString()));

    action = new QAction(QIcon::fromTheme(QLatin1String("x-office-address-book")), i18n("&Address Book"), this);
    KMail::Util::addQActionHelpText(action, i18n("Open Address Book"));
    actionCollection()->addAction(QLatin1String("addressbook"), action);
    if (QStandardPaths::findExecutable(QLatin1String("kaddressbook")).isEmpty()) {
        action->setEnabled(false);
    }
    connect(action, &QAction::triggered, this, &KMComposeWin::slotAddrBook);
    action = new QAction(QIcon::fromTheme(QLatin1String("mail-message-new")), i18n("&New Composer"), this);
    actionCollection()->addAction(QLatin1String("new_composer"), action);

    connect(action, &QAction::triggered, this, &KMComposeWin::slotNewComposer);
    actionCollection()->setDefaultShortcuts(action, KStandardShortcut::shortcut(KStandardShortcut::New));

    action = new QAction(i18n("Select &Recipients..."), this);
    actionCollection()->addAction(QLatin1String("select_recipients"), action);
    connect(action, SIGNAL(triggered(bool)),
            mComposerBase->recipientsEditor(), SLOT(selectRecipients()));
    action = new QAction(i18n("Save &Distribution List..."), this);
    actionCollection()->addAction(QLatin1String("save_distribution_list"), action);
    connect(action, SIGNAL(triggered(bool)),
            mComposerBase->recipientsEditor(), SLOT(saveDistributionList()));

    KStandardAction::print(this, SLOT(slotPrint()), actionCollection());
    if (KPrintPreview::isAvailable()) {
        KStandardAction::printPreview(this, SLOT(slotPrintPreview()), actionCollection());
    }
    KStandardAction::close(this, SLOT(slotClose()), actionCollection());

    KStandardAction::undo(this, SLOT(slotUndo()), actionCollection());
    KStandardAction::redo(this, SLOT(slotRedo()), actionCollection());
    KStandardAction::cut(this, SLOT(slotCut()), actionCollection());
    KStandardAction::copy(this, SLOT(slotCopy()), actionCollection());
    KStandardAction::pasteText(this, SLOT(slotPaste()), actionCollection());
    mSelectAll = KStandardAction::selectAll(this, SLOT(slotMarkAll()), actionCollection());

    mFindText = KStandardAction::find(mComposerBase->editor(), SLOT(slotFind()), actionCollection());
    mFindNextText = KStandardAction::findNext(mComposerBase->editor(), SLOT(slotFindNext()), actionCollection());

    mReplaceText = KStandardAction::replace(mComposerBase->editor(), SLOT(slotReplace()), actionCollection());
    actionCollection()->addAction(KStandardAction::Spelling, QLatin1String("spellcheck"),
                                  mComposerBase->editor(), SLOT(checkSpelling()));

    action = new QAction(i18n("Paste as Attac&hment"), this);
    actionCollection()->addAction(QLatin1String("paste_att"), action);
    connect(action, &QAction::triggered, this, &KMComposeWin::slotPasteAsAttachment);

    action = new QAction(i18n("Cl&ean Spaces"), this);
    actionCollection()->addAction(QLatin1String("clean_spaces"), action);
    connect(action, SIGNAL(triggered(bool)), mComposerBase->signatureController(), SLOT(cleanSpace()));

    mFixedFontAction = new KToggleAction(i18n("Use Fi&xed Font"), this);
    actionCollection()->addAction(QLatin1String("toggle_fixedfont"), mFixedFontAction);
    connect(mFixedFontAction, &KToggleAction::triggered, this, &KMComposeWin::slotUpdateFont);
    mFixedFontAction->setChecked(MessageViewer::GlobalSettings::self()->useFixedFont());

    //these are checkable!!!
    mUrgentAction = new KToggleAction(
        i18nc("@action:inmenu Mark the email as urgent.", "&Urgent"), this);
    actionCollection()->addAction(QLatin1String("urgent"), mUrgentAction);
    mRequestMDNAction = new KToggleAction(i18n("&Request Disposition Notification"), this);
    actionCollection()->addAction(QLatin1String("options_request_mdn"), mRequestMDNAction);
    mRequestMDNAction->setChecked(GlobalSettings::self()->requestMDN());
    //----- Message-Encoding Submenu
    mCodecAction = new CodecAction(CodecAction::ComposerMode, this);
    actionCollection()->addAction(QLatin1String("charsets"), mCodecAction);
    mWordWrapAction = new KToggleAction(i18n("&Wordwrap"), this);
    actionCollection()->addAction(QLatin1String("wordwrap"), mWordWrapAction);
    mWordWrapAction->setChecked(MessageComposer::MessageComposerSettings::self()->wordWrap());
    connect(mWordWrapAction, &KToggleAction::toggled, this, &KMComposeWin::slotWordWrapToggled);

    mSnippetAction = new KToggleAction(i18n("&Snippets"), this);
    actionCollection()->addAction(QLatin1String("snippets"), mSnippetAction);
    connect(mSnippetAction, &KToggleAction::toggled, this, &KMComposeWin::slotSnippetWidgetVisibilityChanged);
    mSnippetAction->setChecked(GlobalSettings::self()->showSnippetManager());

    mAutoSpellCheckingAction = new KToggleAction(QIcon::fromTheme(QLatin1String("tools-check-spelling")),
            i18n("&Automatic Spellchecking"),
            this);
    actionCollection()->addAction(QLatin1String("options_auto_spellchecking"), mAutoSpellCheckingAction);
    const bool spellChecking = GlobalSettings::self()->autoSpellChecking();
    const bool useKmailEditor = !GlobalSettings::self()->useExternalEditor();
    const bool spellCheckingEnabled = useKmailEditor && spellChecking;
    mAutoSpellCheckingAction->setEnabled(useKmailEditor);

    mAutoSpellCheckingAction->setChecked(spellCheckingEnabled);
    slotAutoSpellCheckingToggled(spellCheckingEnabled);
    connect(mAutoSpellCheckingAction, &KToggleAction::toggled, this, &KMComposeWin::slotAutoSpellCheckingToggled);
    connect(mComposerBase->editor(), SIGNAL(checkSpellingChanged(bool)), this, SLOT(slotAutoSpellCheckingToggled(bool)));

    connect(mComposerBase->editor(), SIGNAL(textModeChanged(KRichTextEdit::Mode)), this, SLOT(slotTextModeChanged(KRichTextEdit::Mode)));
    connect(mComposerBase->editor(), SIGNAL(externalEditorClosed()), this, SLOT(slotExternalEditorClosed()));
    connect(mComposerBase->editor(), SIGNAL(externalEditorStarted()), this, SLOT(slotExternalEditorStarted()));
    //these are checkable!!!
    markupAction = new KToggleAction(i18n("Rich Text Editing"), this);
    markupAction->setIcon(QIcon::fromTheme(QLatin1String("preferences-desktop-font")));
    markupAction->setIconText(i18n("Rich Text"));
    markupAction->setToolTip(i18n("Toggle rich text editing mode"));
    actionCollection()->addAction(QLatin1String("html"), markupAction);
    connect(markupAction, &KToggleAction::triggered, this, &KMComposeWin::slotToggleMarkup);

    mAllFieldsAction = new KToggleAction(i18n("&All Fields"), this);
    actionCollection()->addAction(QLatin1String("show_all_fields"), mAllFieldsAction);
    connect(mAllFieldsAction, &KToggleAction::triggered, this, &KMComposeWin::slotView);
    mIdentityAction = new KToggleAction(i18n("&Identity"), this);
    actionCollection()->addAction(QLatin1String("show_identity"), mIdentityAction);
    connect(mIdentityAction, &KToggleAction::triggered, this, &KMComposeWin::slotView);
    mDictionaryAction = new KToggleAction(i18n("&Dictionary"), this);
    actionCollection()->addAction(QLatin1String("show_dictionary"), mDictionaryAction);
    connect(mDictionaryAction, &KToggleAction::triggered, this, &KMComposeWin::slotView);
    mFccAction = new KToggleAction(i18n("&Sent-Mail Folder"), this);
    actionCollection()->addAction(QLatin1String("show_fcc"), mFccAction);
    connect(mFccAction, &KToggleAction::triggered, this, &KMComposeWin::slotView);
    mTransportAction = new KToggleAction(i18n("&Mail Transport"), this);
    actionCollection()->addAction(QLatin1String("show_transport"), mTransportAction);
    connect(mTransportAction, &KToggleAction::triggered, this, &KMComposeWin::slotView);
    mFromAction = new KToggleAction(i18n("&From"), this);
    actionCollection()->addAction(QLatin1String("show_from"), mFromAction);
    connect(mFromAction, &KToggleAction::triggered, this, &KMComposeWin::slotView);
    mReplyToAction = new KToggleAction(i18n("&Reply To"), this);
    actionCollection()->addAction(QLatin1String("show_reply_to"), mReplyToAction);
    connect(mReplyToAction, &KToggleAction::triggered, this, &KMComposeWin::slotView);
    mSubjectAction = new KToggleAction(
        i18nc("@action:inmenu Show the subject in the composer window.", "S&ubject"), this);
    actionCollection()->addAction(QLatin1String("show_subject"), mSubjectAction);
    connect(mSubjectAction, &KToggleAction::triggered, this, &KMComposeWin::slotView);
    //end of checkable

    mAppendSignature = new QAction(i18n("Append S&ignature"), this);
    actionCollection()->addAction(QLatin1String("append_signature"), mAppendSignature);
    connect(mAppendSignature, &QAction::triggered, mComposerBase->signatureController(), &MessageComposer::SignatureController::appendSignature);

    mPrependSignature = new QAction(i18n("Pr&epend Signature"), this);
    actionCollection()->addAction(QLatin1String("prepend_signature"), mPrependSignature);
    connect(mPrependSignature, &QAction::triggered, mComposerBase->signatureController(), &MessageComposer::SignatureController::prependSignature);

    mInsertSignatureAtCursorPosition = new QAction(i18n("Insert Signature At C&ursor Position"), this);
    actionCollection()->addAction(QLatin1String("insert_signature_at_cursor_position"), mInsertSignatureAtCursorPosition);
    connect(mInsertSignatureAtCursorPosition, SIGNAL(triggered(bool)), mComposerBase->signatureController(), SLOT(insertSignatureAtCursor()));

    action = new QAction(i18n("Insert Special Character..."), this);
    actionCollection()->addAction(QLatin1String("insert_special_character"), action);
    connect(action, &QAction::triggered, this, &KMComposeWin::insertSpecialCharacter);

    QAction *upperCase = new QAction(i18n("Uppercase"), this);
    actionCollection()->addAction(QLatin1String("change_to_uppercase"), upperCase);
    connect(upperCase, &QAction::triggered, this, &KMComposeWin::slotUpperCase);

    QAction *sentenceCase = new QAction(i18n("Sentence case"), this);
    actionCollection()->addAction(QLatin1String("change_to_sentencecase"), sentenceCase);
    connect(sentenceCase, &QAction::triggered, this, &KMComposeWin::slotSentenceCase);

    QAction *lowerCase = new QAction(i18n("Lowercase"), this);
    actionCollection()->addAction(QLatin1String("change_to_lowercase"), lowerCase);
    connect(lowerCase, &QAction::triggered, this, &KMComposeWin::slotLowerCase);

    mChangeCaseMenu = new KActionMenu(i18n("Change Case"), this);
    actionCollection()->addAction(QLatin1String("change_case_menu"), mChangeCaseMenu);
    mChangeCaseMenu->addAction(sentenceCase);
    mChangeCaseMenu->addAction(upperCase);
    mChangeCaseMenu->addAction(lowerCase);

    mComposerBase->attachmentController()->createActions();

    setStandardToolBarMenuEnabled(true);

    KStandardAction::keyBindings(this, SLOT(slotEditKeys()), actionCollection());
    KStandardAction::configureToolbars(this, SLOT(slotEditToolbars()), actionCollection());
    KStandardAction::preferences(kmkernel, SLOT(slotShowConfigurationDialog()), actionCollection());

    action = new QAction(i18n("&Spellchecker..."), this);
    action->setIconText(i18n("Spellchecker"));
    actionCollection()->addAction(QLatin1String("setup_spellchecker"), action);
    connect(action, &QAction::triggered, this, &KMComposeWin::slotSpellcheckConfig);

    mTranslateAction = mCustomToolsWidget->action(PimCommon::CustomToolsWidget::TranslatorTool);
    actionCollection()->addAction(QLatin1String("translator"), mTranslateAction);

    mGenerateShortenUrl = mCustomToolsWidget->action(PimCommon::CustomToolsWidget::ShortUrlTool);
    actionCollection()->addAction(QLatin1String("shorten_url"), mGenerateShortenUrl);

    mEncryptAction = new KToggleAction(QIcon::fromTheme(QLatin1String("document-encrypt")), i18n("&Encrypt Message"), this);
    mEncryptAction->setIconText(i18n("Encrypt"));
    actionCollection()->addAction(QLatin1String("encrypt_message"), mEncryptAction);
    mSignAction = new KToggleAction(QIcon::fromTheme(QLatin1String("document-sign")), i18n("&Sign Message"), this);
    mSignAction->setIconText(i18n("Sign"));
    actionCollection()->addAction(QLatin1String("sign_message"), mSignAction);
    const KIdentityManagement::Identity &ident =
        KMKernel::self()->identityManager()->identityForUoidOrDefault(mComposerBase->identityCombo()->currentIdentity());
    // PENDING(marc): check the uses of this member and split it into
    // smime/openpgp and or enc/sign, if necessary:
    mLastIdentityHasSigningKey = !ident.pgpSigningKey().isEmpty() || !ident.smimeSigningKey().isEmpty();
    mLastIdentityHasEncryptionKey = !ident.pgpEncryptionKey().isEmpty() || !ident.smimeEncryptionKey().isEmpty();

    mLastEncryptActionState = false;
    mLastSignActionState = ident.pgpAutoSign();

    changeCryptoAction();

    connect(mEncryptAction, &KToggleAction::triggered, this, &KMComposeWin::slotEncryptToggled);
    connect(mSignAction, &KToggleAction::triggered, this, &KMComposeWin::slotSignToggled);

    QStringList l;
    for (int i = 0 ; i < numCryptoMessageFormats ; ++i) {
        l.push_back(Kleo::cryptoMessageFormatToLabel(cryptoMessageFormats[i]));
    }

    mCryptoModuleAction = new KSelectAction(i18n("&Cryptographic Message Format"), this);
    actionCollection()->addAction(QLatin1String("options_select_crypto"), mCryptoModuleAction);
    connect(mCryptoModuleAction, SIGNAL(triggered(int)), SLOT(slotSelectCryptoModule()));
    mCryptoModuleAction->setItems(l);
    mCryptoModuleAction->setToolTip(i18n("Select a cryptographic format for this message"));

    actionCollection()->addActions(mComposerBase->editor()->createActions());
    actionCollection()->addAction(QLatin1String("shared_link"), mStorageService->menuShareLinkServices());

    mFollowUpToggleAction = new KToggleAction(i18n("Follow Up Mail..."), this);
    actionCollection()->addAction(QLatin1String("follow_up_mail"), mFollowUpToggleAction);
    connect(mFollowUpToggleAction, &KToggleAction::triggered, this, &KMComposeWin::slotFollowUpMail);
    mFollowUpToggleAction->setEnabled(FollowUpReminder::FollowUpReminderUtil::followupReminderAgentEnabled());

    createGUI(QLatin1String("kmcomposerui.rc"));
    connect(toolBar(QLatin1String("htmlToolBar"))->toggleViewAction(), SIGNAL(toggled(bool)),
            SLOT(htmlToolBarVisibilityChanged(bool)));

    // In Kontact, this entry would read "Configure Kontact", but bring
    // up KMail's config dialog. That's sensible, though, so fix the label.
    QAction *configureAction = actionCollection()->action(QLatin1String("options_configure"));
    if (configureAction) {
        configureAction->setText(i18n("Configure KMail..."));
    }

}

void KMComposeWin::changeCryptoAction()
{
    const KIdentityManagement::Identity &ident =
        KMKernel::self()->identityManager()->identityForUoidOrDefault(mComposerBase->identityCombo()->currentIdentity());
    if (!Kleo::CryptoBackendFactory::instance()->openpgp() && !Kleo::CryptoBackendFactory::instance()->smime()) {
        // no crypto whatsoever
        mEncryptAction->setEnabled(false);
        setEncryption(false);
        mSignAction->setEnabled(false);
        setSigning(false);
    } else {
        const bool canOpenPGPSign = Kleo::CryptoBackendFactory::instance()->openpgp() &&
                                    !ident.pgpSigningKey().isEmpty();
        const bool canSMIMESign = Kleo::CryptoBackendFactory::instance()->smime() &&
                                  !ident.smimeSigningKey().isEmpty();

        setEncryption(false);
        setSigning((canOpenPGPSign || canSMIMESign) && ident.pgpAutoSign());
    }

}

void KMComposeWin::setupStatusBar(QWidget *w)
{
    KPIM::ProgressStatusBarWidget *progressStatusBarWidget = new KPIM::ProgressStatusBarWidget(statusBar(), this, PimCommon::StorageServiceProgressManager::progressTypeValue());
    statusBar()->addWidget(w);
    QLabel *lab = new QLabel(this);
    lab->setAlignment(Qt::AlignLeft | Qt::AlignVCenter);
    statusBar()->addPermanentWidget(lab);
    mStatusBarLabelList.append(lab);

    lab = new QLabel(this);
    lab->setText(i18nc("Shows the linenumber of the cursor position.", " Line: %1 "
                       , QLatin1String("     ")));
    statusBar()->addPermanentWidget(lab);
    mStatusBarLabelList.append(lab);

    lab = new QLabel(i18n(" Column: %1 ", QLatin1String("     ")));
    statusBar()->addPermanentWidget(lab);
    mStatusBarLabelList.append(lab);

    mStatusBarLabelToggledOverrideMode = new StatusBarLabelToggledState(this);
    mStatusBarLabelToggledOverrideMode->setStateString(i18n("OVR"), i18n("INS"));
    statusBar()->addPermanentWidget(mStatusBarLabelToggledOverrideMode, 0);
    connect(mStatusBarLabelToggledOverrideMode, &StatusBarLabelToggledState::toggleModeChanged, this, &KMComposeWin::slotOverwriteModeWasChanged);

    mStatusBarLabelSpellCheckingChangeMode = new StatusBarLabelToggledState(this);
    mStatusBarLabelSpellCheckingChangeMode->setStateString(i18n("Spellcheck: on"), i18n("Spellcheck: off"));
    statusBar()->addPermanentWidget(mStatusBarLabelSpellCheckingChangeMode, 0);
    connect(mStatusBarLabelSpellCheckingChangeMode, &StatusBarLabelToggledState::toggleModeChanged, this, &KMComposeWin::slotAutoSpellCheckingToggled);

    statusBar()->addPermanentWidget(progressStatusBarWidget->littleProgress());

}

void KMComposeWin::setupEditor(void)
{
    QFontMetrics fm(mBodyFont);
    mComposerBase->editor()->setTabStopWidth(fm.width(QLatin1Char(' ')) * 8);

    slotWordWrapToggled(MessageComposer::MessageComposerSettings::self()->wordWrap());

    // Font setup
    slotUpdateFont();

    connect(mComposerBase->editor(), SIGNAL(cursorPositionChanged()),
            this, SLOT(slotCursorPositionChanged()));
    slotCursorPositionChanged();
}

QString KMComposeWin::subject() const
{
    return MessageComposer::Util::cleanedUpHeaderString(mEdtSubject->toPlainText());
}

QString KMComposeWin::from() const
{
    return MessageComposer::Util::cleanedUpHeaderString(mEdtFrom->text());
}

QString KMComposeWin::replyTo() const
{
    if (mEdtReplyTo) {
        return MessageComposer::Util::cleanedUpHeaderString(mEdtReplyTo->text());
    } else {
        return QString();
    }
}

void KMComposeWin::decryptOrStripOffCleartextSignature(QByteArray &body)
{
    QList<Kpgp::Block> pgpBlocks;
    QList<QByteArray> nonPgpBlocks;
    if (Kpgp::Module::prepareMessageForDecryption(body,
            pgpBlocks, nonPgpBlocks)) {
        // Only decrypt/strip off the signature if there is only one OpenPGP
        // block in the message
        if (pgpBlocks.count() == 1) {
            Kpgp::Block &block = pgpBlocks.first();
            if ((block.type() == Kpgp::PgpMessageBlock) ||
                    (block.type() == Kpgp::ClearsignedBlock)) {
                if (block.type() == Kpgp::PgpMessageBlock) {
                    // try to decrypt this OpenPGP block
                    block.decrypt();
                } else {
                    // strip off the signature
                    block.verify();
                }
                body = nonPgpBlocks.first();
                body.append(block.text());
                body.append(nonPgpBlocks.last());
            }
        }
    }
}

void KMComposeWin::setCurrentTransport(int transportId)
{
    mComposerBase->transportComboBox()->setCurrentTransport(transportId);
}

void KMComposeWin::setCurrentReplyTo(const QString &replyTo)
{
    if (mEdtReplyTo) {
        mEdtReplyTo->setText(replyTo);
    }
}

void KMComposeWin::setMessage(const KMime::Message::Ptr &newMsg, bool lastSignState, bool lastEncryptState, bool mayAutoSign,
                              bool allowDecryption, bool isModified)
{
    if (!newMsg) {
        qCDebug(KMAIL_LOG) << "newMsg == 0!";
        return;
    }

    if (lastSignState) {
        mLastSignActionState = true;
    }

    if (lastEncryptState) {
        mLastEncryptActionState = true;
    }

    mComposerBase->setMessage(newMsg);
    mMsg = newMsg;
    KIdentityManagement::IdentityManager *im = KMKernel::self()->identityManager();

    mEdtFrom->setText(mMsg->from()->asUnicodeString());
    mEdtSubject->setText(mMsg->subject()->asUnicodeString());

    // Restore the quote prefix. We can't just use the global quote prefix here,
    // since the prefix is different for each message, it might for example depend
    // on the original sender in a reply.
    if (mMsg->headerByType("X-KMail-QuotePrefix")) {
        mComposerBase->editor()->setQuotePrefixName(mMsg->headerByType("X-KMail-QuotePrefix")->asUnicodeString());
    }

    const bool stickyIdentity = mBtnIdentity->isChecked() && !mIgnoreStickyFields;
    bool messageHasIdentity = false;
    if (newMsg->headerByType("X-KMail-Identity") &&
            !newMsg->headerByType("X-KMail-Identity")->asUnicodeString().isEmpty()) {
        messageHasIdentity = true;
    }
    if (!stickyIdentity && messageHasIdentity) {
        mId = newMsg->headerByType("X-KMail-Identity")->asUnicodeString().toUInt();
    }

    // don't overwrite the header values with identity specific values
    // unless the identity is sticky
    if (!stickyIdentity) {
        disconnect(mComposerBase->identityCombo(), SIGNAL(identityChanged(uint)),
                   this, SLOT(slotIdentityChanged(uint))) ;
    }

    // load the mId into the gui, sticky or not, without emitting
    mComposerBase->identityCombo()->setCurrentIdentity(mId);
    const uint idToApply = mId;
    if (!stickyIdentity) {
        connect(mComposerBase->identityCombo(), SIGNAL(identityChanged(uint)),
                this, SLOT(slotIdentityChanged(uint)));
    } else {
        // load the message's state into the mId, without applying it to the gui
        // that's so we can detect that the id changed (because a sticky was set)
        // on apply()
        if (messageHasIdentity) {
            mId = newMsg->headerByType("X-KMail-Identity")->asUnicodeString().toUInt();
        } else {
            mId = im->defaultIdentity().uoid();
        }
    }

    // manually load the identity's value into the fields; either the one from the
    // messge, where appropriate, or the one from the sticky identity. What's in
    // mId might have changed meanwhile, thus the save value
    slotIdentityChanged(idToApply, true /*initalChange*/);

    const KIdentityManagement::Identity &ident = im->identityForUoid(mComposerBase->identityCombo()->currentIdentity());

    const bool stickyTransport = mBtnTransport->isChecked() && !mIgnoreStickyFields;
    if (stickyTransport) {
        mComposerBase->transportComboBox()->setCurrentTransport(ident.transport().toInt());
    }

    // TODO move the following to ComposerViewBase
    // however, requires the actions to be there as well in order to share with mobile client

    // check for the presence of a DNT header, indicating that MDN's were requested
    if (newMsg->headerByType("Disposition-Notification-To")) {
        QString mdnAddr = newMsg->headerByType("Disposition-Notification-To")->asUnicodeString();
        mRequestMDNAction->setChecked((!mdnAddr.isEmpty() &&
                                       im->thatIsMe(mdnAddr)) ||
                                      GlobalSettings::self()->requestMDN());
    }
    // check for presence of a priority header, indicating urgent mail:
    if (newMsg->headerByType("X-PRIORITY") && newMsg->headerByType("Priority")) {
        const QString xpriority = newMsg->headerByType("X-PRIORITY")->asUnicodeString();
        const QString priority = newMsg->headerByType("Priority")->asUnicodeString();
        if (xpriority == QLatin1String("2 (High)") && priority == QLatin1String("urgent")) {
            mUrgentAction->setChecked(true);
        }
    }

    if (!ident.isXFaceEnabled() || ident.xface().isEmpty()) {
        if (mMsg->headerByType("X-Face")) {
            mMsg->headerByType("X-Face")->clear();
        }
    } else {
        QString xface = ident.xface();
        if (!xface.isEmpty()) {
            int numNL = (xface.length() - 1) / 70;
            for (int i = numNL; i > 0; --i) {
                xface.insert(i * 70, QLatin1String("\n\t"));
            }
            mMsg->setHeader(new KMime::Headers::Generic("X-Face", mMsg.get(), xface, "utf-8"));
        }
    }

    // if these headers are present, the state of the message should be overruled
    if (mMsg->headerByType("X-KMail-SignatureActionEnabled")) {
        mLastSignActionState = (mMsg->headerByType("X-KMail-SignatureActionEnabled")->as7BitString().contains("true"));
    }
    if (mMsg->headerByType("X-KMail-EncryptActionEnabled")) {
        mLastEncryptActionState = (mMsg->headerByType("X-KMail-EncryptActionEnabled")->as7BitString().contains("true"));
    }
    if (mMsg->headerByType("X-KMail-CryptoMessageFormat")) {
        mCryptoModuleAction->setCurrentItem(format2cb(static_cast<Kleo::CryptoMessageFormat>(
                                                mMsg->headerByType("X-KMail-CryptoMessageFormat")->asUnicodeString().toInt())));
    }

    mLastIdentityHasSigningKey = !ident.pgpSigningKey().isEmpty() || !ident.smimeSigningKey().isEmpty();
    mLastIdentityHasEncryptionKey = !ident.pgpEncryptionKey().isEmpty() || !ident.smimeEncryptionKey().isEmpty();

    if (Kleo::CryptoBackendFactory::instance()->openpgp() || Kleo::CryptoBackendFactory::instance()->smime()) {
        const bool canOpenPGPSign = Kleo::CryptoBackendFactory::instance()->openpgp() &&
                                    !ident.pgpSigningKey().isEmpty();
        const bool canSMIMESign = Kleo::CryptoBackendFactory::instance()->smime() &&
                                  !ident.smimeSigningKey().isEmpty();

        setEncryption(mLastEncryptActionState);
        setSigning((canOpenPGPSign || canSMIMESign) && mLastSignActionState);
    }
    slotUpdateSignatureAndEncrypionStateIndicators();

    QString kmailFcc;
    if (mMsg->headerByType("X-KMail-Fcc")) {
        kmailFcc = mMsg->headerByType("X-KMail-Fcc")->asUnicodeString();
    }
    if (!mBtnFcc->isChecked()) {
        if (kmailFcc.isEmpty()) {
            setFcc(ident.fcc());
        } else {
            setFcc(kmailFcc);
        }
    }

    const bool stickyDictionary = mBtnDictionary->isChecked() && !mIgnoreStickyFields;
    if (!stickyDictionary) {
        mDictionaryCombo->setCurrentByDictionaryName(ident.dictionary());
    }

    mEdtReplyTo->setText(mMsg->replyTo()->asUnicodeString());

    KMime::Content *msgContent = new KMime::Content;
    msgContent->setContent(mMsg->encodedContent());
    msgContent->parse();
    MessageViewer::EmptySource emptySource;
    MessageViewer::ObjectTreeParser otp(&emptySource);  //All default are ok
    emptySource.setAllowDecryption(allowDecryption);
    otp.parseObjectTree(msgContent);

    bool shouldSetCharset = false;
    if ((mContext == Reply || mContext == ReplyToAll || mContext == Forward) && MessageComposer::MessageComposerSettings::forceReplyCharset()) {
        shouldSetCharset = true;
    }
    if (shouldSetCharset && !otp.plainTextContentCharset().isEmpty()) {
        mOriginalPreferredCharset = otp.plainTextContentCharset();
    }
    // always set auto charset, but prefer original when composing if force reply is set.
    setAutoCharset();

    delete msgContent;
#if 0 //TODO port to kmime

    /* Handle the special case of non-mime mails */
    if (mMsg->numBodyParts() == 0 && otp.textualContent().isEmpty()) {
        mCharset = mMsg->charset();
        if (mCharset.isEmpty() ||  mCharset == "default") {
            mCharset = Util::defaultCharset();
        }

        QByteArray bodyDecoded = mMsg->bodyDecoded();

        if (allowDecryption) {
            decryptOrStripOffCleartextSignature(bodyDecoded);
        }

        const QTextCodec *codec = KMail::Util::codecForName(mCharset);
        if (codec) {
            mEditor->setText(codec->toUnicode(bodyDecoded));
        } else {
            mEditor->setText(QString::fromLocal8Bit(bodyDecoded));
        }
    }
#endif

    if ((MessageComposer::MessageComposerSettings::self()->autoTextSignature() == QLatin1String("auto")) && mayAutoSign) {
        //
        // Espen 2000-05-16
        // Delay the signature appending. It may start a fileseletor.
        // Not user friendy if this modal fileseletor opens before the
        // composer.
        //
        if (MessageComposer::MessageComposerSettings::self()->prependSignature()) {
            QTimer::singleShot(0, mComposerBase->signatureController(), SLOT(prependSignature()));
        } else {
            QTimer::singleShot(0, mComposerBase->signatureController(), SLOT(appendSignature()));
        }
    } else {
        mComposerBase->editor()->startExternalEditor();
    }

    setModified(isModified);

    // honor "keep reply in this folder" setting even when the identity is changed later on
    mPreventFccOverwrite = (!kmailFcc.isEmpty() && ident.fcc() != kmailFcc);
    QTimer::singleShot(0, this, SLOT(forceAutoSaveMessage()));   //Force autosaving to make sure this composer reappears if a crash happens before the autosave timer kicks in.
}

void KMComposeWin::setAutoSaveFileName(const QString &fileName)
{
    mComposerBase->setAutoSaveFileName(fileName);
}

void KMComposeWin::setTextSelection(const QString &selection)
{
    mTextSelection = selection;
}

void KMComposeWin::setCustomTemplate(const QString &customTemplate)
{
    mCustomTemplate = customTemplate;
}

void KMComposeWin::setSigningAndEncryptionDisabled(bool v)
{
    mSigningAndEncryptionExplicitlyDisabled = v;
}

void KMComposeWin::setFolder(const Akonadi::Collection &aFolder)
{
    mFolder = aFolder;
}

void KMComposeWin::setFcc(const QString &idString)
{
    // check if the sent-mail folder still exists
    Akonadi::Collection col;
    if (idString.isEmpty()) {
        col = CommonKernel->sentCollectionFolder();
    } else {
        col = Akonadi::Collection(idString.toLongLong());
    }

    mComposerBase->setFcc(col);
    mFccFolder->setCollection(col);
}

bool KMComposeWin::isComposerModified() const
{
    return (mComposerBase->editor()->document()->isModified() ||
            mEdtFrom->isModified() ||
            (mEdtReplyTo && mEdtReplyTo->isModified()) ||
            mComposerBase->recipientsEditor()->isModified() ||
            mEdtSubject->document()->isModified());
}

bool KMComposeWin::isModified() const
{
    return mWasModified || isComposerModified();
}

void KMComposeWin::setModified(bool modified)
{
    mWasModified = modified;
    changeModifiedState(modified);
}

void KMComposeWin::changeModifiedState(bool modified)
{
    mComposerBase->editor()->document()->setModified(modified);
    if (!modified) {
        mEdtFrom->setModified(false);
        if (mEdtReplyTo) {
            mEdtReplyTo->setModified(false);
        }
        mComposerBase->recipientsEditor()->clearModified();
        mEdtSubject->document()->setModified(false);
    }
}

bool KMComposeWin::queryClose()
{
    if (!mComposerBase->editor()->checkExternalEditorFinished()) {
        return false;
    }
    if (kmkernel->shuttingDown() || kapp->sessionSaving()) {
        return true;
    }

    if (isModified()) {
        const bool istemplate = (mFolder.isValid() && CommonKernel->folderIsTemplates(mFolder));
        const QString savebut = (istemplate ?
                                 i18n("Re&save as Template") :
                                 i18n("&Save as Draft"));
        const QString savetext = (istemplate ?
                                  i18n("Resave this message in the Templates folder. "
                                       "It can then be used at a later time.") :
                                  i18n("Save this message in the Drafts folder. "
                                       "It can then be edited and sent at a later time."));

        const int rc = KMessageBox::warningYesNoCancel(this,
                       i18n("Do you want to save the message for later or discard it?"),
                       i18n("Close Composer"),
                       KGuiItem(savebut, QLatin1String("document-save"), QString(), savetext),
                       KStandardGuiItem::discard(),
                       KStandardGuiItem::cancel());
        if (rc == KMessageBox::Cancel) {
            return false;
        } else if (rc == KMessageBox::Yes) {
            // doSend will close the window. Just return false from this method
            if (istemplate) {
                slotSaveTemplate();
            } else {
                slotSaveDraft();
            }
            return false;
        }
        //else fall through: return true
    }
    mComposerBase->cleanupAutoSave();

    if (!mMiscComposers.isEmpty()) {
        qCWarning(KMAIL_LOG) << "Tried to close while composer was active";
        return false;
    }
    return true;
}

MessageComposer::ComposerViewBase::MissingAttachment KMComposeWin::userForgotAttachment()
{
    bool checkForForgottenAttachments = mCheckForForgottenAttachments && GlobalSettings::self()->showForgottenAttachmentWarning();

    if (!checkForForgottenAttachments) {
        return MessageComposer::ComposerViewBase::NoMissingAttachmentFound;
    }

    mComposerBase->setSubject(subject());   //be sure the composer knows the subject
    MessageComposer::ComposerViewBase::MissingAttachment missingAttachments = mComposerBase->checkForMissingAttachments(GlobalSettings::self()->attachmentKeywords());

    return missingAttachments;
}

void KMComposeWin::forceAutoSaveMessage()
{
    autoSaveMessage(true);
}

void KMComposeWin::autoSaveMessage(bool force)
{
    if (isComposerModified() || force) {
        applyComposerSetting(mComposerBase);
        mComposerBase->autoSaveMessage();
        if (!force) {
            mWasModified = true;
            changeModifiedState(false);
        }
    } else {
        mComposerBase->updateAutoSave();
    }
}

bool KMComposeWin::encryptToSelf()
{
    // return !Kpgp::Module::getKpgp() || Kpgp::Module::getKpgp()->encryptToSelf();
    return MessageComposer::MessageComposerSettings::self()->cryptoEncryptToSelf();
}

void KMComposeWin::slotSendFailed(const QString &msg, MessageComposer::ComposerViewBase::FailedType type)
{
    //   setModified( false );
    setEnabled(true);
    if (!msg.isEmpty()) {
        KMessageBox::sorry(mMainWidget, msg,
                           (type == MessageComposer::ComposerViewBase::AutoSave) ? i18n("Autosave Message Failed") : i18n("Sending Message Failed"));
    }
}

void KMComposeWin::slotSendSuccessful(const QString &messageId)
{
    setModified(false);
    addFollowupReminder(messageId);
    mComposerBase->cleanupAutoSave();
    mFolder = Akonadi::Collection(); // see dtor
    close();
}

void KMComposeWin::addFollowupReminder(const QString &messageId)
{
    if (mFollowUpDate.isValid()) {
        FollowupReminderCreateJob *job = new FollowupReminderCreateJob;
        job->setSubject(subject());
        job->setMessageId(messageId);
        job->setTo(replyTo());
        job->setFollowUpReminderDate(mFollowUpDate);
        job->setCollectionToDo(mFollowUpCollection);
        job->start();
    }
}

const KIdentityManagement::Identity &KMComposeWin::identity() const
{
    return KMKernel::self()->identityManager()->identityForUoidOrDefault(mComposerBase->identityCombo()->currentIdentity());
}

Kleo::CryptoMessageFormat KMComposeWin::cryptoMessageFormat() const
{
    if (!mCryptoModuleAction) {
        return Kleo::AutoFormat;
    }
    return cb2format(mCryptoModuleAction->currentItem());
}

void KMComposeWin::addAttach(KMime::Content *msgPart)
{
    mComposerBase->addAttachmentPart(msgPart);
    setModified(true);
}

QString KMComposeWin::prettyMimeType(const QString &type)
{
    const QString t = type.toLower();
    QMimeDatabase db;
    const QMimeType st = db.mimeTypeForName(t);

    if (st.isValid()) {
        qCWarning(KMAIL_LOG) << "unknown mimetype" << t;
        return t;
    }

    const QString pretty = !st.isDefault() ? st.comment() : t;
    if (pretty.isEmpty()) {
        return type;
    } else {
        return pretty;
    }
}

void KMComposeWin::setAutoCharset()
{
    mCodecAction->setCurrentItem(0);
}

// We can't simply use KCodecAction::setCurrentCodec(), since that doesn't
// use fixEncoding().
static QString selectCharset(KSelectAction *root, const QString &encoding)
{
    foreach (QAction *action, root->actions()) {
        KSelectAction *subMenu = dynamic_cast<KSelectAction *>(action);
        if (subMenu) {
            const QString codecNameToSet = selectCharset(subMenu, encoding);
            if (!codecNameToSet.isEmpty()) {
                return codecNameToSet;
            }
        } else {
            const QString fixedActionText = MessageViewer::NodeHelper::fixEncoding(action->text());
            if (KCharsets::charsets()->codecForName(
                        KCharsets::charsets()->encodingForName(fixedActionText))
                    == KCharsets::charsets()->codecForName(encoding)) {
                return action->text();
            }
        }
    }
    return QString();
}

void KMComposeWin::setCharset(const QByteArray &charset)
{
    const QString codecNameToSet = selectCharset(mCodecAction, QString::fromLatin1(charset));
    if (codecNameToSet.isEmpty()) {
        qCWarning(KMAIL_LOG) << "Could not find charset" << charset;
        setAutoCharset();
    } else {
        mCodecAction->setCurrentCodec(codecNameToSet);
    }
}

void KMComposeWin::slotAddrBook()
{
    KRun::runCommand(QLatin1String("kaddressbook"), window());
}

void KMComposeWin::slotInsertFile()
{
    KUrl u = mComposerBase->editor()->insertFile();
    if (u.isEmpty()) {
        return;
    }

    mRecentAction->addUrl(u);
    // Prevent race condition updating list when multiple composers are open
    {
        const QString encoding = MessageViewer::NodeHelper::encodingForName(u.fileEncoding());
        QStringList urls = GlobalSettings::self()->recentUrls();
        QStringList encodings = GlobalSettings::self()->recentEncodings();
        // Prevent config file from growing without bound
        // Would be nicer to get this constant from KRecentFilesAction
        const int mMaxRecentFiles = 30;
        while (urls.count() > mMaxRecentFiles) {
            urls.removeLast();
        }
        while (encodings.count() > mMaxRecentFiles) {
            encodings.removeLast();
        }
        // sanity check
        if (urls.count() != encodings.count()) {
            urls.clear();
            encodings.clear();
        }
        urls.prepend(u.prettyUrl());
        encodings.prepend(encoding);
        GlobalSettings::self()->setRecentUrls(urls);
        GlobalSettings::self()->setRecentEncodings(encodings);
        mRecentAction->saveEntries(KMKernel::self()->config()->group(QString()));
    }
    slotInsertRecentFile(u);
}

void KMComposeWin::slotRecentListFileClear()
{
    KSharedConfig::Ptr config = KMKernel::self()->config();
    KConfigGroup group(config, "Composer");
    group.deleteEntry("recent-urls");
    group.deleteEntry("recent-encodings");
    mRecentAction->saveEntries(config->group(QString()));
}
void KMComposeWin::slotInsertRecentFile(const QUrl &u)
{
    if (u.fileName().isEmpty()) {
        return;
    }

    // Get the encoding previously used when inserting this file
    QString encoding;
    const QStringList urls = GlobalSettings::self()->recentUrls();
    const QStringList encodings = GlobalSettings::self()->recentEncodings();
    const int index = urls.indexOf(u.toDisplayString());
    if (index != -1) {
        encoding = encodings[ index ];
    } else {
        qCDebug(KMAIL_LOG) << " encoding not found so we can't insert text"; //see InsertTextFileJob
        return;
    }

    MessageComposer::InsertTextFileJob *job = new MessageComposer::InsertTextFileJob(mComposerBase->editor(), u);
    job->setEncoding(encoding);
    job->start();
    // Don't care about the result for now
    // TODO: we should probably show an error message if it fails...
}

void KMComposeWin::slotSelectCryptoModule(bool init)
{
    if (!init) {
        setModified(true);
    }

    mComposerBase->attachmentModel()->setEncryptEnabled(canSignEncryptAttachments());
    mComposerBase->attachmentModel()->setSignEnabled(canSignEncryptAttachments());
}

void KMComposeWin::slotUpdateFont()
{
    qCDebug(KMAIL_LOG);
    if (!mFixedFontAction) {
        return;
    }
    mComposerBase->editor()->setFontForWholeText(mFixedFontAction->isChecked() ?
            mFixedFont : mBodyFont);
}

QString KMComposeWin::smartQuote(const QString &msg)
{
    return MessageCore::StringUtil::smartQuote(msg, MessageComposer::MessageComposerSettings::self()->lineWrapWidth());
}

bool KMComposeWin::insertFromMimeData(const QMimeData *source, bool forceAttachment)
{
    // If this is a PNG image, either add it as an attachment or as an inline image
    if (source->hasImage() && source->hasFormat(QLatin1String("image/png"))) {
        // Get the image data before showing the dialog, since that processes events which can delete
        // the QMimeData object behind our back
        const QByteArray imageData = source->data(QLatin1String("image/png"));
        if (imageData.isEmpty()) {
            return true;
        }
        if (!forceAttachment) {
            if (mComposerBase->editor()->textMode() == KRichTextEdit::Rich && mComposerBase->editor()->isEnableImageActions()) {
                QImage image = qvariant_cast<QImage>(source->imageData());
                QFileInfo fi(source->text());

                QMenu menu;
                const QAction *addAsInlineImageAction = menu.addAction(i18n("Add as &Inline Image"));
                /*const QAction *addAsAttachmentAction = */menu.addAction(i18n("Add as &Attachment"));
                const QAction *selectedAction = menu.exec(QCursor::pos());
                if (selectedAction == addAsInlineImageAction) {
                    // Let the textedit from kdepimlibs handle inline images
                    mComposerBase->editor()->insertImage(image, fi);
                    return true;
                } else if (!selectedAction) {
                    return true;
                }
                // else fall through
            }
        }
        // Ok, when we reached this point, the user wants to add the image as an attachment.
        // Ask for the filename first.
        bool ok;
        const QString attName =
            QInputDialog::getText(this, i18n("KMail"), i18n("Name of the attachment:"), QLineEdit::Normal, QString(), &ok);
        if (!ok) {
            return true;
        }
        addAttachment(attName, KMime::Headers::CEbase64, QString(), imageData, "image/png");
        return true;
    }

    // If this is a URL list, add those files as attachments or text
    const QList<QUrl> urlList = source->urls();
    if (!urlList.isEmpty()) {
        //Search if it's message items.
        Akonadi::Item::List items;
        Akonadi::Collection::List collections;
        bool allLocalURLs = true;

        foreach (const QUrl &url, urlList) {
            if (!url.isLocalFile()) {
                allLocalURLs = false;
            }
            const Akonadi::Item item = Akonadi::Item::fromUrl(url);
            if (item.isValid()) {
                items << item;
            } else {
                const Akonadi::Collection collection = Akonadi::Collection::fromUrl(url);
                if (collection.isValid()) {
                    collections << collection;
                }
            }
        }

        if (items.isEmpty() && collections.isEmpty()) {
            if (allLocalURLs || forceAttachment) {
                foreach (const QUrl &url, urlList) {
                    addAttachment(url, QString());
                }
            } else {
                QMenu p;
                const QAction *addAsTextAction = p.addAction(i18np("Add URL into Message", "Add URLs into Message", urlList.size()));
                const QAction *addAsAttachmentAction = p.addAction(i18np("Add File as &Attachment", "Add Files as &Attachment", urlList.size()));
                const QAction *selectedAction = p.exec(QCursor::pos());

                if (selectedAction == addAsTextAction) {
                    foreach (const QUrl &url, urlList) {
                        mComposerBase->editor()->insertLink(url.toDisplayString());
                    }
                } else if (selectedAction == addAsAttachmentAction) {
                    foreach (const QUrl &url, urlList) {
                        addAttachment(url, QString());
                    }
                }
            }
            return true;
        } else {
            if (!items.isEmpty()) {
                Akonadi::ItemFetchJob *itemFetchJob = new Akonadi::ItemFetchJob(items, this);
                itemFetchJob->fetchScope().fetchFullPayload(true);
                itemFetchJob->fetchScope().setAncestorRetrieval(Akonadi::ItemFetchScope::Parent);
                connect(itemFetchJob, &Akonadi::ItemFetchJob::result, this, &KMComposeWin::slotFetchJob);
            }
            if (!collections.isEmpty()) {
                //TODO
            }
            return true;
        }
    }
    return false;
}

void KMComposeWin::slotPasteAsAttachment()
{
    const QMimeData *mimeData = QApplication::clipboard()->mimeData();
    if (insertFromMimeData(mimeData, true)) {
        return;
    }
    if (mimeData->hasText()) {
        bool ok;
        const QString attName = QInputDialog::getText(this,
                                i18n("Insert clipboard text as attachment"),
                                i18n("Name of the attachment:"), QLineEdit::Normal,
                                QString(), &ok);
        if (ok) {
            mComposerBase->addAttachment(attName, attName, QLatin1String("utf-8"), QApplication::clipboard()->text().toUtf8(), "text/plain");
        }
        return;
    }
}

void KMComposeWin::slotFetchJob(KJob *job)
{
    if (job->error()) {
        if (static_cast<KIO::Job *>(job)->ui()) {
            static_cast<KIO::Job *>(job)->ui()->showErrorMessage();
        } else {
            qCDebug(KMAIL_LOG) << " job->errorString() :" << job->errorString();
        }
        return;
    }
    Akonadi::ItemFetchJob *fjob = dynamic_cast<Akonadi::ItemFetchJob *>(job);
    if (!fjob) {
        return;
    }
    const Akonadi::Item::List items = fjob->items();

    if (items.isEmpty()) {
        return;
    }

    if (items.first().mimeType() == KMime::Message::mimeType()) {
        uint identity = 0;
        if (items.at(0).isValid() && items.at(0).parentCollection().isValid()) {
            QSharedPointer<MailCommon::FolderCollection> fd(MailCommon::FolderCollection::forCollection(items.at(0).parentCollection(), false));
            if (fd) {
                identity = fd->identity();
            }
        }
        KMCommand *command = new KMForwardAttachedCommand(this, items, identity, this);
        command->start();
    } else {
        foreach (const Akonadi::Item &item, items) {
            QString attachmentName = QLatin1String("attachment");
            if (item.hasPayload<KContacts::Addressee>()) {
                const KContacts::Addressee contact = item.payload<KContacts::Addressee>();
                attachmentName = contact.realName() + QLatin1String(".vcf");
                //Workaround about broken kaddressbook fields.
                QByteArray data = item.payloadData();
                data.replace("X-messaging/aim-All", ("X-AIM"));
                data.replace("X-messaging/icq-All", ("X-ICQ"));
                data.replace("X-messaging/xmpp-All", ("X-JABBER"));
                data.replace("X-messaging/msn-All", ("X-MSN"));
                data.replace("X-messaging/yahoo-All", ("X-YAHOO"));
                data.replace("X-messaging/gadu-All", ("X-GADUGADU"));
                data.replace("X-messaging/skype-All", ("X-SKYPE"));
                data.replace("X-messaging/groupwise-All", ("X-GROUPWISE"));
                data.replace(("X-messaging/sms-All"), ("X-SMS"));
                data.replace(("X-messaging/meanwhile-All"), ("X-MEANWHILE"));
                data.replace(("X-messaging/irc-All"), ("X-IRC"));
                data.replace(("X-messaging/googletalk-All"), ("X-GOOGLETALK"));
                addAttachment(attachmentName, KMime::Headers::CEbase64, QString(), data, item.mimeType().toLatin1());
            } else {
                addAttachment(attachmentName, KMime::Headers::CEbase64, QString(), item.payloadData(), item.mimeType().toLatin1());
            }
        }
    }
}

QString KMComposeWin::addQuotesToText(const QString &inputText) const
{
    QString answer(inputText);
    const QString indentStr = mComposerBase->editor()->quotePrefixName();
    answer.replace(QLatin1Char('\n'), QLatin1Char('\n') + indentStr);
    answer.prepend(indentStr);
    answer += QLatin1Char('\n');
    return MessageCore::StringUtil::smartQuote(answer, MessageComposer::MessageComposerSettings::self()->lineWrapWidth());
}

void KMComposeWin::slotUndo()
{
    QWidget *fw = focusWidget();
    if (!fw) {
        return;
    }

    if (::qobject_cast<PimCommon::LineEditWithAutoCorrection *>(fw)) {
        static_cast<PimCommon::LineEditWithAutoCorrection *>(fw)->undo();
    } else if (::qobject_cast<KMComposerEditor *>(fw)) {
        static_cast<KTextEdit *>(fw)->undo();
    } else if (::qobject_cast<KLineEdit *>(fw)) {
        static_cast<KLineEdit *>(fw)->undo();
    }
}

void KMComposeWin::slotRedo()
{
    QWidget *fw = focusWidget();
    if (!fw) {
        return;
    }

    if (::qobject_cast<PimCommon::LineEditWithAutoCorrection *>(fw)) {
        static_cast<PimCommon::LineEditWithAutoCorrection *>(fw)->redo();
    } else if (::qobject_cast<KMComposerEditor *>(fw)) {
        static_cast<KTextEdit *>(fw)->redo();
    } else if (::qobject_cast<KLineEdit *>(fw)) {
        static_cast<KLineEdit *>(fw)->redo();
    }
}

void KMComposeWin::slotCut()
{
    QWidget *fw = focusWidget();
    if (!fw) {
        return;
    }

    if (::qobject_cast<PimCommon::LineEditWithAutoCorrection *>(fw)) {
        static_cast<PimCommon::LineEditWithAutoCorrection *>(fw)->cut();
    } else if (::qobject_cast<KMComposerEditor *>(fw)) {
        static_cast<KTextEdit *>(fw)->cut();
    } else if (::qobject_cast<KLineEdit *>(fw)) {
        static_cast<KLineEdit *>(fw)->cut();
    }
}

void KMComposeWin::slotCopy()
{
    QWidget *fw = focusWidget();
    if (!fw) {
        return;
    }

    if (::qobject_cast<PimCommon::LineEditWithAutoCorrection *>(fw)) {
        static_cast<PimCommon::LineEditWithAutoCorrection *>(fw)->copy();
    } else if (::qobject_cast<KMComposerEditor *>(fw)) {
        static_cast<KTextEdit *>(fw)->copy();
    } else if (::qobject_cast<KLineEdit *>(fw)) {
        static_cast<KLineEdit *>(fw)->copy();
    }
}

void KMComposeWin::slotPaste()
{
    QWidget *const fw = focusWidget();
    if (!fw) {
        return;
    }
    if (::qobject_cast<PimCommon::LineEditWithAutoCorrection *>(fw)) {
        static_cast<PimCommon::LineEditWithAutoCorrection *>(fw)->paste();
    } else if (::qobject_cast<KMComposerEditor *>(fw)) {
        static_cast<KTextEdit *>(fw)->paste();
    } else if (::qobject_cast<KLineEdit *>(fw)) {
        static_cast<KLineEdit *>(fw)->paste();
    }
}

void KMComposeWin::slotMarkAll()
{
    QWidget *fw = focusWidget();
    if (!fw) {
        return;
    }

    if (::qobject_cast<PimCommon::LineEditWithAutoCorrection *>(fw)) {
        static_cast<PimCommon::LineEditWithAutoCorrection *>(fw)->selectAll();
    } else if (::qobject_cast<KLineEdit *>(fw)) {
        static_cast<KLineEdit *>(fw)->selectAll();
    } else if (::qobject_cast<KMComposerEditor *>(fw)) {
        static_cast<KTextEdit *>(fw)->selectAll();
    }
}

void KMComposeWin::slotClose()
{
    close();
}

void KMComposeWin::slotNewComposer()
{
    KMComposeWin *win;
    KMime::Message::Ptr msg(new KMime::Message);

    MessageHelper::initHeader(msg, KMKernel::self()->identityManager());
    win = new KMComposeWin(msg, false, false, KMail::Composer::New);
    win->setCollectionForNewMessage(mCollectionForNewMessage);
    win->show();
}

void KMComposeWin::slotUpdWinTitle()
{
    QString s(mEdtSubject->toPlainText());
    // Remove characters that show badly in most window decorations:
    // newlines tend to become boxes.
    if (s.isEmpty()) {
        setWindowTitle(QLatin1Char('(') + i18n("unnamed") + QLatin1Char(')'));
    } else {
        setWindowTitle(s.replace(QLatin1Char('\n'), QLatin1Char(' ')));
    }
}

void KMComposeWin::slotEncryptToggled(bool on)
{
    setEncryption(on, true);
    slotUpdateSignatureAndEncrypionStateIndicators();
}

void KMComposeWin::setEncryption(bool encrypt, bool setByUser)
{
    bool wasModified = isModified();
    if (setByUser) {
        setModified(true);
    }
    if (!mEncryptAction->isEnabled()) {
        encrypt = false;
    }
    // check if the user wants to encrypt messages to himself and if he defined
    // an encryption key for the current identity
    else if (encrypt && encryptToSelf() && !mLastIdentityHasEncryptionKey) {
        if (setByUser) {
            KMessageBox::sorry(this,
                               i18n("<qt><p>You have requested that messages be "
                                    "encrypted to yourself, but the currently selected "
                                    "identity does not define an (OpenPGP or S/MIME) "
                                    "encryption key to use for this.</p>"
                                    "<p>Please select the key(s) to use "
                                    "in the identity configuration.</p>"
                                    "</qt>"),
                               i18n("Undefined Encryption Key"));
            setModified(wasModified);
        }
        encrypt = false;
    }

    // make sure the mEncryptAction is in the right state
    mEncryptAction->setChecked(encrypt);
    if (!setByUser) {
        slotUpdateSignatureAndEncrypionStateIndicators();
    }
    // show the appropriate icon
    if (encrypt) {
        mEncryptAction->setIcon(QIcon::fromTheme(QLatin1String("document-encrypt")));
    } else {
        mEncryptAction->setIcon(QIcon::fromTheme(QLatin1String("document-decrypt")));
    }

    // mark the attachments for (no) encryption
    if (canSignEncryptAttachments()) {
        mComposerBase->attachmentModel()->setEncryptSelected(encrypt);
    }
}

void KMComposeWin::slotSignToggled(bool on)
{
    setSigning(on, true);
    slotUpdateSignatureAndEncrypionStateIndicators();
}

void KMComposeWin::setSigning(bool sign, bool setByUser)
{
    bool wasModified = isModified();
    if (setByUser) {
        setModified(true);
    }
    if (!mSignAction->isEnabled()) {
        sign = false;
    }

    // check if the user defined a signing key for the current identity
    if (sign && !mLastIdentityHasSigningKey) {
        if (setByUser) {
            KMessageBox::sorry(this,
                               i18n("<qt><p>In order to be able to sign "
                                    "this message you first have to "
                                    "define the (OpenPGP or S/MIME) signing key "
                                    "to use.</p>"
                                    "<p>Please select the key to use "
                                    "in the identity configuration.</p>"
                                    "</qt>"),
                               i18n("Undefined Signing Key"));
            setModified(wasModified);
        }
        sign = false;
    }

    // make sure the mSignAction is in the right state
    mSignAction->setChecked(sign);

    if (!setByUser) {
        slotUpdateSignatureAndEncrypionStateIndicators();
    }
    // mark the attachments for (no) signing
    if (canSignEncryptAttachments()) {
        mComposerBase->attachmentModel()->setSignSelected(sign);
    }
}

void KMComposeWin::slotWordWrapToggled(bool on)
{
    if (on) {
        mComposerBase->editor()->enableWordWrap(validateLineWrapWidth());
    } else {
        disableWordWrap();
    }
}

int KMComposeWin::validateLineWrapWidth()
{
    int lineWrap = MessageComposer::MessageComposerSettings::self()->lineWrapWidth();
    if ((lineWrap == 0) || (lineWrap > 78)) {
        lineWrap = 78;
    } else if (lineWrap < 30) {
        lineWrap = 30;
    }
    return lineWrap;
}

void KMComposeWin::disableWordWrap()
{
    mComposerBase->editor()->disableWordWrap();
}

void KMComposeWin::forceDisableHtml()
{
    mForceDisableHtml = true;
    disableHtml(MessageComposer::ComposerViewBase::NoConfirmationNeeded);
    markupAction->setEnabled(false);
    // FIXME: Remove the toggle toolbar action somehow
}

bool KMComposeWin::isComposing() const
{
    return mComposerBase && mComposerBase->isComposing();
}

void KMComposeWin::disableForgottenAttachmentsCheck()
{
    mCheckForForgottenAttachments = false;
}

void KMComposeWin::ignoreStickyFields()
{
    mIgnoreStickyFields = true;
    mBtnTransport->setChecked(false);
    mBtnDictionary->setChecked(false);
    mBtnIdentity->setChecked(false);
    mBtnTransport->setEnabled(false);
    mBtnDictionary->setEnabled(false);
    mBtnIdentity->setEnabled(false);
}

void KMComposeWin::slotPrint()
{
    printComposer(false);
}

void KMComposeWin::slotPrintPreview()
{
    printComposer(true);
}

void KMComposeWin::printComposer(bool preview)
{
    MessageComposer::Composer *composer = createSimpleComposer();
    mMiscComposers.append(composer);
    composer->setProperty("preview", preview);
    connect(composer, &MessageComposer::Composer::result, this, &KMComposeWin::slotPrintComposeResult);
    composer->start();
}

void KMComposeWin::slotPrintComposeResult(KJob *job)
{
    const bool preview = job->property("preview").toBool();
    printComposeResult(job, preview);
}

void KMComposeWin::printComposeResult(KJob *job, bool preview)
{
    Q_ASSERT(dynamic_cast< MessageComposer::Composer * >(job));
    MessageComposer::Composer *composer = dynamic_cast< MessageComposer::Composer * >(job);
    Q_ASSERT(mMiscComposers.contains(composer));
    mMiscComposers.removeAll(composer);

    if (composer->error() == MessageComposer::Composer::NoError) {

        Q_ASSERT(composer->resultMessages().size() == 1);
        Akonadi::Item printItem;
        printItem.setPayload<KMime::Message::Ptr>(composer->resultMessages().first());
        const bool isHtml = mComposerBase->editor()->textMode() == KMeditor::Rich;
        const MessageViewer::Viewer::DisplayFormatMessage format = isHtml ? MessageViewer::Viewer::Html : MessageViewer::Viewer::Text;
        KMPrintCommand *command = new KMPrintCommand(this, printItem, 0,
                0, format, isHtml);
        command->setPrintPreview(preview);
        command->start();
    } else {
        if (static_cast<KIO::Job *>(job)->ui()) {
            static_cast<KIO::Job *>(job)->ui()->showErrorMessage();
        } else {
            qCWarning(KMAIL_LOG) << "Composer for printing failed:" << composer->errorString();
        }
    }

}

void KMComposeWin::doSend(MessageComposer::MessageSender::SendMethod method,
                          MessageComposer::MessageSender::SaveIn saveIn)
{
    if (mStorageService->numProgressUpdateFile() > 0) {
        KMessageBox::sorry(this, i18np("There is %1 file upload in progress.",
                                       "There are %1 file uploads in progress.",
                                       mStorageService->numProgressUpdateFile()));
        return;
    }
    // TODO integrate with MDA online status
    if (method == MessageComposer::MessageSender::SendImmediate) {
        if (!MessageComposer::Util::sendMailDispatcherIsOnline()) {
            method = MessageComposer::MessageSender::SendLater;
        }
    }

    if (saveIn == MessageComposer::MessageSender::SaveInNone) {   // don't save as draft or template, send immediately
        if (KEmailAddress::firstEmailAddress(from()).isEmpty()) {
            if (!(mShowHeaders & HDR_FROM)) {
                mShowHeaders |= HDR_FROM;
                rethinkFields(false);
            }
            mEdtFrom->setFocus();
            KMessageBox::sorry(this,
                               i18n("You must enter your email address in the "
                                    "From: field. You should also set your email "
                                    "address for all identities, so that you do "
                                    "not have to enter it for each message."));
            return;
        }
        if (mComposerBase->to().isEmpty()) {
            if (mComposerBase->cc().isEmpty() && mComposerBase->bcc().isEmpty()) {
                KMessageBox::information(this,
                                         i18n("You must specify at least one receiver, "
                                              "either in the To: field or as CC or as BCC."));

                return;
            } else {
                int rc = KMessageBox::questionYesNo(this,
                                                    i18n("To: field is empty. "
                                                            "Send message anyway?"),
                                                    i18n("No To: specified"),
                                                    KStandardGuiItem::yes(),
                                                    KStandardGuiItem::no(),
                                                    QLatin1String(":kmail_no_to_field_specified"));
                if (rc == KMessageBox::No) {
                    return;
                }
            }
        }

        if (subject().isEmpty()) {
            mEdtSubject->setFocus();
            int rc =
                KMessageBox::questionYesNo(this,
                                           i18n("You did not specify a subject. "
                                                "Send message anyway?"),
                                           i18n("No Subject Specified"),
                                           KGuiItem(i18n("S&end as Is")),
                                           KGuiItem(i18n("&Specify the Subject")),
                                           QLatin1String("no_subject_specified"));
            if (rc == KMessageBox::No) {
                return;
            }
        }

        const MessageComposer::ComposerViewBase::MissingAttachment forgotAttachment = userForgotAttachment();
        if ((forgotAttachment == MessageComposer::ComposerViewBase::FoundMissingAttachmentAndAddedAttachment) ||
                (forgotAttachment == MessageComposer::ComposerViewBase::FoundMissingAttachmentAndCancel)) {
            return;
        }

        setEnabled(false);
        // Validate the To:, CC: and BCC fields
        const QStringList recipients = QStringList() << mComposerBase->to().trimmed() << mComposerBase->cc().trimmed() << mComposerBase->bcc().trimmed();

        AddressValidationJob *job = new AddressValidationJob(recipients.join(QLatin1String(", ")), this, this);
        const KIdentityManagement::Identity &ident = KMKernel::self()->identityManager()->identityForUoid(mComposerBase->identityCombo()->currentIdentity());
        QString defaultDomainName;
        if (!ident.isNull()) {
            defaultDomainName = ident.defaultDomainName();
        }
        job->setDefaultDomain(defaultDomainName);
        job->setProperty("method", static_cast<int>(method));
        job->setProperty("saveIn", static_cast<int>(saveIn));
        connect(job, &Akonadi::ItemFetchJob::result, this, &KMComposeWin::slotDoDelayedSend);
        job->start();

        // we'll call send from within slotDoDelaySend
    } else {
        if (saveIn == MessageComposer::MessageSender::SaveInDrafts && mEncryptAction->isChecked() &&
                !GlobalSettings::self()->neverEncryptDrafts() &&
                mComposerBase->to().isEmpty() && mComposerBase->cc().isEmpty()) {

            KMessageBox::information(this, i18n("You must specify at least one receiver "
                                                "in order to be able to encrypt a draft.")
                                    );
            return;
        }
        doDelayedSend(method, saveIn);
    }
}

void KMComposeWin::slotDoDelayedSend(KJob *job)
{
    if (job->error()) {
        KMessageBox::error(this, job->errorText());
        setEnabled(true);
        return;
    }

    const AddressValidationJob *validateJob = qobject_cast<AddressValidationJob *>(job);

    // Abort sending if one of the recipient addresses is invalid ...
    if (!validateJob->isValid()) {
        setEnabled(true);
        return;
    }

    // ... otherwise continue as usual
    const MessageComposer::MessageSender::SendMethod method = static_cast<MessageComposer::MessageSender::SendMethod>(job->property("method").toInt());
    const MessageComposer::MessageSender::SaveIn saveIn = static_cast<MessageComposer::MessageSender::SaveIn>(job->property("saveIn").toInt());

    doDelayedSend(method, saveIn);
}

void KMComposeWin::applyComposerSetting(MessageComposer::ComposerViewBase *mComposerBase)
{

    QList< QByteArray > charsets = mCodecAction->mimeCharsets();
    if (!mOriginalPreferredCharset.isEmpty()) {
        charsets.insert(0, mOriginalPreferredCharset);
    }
    mComposerBase->setFrom(from());
    mComposerBase->setReplyTo(replyTo());
    mComposerBase->setSubject(subject());
    mComposerBase->setCharsets(charsets);
    mComposerBase->setUrgent(mUrgentAction->isChecked());
    mComposerBase->setMDNRequested(mRequestMDNAction->isChecked());
}

void KMComposeWin::doDelayedSend(MessageComposer::MessageSender::SendMethod method, MessageComposer::MessageSender::SaveIn saveIn)
{
#ifndef QT_NO_CURSOR
    MessageViewer::KCursorSaver busy(MessageViewer::KBusyPtr::busy());
#endif
    applyComposerSetting(mComposerBase);
    if (mForceDisableHtml) {
        disableHtml(MessageComposer::ComposerViewBase::NoConfirmationNeeded);
    }
    bool sign = mSignAction->isChecked();
    bool encrypt = mEncryptAction->isChecked();

    mComposerBase->setCryptoOptions(sign, encrypt, cryptoMessageFormat(),
                                    ((saveIn != MessageComposer::MessageSender::SaveInNone && GlobalSettings::self()->neverEncryptDrafts())
                                     || mSigningAndEncryptionExplicitlyDisabled));

    const int num = GlobalSettings::self()->customMessageHeadersCount();
    QMap<QByteArray, QString> customHeader;
    for (int ix = 0; ix < num; ++ix) {
        CustomMimeHeader customMimeHeader(QString::number(ix));
        customMimeHeader.load();
        customHeader.insert(customMimeHeader.custHeaderName().toLatin1(), customMimeHeader.custHeaderValue());
    }

    QMapIterator<QByteArray, QString> extraCustomHeader(mExtraHeaders);
    while (extraCustomHeader.hasNext()) {
        extraCustomHeader.next();
        customHeader.insert(extraCustomHeader.key(), extraCustomHeader.value());
    }

    mComposerBase->setCustomHeader(customHeader);
    mComposerBase->send(method, saveIn, false);
}

void KMComposeWin::slotSendLater()
{
    if (!TransportManager::self()->showTransportCreationDialog(this, TransportManager::IfNoTransportExists)) {
        return;
    }
    if (!checkRecipientNumber()) {
        return;
    }
    if (mComposerBase->editor()->checkExternalEditorFinished()) {
        const bool wasRegistered = (SendLater::SendLaterUtil::sentLaterAgentWasRegistered() && SendLater::SendLaterUtil::sentLaterAgentEnabled());
        if (wasRegistered) {
            SendLater::SendLaterInfo *info = 0;
            QPointer<SendLater::SendLaterDialog> dlg = new SendLater::SendLaterDialog(info, this);
            if (dlg->exec()) {
                info = dlg->info();
                const SendLater::SendLaterDialog::SendLaterAction action = dlg->action();
                delete dlg;
                switch (action) {
                case SendLater::SendLaterDialog::Unknown:
                    qCDebug(KMAIL_LOG) << "Sendlater action \"Unknown\": Need to fix it.";
                    break;
                case SendLater::SendLaterDialog::Canceled:
                    return;
                    break;
                case SendLater::SendLaterDialog::PutInOutbox:
                    doSend(MessageComposer::MessageSender::SendLater);
                    break;
                case SendLater::SendLaterDialog::SendDeliveryAtTime: {
                    mComposerBase->setSendLaterInfo(info);
                    if (info->isRecurrence()) {
                        doSend(MessageComposer::MessageSender::SendLater, MessageComposer::MessageSender::SaveInTemplates);
                    } else {
                        doSend(MessageComposer::MessageSender::SendLater, MessageComposer::MessageSender::SaveInDrafts);
                    }
                    break;
                }
                }
            } else {
                delete dlg;
            }
        } else {
            doSend(MessageComposer::MessageSender::SendLater);
        }
    }
}

void KMComposeWin::slotSaveDraft()
{
    if (mComposerBase->editor()->checkExternalEditorFinished()) {
        doSend(MessageComposer::MessageSender::SendLater, MessageComposer::MessageSender::SaveInDrafts);
    }
}

void KMComposeWin::slotSaveTemplate()
{
    if (mComposerBase->editor()->checkExternalEditorFinished()) {
        doSend(MessageComposer::MessageSender::SendLater, MessageComposer::MessageSender::SaveInTemplates);
    }
}

void KMComposeWin::slotSendNowVia(QAction *item)
{
    const QList<int> availTransports = TransportManager::self()->transportIds();
    const int transport = item->data().toInt();
    if (availTransports.contains(transport)) {
        mComposerBase->transportComboBox()->setCurrentTransport(transport);
        slotSendNow();
    }
}

void KMComposeWin::slotSendLaterVia(QAction *item)
{
    const QList<int> availTransports = TransportManager::self()->transportIds();
    const int transport = item->data().toInt();
    if (availTransports.contains(transport)) {
        mComposerBase->transportComboBox()->setCurrentTransport(transport);
        slotSendLater();
    }
}

void KMComposeWin::sendNow(bool shortcutUsed)
{
    if (!mComposerBase->editor()->checkExternalEditorFinished()) {
        return;
    }
    if (!TransportManager::self()->showTransportCreationDialog(this, TransportManager::IfNoTransportExists)) {
        return;
    }
    if (!checkRecipientNumber()) {
        return;
    }
    mSendNowByShortcutUsed = shortcutUsed;
    if (GlobalSettings::self()->checkSpellingBeforeSend()) {
        mComposerBase->editor()->forceSpellChecking();
    } else {
        slotCheckSendNow();
    }
}

void KMComposeWin::slotSendNowByShortcut()
{
    sendNow(true);
}

void KMComposeWin::slotSendNow()
{
    sendNow(false);
}

void KMComposeWin::confirmBeforeSend()
{
    const int rc = KMessageBox::warningYesNoCancel(mMainWidget,
                   i18n("About to send email..."),
                   i18n("Send Confirmation"),
                   KGuiItem(i18n("&Send Now")),
                   KGuiItem(i18n("Send &Later")));

    if (rc == KMessageBox::Yes) {
        doSend(MessageComposer::MessageSender::SendImmediate);
    } else if (rc == KMessageBox::No) {
        doSend(MessageComposer::MessageSender::SendLater);
    }
}

void KMComposeWin::slotCheckSendNow()
{
    if (GlobalSettings::self()->confirmBeforeSend()) {
        confirmBeforeSend();
    } else {
        if (mSendNowByShortcutUsed) {
            if (!GlobalSettings::self()->checkSendDefaultActionShortcut()) {
                ValidateSendMailShortcut validateShortcut(actionCollection(), this);
                if (!validateShortcut.validate()) {
                    return;
                }
            }
            if (GlobalSettings::self()->confirmBeforeSendWhenUseShortcut()) {
                confirmBeforeSend();
                return;
            }
        }
        doSend(MessageComposer::MessageSender::SendImmediate);
    }
}

bool KMComposeWin::checkRecipientNumber() const
{
    const int thresHold = GlobalSettings::self()->recipientThreshold();
    if (GlobalSettings::self()->tooManyRecipients() && mComposerBase->recipientsEditor()->recipients().count() > thresHold) {
        if (KMessageBox::questionYesNo(mMainWidget,
                                       i18n("You are trying to send the mail to more than %1 recipients. Send message anyway?", thresHold),
                                       i18n("Too many recipients"),
                                       KGuiItem(i18n("&Send as Is")),
                                       KGuiItem(i18n("&Edit Recipients"))) == KMessageBox::No) {
            return false;
        }
    }
    return true;
}

void KMComposeWin::slotHelp()
{
    KHelpClient::invokeHelp();
}

void KMComposeWin::enableHtml()
{
    if (mForceDisableHtml) {
        disableHtml(MessageComposer::ComposerViewBase::NoConfirmationNeeded);
        return;
    }

    mComposerBase->editor()->enableRichTextMode();
    if (!toolBar(QLatin1String("htmlToolBar"))->isVisible()) {
        // Use singleshot, as we we might actually be called from a slot that wanted to disable the
        // toolbar (but the messagebox in disableHtml() prevented that and called us).
        // The toolbar can't correctly deal with being enabled right in a slot called from the "disabled"
        // signal, so wait one event loop run for that.
        QTimer::singleShot(0, toolBar(QLatin1String("htmlToolBar")), SLOT(show()));
    }
    if (!markupAction->isChecked()) {
        markupAction->setChecked(true);
    }

    mComposerBase->editor()->updateActionStates();
    mComposerBase->editor()->setActionsEnabled(true);
}

void KMComposeWin::disableHtml(MessageComposer::ComposerViewBase::Confirmation confirmation)
{
    bool forcePlainTextMarkup = false;
    if (confirmation == MessageComposer::ComposerViewBase::LetUserConfirm && mComposerBase->editor()->isFormattingUsed() && !mForceDisableHtml) {
        int choice = KMessageBox::warningYesNoCancel(this, i18n("Turning HTML mode off "
                     "will cause the text to lose the formatting. Are you sure?"),
                     i18n("Lose the formatting?"), KGuiItem(i18n("Lose Formatting")), KGuiItem(i18n("Add Markup Plain Text")) , KStandardGuiItem::cancel(),
                     QLatin1String("LoseFormattingWarning"));

        switch (choice) {
        case KMessageBox::Cancel:
            enableHtml();
            return;
        case KMessageBox::No:
            forcePlainTextMarkup = true;
            break;
        case KMessageBox::Yes:
            break;
        }
    }

    mComposerBase->editor()->forcePlainTextMarkup(forcePlainTextMarkup);
    mComposerBase->editor()->switchToPlainText();
    mComposerBase->editor()->setActionsEnabled(false);

    slotUpdateFont();
    if (toolBar(QLatin1String("htmlToolBar"))->isVisible()) {
        // See the comment in enableHtml() why we use a singleshot timer, similar situation here.
        QTimer::singleShot(0, toolBar(QLatin1String("htmlToolBar")), SLOT(hide()));
    }
    if (markupAction->isChecked()) {
        markupAction->setChecked(false);
    }
}

void KMComposeWin::slotToggleMarkup()
{
    htmlToolBarVisibilityChanged(markupAction->isChecked());
}

void KMComposeWin::slotTextModeChanged(MessageComposer::KMeditor::Mode mode)
{
    if (mode == KMeditor::Plain) {
        disableHtml(MessageComposer::ComposerViewBase::NoConfirmationNeeded);    // ### Can this happen at all?
    } else {
        enableHtml();
    }
}

void KMComposeWin::htmlToolBarVisibilityChanged(bool visible)
{
    if (visible) {
        enableHtml();
    } else {
        disableHtml(MessageComposer::ComposerViewBase::LetUserConfirm);
    }
}

void KMComposeWin::slotAutoSpellCheckingToggled(bool on)
{
    mAutoSpellCheckingAction->setChecked(on);
    if (on != mComposerBase->editor()->checkSpellingEnabled()) {
        mComposerBase->editor()->setCheckSpellingEnabled(on);
    }
    if (on != mEdtSubject->checkSpellingEnabled()) {
        mEdtSubject->setCheckSpellingEnabled(on);
    }
    mStatusBarLabelSpellCheckingChangeMode->setToggleMode(on);
}

void KMComposeWin::slotSpellCheckingStatus(const QString &status)
{
    mStatusBarLabelList.at(0)->setText(status);
    QTimer::singleShot(2000, this, SLOT(slotSpellcheckDoneClearStatus()));
}

void KMComposeWin::slotSpellcheckDoneClearStatus()
{
    mStatusBarLabelList.at(0)->clear();
}

void KMComposeWin::slotIdentityChanged(uint uoid, bool initalChange)
{
    if (mMsg == 0) {
        qCDebug(KMAIL_LOG) << "Trying to change identity but mMsg == 0!";
        return;
    }

    const KIdentityManagement::Identity &ident =
        KMKernel::self()->identityManager()->identityForUoid(uoid);
    if (ident.isNull()) {
        return;
    }
    bool wasModified(isModified());
    emit identityChanged(identity());
    if (!ident.fullEmailAddr().isNull()) {
        mEdtFrom->setText(ident.fullEmailAddr());
    }

    // make sure the From field is shown if it does not contain a valid email address
    if (KEmailAddress::firstEmailAddress(from()).isEmpty()) {
        mShowHeaders |= HDR_FROM;
    }
    if (mEdtReplyTo) {
        mEdtReplyTo->setText(ident.replyToAddr());
    }

    // remove BCC of old identity and add BCC of new identity (if they differ)
    const KIdentityManagement::Identity &oldIdentity =
        KMKernel::self()->identityManager()->identityForUoidOrDefault(mId);

    if (ident.organization().isEmpty()) {
        mMsg->organization()->clear();
    } else {
        KMime::Headers::Organization *const organization
            = new KMime::Headers::Organization(mMsg.get(), ident.organization(), "utf-8");
        mMsg->setHeader(organization);
    }
    if (!ident.isXFaceEnabled() || ident.xface().isEmpty()) {
        mMsg->removeHeader("X-Face");
    } else {
        QString xface = ident.xface();
        if (!xface.isEmpty()) {
            int numNL = (xface.length() - 1) / 70;
            for (int i = numNL; i > 0; --i) {
                xface.insert(i * 70, QLatin1String("\n\t"));
            }
            KMime::Headers::Generic *header = new KMime::Headers::Generic("X-Face", mMsg.get(), xface, "utf-8");
            mMsg->setHeader(header);
        }
    }
    // If the transport sticky checkbox is not checked, set the transport
    // from the new identity
    if (!mBtnTransport->isChecked() && !mIgnoreStickyFields) {
        const int transportId = ident.transport().isEmpty() ? -1 : ident.transport().toInt();
        const Transport *transport = TransportManager::self()->transportById(transportId, true);
        if (!transport) {
            mMsg->removeHeader("X-KMail-Transport");
            mComposerBase->transportComboBox()->setCurrentTransport(TransportManager::self()->defaultTransportId());
        } else {
            KMime::Headers::Generic *header = new KMime::Headers::Generic("X-KMail-Transport", mMsg.get(), QString::number(transport->id()), "utf-8");
            mMsg->setHeader(header);
            mComposerBase->transportComboBox()->setCurrentTransport(transport->id());
        }
    }

    const bool fccIsDisabled = ident.disabledFcc();
    if (fccIsDisabled) {
        KMime::Headers::Generic *header = new KMime::Headers::Generic("X-KMail-FccDisabled", mMsg.get(), QLatin1String("true"), "utf-8");
        mMsg->setHeader(header);
    } else {
        mMsg->removeHeader("X-KMail-FccDisabled");
    }
    mFccFolder->setEnabled(!fccIsDisabled);

    if (!mBtnDictionary->isChecked() && !mIgnoreStickyFields) {
        mDictionaryCombo->setCurrentByDictionaryName(ident.dictionary());
    }
    slotSpellCheckingLanguage(mDictionaryCombo->currentDictionary());
    if (!mBtnFcc->isChecked() && !mPreventFccOverwrite) {
        setFcc(ident.fcc());
    }
    // if unmodified, apply new template, if one is set
    if (!wasModified && !(ident.templates().isEmpty() && mCustomTemplate.isEmpty()) &&
            !initalChange) {
        applyTemplate(uoid, mId);
    } else {
        mComposerBase->identityChanged(ident, oldIdentity, false);
        mEdtSubject->setAutocorrectionLanguage(ident.autocorrectionLanguage());
    }

    // disable certain actions if there is no PGP user identity set
    // for this profile
    bool bNewIdentityHasSigningKey = !ident.pgpSigningKey().isEmpty() || !ident.smimeSigningKey().isEmpty();
    bool bNewIdentityHasEncryptionKey = !ident.pgpSigningKey().isEmpty() || !ident.smimeSigningKey().isEmpty();
    // save the state of the sign and encrypt button
    if (!bNewIdentityHasEncryptionKey && mLastIdentityHasEncryptionKey) {
        mLastEncryptActionState = mEncryptAction->isChecked();
        setEncryption(false);
    }
    if (!bNewIdentityHasSigningKey && mLastIdentityHasSigningKey) {
        mLastSignActionState = mSignAction->isChecked();
        setSigning(false);
    }
    // restore the last state of the sign and encrypt button
    if (bNewIdentityHasEncryptionKey && !mLastIdentityHasEncryptionKey) {
        setEncryption(mLastEncryptActionState);
    }
    if (bNewIdentityHasSigningKey && !mLastIdentityHasSigningKey) {
        setSigning(mLastSignActionState);
    }

    mCryptoModuleAction->setCurrentItem(format2cb(
                                            Kleo::stringToCryptoMessageFormat(ident.preferredCryptoMessageFormat())));
    slotSelectCryptoModule(true);

    mLastIdentityHasSigningKey = bNewIdentityHasSigningKey;
    mLastIdentityHasEncryptionKey = bNewIdentityHasEncryptionKey;
    const KIdentityManagement::Signature sig = const_cast<KIdentityManagement::Identity &>(ident).signature();
    bool isEnabledSignature = sig.isEnabledSignature();
    mAppendSignature->setEnabled(isEnabledSignature);
    mPrependSignature->setEnabled(isEnabledSignature);
    mInsertSignatureAtCursorPosition->setEnabled(isEnabledSignature);

    mId = uoid;
    changeCryptoAction();
    // make sure the From and BCC fields are shown if necessary
    rethinkFields(false);
    setModified(wasModified);
}

void KMComposeWin::slotSpellcheckConfig()
{
    static_cast<KMComposerEditor *>(mComposerBase->editor())->showSpellConfigDialog(QLatin1String("kmail2rc"));
}

void KMComposeWin::slotEditToolbars()
{
    KConfigGroup grp(KMKernel::self()->config()->group("Composer"));
    saveMainWindowSettings(grp);
    KEditToolBar dlg(guiFactory(), this);

    connect(&dlg, &KEditToolBar::newToolBarConfig, this, &KMComposeWin::slotUpdateToolbars);

    dlg.exec();
}

void KMComposeWin::slotUpdateToolbars()
{
    createGUI(QLatin1String("kmcomposerui.rc"));
    applyMainWindowSettings(KMKernel::self()->config()->group("Composer"));
}

void KMComposeWin::slotEditKeys()
{
    KShortcutsDialog::configure(actionCollection(),
                                KShortcutsEditor::LetterShortcutsDisallowed);
}

void KMComposeWin::setFocusToEditor()
{
    // The cursor position is already set by setMsg(), so we only need to set the
    // focus here.
    mComposerBase->editor()->setFocus();
}

void KMComposeWin::setFocusToSubject()
{
    mEdtSubject->setFocus();
}

void KMComposeWin::slotCompletionModeChanged(KCompletion::CompletionMode mode)
{
    GlobalSettings::self()->setCompletionMode((int) mode);

    // sync all the lineedits to the same completion mode
    mEdtFrom->setCompletionMode(mode);
    mEdtReplyTo->setCompletionMode(mode);
    mComposerBase->recipientsEditor()->setCompletionMode(mode);
}

void KMComposeWin::slotConfigChanged()
{
    readConfig(true /*reload*/);
    mComposerBase->updateAutoSave();
    rethinkFields();
    slotWordWrapToggled(mWordWrapAction->isChecked());
}

/*
 * checks if the drafts-folder has been deleted
 * that is not nice so we set the system-drafts-folder
 */
void KMComposeWin::slotFolderRemoved(const Akonadi::Collection &col)
{
    qCDebug(KMAIL_LOG) << "you killed me.";
    // TODO: need to handle templates here?
    if ((mFolder.isValid()) && (col.id() == mFolder.id())) {
        mFolder = CommonKernel->draftsCollectionFolder();
        qCDebug(KMAIL_LOG) << "restoring drafts to" << mFolder.id();
    }
}

void KMComposeWin::slotOverwriteModeChanged()
{
    const bool overwriteMode = mComposerBase->editor()->overwriteMode();
    mComposerBase->editor()->setCursorWidth(overwriteMode ? 5 : 1);
    mStatusBarLabelToggledOverrideMode->setToggleMode(overwriteMode);
}

void KMComposeWin::slotCursorPositionChanged()
{
    // Change Line/Column info in status bar
    int col, line;
    QString temp;
    line = mComposerBase->editor()->linePosition();
    col = mComposerBase->editor()->columnNumber();
    temp = i18nc("Shows the linenumber of the cursor position.", " Line: %1 ", line + 1);
    mStatusBarLabelList.at(1)->setText(temp);
    temp = i18n(" Column: %1 ", col + 1);
    mStatusBarLabelList.at(2)->setText(temp);

    // Show link target in status bar
    if (mComposerBase->editor()->textCursor().charFormat().isAnchor()) {
        const QString text = mComposerBase->editor()->currentLinkText();
        const QString url = mComposerBase->editor()->currentLinkUrl();
        mStatusBarLabelList.at(0)->setText(text + QLatin1String(" -> ") + url);
    } else {
        mStatusBarLabelList.at(0)->clear();
    }
}

void KMComposeWin::recipientEditorSizeHintChanged()
{
    QTimer::singleShot(1, this, SLOT(setMaximumHeaderSize()));
}

void KMComposeWin::setMaximumHeaderSize()
{
    mHeadersArea->setMaximumHeight(mHeadersArea->sizeHint().height());
}

void KMComposeWin::slotUpdateSignatureAndEncrypionStateIndicators()
{
    mCryptoStateIndicatorWidget->updateSignatureAndEncrypionStateIndicators(mSignAction->isChecked(), mEncryptAction->isChecked());
}

void KMComposeWin::slotLanguageChanged(const QString &language)
{
    mDictionaryCombo->setCurrentByDictionary(language);
}

void KMComposeWin::slotFccFolderChanged(const Akonadi::Collection &collection)
{
    mComposerBase->setFcc(collection);
    mComposerBase->editor()->document()->setModified(true);
}

void KMComposeWin::insertSpecialCharacter()
{
    if (!mSelectSpecialChar) {
        mSelectSpecialChar = new KPIMTextEdit::SelectSpecialCharDialog(this);
        mSelectSpecialChar->setWindowTitle(i18n("Insert Special Character"));
        mSelectSpecialChar->setOkButtonText(i18n("Insert"));
        connect(mSelectSpecialChar.data(), &KPIMTextEdit::SelectSpecialCharDialog::charSelected, this, &KMComposeWin::charSelected);
    }
    mSelectSpecialChar->show();
}

void KMComposeWin::charSelected(const QChar &c)
{
    mComposerBase->editor()->insertPlainText(c);
}

void KMComposeWin::slotSaveAsFile()
{
    QPointer<KFileDialog> dlg = new KFileDialog(QUrl(), QString(), this);
    dlg->setOperationMode(KFileDialog::Saving);
    dlg->setConfirmOverwrite(true);
    if (mComposerBase->editor()->textMode() == KMeditor::Rich) {
        dlg->setFilter(QString::fromLatin1("text/html text/plain application/vnd.oasis.opendocument.text"));
    } else {
        dlg->setFilter(QString::fromLatin1("text/plain"));
    }

    if (dlg->exec()) {
        QTextDocumentWriter writer;
        const QString filename = dlg->selectedUrl().path();
        writer.setFileName(dlg->selectedUrl().path());
        if (dlg->currentFilter() == QString::fromLatin1("text/plain") || filename.endsWith(QLatin1String(".txt"))) {
            writer.setFormat("plaintext");
        } else if (dlg->currentFilter() == QString::fromLatin1("text/html") || filename.endsWith(QLatin1String(".html"))) {
            writer.setFormat("HTML");
        } else if (dlg->currentFilter() == QString::fromLatin1("application/vnd.oasis.opendocument.text") || filename.endsWith(QLatin1String(".odf"))) {
            writer.setFormat("ODF");
        } else {
            writer.setFormat("plaintext");
        }
        if (!writer.write(mComposerBase->editor()->document())) {
            qCDebug(KMAIL_LOG) << " Error during writing";
        }
    }
    delete dlg;
}

void KMComposeWin::slotCreateAddressBookContact()
{
    CreateNewContactJob *job = new CreateNewContactJob(this, this);
    job->start();
}

void KMComposeWin::slotAttachMissingFile()
{
    mComposerBase->attachmentController()->showAddAttachmentFileDialog();
}

void KMComposeWin::slotVerifyMissingAttachmentTimeout()
{
    if (mComposerBase->hasMissingAttachments(GlobalSettings::self()->attachmentKeywords())) {
        mAttachmentMissing->animatedShow();
    }
}

void KMComposeWin::slotExplicitClosedMissingAttachment()
{
    if (m_verifyMissingAttachment) {
        m_verifyMissingAttachment->stop();
        delete m_verifyMissingAttachment;
        m_verifyMissingAttachment = 0;
    }
}

void KMComposeWin::addExtraCustomHeaders(const QMap<QByteArray, QString> &headers)
{
    mExtraHeaders = headers;
}

void KMComposeWin::slotSentenceCase()
{
    QTextCursor textCursor = mComposerBase->editor()->textCursor();
    PimCommon::EditorUtil::sentenceCase(textCursor);
}

void KMComposeWin::slotUpperCase()
{
    QTextCursor textCursor = mComposerBase->editor()->textCursor();
    PimCommon::EditorUtil::upperCase(textCursor);
}

void KMComposeWin::slotLowerCase()
{
    QTextCursor textCursor = mComposerBase->editor()->textCursor();
    PimCommon::EditorUtil::lowerCase(textCursor);
}

void KMComposeWin::slotExternalEditorStarted()
{
    mComposerBase->identityCombo()->setEnabled(false);
    mExternalEditorWarning->show();
}

void KMComposeWin::slotExternalEditorClosed()
{
    mComposerBase->identityCombo()->setEnabled(true);
    mExternalEditorWarning->hide();
}

void KMComposeWin::slotInsertShortUrl(const QString &url)
{
    mComposerBase->editor()->insertLink(url);
}

void KMComposeWin::slotShareLinkDone(const QString &link)
{
    mComposerBase->editor()->insertShareLink(link);
}

void KMComposeWin::slotTransportChanged()
{
    mComposerBase->editor()->document()->setModified(true);
}

void KMComposeWin::slotFollowUpMail(bool toggled)
{
    if (toggled) {
        QPointer<FollowUpReminderSelectDateDialog> dlg = new FollowUpReminderSelectDateDialog(this);
        if (dlg->exec()) {
            mFollowUpDate = dlg->selectedDate();
            mFollowUpCollection = dlg->collection();
        } else {
            mFollowUpToggleAction->setChecked(false);
        }
        delete dlg;
    } else {
        mFollowUpDate = QDate();
        mFollowUpCollection = Akonadi::Collection();
    }
}

void KMComposeWin::slotSnippetWidgetVisibilityChanged(bool b)
{
    mSnippetWidget->setVisible(b);
    mSnippetSplitterCollapser->setVisible(b);
}

void KMComposeWin::slotOverwriteModeWasChanged(bool state)
{
    mComposerBase->editor()->setCursorWidth(state ? 5 : 1);
    mComposerBase->editor()->setOverwriteMode(state);
}<|MERGE_RESOLUTION|>--- conflicted
+++ resolved
@@ -534,13 +534,8 @@
 {
     qCDebug(KMAIL_LOG) << "addAttachment and sending!";
     const int nbUrl = urls.count();
-<<<<<<< HEAD
     for (int i = 0; i < nbUrl; ++i) {
-        mComposerBase->addAttachmentUrlSync(urls[i], comment);
-=======
-    for ( int i =0; i < nbUrl; ++i ) {
-        mComposerBase->addAttachment( urls[i], comment, true );
->>>>>>> d7beed83
+        mComposerBase->addAttachment(urls[i], comment,true);
     }
 
     send(how);
@@ -548,11 +543,7 @@
 
 void KMComposeWin::addAttachment(const QUrl &url, const QString &comment)
 {
-<<<<<<< HEAD
-    mComposerBase->addAttachment(url, comment);
-=======
-    mComposerBase->addAttachment( url, comment, false );
->>>>>>> d7beed83
+    mComposerBase->addAttachment(url, comment, false);
 }
 
 void KMComposeWin::addAttachment(const QString &name,
