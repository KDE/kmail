/*
 * This file is part of KMail.
 * Copyright (c) 2011,2012,2013,2014 Laurent Montel <montel@kde.org>
 *
 * Copyright (c) 2009 Constantin Berzan <exit3219@gmail.com>
 *
 * Based on KMail code by:
 * Copyright (c) 1997 Markus Wuebben <markus.wuebben@kde.org>
 *
 * This program is free software; you can redistribute it and/or modify
 * it under the terms of the GNU General Public License as published by
 * the Free Software Foundation; either version 2 of the License, or
 * (at your option) any later version.
 *
 * This program is distributed in the hope that it will be useful,
 * but WITHOUT ANY WARRANTY; without even the implied warranty of
 * MERCHANTABILITY or FITNESS FOR A PARTICULAR PURPOSE.  See the
 * GNU General Public License for more details.
 *
 * You should have received a copy of the GNU General Public License along
 * with this program; if not, write to the Free Software Foundation, Inc.,
 * 51 Franklin Street, Fifth Floor, Boston, MA 02110-1301, USA.
 */
#include "kmcomposewin.h"

// KMail includes
#include "job/addressvalidationjob.h"
#include "attachmentcontroller.h"
#include "messagecomposer/attachment/attachmentmodel.h"
#include "attachmentview.h"
#include "codecaction.h"
#include <messagecomposer/job/emailaddressresolvejob.h>
#include "kleo_util.h"
#include "kmcommands.h"
#include "editor/kmcomposereditor.h"
#include "kmkernel.h"
#include "settings/globalsettings.h"
#include "kmmainwin.h"
#include "kmmainwidget.h"
#include "mailcomposeradaptor.h" // TODO port all D-Bus stuff...
#include "messageviewer/viewer/stl_util.h"
#include "messageviewer/utils/util.h"
#include "messagecore/utils/stringutil.h"
#include "messagecore/attachment/attachmentcollector.h"
#include "util.h"
#include "editor/snippetwidget.h"
#include "templatesconfiguration_kfg.h"
#include "foldercollectionmonitor.h"
#include "kernel/mailkernel.h"
#include "custommimeheader.h"
#include "pimcommon/autocorrection/widgets/lineeditwithautocorrection.h"
#include "pimcommon/translator/translatorwidget.h"
#include "pimcommon/widgets/customtoolswidget.h"
#include "warningwidgets/attachmentmissingwarning.h"
#include "job/createnewcontactjob.h"
#include "job/savedraftjob.h"
#include "warningwidgets/externaleditorwarning.h"
#include "cryptostateindicatorwidget.h"
#include "validatesendmailshortcut.h"

#include "editor/kmstorageservice.h"
#include "followupreminder/followupreminderselectdatedialog.h"
#include "followupreminder/followupremindercreatejob.h"
#include "agents/followupreminderagent/followupreminderutil.h"

#include "libkdepim/progresswidget/statusbarprogresswidget.h"
#include "libkdepim/progresswidget/progressstatusbarwidget.h"

#include "pimcommon/util/editorutil.h"
#include "pimcommon/storageservice/storageservicemanager.h"
#include "pimcommon/storageservice/storageserviceprogressmanager.h"

#include "agents/sendlateragent/sendlaterutil.h"
#include "agents/sendlateragent/sendlaterdialog.h"
#include "agents/sendlateragent/sendlaterinfo.h"

// KDEPIM includes
#include <libkpgp/kpgpblock.h>
#include <libkleo/ui/progressdialog.h>
#include <libkleo/ui/keyselectiondialog.h>
#include "kleo/cryptobackendfactory.h"
#include "kleo/exportjob.h"
#include "kleo/specialjob.h"
#include <messageviewer/viewer/objecttreeemptysource.h>

#ifndef QT_NO_CURSOR
#include <messageviewer/utils/kcursorsaver.h>
#endif

#include <messageviewer/viewer/objecttreeparser.h>
#include <messageviewer/viewer/nodehelper.h>
//#include "messageviewer/chiasmuskeyselector.h"
#include <messageviewer/settings/globalsettings.h>
#include <messagecomposer/composer/composer.h>
#include <messagecomposer/part/globalpart.h>
#include <messagecomposer/part/infopart.h>
#include <messagecomposer/part/textpart.h>
#include <settings/messagecomposersettings.h>
#include <messagecomposer/helper/messagehelper.h>
#include <messagecomposer/composer/signaturecontroller.h>
#include <messagecomposer/job/inserttextfilejob.h>
#include <messagecomposer/composer/composerlineedit.h>
#include <messagecore/attachment/attachmentpart.h>
#include "messagecore/settings/globalsettings.h"
#include <templateparser/templateparser.h>
#include <templatesconfiguration.h>
#include "messagecore/helpers/nodehelper.h"
#include <Akonadi/KMime/MessageStatus>
#include "messagecore/helpers/messagehelpers.h"
#include "mailcommon/folder/folderrequester.h"
#include "mailcommon/folder/foldercollection.h"

#include "widgets/statusbarlabeltoggledstate.h"

// LIBKDEPIM includes
#include <libkdepim/addressline/recentaddresses.h>

// KDEPIMLIBS includes
#include <AkonadiCore/changerecorder.h>
#include <AkonadiCore/itemcreatejob.h>
#include <AkonadiCore/entitymimetypefiltermodel.h>
#include <AkonadiCore/itemfetchjob.h>
#include <KPIMUtils/kpimutils/email.h>
#include <KIdentityManagement/kidentitymanagement/identitymanager.h>
#include <KIdentityManagement/kidentitymanagement/identitycombo.h>
#include <KIdentityManagement/kidentitymanagement/identity.h>
#include <KIdentityManagement/kidentitymanagement/signature.h>
#include <MailTransport/mailtransport/transportcombobox.h>
#include <MailTransport/mailtransport/transportmanager.h>
#include <MailTransport/mailtransport/transport.h>
#include <kmime/kmime_codecs.h>
#include <kmime/kmime_message.h>
#include <kpimtextedit/selectspecialchardialog.h>

// KDELIBS includes
#include <kactioncollection.h>
#include <kactionmenu.h>
#include <kapplication.h>
#include <kcharsets.h>
#include <qdebug.h>
#include <kdescendantsproxymodel.h>
#include <kedittoolbar.h>
#include <qinputdialog.h>
#include <QMenu>

#include <kmessagebox.h>
#include <krecentfilesaction.h>
#include <kshortcutsdialog.h>

#include <kstandardshortcut.h>
#include <qstatusbar.h>
#include <QTemporaryDir>
#include <ktoggleaction.h>
#include <ktoolbar.h>
#include <ktoolinvocation.h>
#include <sonnet/dictionarycombobox.h>
#include <krun.h>
#include <KIO/JobUiDelegate>
#include <KPrintPreview>
#include <KFileDialog>
#include <QAction>

// Qt includes
#include <QClipboard>
#include <QSplitter>
#include <QMimeData>
#include <QTextDocumentWriter>

// System includes
#include <stdlib.h>
#include <unistd.h>
#include <fcntl.h>
#include <memory>
#include <boost/shared_ptr.hpp>
#include <KHelpClient>
#include <KCharsets>
#include <QStandardPaths>
#include <QFontDatabase>
#include <QMimeDatabase>
#include <QMimeType>
#include <KConfigGroup>
#include <widgets/splittercollapser.h>

using Sonnet::DictionaryComboBox;
using MailTransport::TransportManager;
using MailTransport::Transport;
using KPIM::RecentAddresses;
using MessageComposer::KMeditor;

KMail::Composer *KMail::makeComposer(const KMime::Message::Ptr &msg, bool lastSignState, bool lastEncryptState, Composer::TemplateContext context,
                                     uint identity, const QString &textSelection,
                                     const QString &customTemplate)
{
    return KMComposeWin::create(msg, lastSignState, lastEncryptState, context, identity, textSelection, customTemplate);
}

KMail::Composer *KMComposeWin::create(const KMime::Message::Ptr &msg, bool lastSignState, bool lastEncryptState, Composer::TemplateContext context,
                                      uint identity, const QString &textSelection,
                                      const QString &customTemplate)
{
    return new KMComposeWin(msg, lastSignState, lastEncryptState, context, identity, textSelection, customTemplate);
}

int KMComposeWin::s_composerNumber = 0;

//-----------------------------------------------------------------------------
KMComposeWin::KMComposeWin(const KMime::Message::Ptr &aMsg, bool lastSignState, bool lastEncryptState, Composer::TemplateContext context, uint id,
                           const QString &textSelection, const QString &customTemplate)
    : KMail::Composer("kmail-composer#"),
      mDone(false),
      mTextSelection(textSelection),
      mCustomTemplate(customTemplate),
      mSigningAndEncryptionExplicitlyDisabled(false),
      mFolder(Akonadi::Collection(-1)),
      mForceDisableHtml(false),
      mId(id),
      mContext(context),
      mSignAction(0), mEncryptAction(0), mRequestMDNAction(0),
      mUrgentAction(0), mAllFieldsAction(0), mFromAction(0),
      mReplyToAction(0), mSubjectAction(0),
      mIdentityAction(0), mTransportAction(0), mFccAction(0),
      mWordWrapAction(0), mFixedFontAction(0), mAutoSpellCheckingAction(0),
      mDictionaryAction(0), mSnippetAction(0), mTranslateAction(0),
      mAppendSignature(0), mPrependSignature(0), mInsertSignatureAtCursorPosition(0),
      mGenerateShortenUrl(0),
      mCodecAction(0),
      mCryptoModuleAction(0),
      mFindText(0),
      mFindNextText(0),
      mReplaceText(0),
      mSelectAll(0),
      //mEncryptChiasmusAction( 0 ),
      mDummyComposer(0),
      mLabelWidth(0),
      mComposerBase(0),
      mSelectSpecialChar(0),
      mPreventFccOverwrite(false),
      mCheckForForgottenAttachments(true),
      mIgnoreStickyFields(false),
      mWasModified(false),
      mCryptoStateIndicatorWidget(0),
      mStorageService(new KMStorageService(this, this)),
      mSendNowByShortcutUsed(false),
      mFollowUpToggleAction(0),
      mStatusBarLabelToggledOverrideMode(0),
      mStatusBarLabelSpellCheckingChangeMode(0)
{
    m_verifyMissingAttachment = 0;
    mComposerBase = new MessageComposer::ComposerViewBase(this, this);
    mComposerBase->setIdentityManager(kmkernel->identityManager());

    connect(mComposerBase, &MessageComposer::ComposerViewBase::disableHtml, this, &KMComposeWin::disableHtml);

    connect(mComposerBase, &MessageComposer::ComposerViewBase::enableHtml, this, &KMComposeWin::enableHtml);
    connect(mComposerBase, &MessageComposer::ComposerViewBase::failed, this, &KMComposeWin::slotSendFailed);
    connect(mComposerBase, &MessageComposer::ComposerViewBase::sentSuccessfully, this, &KMComposeWin::slotSendSuccessful);
    connect(mComposerBase, &MessageComposer::ComposerViewBase::modified, this, &KMComposeWin::setModified);

    (void) new MailcomposerAdaptor(this);
    mdbusObjectPath = QLatin1String("/Composer_") + QString::number(++s_composerNumber);
    QDBusConnection::sessionBus().registerObject(mdbusObjectPath, this);

    MessageComposer::SignatureController *sigController = new MessageComposer::SignatureController(this);
    connect(sigController, &MessageComposer::SignatureController::enableHtml, this, &KMComposeWin::enableHtml);
    mComposerBase->setSignatureController(sigController);

    if (kmkernel->xmlGuiInstance().isValid()) {
        //QT5 setComponentData( kmkernel->xmlGuiInstance() );
    }
    mMainWidget = new QWidget(this);
    // splitter between the headers area and the actual editor
    mHeadersToEditorSplitter = new QSplitter(Qt::Vertical, mMainWidget);
    mHeadersToEditorSplitter->setObjectName(QLatin1String("mHeadersToEditorSplitter"));
    mHeadersToEditorSplitter->setChildrenCollapsible(false);
    mHeadersArea = new QWidget(mHeadersToEditorSplitter);
    mHeadersArea->setSizePolicy(mHeadersToEditorSplitter->sizePolicy().horizontalPolicy(),
                                QSizePolicy::Expanding);
    mHeadersToEditorSplitter->addWidget(mHeadersArea);
    QList<int> defaultSizes;
    defaultSizes << 0;
    mHeadersToEditorSplitter->setSizes(defaultSizes);

    QVBoxLayout *v = new QVBoxLayout(mMainWidget);
    v->setMargin(0);
    v->addWidget(mHeadersToEditorSplitter);
    KIdentityManagement::IdentityCombo *identity = new KIdentityManagement::IdentityCombo(kmkernel->identityManager(),
            mHeadersArea);
    identity->setToolTip(i18n("Select an identity for this message"));
    mComposerBase->setIdentityCombo(identity);

    sigController->setIdentityCombo(identity);
    sigController->suspend(); // we have to do identity change tracking ourselves due to the template code

    mDictionaryCombo = new DictionaryComboBox(mHeadersArea);
    mDictionaryCombo->setToolTip(i18n("Select the dictionary to use when spell-checking this message"));

    mFccFolder = new MailCommon::FolderRequester(mHeadersArea);
    mFccFolder->setNotAllowToCreateNewFolder(true);
    mFccFolder->setMustBeReadWrite(true);

    mFccFolder->setToolTip(i18n("Select the sent-mail folder where a copy of this message will be saved"));
    connect(mFccFolder, &MailCommon::FolderRequester::folderChanged, this, &KMComposeWin::slotFccFolderChanged);

    MailTransport::TransportComboBox *transport = new MailTransport::TransportComboBox(mHeadersArea);
    transport->setToolTip(i18n("Select the outgoing account to use for sending this message"));
    mComposerBase->setTransportCombo(transport);
    connect(transport, static_cast<void (MailTransport::TransportComboBox::*)(int)>(&MailTransport::TransportComboBox::activated), this, &KMComposeWin::slotTransportChanged);

    mEdtFrom = new MessageComposer::ComposerLineEdit(false, mHeadersArea);
    mEdtFrom->setObjectName(QLatin1String("fromLine"));
    mEdtFrom->setRecentAddressConfig(MessageComposer::MessageComposerSettings::self()->config());
    mEdtFrom->setToolTip(i18n("Set the \"From:\" email address for this message"));
    mEdtReplyTo = new MessageComposer::ComposerLineEdit(true, mHeadersArea);
    mEdtReplyTo->setObjectName(QLatin1String("replyToLine"));
    mEdtReplyTo->setRecentAddressConfig(MessageComposer::MessageComposerSettings::self()->config());
    mEdtReplyTo->setToolTip(i18n("Set the \"Reply-To:\" email address for this message"));
    connect(mEdtReplyTo, &MessageComposer::ComposerLineEdit::completionModeChanged, this, &KMComposeWin::slotCompletionModeChanged);

    MessageComposer::RecipientsEditor *recipientsEditor = new MessageComposer::RecipientsEditor(mHeadersArea);
    recipientsEditor->setRecentAddressConfig(MessageComposer::MessageComposerSettings::self()->config());
    connect(recipientsEditor, &MessageComposer::RecipientsEditor::completionModeChanged, this, &KMComposeWin::slotCompletionModeChanged);
    connect(recipientsEditor, &MessageComposer::RecipientsEditor::sizeHintChanged, this, &KMComposeWin::recipientEditorSizeHintChanged);
    mComposerBase->setRecipientsEditor(recipientsEditor);

    mEdtSubject = new PimCommon::LineEditWithAutoCorrection(mHeadersArea, QLatin1String("kmail2rc"));
    mEdtSubject->setActivateLanguageMenu(false);
    mEdtSubject->setToolTip(i18n("Set a subject for this message"));
    mEdtSubject->setAutocorrection(KMKernel::self()->composerAutoCorrection());
    mLblIdentity = new QLabel(i18n("&Identity:"), mHeadersArea);
    mDictionaryLabel = new QLabel(i18n("&Dictionary:"), mHeadersArea);
    mLblFcc = new QLabel(i18n("&Sent-Mail folder:"), mHeadersArea);
    mLblTransport = new QLabel(i18n("&Mail transport:"), mHeadersArea);
    mLblFrom = new QLabel(i18nc("sender address field", "&From:"), mHeadersArea);
    mLblReplyTo = new QLabel(i18n("&Reply to:"), mHeadersArea);
    mLblSubject = new QLabel(i18nc("@label:textbox Subject of email.", "S&ubject:"), mHeadersArea);
    QString sticky = i18nc("@option:check Sticky identity.", "Sticky");
    mBtnIdentity = new QCheckBox(sticky, mHeadersArea);
    mBtnIdentity->setToolTip(i18n("Use the selected value as your identity for future messages"));
    mBtnFcc = new QCheckBox(sticky, mHeadersArea);
    mBtnFcc->setToolTip(i18n("Use the selected value as your sent-mail folder for future messages"));
    mBtnTransport = new QCheckBox(sticky, mHeadersArea);
    mBtnTransport->setToolTip(i18n("Use the selected value as your outgoing account for future messages"));
    mBtnDictionary = new QCheckBox(sticky, mHeadersArea);
    mBtnDictionary->setToolTip(i18n("Use the selected value as your dictionary for future messages"));

    mShowHeaders = GlobalSettings::self()->headers();
    mDone = false;
    mGrid = 0;
    mFixedFontAction = 0;
    // the attachment view is separated from the editor by a splitter
    mSplitter = new QSplitter(Qt::Vertical, mMainWidget);
    mSplitter->setObjectName(QLatin1String("mSplitter"));
    mSplitter->setChildrenCollapsible(false);
    mSnippetSplitter = new QSplitter(Qt::Horizontal, mSplitter);
    mSnippetSplitter->setObjectName(QLatin1String("mSnippetSplitter"));
    mSplitter->addWidget(mSnippetSplitter);

    QWidget *editorAndCryptoStateIndicators = new QWidget(mSplitter);
    mCryptoStateIndicatorWidget = new CryptoStateIndicatorWidget;

    QVBoxLayout *vbox = new QVBoxLayout(editorAndCryptoStateIndicators);
    vbox->setMargin(0);
    KMComposerEditor *editor = new KMComposerEditor(this, mCryptoStateIndicatorWidget);

    connect(editor, &KMComposerEditor::textChanged, this, &KMComposeWin::slotEditorTextChanged);
    mComposerBase->setEditor(editor);
    vbox->addWidget(mCryptoStateIndicatorWidget);
    vbox->addWidget(editor);

    mSnippetSplitter->insertWidget(0, editorAndCryptoStateIndicators);
    mSnippetSplitter->setOpaqueResize(true);
    sigController->setEditor(editor);

    mHeadersToEditorSplitter->addWidget(mSplitter);
    editor->setAcceptDrops(true);
    connect(sigController, SIGNAL(signatureAdded()), mComposerBase->editor(), SLOT(startExternalEditor()));

    connect(mDictionaryCombo, &Sonnet::DictionaryComboBox::dictionaryChanged, this, &KMComposeWin::slotSpellCheckingLanguage);

    connect(editor, &KMComposerEditor::languageChanged, this, &KMComposeWin::slotLanguageChanged);
    connect(editor, &KMComposerEditor::spellCheckStatus, this, &KMComposeWin::slotSpellCheckingStatus);
    connect(editor, &KMComposerEditor::insertModeChanged, this, &KMComposeWin::slotOverwriteModeChanged);
    connect(editor, &KMComposerEditor::spellCheckingFinished, this, &KMComposeWin::slotCheckSendNow);
    mSnippetWidget = new SnippetWidget(editor, actionCollection(), mSnippetSplitter);
    mSnippetWidget->setVisible(GlobalSettings::self()->showSnippetManager());
    mSnippetSplitter->addWidget(mSnippetWidget);
    mSnippetSplitter->setCollapsible(0, false);
    mSnippetSplitterCollapser = new PimCommon::SplitterCollapser(mSnippetWidget, mSnippetSplitter);
    mSnippetSplitterCollapser->setVisible(GlobalSettings::self()->showSnippetManager());

    mSplitter->setOpaqueResize(true);

    mBtnIdentity->setWhatsThis(GlobalSettings::self()->stickyIdentityItem()->whatsThis());
    mBtnFcc->setWhatsThis(GlobalSettings::self()->stickyFccItem()->whatsThis());
    mBtnTransport->setWhatsThis(GlobalSettings::self()->stickyTransportItem()->whatsThis());
    mBtnDictionary->setWhatsThis(GlobalSettings::self()->stickyDictionaryItem()->whatsThis());

    setWindowTitle(i18n("Composer"));
    setMinimumSize(200, 200);

    mBtnIdentity->setFocusPolicy(Qt::NoFocus);
    mBtnFcc->setFocusPolicy(Qt::NoFocus);
    mBtnTransport->setFocusPolicy(Qt::NoFocus);
    mBtnDictionary->setFocusPolicy(Qt::NoFocus);

    mCustomToolsWidget = new PimCommon::CustomToolsWidget(this);
    mSplitter->addWidget(mCustomToolsWidget);
    connect(mCustomToolsWidget, &PimCommon::CustomToolsWidget::insertShortUrl, this, &KMComposeWin::slotInsertShortUrl);

    MessageComposer::AttachmentModel *attachmentModel = new MessageComposer::AttachmentModel(this);
    KMail::AttachmentView *attachmentView = new KMail::AttachmentView(attachmentModel, mSplitter);
    attachmentView->hideIfEmpty();
    connect(attachmentView, &KMail::AttachmentView::modified, this, &KMComposeWin::setModified);
    KMail::AttachmentController *attachmentController = new KMail::AttachmentController(attachmentModel, attachmentView, this);

    mComposerBase->setAttachmentModel(attachmentModel);
    mComposerBase->setAttachmentController(attachmentController);

    mAttachmentMissing = new AttachmentMissingWarning(this);
<<<<<<< HEAD
    connect(mAttachmentMissing, &AttachmentMissingWarning::attachMissingFile, this, &KMComposeWin::slotAttachMissingFile);
    connect(mAttachmentMissing, &AttachmentMissingWarning::closeAttachMissingFile, this, &KMComposeWin::slotCloseAttachMissingFile);
    connect(mAttachmentMissing, &AttachmentMissingWarning::explicitClosedMissingAttachment, this, &KMComposeWin::slotExplicitClosedMissingAttachment);
=======
    connect(mAttachmentMissing, SIGNAL(attachMissingFile()), this, SLOT(slotAttachMissingFile()));
    connect(mAttachmentMissing, SIGNAL(explicitClosedMissingAttachment()), this, SLOT(slotExplicitClosedMissingAttachment()));
>>>>>>> 635d4c6e
    v->addWidget(mAttachmentMissing);

    if (GlobalSettings::self()->showForgottenAttachmentWarning()) {
        m_verifyMissingAttachment = new QTimer(this);
<<<<<<< HEAD
        m_verifyMissingAttachment->start(1000 * 5);
        connect(m_verifyMissingAttachment, &QTimer::timeout, this, &KMComposeWin::slotVerifyMissingAttachmentTimeout);
=======
        m_verifyMissingAttachment->setSingleShot(true);
        m_verifyMissingAttachment->setInterval(1000*5);
        connect( m_verifyMissingAttachment, SIGNAL(timeout()), this, SLOT(slotVerifyMissingAttachmentTimeout()) );
>>>>>>> 635d4c6e
    }
    connect(attachmentController, &KMail::AttachmentController::fileAttached, mAttachmentMissing, &AttachmentMissingWarning::slotFileAttached);

    mExternalEditorWarning = new ExternalEditorWarning(this);
    v->addWidget(mExternalEditorWarning);

    readConfig();
    setupStatusBar(attachmentView->widget());
    setupActions();
    setupEditor();
    rethinkFields();
    slotUpdateSignatureAndEncrypionStateIndicators();

    applyMainWindowSettings(KMKernel::self()->config()->group("Composer"));

    connect(mEdtSubject, &PimCommon::LineEditWithAutoCorrection::textChanged, this, &KMComposeWin::slotUpdWinTitle);
    connect(identity, SIGNAL(identityChanged(uint)),
            SLOT(slotIdentityChanged(uint)));
    connect(kmkernel->identityManager(), SIGNAL(changed(uint)),
            SLOT(slotIdentityChanged(uint)));

    connect(mEdtFrom, &MessageComposer::ComposerLineEdit::completionModeChanged, this, &KMComposeWin::slotCompletionModeChanged);
    connect(kmkernel->folderCollectionMonitor(), SIGNAL(collectionRemoved(Akonadi::Collection)), SLOT(slotFolderRemoved(Akonadi::Collection)));
    connect(kmkernel, SIGNAL(configChanged()), this, SLOT(slotConfigChanged()));

    mMainWidget->resize(480, 510);
    setCentralWidget(mMainWidget);

    if (GlobalSettings::self()->useHtmlMarkup()) {
        enableHtml();
    } else {
        disableHtml(MessageComposer::ComposerViewBase::LetUserConfirm);
    }

    if (GlobalSettings::self()->useExternalEditor()) {
        editor->setUseExternalEditor(true);
        editor->setExternalEditorPath(GlobalSettings::self()->externalEditor());
    }

    if (aMsg) {
        setMessage(aMsg, lastSignState, lastEncryptState);
    }

    mComposerBase->recipientsEditor()->setFocus();
    editor->updateActionStates(); // set toolbar buttons to correct values

    mDone = true;

    mDummyComposer = new MessageComposer::Composer(this);
    mDummyComposer->globalPart()->setParentWidgetForGui(this);

    connect(mStorageService, &KMStorageService::insertShareLink, this, &KMComposeWin::slotShareLinkDone);
}

//-----------------------------------------------------------------------------
KMComposeWin::~KMComposeWin()
{
    writeConfig();

    // When we have a collection set, store the message back to that collection.
    // Note that when we save the message or sent it, mFolder is set back to 0.
    // So this for example kicks in when opening a draft and then closing the window.
    if (mFolder.isValid() && mMsg && isModified()) {
        SaveDraftJob *saveDraftJob = new SaveDraftJob(mMsg, mFolder);
        saveDraftJob->start();
    }

    delete mComposerBase;
}

void KMComposeWin::slotSpellCheckingLanguage(const QString &language)
{
    mComposerBase->editor()->setSpellCheckingLanguage(language);
    mEdtSubject->setSpellCheckingLanguage(language);
}

QString KMComposeWin::dbusObjectPath() const
{
    return mdbusObjectPath;
}

void KMComposeWin::slotEditorTextChanged()
{
    const bool textIsNotEmpty = !mComposerBase->editor()->document()->isEmpty();
<<<<<<< HEAD
    mFindText->setEnabled(textIsNotEmpty);
    mFindNextText->setEnabled(textIsNotEmpty);
    mReplaceText->setEnabled(textIsNotEmpty);
    mSelectAll->setEnabled(textIsNotEmpty);
=======
    mFindText->setEnabled( textIsNotEmpty );
    mFindNextText->setEnabled( textIsNotEmpty );
    mReplaceText->setEnabled( textIsNotEmpty );
    mSelectAll->setEnabled( textIsNotEmpty );
    if (m_verifyMissingAttachment && !m_verifyMissingAttachment->isActive()) {
        m_verifyMissingAttachment->start();
    }
>>>>>>> 635d4c6e
}

//-----------------------------------------------------------------------------
void KMComposeWin::send(int how)
{
    switch (how) {
    case 1:
        slotSendNow();
        break;
    default:
    case 0:
    // TODO: find out, what the default send method is and send it this way
    case 2:
        slotSendLater();
        break;
    }
}

//-----------------------------------------------------------------------------
void KMComposeWin::addAttachmentsAndSend(const KUrl::List &urls, const QString &comment, int how)
{
    qDebug() << "addAttachment and sending!";
    const int nbUrl = urls.count();
    for (int i = 0; i < nbUrl; ++i) {
        mComposerBase->addAttachmentUrlSync(urls[i], comment);
    }

    send(how);
}

//-----------------------------------------------------------------------------
void KMComposeWin::addAttachment(const KUrl &url, const QString &comment)
{
    mComposerBase->addAttachment(url, comment);
}

void KMComposeWin::addAttachment(const QString &name,
                                 KMime::Headers::contentEncoding cte,
                                 const QString &charset,
                                 const QByteArray &data,
                                 const QByteArray &mimeType)
{
    Q_UNUSED(cte);
    mComposerBase->addAttachment(name, name, charset, data, mimeType);
}

//-----------------------------------------------------------------------------
void KMComposeWin::readConfig(bool reload /* = false */)
{
    mBtnIdentity->setChecked(GlobalSettings::self()->stickyIdentity());
    if (mBtnIdentity->isChecked()) {
        mId = (GlobalSettings::self()->previousIdentity() != 0) ?
              GlobalSettings::self()->previousIdentity() : mId;
    }
    mBtnFcc->setChecked(GlobalSettings::self()->stickyFcc());
    mBtnTransport->setChecked(GlobalSettings::self()->stickyTransport());
    const int currentTransport = GlobalSettings::self()->currentTransport().isEmpty() ? -1 : GlobalSettings::self()->currentTransport().toInt();
    mBtnDictionary->setChecked(GlobalSettings::self()->stickyDictionary());

    mEdtFrom->setCompletionMode((KCompletion::CompletionMode)GlobalSettings::self()->completionMode());
    mComposerBase->recipientsEditor()->setCompletionMode((KCompletion::CompletionMode)GlobalSettings::self()->completionMode());
    mEdtReplyTo->setCompletionMode((KCompletion::CompletionMode)GlobalSettings::self()->completionMode());

    if (MessageCore::GlobalSettings::self()->useDefaultFonts()) {
        mBodyFont = QFontDatabase::systemFont(QFontDatabase::GeneralFont);
        mFixedFont = QFontDatabase::systemFont(QFontDatabase::FixedFont);
    } else {
        mBodyFont = GlobalSettings::self()->composerFont();
        mFixedFont = MessageViewer::GlobalSettings::self()->fixedFont();
    }

    slotUpdateFont();
    mEdtFrom->setFont(mBodyFont);
    mEdtReplyTo->setFont(mBodyFont);
    mEdtSubject->setFont(mBodyFont);

    if (!reload) {
        QSize siz = GlobalSettings::self()->composerSize();
        if (siz.width() < 200) {
            siz.setWidth(200);
        }
        if (siz.height() < 200) {
            siz.setHeight(200);
        }
        resize(siz);

        if (!GlobalSettings::self()->snippetSplitterPosition().isEmpty()) {
            mSnippetSplitter->setSizes(GlobalSettings::self()->snippetSplitterPosition());
        } else {
            QList<int> defaults;
            defaults << (int)(width() * 0.8) << (int)(width() * 0.2);
            mSnippetSplitter->setSizes(defaults);
        }
    }

    mComposerBase->identityCombo()->setCurrentIdentity(mId);
    qDebug() << mComposerBase->identityCombo()->currentIdentityName();
    const KIdentityManagement::Identity &ident =
        kmkernel->identityManager()->identityForUoid(mId);

    if (mBtnTransport->isChecked() && currentTransport != -1) {
        const Transport *transport = TransportManager::self()->transportById(currentTransport);
        if (transport) {
            mComposerBase->transportComboBox()->setCurrentTransport(transport->id());
        }
    }

    mComposerBase->setAutoSaveInterval(GlobalSettings::self()->autosaveInterval() * 1000 * 60);

    if (mBtnDictionary->isChecked()) {
        mDictionaryCombo->setCurrentByDictionaryName(GlobalSettings::self()->previousDictionary());
    } else {
        mDictionaryCombo->setCurrentByDictionaryName(ident.dictionary());
    }

    QString fccName;
    if (mBtnFcc->isChecked()) {
        fccName = GlobalSettings::self()->previousFcc();
    } else if (!ident.fcc().isEmpty()) {
        fccName = ident.fcc();
    }
    setFcc(fccName);
}

//-----------------------------------------------------------------------------
void KMComposeWin::writeConfig(void)
{
    GlobalSettings::self()->setHeaders(mShowHeaders);
    GlobalSettings::self()->setStickyFcc(mBtnFcc->isChecked());
    if (!mIgnoreStickyFields) {
        GlobalSettings::self()->setCurrentTransport(mComposerBase->transportComboBox()->currentText());
        GlobalSettings::self()->setStickyTransport(mBtnTransport->isChecked());
        GlobalSettings::self()->setStickyDictionary(mBtnDictionary->isChecked());
        GlobalSettings::self()->setStickyIdentity(mBtnIdentity->isChecked());
        GlobalSettings::self()->setPreviousIdentity(mComposerBase->identityCombo()->currentIdentity());
    }
    GlobalSettings::self()->setPreviousFcc(QString::number(mFccFolder->collection().id()));
    GlobalSettings::self()->setPreviousDictionary(mDictionaryCombo->currentDictionaryName());
    GlobalSettings::self()->setAutoSpellChecking(
        mAutoSpellCheckingAction->isChecked());
    MessageViewer::GlobalSettings::self()->setUseFixedFont(mFixedFontAction->isChecked());
    if (!mForceDisableHtml) {
        GlobalSettings::self()->setUseHtmlMarkup(mComposerBase->editor()->textMode() == KMeditor::Rich);
    }
    GlobalSettings::self()->setComposerSize(size());
    GlobalSettings::self()->setShowSnippetManager(mSnippetAction->isChecked());

    KConfigGroup grp(KMKernel::self()->config()->group("Composer"));
    saveMainWindowSettings(grp);
    if (mSnippetAction->isChecked()) {
        GlobalSettings::setSnippetSplitterPosition(mSnippetSplitter->sizes());
    }

    // make sure config changes are written to disk, cf. bug 127538
    KMKernel::self()->slotSyncConfig();
}

MessageComposer::Composer *KMComposeWin::createSimpleComposer()
{
    QList< QByteArray > charsets = mCodecAction->mimeCharsets();
    if (!mOriginalPreferredCharset.isEmpty()) {
        charsets.insert(0, mOriginalPreferredCharset);
    }
    mComposerBase->setFrom(from());
    mComposerBase->setReplyTo(replyTo());
    mComposerBase->setSubject(subject());
    mComposerBase->setCharsets(charsets);
    return mComposerBase->createSimpleComposer();
}

bool KMComposeWin::canSignEncryptAttachments() const
{
    return cryptoMessageFormat() != Kleo::InlineOpenPGPFormat;
}

//-----------------------------------------------------------------------------
void KMComposeWin::slotView(void)
{
    if (!mDone) {
        return; // otherwise called from rethinkFields during the construction
        // which is not the intended behavior
    }

    //This sucks awfully, but no, I cannot get an activated(int id) from
    // actionContainer()
    KToggleAction *act = ::qobject_cast<KToggleAction *>(sender());
    if (!act) {
        return;
    }
    int id;

    if (act == mAllFieldsAction) {
        id = 0;
    } else if (act == mIdentityAction) {
        id = HDR_IDENTITY;
    } else if (act == mTransportAction) {
        id = HDR_TRANSPORT;
    } else if (act == mFromAction) {
        id = HDR_FROM;
    } else if (act == mReplyToAction) {
        id = HDR_REPLY_TO;
    } else if (act == mSubjectAction) {
        id = HDR_SUBJECT;
    } else if (act == mFccAction) {
        id = HDR_FCC;
    } else if (act == mDictionaryAction) {
        id = HDR_DICTIONARY;
    } else {
        id = 0;
        qDebug() << "Something is wrong (Oh, yeah?)";
        return;
    }

    // sanders There's a bug here this logic doesn't work if no
    // fields are shown and then show all fields is selected.
    // Instead of all fields being shown none are.
    if (!act->isChecked()) {
        // hide header
        if (id > 0) {
            mShowHeaders = mShowHeaders & ~id;
        } else {
            mShowHeaders = abs(mShowHeaders);
        }
    } else {
        // show header
        if (id > 0) {
            mShowHeaders |= id;
        } else {
            mShowHeaders = -abs(mShowHeaders);
        }
    }
    rethinkFields(true);
}

int KMComposeWin::calcColumnWidth(int which, long allShowing, int width) const
{
    if ((allShowing & which) == 0) {
        return width;
    }

    QLabel *w;
    if (which == HDR_IDENTITY) {
        w = mLblIdentity;
    } else if (which == HDR_DICTIONARY) {
        w = mDictionaryLabel;
    } else if (which == HDR_FCC) {
        w = mLblFcc;
    } else if (which == HDR_TRANSPORT) {
        w = mLblTransport;
    } else if (which == HDR_FROM) {
        w = mLblFrom;
    } else if (which == HDR_REPLY_TO) {
        w = mLblReplyTo;
    } else if (which == HDR_SUBJECT) {
        w = mLblSubject;
    } else {
        return width;
    }

    w->setBuddy(mComposerBase->editor());   // set dummy so we don't calculate width of '&' for this label.
    w->adjustSize();
    w->show();
    return qMax(width, w->sizeHint().width());
}

void KMComposeWin::rethinkFields(bool fromSlot)
{
    //This sucks even more but again no ids. sorry (sven)
    int mask, row;
    long showHeaders;

    if (mShowHeaders < 0) {
        showHeaders = HDR_ALL;
    } else {
        showHeaders = mShowHeaders;
    }

    for (mask = 1, mNumHeaders = 0; mask <= showHeaders; mask <<= 1) {
        if ((showHeaders & mask) != 0) {
            mNumHeaders++;
        }
    }

    delete mGrid;
    mGrid = new QGridLayout(mHeadersArea);
//TODO PORT QT5     mGrid->setSpacing( QDialog::spacingHint() );
//TODO PORT QT5     mGrid->setMargin( QDialog::marginHint() / 2 );
    mGrid->setColumnStretch(0, 1);
    mGrid->setColumnStretch(1, 100);
    mGrid->setColumnStretch(2, 1);
    mGrid->setRowStretch(mNumHeaders + 1, 100);

    row = 0;
    qDebug();

    mLabelWidth = mComposerBase->recipientsEditor()->setFirstColumnWidth(0);
    mLabelWidth = calcColumnWidth(HDR_IDENTITY, showHeaders, mLabelWidth);
    mLabelWidth = calcColumnWidth(HDR_DICTIONARY, showHeaders, mLabelWidth);
    mLabelWidth = calcColumnWidth(HDR_FCC, showHeaders, mLabelWidth);
    mLabelWidth = calcColumnWidth(HDR_TRANSPORT, showHeaders, mLabelWidth);
    mLabelWidth = calcColumnWidth(HDR_FROM, showHeaders, mLabelWidth);
    mLabelWidth = calcColumnWidth(HDR_REPLY_TO, showHeaders, mLabelWidth);
    mLabelWidth = calcColumnWidth(HDR_SUBJECT, showHeaders, mLabelWidth);

    if (!fromSlot) {
        mAllFieldsAction->setChecked(showHeaders == HDR_ALL);
    }

    if (!fromSlot) {
        mIdentityAction->setChecked(abs(mShowHeaders)&HDR_IDENTITY);
    }
    rethinkHeaderLine(showHeaders, HDR_IDENTITY, row, mLblIdentity, mComposerBase->identityCombo(),
                      mBtnIdentity);

    if (!fromSlot) {
        mDictionaryAction->setChecked(abs(mShowHeaders)&HDR_DICTIONARY);
    }
    rethinkHeaderLine(showHeaders, HDR_DICTIONARY, row, mDictionaryLabel,
                      mDictionaryCombo, mBtnDictionary);

    if (!fromSlot) {
        mFccAction->setChecked(abs(mShowHeaders)&HDR_FCC);
    }
    rethinkHeaderLine(showHeaders, HDR_FCC, row, mLblFcc, mFccFolder, mBtnFcc);

    if (!fromSlot) {
        mTransportAction->setChecked(abs(mShowHeaders)&HDR_TRANSPORT);
    }
    rethinkHeaderLine(showHeaders, HDR_TRANSPORT, row, mLblTransport, mComposerBase->transportComboBox(),
                      mBtnTransport);

    if (!fromSlot) {
        mFromAction->setChecked(abs(mShowHeaders)&HDR_FROM);
    }
    rethinkHeaderLine(showHeaders, HDR_FROM, row, mLblFrom, mEdtFrom);

    QWidget *prevFocus = mEdtFrom;

    if (!fromSlot) {
        mReplyToAction->setChecked(abs(mShowHeaders)&HDR_REPLY_TO);
    }
    rethinkHeaderLine(showHeaders, HDR_REPLY_TO, row, mLblReplyTo, mEdtReplyTo);
    if (showHeaders & HDR_REPLY_TO) {
        prevFocus = connectFocusMoving(prevFocus, mEdtReplyTo);
    }

    mGrid->addWidget(mComposerBase->recipientsEditor(), row, 0, 1, 3);
    ++row;
    if (showHeaders & HDR_REPLY_TO) {
        connect(mEdtReplyTo, SIGNAL(focusDown()), mComposerBase->recipientsEditor(), SLOT(setFocusTop()));
        connect(mComposerBase->recipientsEditor(), SIGNAL(focusUp()), mEdtReplyTo, SLOT(setFocus()));
    } else {
        connect(mEdtFrom, SIGNAL(focusDown()), mComposerBase->recipientsEditor(), SLOT(setFocusTop()));
        connect(mComposerBase->recipientsEditor(), SIGNAL(focusUp()), mEdtFrom, SLOT(setFocus()));
    }

    connect(mComposerBase->recipientsEditor(), SIGNAL(focusDown()), mEdtSubject, SLOT(setFocus()));
    connect(mEdtSubject, SIGNAL(focusUp()), mComposerBase->recipientsEditor(), SLOT(setFocusBottom()));

    prevFocus = mComposerBase->recipientsEditor();

    if (!fromSlot) {
        mSubjectAction->setChecked(abs(mShowHeaders)&HDR_SUBJECT);
    }
    rethinkHeaderLine(showHeaders, HDR_SUBJECT, row, mLblSubject, mEdtSubject);
    connectFocusMoving(mEdtSubject, mComposerBase->editor());

    assert(row <= mNumHeaders + 1);

    mHeadersArea->setMaximumHeight(mHeadersArea->sizeHint().height());

    mIdentityAction->setEnabled(!mAllFieldsAction->isChecked());
    mDictionaryAction->setEnabled(!mAllFieldsAction->isChecked());
    mTransportAction->setEnabled(!mAllFieldsAction->isChecked());
    mFromAction->setEnabled(!mAllFieldsAction->isChecked());
    if (mReplyToAction) {
        mReplyToAction->setEnabled(!mAllFieldsAction->isChecked());
    }
    mFccAction->setEnabled(!mAllFieldsAction->isChecked());
    mSubjectAction->setEnabled(!mAllFieldsAction->isChecked());
    mComposerBase->recipientsEditor()->setFirstColumnWidth(mLabelWidth);
}

QWidget *KMComposeWin::connectFocusMoving(QWidget *prev, QWidget *next)
{
    connect(prev, SIGNAL(focusDown()), next, SLOT(setFocus()));
    connect(next, SIGNAL(focusUp()), prev, SLOT(setFocus()));

    return next;
}

//-----------------------------------------------------------------------------
void KMComposeWin::rethinkHeaderLine(int aValue, int aMask, int &aRow,
                                     QLabel *aLbl, QWidget *aEdt,
                                     QPushButton *aBtn)
{
    if (aValue & aMask) {
        aLbl->setFixedWidth(mLabelWidth);
        aLbl->setBuddy(aEdt);
        mGrid->addWidget(aLbl, aRow, 0);
        aEdt->show();

        if (aBtn) {
            mGrid->addWidget(aEdt, aRow, 1);
            mGrid->addWidget(aBtn, aRow, 2);
            aBtn->show();
        } else {
            mGrid->addWidget(aEdt, aRow, 1, 1, 2);
        }
        aRow++;
    } else {
        aLbl->hide();
        aEdt->hide();
        if (aBtn) {
            aBtn->hide();
        }
    }
}

//-----------------------------------------------------------------------------
void KMComposeWin::rethinkHeaderLine(int aValue, int aMask, int &aRow,
                                     QLabel *aLbl, QWidget *aCbx,
                                     QCheckBox *aChk)
{
    if (aValue & aMask) {
        aLbl->setBuddy(aCbx);
        mGrid->addWidget(aLbl, aRow, 0);

        mGrid->addWidget(aCbx, aRow, 1);
        aCbx->show();
        if (aChk) {
            mGrid->addWidget(aChk, aRow, 2);
            aChk->show();
        }
        aRow++;
    } else {
        aLbl->hide();
        aCbx->hide();
        if (aChk) {
            aChk->hide();
        }
    }
}

//-----------------------------------------------------------------------------
void KMComposeWin::applyTemplate(uint uoid, uint uOldId)
{
    const KIdentityManagement::Identity &ident = kmkernel->identityManager()->identityForUoid(uoid);
    if (ident.isNull()) {
        return;
    }
    KMime::Headers::Generic *header = new KMime::Headers::Generic("X-KMail-Templates", mMsg.get(), ident.templates(), "utf-8");
    mMsg->setHeader(header);

    TemplateParser::TemplateParser::Mode mode;
    switch (mContext) {
    case New:
        mode = TemplateParser::TemplateParser::NewMessage;
        break;
    case Reply:
        mode = TemplateParser::TemplateParser::Reply;
        break;
    case ReplyToAll:
        mode = TemplateParser::TemplateParser::ReplyAll;
        break;
    case Forward:
        mode = TemplateParser::TemplateParser::Forward;
        break;
    default:
        return;
    }

    if (mode == TemplateParser::TemplateParser::NewMessage) {
        TemplateParser::TemplateParser parser(mMsg, mode);
        parser.setSelection(mTextSelection);
        parser.setAllowDecryption(MessageViewer::GlobalSettings::self()->automaticDecrypt());
        parser.setIdentityManager(KMKernel::self()->identityManager());
        if (!mCustomTemplate.isEmpty()) {
            parser.process(mCustomTemplate, mMsg, mCollectionForNewMessage);
        } else {
            parser.processWithIdentity(uoid, mMsg, mCollectionForNewMessage);
        }
        mComposerBase->updateTemplate(mMsg);
        updateSignature(uoid, uOldId);
        return;
    }

    if (mMsg->headerByType("X-KMail-Link-Message")) {
        Akonadi::Item::List items;
        foreach (const QString &serNumStr, mMsg->headerByType("X-KMail-Link-Message")->asUnicodeString().split(QLatin1Char(','))) {
            items << Akonadi::Item(serNumStr.toLongLong());
        }

        Akonadi::ItemFetchJob *job = new Akonadi::ItemFetchJob(items, this);
        job->fetchScope().fetchFullPayload(true);
        job->fetchScope().setAncestorRetrieval(Akonadi::ItemFetchScope::Parent);
        job->setProperty("mode", (int)mode);
        job->setProperty("uoid", uoid);
        job->setProperty("uOldid", uOldId);
        connect(job, &Akonadi::ItemFetchJob::result, this, &KMComposeWin::slotDelayedApplyTemplate);
    }
}

void KMComposeWin::slotDelayedApplyTemplate(KJob *job)
{
    const Akonadi::ItemFetchJob *fetchJob = qobject_cast<Akonadi::ItemFetchJob *>(job);
    const Akonadi::Item::List items = fetchJob->items();

    const TemplateParser::TemplateParser::Mode mode = static_cast<TemplateParser::TemplateParser::Mode>(fetchJob->property("mode").toInt());
    const uint uoid = fetchJob->property("uoid").toUInt();
    const uint uOldId = fetchJob->property("uOldid").toUInt();

    TemplateParser::TemplateParser parser(mMsg, mode);
    parser.setSelection(mTextSelection);
    parser.setAllowDecryption(MessageViewer::GlobalSettings::self()->automaticDecrypt());
    parser.setWordWrap(MessageComposer::MessageComposerSettings::self()->wordWrap(), MessageComposer::MessageComposerSettings::self()->lineWrapWidth());
    parser.setIdentityManager(KMKernel::self()->identityManager());
    foreach (const Akonadi::Item &item, items) {
        if (!mCustomTemplate.isEmpty()) {
            parser.process(mCustomTemplate, MessageCore::Util::message(item));
        } else {
            parser.processWithIdentity(uoid, MessageCore::Util::message(item));
        }
    }
    mComposerBase->updateTemplate(mMsg);
    updateSignature(uoid, uOldId);
}

void KMComposeWin::updateSignature(uint uoid, uint uOldId)
{
    const KIdentityManagement::Identity &ident = kmkernel->identityManager()->identityForUoid(uoid);
    const KIdentityManagement::Identity &oldIdentity = kmkernel->identityManager()->identityForUoid(uOldId);
    mComposerBase->identityChanged(ident, oldIdentity, true);
}

void KMComposeWin::setCollectionForNewMessage(const Akonadi::Collection &folder)
{
    mCollectionForNewMessage = folder;
}

void KMComposeWin::setQuotePrefix(uint uoid)
{
    QString quotePrefix = mMsg->headerByType("X-KMail-QuotePrefix") ? mMsg->headerByType("X-KMail-QuotePrefix")->asUnicodeString() : QString();
    if (quotePrefix.isEmpty()) {
        // no quote prefix header, set quote prefix according in identity
        // TODO port templates to ComposerViewBase

        if (mCustomTemplate.isEmpty()) {
            const KIdentityManagement::Identity &identity = kmkernel->identityManager()->identityForUoidOrDefault(uoid);
            // Get quote prefix from template
            // ( custom templates don't specify custom quotes prefixes )
            TemplateParser::Templates quoteTemplate(
                TemplateParser::TemplatesConfiguration::configIdString(identity.uoid()));
            quotePrefix = quoteTemplate.quoteString();
        }
    }
    mComposerBase->editor()->setQuotePrefixName(MessageCore::StringUtil::formatString(quotePrefix,
            mMsg->from()->asUnicodeString()));
}

//-----------------------------------------------------------------------------
void KMComposeWin::getTransportMenu()
{
    mActNowMenu->clear();
    mActLaterMenu->clear();

    const QList<Transport *> transports = TransportManager::self()->transports();
    foreach (Transport *transport, transports) {
        const QString name = transport->name().replace(QLatin1Char('&'), QLatin1String("&&"));
        QAction *action1 = new QAction(name, mActNowMenu);
        QAction *action2 = new QAction(name, mActLaterMenu);
        action1->setData(transport->id());
        action2->setData(transport->id());
        mActNowMenu->addAction(action1);
        mActLaterMenu->addAction(action2);
    }
}

//-----------------------------------------------------------------------------
void KMComposeWin::setupActions(void)
{
    KActionMenu *actActionNowMenu, *actActionLaterMenu;

    if (MessageComposer::MessageComposerSettings::self()->sendImmediate()) {
        //default = send now, alternative = queue
        QAction *action = new QAction(QIcon::fromTheme(QLatin1String("mail-send")), i18n("&Send Mail"), this);
        actionCollection()->addAction(QLatin1String("send_mail_default"), action);
        connect(action, &QAction::triggered, this, &KMComposeWin::slotSendNow);

        action = new QAction(QIcon::fromTheme(QLatin1String("mail-send")), i18n("Send Mail Using Shortcut"), this);
        actionCollection()->addAction(QLatin1String("send_mail"), action);
        actionCollection()->setDefaultShortcut(action, QKeySequence(Qt::CTRL + Qt::Key_Return));
        connect(action, &QAction::triggered, this, &KMComposeWin::slotSendNowByShortcut);

        // FIXME: change to mail_send_via icon when this exist.
        actActionNowMenu = new KActionMenu(QIcon::fromTheme(QLatin1String("mail-send")), i18n("&Send Mail Via"), this);
        actActionNowMenu->setIconText(i18n("Send"));
        actionCollection()->addAction(QLatin1String("send_default_via"), actActionNowMenu);

        action = new QAction(QIcon::fromTheme(QLatin1String("mail-queue")), i18n("Send &Later"), this);
        actionCollection()->addAction(QLatin1String("send_alternative"), action);
        connect(action, &QAction::triggered, this, &KMComposeWin::slotSendLater);
        actActionLaterMenu = new KActionMenu(QIcon::fromTheme(QLatin1String("mail-queue")), i18n("Send &Later Via"), this);
        actActionLaterMenu->setIconText(i18nc("Queue the message for sending at a later date", "Queue"));
        actionCollection()->addAction(QLatin1String("send_alternative_via"), actActionLaterMenu);

    } else {
        //default = queue, alternative = send now
        QAction *action = new QAction(QIcon::fromTheme(QLatin1String("mail-queue")), i18n("Send &Later"), this);
        actionCollection()->addAction(QLatin1String("send_mail"), action);
        connect(action, &QAction::triggered, this, &KMComposeWin::slotSendLater);
        actionCollection()->setDefaultShortcut(action, QKeySequence(Qt::CTRL + Qt::Key_Return));
        actActionLaterMenu = new KActionMenu(QIcon::fromTheme(QLatin1String("mail-queue")), i18n("Send &Later Via"), this);
        actionCollection()->addAction(QLatin1String("send_default_via"), actActionLaterMenu);

        action = new QAction(QIcon::fromTheme(QLatin1String("mail-send")), i18n("&Send Mail"), this);
        actionCollection()->addAction(QLatin1String("send_alternative"), action);
        connect(action, &QAction::triggered, this, &KMComposeWin::slotSendNow);

        // FIXME: change to mail_send_via icon when this exits.
        actActionNowMenu = new KActionMenu(QIcon::fromTheme(QLatin1String("mail-send")), i18n("&Send Mail Via"), this);
        actionCollection()->addAction(QLatin1String("send_alternative_via"), actActionNowMenu);

    }

    // needed for sending "default transport"
    actActionNowMenu->setDelayed(true);
    actActionLaterMenu->setDelayed(true);

    connect(actActionNowMenu, &KActionMenu::triggered, this, &KMComposeWin::slotSendNow);
    connect(actActionLaterMenu, &KActionMenu::triggered, this, &KMComposeWin::slotSendLater);

    mActNowMenu = actActionNowMenu->menu();
    mActLaterMenu = actActionLaterMenu->menu();

    connect(mActNowMenu, &QMenu::triggered, this, &KMComposeWin::slotSendNowVia);
    connect(mActNowMenu, &QMenu::aboutToShow, this, &KMComposeWin::getTransportMenu);

    connect(mActLaterMenu, &QMenu::triggered, this, &KMComposeWin::slotSendLaterVia);
    connect(mActLaterMenu, &QMenu::aboutToShow, this, &KMComposeWin::getTransportMenu);

    QAction *action = new QAction(QIcon::fromTheme(QLatin1String("document-save")), i18n("Save as &Draft"), this);
    actionCollection()->addAction(QLatin1String("save_in_drafts"), action);
    KMail::Util::addQActionHelpText(action, i18n("Save email in Draft folder"));
    actionCollection()->setDefaultShortcut(action, QKeySequence(Qt::CTRL + Qt::Key_S));
    connect(action, &QAction::triggered, this, &KMComposeWin::slotSaveDraft);

    action = new QAction(QIcon::fromTheme(QLatin1String("document-save")), i18n("Save as &Template"), this);
    KMail::Util::addQActionHelpText(action, i18n("Save email in Template folder"));
    actionCollection()->addAction(QLatin1String("save_in_templates"), action);
    connect(action, &QAction::triggered, this, &KMComposeWin::slotSaveTemplate);

    action = new QAction(QIcon::fromTheme(QLatin1String("document-save")), i18n("Save as &File"), this);
    KMail::Util::addQActionHelpText(action, i18n("Save email as text or html file"));
    actionCollection()->addAction(QLatin1String("save_as_file"), action);
    connect(action, &QAction::triggered, this, &KMComposeWin::slotSaveAsFile);

    action = new QAction(QIcon::fromTheme(QLatin1String("contact-new")), i18n("New AddressBook Contact..."), this);
    actionCollection()->addAction(QLatin1String("kmail_new_addressbook_contact"), action);
    connect(action, &QAction::triggered, this, &KMComposeWin::slotCreateAddressBookContact);

    action = new QAction(QIcon::fromTheme(QLatin1String("document-open")), i18n("&Insert Text File..."), this);
    actionCollection()->addAction(QLatin1String("insert_file"), action);
    connect(action, &QAction::triggered, this, &KMComposeWin::slotInsertFile);

    mRecentAction = new KRecentFilesAction(QIcon::fromTheme(QLatin1String("document-open")),
                                           i18n("&Insert Recent Text File"), this);
    actionCollection()->addAction(QLatin1String("insert_file_recent"), mRecentAction);
    connect(mRecentAction, &KRecentFilesAction::urlSelected, this, &KMComposeWin::slotInsertRecentFile);
    connect(mRecentAction, &KRecentFilesAction::recentListCleared, this, &KMComposeWin::slotRecentListFileClear);
    mRecentAction->loadEntries(KMKernel::self()->config()->group(QString()));

    action = new QAction(QIcon::fromTheme(QLatin1String("x-office-address-book")), i18n("&Address Book"), this);
    KMail::Util::addQActionHelpText(action, i18n("Open Address Book"));
    actionCollection()->addAction(QLatin1String("addressbook"), action);
    if (QStandardPaths::findExecutable(QLatin1String("kaddressbook")).isEmpty()) {
        action->setEnabled(false);
    }
    connect(action, &QAction::triggered, this, &KMComposeWin::slotAddrBook);
    action = new QAction(QIcon::fromTheme(QLatin1String("mail-message-new")), i18n("&New Composer"), this);
    actionCollection()->addAction(QLatin1String("new_composer"), action);

    connect(action, &QAction::triggered, this, &KMComposeWin::slotNewComposer);
    actionCollection()->setDefaultShortcuts(action, KStandardShortcut::shortcut(KStandardShortcut::New));

    action = new QAction(i18n("Select &Recipients..."), this);
    actionCollection()->addAction(QLatin1String("select_recipients"), action);
    connect(action, SIGNAL(triggered(bool)),
            mComposerBase->recipientsEditor(), SLOT(selectRecipients()));
    action = new QAction(i18n("Save &Distribution List..."), this);
    actionCollection()->addAction(QLatin1String("save_distribution_list"), action);
    connect(action, SIGNAL(triggered(bool)),
            mComposerBase->recipientsEditor(), SLOT(saveDistributionList()));

    KStandardAction::print(this, SLOT(slotPrint()), actionCollection());
    if (KPrintPreview::isAvailable()) {
        KStandardAction::printPreview(this, SLOT(slotPrintPreview()), actionCollection());
    }
    KStandardAction::close(this, SLOT(slotClose()), actionCollection());

    KStandardAction::undo(this, SLOT(slotUndo()), actionCollection());
    KStandardAction::redo(this, SLOT(slotRedo()), actionCollection());
    KStandardAction::cut(this, SLOT(slotCut()), actionCollection());
    KStandardAction::copy(this, SLOT(slotCopy()), actionCollection());
    KStandardAction::pasteText(this, SLOT(slotPaste()), actionCollection());
    mSelectAll = KStandardAction::selectAll(this, SLOT(slotMarkAll()), actionCollection());

    mFindText = KStandardAction::find(mComposerBase->editor(), SLOT(slotFind()), actionCollection());
    mFindNextText = KStandardAction::findNext(mComposerBase->editor(), SLOT(slotFindNext()), actionCollection());

    mReplaceText = KStandardAction::replace(mComposerBase->editor(), SLOT(slotReplace()), actionCollection());
    actionCollection()->addAction(KStandardAction::Spelling, QLatin1String("spellcheck"),
                                  mComposerBase->editor(), SLOT(checkSpelling()));

    action = new QAction(i18n("Paste as Attac&hment"), this);
    actionCollection()->addAction(QLatin1String("paste_att"), action);
    connect(action, &QAction::triggered, this, &KMComposeWin::slotPasteAsAttachment);

    action = new QAction(i18n("Cl&ean Spaces"), this);
    actionCollection()->addAction(QLatin1String("clean_spaces"), action);
    connect(action, SIGNAL(triggered(bool)), mComposerBase->signatureController(), SLOT(cleanSpace()));

    mFixedFontAction = new KToggleAction(i18n("Use Fi&xed Font"), this);
    actionCollection()->addAction(QLatin1String("toggle_fixedfont"), mFixedFontAction);
    connect(mFixedFontAction, &KToggleAction::triggered, this, &KMComposeWin::slotUpdateFont);
    mFixedFontAction->setChecked(MessageViewer::GlobalSettings::self()->useFixedFont());

    //these are checkable!!!
    mUrgentAction = new KToggleAction(
        i18nc("@action:inmenu Mark the email as urgent.", "&Urgent"), this);
    actionCollection()->addAction(QLatin1String("urgent"), mUrgentAction);
    mRequestMDNAction = new KToggleAction(i18n("&Request Disposition Notification"), this);
    actionCollection()->addAction(QLatin1String("options_request_mdn"), mRequestMDNAction);
    mRequestMDNAction->setChecked(GlobalSettings::self()->requestMDN());
    //----- Message-Encoding Submenu
    mCodecAction = new CodecAction(CodecAction::ComposerMode, this);
    actionCollection()->addAction(QLatin1String("charsets"), mCodecAction);
    mWordWrapAction = new KToggleAction(i18n("&Wordwrap"), this);
    actionCollection()->addAction(QLatin1String("wordwrap"), mWordWrapAction);
    mWordWrapAction->setChecked(MessageComposer::MessageComposerSettings::self()->wordWrap());
    connect(mWordWrapAction, &KToggleAction::toggled, this, &KMComposeWin::slotWordWrapToggled);

    mSnippetAction = new KToggleAction(i18n("&Snippets"), this);
    actionCollection()->addAction(QLatin1String("snippets"), mSnippetAction);
    connect(mSnippetAction, &KToggleAction::toggled, this, &KMComposeWin::slotSnippetWidgetVisibilityChanged);
    mSnippetAction->setChecked(GlobalSettings::self()->showSnippetManager());

    mAutoSpellCheckingAction = new KToggleAction(QIcon::fromTheme(QLatin1String("tools-check-spelling")),
            i18n("&Automatic Spellchecking"),
            this);
    actionCollection()->addAction(QLatin1String("options_auto_spellchecking"), mAutoSpellCheckingAction);
    const bool spellChecking = GlobalSettings::self()->autoSpellChecking();
    const bool useKmailEditor = !GlobalSettings::self()->useExternalEditor();
    const bool spellCheckingEnabled = useKmailEditor && spellChecking;
    mAutoSpellCheckingAction->setEnabled(useKmailEditor);

    mAutoSpellCheckingAction->setChecked(spellCheckingEnabled);
    slotAutoSpellCheckingToggled(spellCheckingEnabled);
    connect(mAutoSpellCheckingAction, &KToggleAction::toggled, this, &KMComposeWin::slotAutoSpellCheckingToggled);
    connect(mComposerBase->editor(), SIGNAL(checkSpellingChanged(bool)), this, SLOT(slotAutoSpellCheckingToggled(bool)));

    connect(mComposerBase->editor(), SIGNAL(textModeChanged(KRichTextEdit::Mode)), this, SLOT(slotTextModeChanged(KRichTextEdit::Mode)));
    connect(mComposerBase->editor(), SIGNAL(externalEditorClosed()), this, SLOT(slotExternalEditorClosed()));
    connect(mComposerBase->editor(), SIGNAL(externalEditorStarted()), this, SLOT(slotExternalEditorStarted()));
    //these are checkable!!!
    markupAction = new KToggleAction(i18n("Rich Text Editing"), this);
    markupAction->setIcon(QIcon::fromTheme(QLatin1String("preferences-desktop-font")));
    markupAction->setIconText(i18n("Rich Text"));
    markupAction->setToolTip(i18n("Toggle rich text editing mode"));
    actionCollection()->addAction(QLatin1String("html"), markupAction);
    connect(markupAction, &KToggleAction::triggered, this, &KMComposeWin::slotToggleMarkup);

    mAllFieldsAction = new KToggleAction(i18n("&All Fields"), this);
    actionCollection()->addAction(QLatin1String("show_all_fields"), mAllFieldsAction);
    connect(mAllFieldsAction, &KToggleAction::triggered, this, &KMComposeWin::slotView);
    mIdentityAction = new KToggleAction(i18n("&Identity"), this);
    actionCollection()->addAction(QLatin1String("show_identity"), mIdentityAction);
    connect(mIdentityAction, &KToggleAction::triggered, this, &KMComposeWin::slotView);
    mDictionaryAction = new KToggleAction(i18n("&Dictionary"), this);
    actionCollection()->addAction(QLatin1String("show_dictionary"), mDictionaryAction);
    connect(mDictionaryAction, &KToggleAction::triggered, this, &KMComposeWin::slotView);
    mFccAction = new KToggleAction(i18n("&Sent-Mail Folder"), this);
    actionCollection()->addAction(QLatin1String("show_fcc"), mFccAction);
    connect(mFccAction, &KToggleAction::triggered, this, &KMComposeWin::slotView);
    mTransportAction = new KToggleAction(i18n("&Mail Transport"), this);
    actionCollection()->addAction(QLatin1String("show_transport"), mTransportAction);
    connect(mTransportAction, &KToggleAction::triggered, this, &KMComposeWin::slotView);
    mFromAction = new KToggleAction(i18n("&From"), this);
    actionCollection()->addAction(QLatin1String("show_from"), mFromAction);
    connect(mFromAction, &KToggleAction::triggered, this, &KMComposeWin::slotView);
    mReplyToAction = new KToggleAction(i18n("&Reply To"), this);
    actionCollection()->addAction(QLatin1String("show_reply_to"), mReplyToAction);
    connect(mReplyToAction, &KToggleAction::triggered, this, &KMComposeWin::slotView);
    mSubjectAction = new KToggleAction(
        i18nc("@action:inmenu Show the subject in the composer window.", "S&ubject"), this);
    actionCollection()->addAction(QLatin1String("show_subject"), mSubjectAction);
    connect(mSubjectAction, &KToggleAction::triggered, this, &KMComposeWin::slotView);
    //end of checkable

    mAppendSignature = new QAction(i18n("Append S&ignature"), this);
    actionCollection()->addAction(QLatin1String("append_signature"), mAppendSignature);
    connect(mAppendSignature, SIGNAL(triggered(bool)), mComposerBase->signatureController(), SLOT(appendSignature()));

    mPrependSignature = new QAction(i18n("Pr&epend Signature"), this);
    actionCollection()->addAction(QLatin1String("prepend_signature"), mPrependSignature);
    connect(mPrependSignature, SIGNAL(triggered(bool)), mComposerBase->signatureController(), SLOT(prependSignature()));

    mInsertSignatureAtCursorPosition = new QAction(i18n("Insert Signature At C&ursor Position"), this);
    actionCollection()->addAction(QLatin1String("insert_signature_at_cursor_position"), mInsertSignatureAtCursorPosition);
    connect(mInsertSignatureAtCursorPosition, SIGNAL(triggered(bool)), mComposerBase->signatureController(), SLOT(insertSignatureAtCursor()));

    action = new QAction(i18n("Insert Special Character..."), this);
    actionCollection()->addAction(QLatin1String("insert_special_character"), action);
    connect(action, &QAction::triggered, this, &KMComposeWin::insertSpecialCharacter);

    QAction *upperCase = new QAction(i18n("Uppercase"), this);
    actionCollection()->addAction(QLatin1String("change_to_uppercase"), upperCase);
    connect(upperCase, &QAction::triggered, this, &KMComposeWin::slotUpperCase);

    QAction *sentenceCase = new QAction(i18n("Sentence case"), this);
    actionCollection()->addAction(QLatin1String("change_to_sentencecase"), sentenceCase);
    connect(sentenceCase, &QAction::triggered, this, &KMComposeWin::slotSentenceCase);

    QAction *lowerCase = new QAction(i18n("Lowercase"), this);
    actionCollection()->addAction(QLatin1String("change_to_lowercase"), lowerCase);
    connect(lowerCase, &QAction::triggered, this, &KMComposeWin::slotLowerCase);

    mChangeCaseMenu = new KActionMenu(i18n("Change Case"), this);
    actionCollection()->addAction(QLatin1String("change_case_menu"), mChangeCaseMenu);
    mChangeCaseMenu->addAction(sentenceCase);
    mChangeCaseMenu->addAction(upperCase);
    mChangeCaseMenu->addAction(lowerCase);

    mComposerBase->attachmentController()->createActions();

    setStandardToolBarMenuEnabled(true);

    KStandardAction::keyBindings(this, SLOT(slotEditKeys()), actionCollection());
    KStandardAction::configureToolbars(this, SLOT(slotEditToolbars()), actionCollection());
    KStandardAction::preferences(kmkernel, SLOT(slotShowConfigurationDialog()), actionCollection());

    action = new QAction(i18n("&Spellchecker..."), this);
    action->setIconText(i18n("Spellchecker"));
    actionCollection()->addAction(QLatin1String("setup_spellchecker"), action);
    connect(action, &QAction::triggered, this, &KMComposeWin::slotSpellcheckConfig);

    mTranslateAction = mCustomToolsWidget->action(PimCommon::CustomToolsWidget::TranslatorTool);
    actionCollection()->addAction(QLatin1String("translator"), mTranslateAction);

    mGenerateShortenUrl = mCustomToolsWidget->action(PimCommon::CustomToolsWidget::ShortUrlTool);
    actionCollection()->addAction(QLatin1String("shorten_url"), mGenerateShortenUrl);
    //Chiamus not supported in kmail2
#if 0
    if (Kleo::CryptoBackendFactory::instance()->protocol(QLatin1String("Chiasmus"))) {
        KToggleAction *a = new KToggleAction(QIcon::fromTheme("chiasmus_chi"), i18n("Encrypt Message with Chiasmus..."), this);
        actionCollection()->addAction("encrypt_message_chiasmus", a);
        a->setCheckedState(KGuiItem(i18n("Encrypt Message with Chiasmus..."), "chiencrypted"));
        mEncryptChiasmusAction = a;
        connect(mEncryptChiasmusAction, SIGNAL(toggled(bool)),
                this, SLOT(slotEncryptChiasmusToggled(bool)));
    } else {
        mEncryptChiasmusAction = 0;
    }
#endif

    mEncryptAction = new KToggleAction(QIcon::fromTheme(QLatin1String("document-encrypt")), i18n("&Encrypt Message"), this);
    mEncryptAction->setIconText(i18n("Encrypt"));
    actionCollection()->addAction(QLatin1String("encrypt_message"), mEncryptAction);
    mSignAction = new KToggleAction(QIcon::fromTheme(QLatin1String("document-sign")), i18n("&Sign Message"), this);
    mSignAction->setIconText(i18n("Sign"));
    actionCollection()->addAction(QLatin1String("sign_message"), mSignAction);
    const KIdentityManagement::Identity &ident =
        KMKernel::self()->identityManager()->identityForUoidOrDefault(mComposerBase->identityCombo()->currentIdentity());
    // PENDING(marc): check the uses of this member and split it into
    // smime/openpgp and or enc/sign, if necessary:
    mLastIdentityHasSigningKey = !ident.pgpSigningKey().isEmpty() || !ident.smimeSigningKey().isEmpty();
    mLastIdentityHasEncryptionKey = !ident.pgpEncryptionKey().isEmpty() || !ident.smimeEncryptionKey().isEmpty();

    mLastEncryptActionState = false;
    mLastSignActionState = ident.pgpAutoSign();

    changeCryptoAction();

    connect(mEncryptAction, &KToggleAction::triggered, this, &KMComposeWin::slotEncryptToggled);
    connect(mSignAction, &KToggleAction::triggered, this, &KMComposeWin::slotSignToggled);

    QStringList l;
    for (int i = 0 ; i < numCryptoMessageFormats ; ++i) {
        l.push_back(Kleo::cryptoMessageFormatToLabel(cryptoMessageFormats[i]));
    }

    mCryptoModuleAction = new KSelectAction(i18n("&Cryptographic Message Format"), this);
    actionCollection()->addAction(QLatin1String("options_select_crypto"), mCryptoModuleAction);
    connect(mCryptoModuleAction, SIGNAL(triggered(int)), SLOT(slotSelectCryptoModule()));
    mCryptoModuleAction->setItems(l);
    mCryptoModuleAction->setToolTip(i18n("Select a cryptographic format for this message"));

    actionCollection()->addActions(mComposerBase->editor()->createActions());
    actionCollection()->addAction(QLatin1String("shared_link"), mStorageService->menuShareLinkServices());

    mFollowUpToggleAction = new KToggleAction(i18n("Follow Up Mail..."), this);
    actionCollection()->addAction(QLatin1String("follow_up_mail"), mFollowUpToggleAction);
    connect(mFollowUpToggleAction, &KToggleAction::triggered, this, &KMComposeWin::slotFollowUpMail);
    mFollowUpToggleAction->setEnabled(FollowUpReminder::FollowUpReminderUtil::followupReminderAgentEnabled());

    createGUI(QLatin1String("kmcomposerui.rc"));
    connect(toolBar(QLatin1String("htmlToolBar"))->toggleViewAction(), SIGNAL(toggled(bool)),
            SLOT(htmlToolBarVisibilityChanged(bool)));

    // In Kontact, this entry would read "Configure Kontact", but bring
    // up KMail's config dialog. That's sensible, though, so fix the label.
    QAction *configureAction = actionCollection()->action(QLatin1String("options_configure"));
    if (configureAction) {
        configureAction->setText(i18n("Configure KMail..."));
    }

}

void KMComposeWin::changeCryptoAction()
{
    const KIdentityManagement::Identity &ident =
        KMKernel::self()->identityManager()->identityForUoidOrDefault(mComposerBase->identityCombo()->currentIdentity());
    if (!Kleo::CryptoBackendFactory::instance()->openpgp() && !Kleo::CryptoBackendFactory::instance()->smime()) {
        // no crypto whatsoever
        mEncryptAction->setEnabled(false);
        setEncryption(false);
        mSignAction->setEnabled(false);
        setSigning(false);
    } else {
        const bool canOpenPGPSign = Kleo::CryptoBackendFactory::instance()->openpgp() &&
                                    !ident.pgpSigningKey().isEmpty();
        const bool canSMIMESign = Kleo::CryptoBackendFactory::instance()->smime() &&
                                  !ident.smimeSigningKey().isEmpty();

        setEncryption(false);
        setSigning((canOpenPGPSign || canSMIMESign) && ident.pgpAutoSign());
    }

}

//-----------------------------------------------------------------------------
void KMComposeWin::setupStatusBar(QWidget *w)
{
    KPIM::ProgressStatusBarWidget *progressStatusBarWidget = new KPIM::ProgressStatusBarWidget(statusBar(), this, PimCommon::StorageServiceProgressManager::progressTypeValue());
    statusBar()->addWidget(w);
    QLabel *lab = new QLabel(this);
    lab->setAlignment(Qt::AlignLeft | Qt::AlignVCenter);
    statusBar()->addPermanentWidget(lab);
    mStatusBarLabelList.append(lab);

    lab = new QLabel(this);
    lab->setText(i18nc("Shows the linenumber of the cursor position.", " Line: %1 "
                       , QLatin1String("     ")));
    statusBar()->addPermanentWidget(lab);
    mStatusBarLabelList.append(lab);

    lab = new QLabel(i18n(" Column: %1 ", QLatin1String("     ")));
    statusBar()->addPermanentWidget(lab);
    mStatusBarLabelList.append(lab);

    mStatusBarLabelToggledOverrideMode = new StatusBarLabelToggledState(this);
    mStatusBarLabelToggledOverrideMode->setStateString(i18n("OVR"), i18n("INS"));
    statusBar()->addPermanentWidget(mStatusBarLabelToggledOverrideMode, 0);
    connect(mStatusBarLabelToggledOverrideMode, &StatusBarLabelToggledState::toggleModeChanged, this, &KMComposeWin::slotOverwriteModeWasChanged);

    mStatusBarLabelSpellCheckingChangeMode = new StatusBarLabelToggledState(this);
    mStatusBarLabelSpellCheckingChangeMode->setStateString(i18n("Spellcheck: on"), i18n("Spellcheck: off"));
    statusBar()->addPermanentWidget(mStatusBarLabelSpellCheckingChangeMode, 0);
    connect(mStatusBarLabelSpellCheckingChangeMode, &StatusBarLabelToggledState::toggleModeChanged, this, &KMComposeWin::slotAutoSpellCheckingToggled);

    statusBar()->addPermanentWidget(progressStatusBarWidget->littleProgress());

}

//-----------------------------------------------------------------------------
void KMComposeWin::setupEditor(void)
{
    QFontMetrics fm(mBodyFont);
    mComposerBase->editor()->setTabStopWidth(fm.width(QLatin1Char(' ')) * 8);

    slotWordWrapToggled(MessageComposer::MessageComposerSettings::self()->wordWrap());

    // Font setup
    slotUpdateFont();

    connect(mComposerBase->editor(), SIGNAL(cursorPositionChanged()),
            this, SLOT(slotCursorPositionChanged()));
    slotCursorPositionChanged();
}

//-----------------------------------------------------------------------------
QString KMComposeWin::subject() const
{
    return MessageComposer::Util::cleanedUpHeaderString(mEdtSubject->toPlainText());
}

//-----------------------------------------------------------------------------
QString KMComposeWin::from() const
{
    return MessageComposer::Util::cleanedUpHeaderString(mEdtFrom->text());
}

//-----------------------------------------------------------------------------
QString KMComposeWin::replyTo() const
{
    if (mEdtReplyTo) {
        return MessageComposer::Util::cleanedUpHeaderString(mEdtReplyTo->text());
    } else {
        return QString();
    }
}

//-----------------------------------------------------------------------------
void KMComposeWin::decryptOrStripOffCleartextSignature(QByteArray &body)
{
    QList<Kpgp::Block> pgpBlocks;
    QList<QByteArray> nonPgpBlocks;
    if (Kpgp::Module::prepareMessageForDecryption(body,
            pgpBlocks, nonPgpBlocks)) {
        // Only decrypt/strip off the signature if there is only one OpenPGP
        // block in the message
        if (pgpBlocks.count() == 1) {
            Kpgp::Block &block = pgpBlocks.first();
            if ((block.type() == Kpgp::PgpMessageBlock) ||
                    (block.type() == Kpgp::ClearsignedBlock)) {
                if (block.type() == Kpgp::PgpMessageBlock) {
                    // try to decrypt this OpenPGP block
                    block.decrypt();
                } else {
                    // strip off the signature
                    block.verify();
                }
                body = nonPgpBlocks.first();
                body.append(block.text());
                body.append(nonPgpBlocks.last());
            }
        }
    }
}

void KMComposeWin::setCurrentTransport(int transportId)
{
    mComposerBase->transportComboBox()->setCurrentTransport(transportId);
}

void KMComposeWin::setCurrentReplyTo(const QString &replyTo)
{
    if (mEdtReplyTo) {
        mEdtReplyTo->setText(replyTo);
    }
}

//-----------------------------------------------------------------------------
void KMComposeWin::setMessage(const KMime::Message::Ptr &newMsg, bool lastSignState, bool lastEncryptState, bool mayAutoSign,
                              bool allowDecryption, bool isModified)
{
    if (!newMsg) {
        qDebug() << "newMsg == 0!";
        return;
    }

    if (lastSignState) {
        mLastSignActionState = true;
    }

    if (lastEncryptState) {
        mLastEncryptActionState = true;
    }

    mComposerBase->setMessage(newMsg);
    mMsg = newMsg;
    KIdentityManagement::IdentityManager *im = KMKernel::self()->identityManager();

    mEdtFrom->setText(mMsg->from()->asUnicodeString());
    mEdtSubject->setText(mMsg->subject()->asUnicodeString());

    // Restore the quote prefix. We can't just use the global quote prefix here,
    // since the prefix is different for each message, it might for example depend
    // on the original sender in a reply.
    if (mMsg->headerByType("X-KMail-QuotePrefix")) {
        mComposerBase->editor()->setQuotePrefixName(mMsg->headerByType("X-KMail-QuotePrefix")->asUnicodeString());
    }

    const bool stickyIdentity = mBtnIdentity->isChecked() && !mIgnoreStickyFields;
    bool messageHasIdentity = false;
    if (newMsg->headerByType("X-KMail-Identity") &&
            !newMsg->headerByType("X-KMail-Identity")->asUnicodeString().isEmpty()) {
        messageHasIdentity = true;
    }
    if (!stickyIdentity && messageHasIdentity) {
        mId = newMsg->headerByType("X-KMail-Identity")->asUnicodeString().toUInt();
    }

    // don't overwrite the header values with identity specific values
    // unless the identity is sticky
    if (!stickyIdentity) {
        disconnect(mComposerBase->identityCombo(), SIGNAL(identityChanged(uint)),
                   this, SLOT(slotIdentityChanged(uint))) ;
    }

    // load the mId into the gui, sticky or not, without emitting
    mComposerBase->identityCombo()->setCurrentIdentity(mId);
    const uint idToApply = mId;
    if (!stickyIdentity) {
        connect(mComposerBase->identityCombo(), SIGNAL(identityChanged(uint)),
                this, SLOT(slotIdentityChanged(uint)));
    } else {
        // load the message's state into the mId, without applying it to the gui
        // that's so we can detect that the id changed (because a sticky was set)
        // on apply()
        if (messageHasIdentity) {
            mId = newMsg->headerByType("X-KMail-Identity")->asUnicodeString().toUInt();
        } else {
            mId = im->defaultIdentity().uoid();
        }
    }

    // manually load the identity's value into the fields; either the one from the
    // messge, where appropriate, or the one from the sticky identity. What's in
    // mId might have changed meanwhile, thus the save value
    slotIdentityChanged(idToApply, true /*initalChange*/);

    const KIdentityManagement::Identity &ident = im->identityForUoid(mComposerBase->identityCombo()->currentIdentity());

    const bool stickyTransport = mBtnTransport->isChecked() && !mIgnoreStickyFields;
    if (stickyTransport) {
        mComposerBase->transportComboBox()->setCurrentTransport(ident.transport().toInt());
    }

    // TODO move the following to ComposerViewBase
    // however, requires the actions to be there as well in order to share with mobile client

    // check for the presence of a DNT header, indicating that MDN's were requested
    if (newMsg->headerByType("Disposition-Notification-To")) {
        QString mdnAddr = newMsg->headerByType("Disposition-Notification-To")->asUnicodeString();
        mRequestMDNAction->setChecked((!mdnAddr.isEmpty() &&
                                       im->thatIsMe(mdnAddr)) ||
                                      GlobalSettings::self()->requestMDN());
    }
    // check for presence of a priority header, indicating urgent mail:
    if (newMsg->headerByType("X-PRIORITY") && newMsg->headerByType("Priority")) {
        const QString xpriority = newMsg->headerByType("X-PRIORITY")->asUnicodeString();
        const QString priority = newMsg->headerByType("Priority")->asUnicodeString();
        if (xpriority == QLatin1String("2 (High)") && priority == QLatin1String("urgent")) {
            mUrgentAction->setChecked(true);
        }
    }

    if (!ident.isXFaceEnabled() || ident.xface().isEmpty()) {
        if (mMsg->headerByType("X-Face")) {
            mMsg->headerByType("X-Face")->clear();
        }
    } else {
        QString xface = ident.xface();
        if (!xface.isEmpty()) {
            int numNL = (xface.length() - 1) / 70;
            for (int i = numNL; i > 0; --i) {
                xface.insert(i * 70, QLatin1String("\n\t"));
            }
            mMsg->setHeader(new KMime::Headers::Generic("X-Face", mMsg.get(), xface, "utf-8"));
        }
    }

    // if these headers are present, the state of the message should be overruled
    if (mMsg->headerByType("X-KMail-SignatureActionEnabled")) {
        mLastSignActionState = (mMsg->headerByType("X-KMail-SignatureActionEnabled")->as7BitString().contains("true"));
    }
    if (mMsg->headerByType("X-KMail-EncryptActionEnabled")) {
        mLastEncryptActionState = (mMsg->headerByType("X-KMail-EncryptActionEnabled")->as7BitString().contains("true"));
    }
    if (mMsg->headerByType("X-KMail-CryptoMessageFormat")) {
        mCryptoModuleAction->setCurrentItem(format2cb(static_cast<Kleo::CryptoMessageFormat>(
                                                mMsg->headerByType("X-KMail-CryptoMessageFormat")->asUnicodeString().toInt())));
    }

    mLastIdentityHasSigningKey = !ident.pgpSigningKey().isEmpty() || !ident.smimeSigningKey().isEmpty();
    mLastIdentityHasEncryptionKey = !ident.pgpEncryptionKey().isEmpty() || !ident.smimeEncryptionKey().isEmpty();

    if (Kleo::CryptoBackendFactory::instance()->openpgp() || Kleo::CryptoBackendFactory::instance()->smime()) {
        const bool canOpenPGPSign = Kleo::CryptoBackendFactory::instance()->openpgp() &&
                                    !ident.pgpSigningKey().isEmpty();
        const bool canSMIMESign = Kleo::CryptoBackendFactory::instance()->smime() &&
                                  !ident.smimeSigningKey().isEmpty();

        setEncryption(mLastEncryptActionState);
        setSigning((canOpenPGPSign || canSMIMESign) && mLastSignActionState);
    }
    slotUpdateSignatureAndEncrypionStateIndicators();

    QString kmailFcc;
    if (mMsg->headerByType("X-KMail-Fcc")) {
        kmailFcc = mMsg->headerByType("X-KMail-Fcc")->asUnicodeString();
    }
    if (!mBtnFcc->isChecked()) {
        if (kmailFcc.isEmpty()) {
            setFcc(ident.fcc());
        } else {
            setFcc(kmailFcc);
        }
    }

    const bool stickyDictionary = mBtnDictionary->isChecked() && !mIgnoreStickyFields;
    if (!stickyDictionary) {
        mDictionaryCombo->setCurrentByDictionaryName(ident.dictionary());
    }

    mEdtReplyTo->setText(mMsg->replyTo()->asUnicodeString());

    KMime::Content *msgContent = new KMime::Content;
    msgContent->setContent(mMsg->encodedContent());
    msgContent->parse();
    MessageViewer::EmptySource emptySource;
    MessageViewer::ObjectTreeParser otp(&emptySource);  //All default are ok
    emptySource.setAllowDecryption(allowDecryption);
    otp.parseObjectTree(msgContent);

    bool shouldSetCharset = false;
    if ((mContext == Reply || mContext == ReplyToAll || mContext == Forward) && MessageComposer::MessageComposerSettings::forceReplyCharset()) {
        shouldSetCharset = true;
    }
    if (shouldSetCharset && !otp.plainTextContentCharset().isEmpty()) {
        mOriginalPreferredCharset = otp.plainTextContentCharset();
    }
    // always set auto charset, but prefer original when composing if force reply is set.
    setAutoCharset();

    delete msgContent;
#if 0 //TODO port to kmime

    /* Handle the special case of non-mime mails */
    if (mMsg->numBodyParts() == 0 && otp.textualContent().isEmpty()) {
        mCharset = mMsg->charset();
        if (mCharset.isEmpty() ||  mCharset == "default") {
            mCharset = Util::defaultCharset();
        }

        QByteArray bodyDecoded = mMsg->bodyDecoded();

        if (allowDecryption) {
            decryptOrStripOffCleartextSignature(bodyDecoded);
        }

        const QTextCodec *codec = KMail::Util::codecForName(mCharset);
        if (codec) {
            mEditor->setText(codec->toUnicode(bodyDecoded));
        } else {
            mEditor->setText(QString::fromLocal8Bit(bodyDecoded));
        }
    }
#endif

    if ((MessageComposer::MessageComposerSettings::self()->autoTextSignature() == QLatin1String("auto")) && mayAutoSign) {
        //
        // Espen 2000-05-16
        // Delay the signature appending. It may start a fileseletor.
        // Not user friendy if this modal fileseletor opens before the
        // composer.
        //
        if (MessageComposer::MessageComposerSettings::self()->prependSignature()) {
            QTimer::singleShot(0, mComposerBase->signatureController(), SLOT(prependSignature()));
        } else {
            QTimer::singleShot(0, mComposerBase->signatureController(), SLOT(appendSignature()));
        }
    } else {
        mComposerBase->editor()->startExternalEditor();
    }

    setModified(isModified);

    // honor "keep reply in this folder" setting even when the identity is changed later on
    mPreventFccOverwrite = (!kmailFcc.isEmpty() && ident.fcc() != kmailFcc);
    QTimer::singleShot(0, this, SLOT(forceAutoSaveMessage()));   //Force autosaving to make sure this composer reappears if a crash happens before the autosave timer kicks in.
}

void KMComposeWin::setAutoSaveFileName(const QString &fileName)
{
    mComposerBase->setAutoSaveFileName(fileName);
}

//-----------------------------------------------------------------------------
void KMComposeWin::setTextSelection(const QString &selection)
{
    mTextSelection = selection;
}

//-----------------------------------------------------------------------------
void KMComposeWin::setCustomTemplate(const QString &customTemplate)
{
    mCustomTemplate = customTemplate;
}

void KMComposeWin::setSigningAndEncryptionDisabled(bool v)
{
    mSigningAndEncryptionExplicitlyDisabled = v;
}

void KMComposeWin::setFolder(const Akonadi::Collection &aFolder)
{
    mFolder = aFolder;
}

//-----------------------------------------------------------------------------
void KMComposeWin::setFcc(const QString &idString)
{
    // check if the sent-mail folder still exists
    Akonadi::Collection col;
    if (idString.isEmpty()) {
        col = CommonKernel->sentCollectionFolder();
    } else {
        col = Akonadi::Collection(idString.toLongLong());
    }

    mComposerBase->setFcc(col);
    mFccFolder->setCollection(col);
}

bool KMComposeWin::isComposerModified() const
{
    return (mComposerBase->editor()->document()->isModified() ||
            mEdtFrom->isModified() ||
            (mEdtReplyTo && mEdtReplyTo->isModified()) ||
            mComposerBase->recipientsEditor()->isModified() ||
            mEdtSubject->document()->isModified());
}

//-----------------------------------------------------------------------------
bool KMComposeWin::isModified() const
{
    return mWasModified || isComposerModified();
}

//-----------------------------------------------------------------------------
void KMComposeWin::setModified(bool modified)
{
    mWasModified = modified;
    changeModifiedState(modified);
}

void KMComposeWin::changeModifiedState(bool modified)
{
    mComposerBase->editor()->document()->setModified(modified);
    if (!modified) {
        mEdtFrom->setModified(false);
        if (mEdtReplyTo) {
            mEdtReplyTo->setModified(false);
        }
        mComposerBase->recipientsEditor()->clearModified();
        mEdtSubject->document()->setModified(false);
    }
}

//-----------------------------------------------------------------------------
bool KMComposeWin::queryClose()
{
    if (!mComposerBase->editor()->checkExternalEditorFinished()) {
        return false;
    }
    if (kmkernel->shuttingDown() || kapp->sessionSaving()) {
        return true;
    }

    if (isModified()) {
        const bool istemplate = (mFolder.isValid() && CommonKernel->folderIsTemplates(mFolder));
        const QString savebut = (istemplate ?
                                 i18n("Re&save as Template") :
                                 i18n("&Save as Draft"));
        const QString savetext = (istemplate ?
                                  i18n("Resave this message in the Templates folder. "
                                       "It can then be used at a later time.") :
                                  i18n("Save this message in the Drafts folder. "
                                       "It can then be edited and sent at a later time."));

        const int rc = KMessageBox::warningYesNoCancel(this,
                       i18n("Do you want to save the message for later or discard it?"),
                       i18n("Close Composer"),
                       KGuiItem(savebut, QLatin1String("document-save"), QString(), savetext),
                       KStandardGuiItem::discard(),
                       KStandardGuiItem::cancel());
        if (rc == KMessageBox::Cancel) {
            return false;
        } else if (rc == KMessageBox::Yes) {
            // doSend will close the window. Just return false from this method
            if (istemplate) {
                slotSaveTemplate();
            } else {
                slotSaveDraft();
            }
            return false;
        }
        //else fall through: return true
    }
    mComposerBase->cleanupAutoSave();

    if (!mMiscComposers.isEmpty()) {
        qWarning() << "Tried to close while composer was active";
        return false;
    }
    return true;
}

//-----------------------------------------------------------------------------
MessageComposer::ComposerViewBase::MissingAttachment KMComposeWin::userForgotAttachment()
{
    bool checkForForgottenAttachments = mCheckForForgottenAttachments && GlobalSettings::self()->showForgottenAttachmentWarning();

    if (!checkForForgottenAttachments) {
        return MessageComposer::ComposerViewBase::NoMissingAttachmentFound;
    }

    mComposerBase->setSubject(subject());   //be sure the composer knows the subject
    MessageComposer::ComposerViewBase::MissingAttachment missingAttachments = mComposerBase->checkForMissingAttachments(GlobalSettings::self()->attachmentKeywords());

    return missingAttachments;
}

void KMComposeWin::forceAutoSaveMessage()
{
    autoSaveMessage(true);
}

void KMComposeWin::autoSaveMessage(bool force)
{
    if (isComposerModified() || force) {
        applyComposerSetting(mComposerBase);
        mComposerBase->autoSaveMessage();
        if (!force) {
            mWasModified = true;
            changeModifiedState(false);
        }
    } else {
        mComposerBase->updateAutoSave();
    }
}

bool KMComposeWin::encryptToSelf()
{
    // return !Kpgp::Module::getKpgp() || Kpgp::Module::getKpgp()->encryptToSelf();
    return MessageComposer::MessageComposerSettings::self()->cryptoEncryptToSelf();
}

void KMComposeWin::slotSendFailed(const QString &msg, MessageComposer::ComposerViewBase::FailedType type)
{
    //   setModified( false );
    setEnabled(true);
    KMessageBox::sorry(mMainWidget, msg,
                       (type == MessageComposer::ComposerViewBase::AutoSave) ? i18n("Autosave Message Failed") : i18n("Sending Message Failed"));
}

void KMComposeWin::slotSendSuccessful(const QString &messageId)
{
    setModified(false);
    addFollowupReminder(messageId);
    mComposerBase->cleanupAutoSave();
    mFolder = Akonadi::Collection(); // see dtor
    close();
}

void KMComposeWin::addFollowupReminder(const QString &messageId)
{
    if (mFollowUpDate.isValid()) {
        FollowupReminderCreateJob *job = new FollowupReminderCreateJob;
        job->setSubject(subject());
        job->setMessageId(messageId);
        job->setTo(replyTo());
        job->setFollowUpReminderDate(mFollowUpDate);
        job->setCollectionToDo(mFollowUpCollection);
        job->start();
    }
}

const KIdentityManagement::Identity &KMComposeWin::identity() const
{
    return KMKernel::self()->identityManager()->identityForUoidOrDefault(mComposerBase->identityCombo()->currentIdentity());
}

Kleo::CryptoMessageFormat KMComposeWin::cryptoMessageFormat() const
{
    if (!mCryptoModuleAction) {
        return Kleo::AutoFormat;
    }
    return cb2format(mCryptoModuleAction->currentItem());
}

//-----------------------------------------------------------------------------
void KMComposeWin::addAttach(KMime::Content *msgPart)
{
    mComposerBase->addAttachmentPart(msgPart);
    setModified(true);
}
//-----------------------------------------------------------------------------

QString KMComposeWin::prettyMimeType(const QString &type)
{
    const QString t = type.toLower();
    QMimeDatabase db;
    const QMimeType st = db.mimeTypeForName(t);

    if (st.isValid()) {
        qWarning() << "unknown mimetype" << t;
        return t;
    }

    const QString pretty = !st.isDefault() ? st.comment() : t;
    if (pretty.isEmpty()) {
        return type;
    } else {
        return pretty;
    }
}

void KMComposeWin::setAutoCharset()
{
    mCodecAction->setCurrentItem(0);
}

// We can't simply use KCodecAction::setCurrentCodec(), since that doesn't
// use fixEncoding().
static QString selectCharset(KSelectAction *root, const QString &encoding)
{
    foreach (QAction *action, root->actions()) {
        KSelectAction *subMenu = dynamic_cast<KSelectAction *>(action);
        if (subMenu) {
            const QString codecNameToSet = selectCharset(subMenu, encoding);
            if (!codecNameToSet.isEmpty()) {
                return codecNameToSet;
            }
        } else {
            const QString fixedActionText = MessageViewer::NodeHelper::fixEncoding(action->text());
            if (KCharsets::charsets()->codecForName(
                        KCharsets::charsets()->encodingForName(fixedActionText))
                    == KCharsets::charsets()->codecForName(encoding)) {
                return action->text();
            }
        }
    }
    return QString();
}

//-----------------------------------------------------------------------------
void KMComposeWin::setCharset(const QByteArray &charset)
{
    const QString codecNameToSet = selectCharset(mCodecAction, QString::fromLatin1(charset));
    if (codecNameToSet.isEmpty()) {
        qWarning() << "Could not find charset" << charset;
        setAutoCharset();
    } else {
        mCodecAction->setCurrentCodec(codecNameToSet);
    }
}

//-----------------------------------------------------------------------------
void KMComposeWin::slotAddrBook()
{
    KRun::runCommand(QLatin1String("kaddressbook"), window());
}

//-----------------------------------------------------------------------------
void KMComposeWin::slotInsertFile()
{
    KUrl u = mComposerBase->editor()->insertFile();
    if (u.isEmpty()) {
        return;
    }

    mRecentAction->addUrl(u);
    // Prevent race condition updating list when multiple composers are open
    {
        const QString encoding = MessageViewer::NodeHelper::encodingForName(u.fileEncoding());
        QStringList urls = GlobalSettings::self()->recentUrls();
        QStringList encodings = GlobalSettings::self()->recentEncodings();
        // Prevent config file from growing without bound
        // Would be nicer to get this constant from KRecentFilesAction
        const int mMaxRecentFiles = 30;
        while (urls.count() > mMaxRecentFiles) {
            urls.removeLast();
        }
        while (encodings.count() > mMaxRecentFiles) {
            encodings.removeLast();
        }
        // sanity check
        if (urls.count() != encodings.count()) {
            urls.clear();
            encodings.clear();
        }
        urls.prepend(u.prettyUrl());
        encodings.prepend(encoding);
        GlobalSettings::self()->setRecentUrls(urls);
        GlobalSettings::self()->setRecentEncodings(encodings);
        mRecentAction->saveEntries(KMKernel::self()->config()->group(QString()));
    }
    slotInsertRecentFile(u);
}

void KMComposeWin::slotRecentListFileClear()
{
    KSharedConfig::Ptr config = KMKernel::self()->config();
    KConfigGroup group(config, "Composer");
    group.deleteEntry("recent-urls");
    group.deleteEntry("recent-encodings");
    mRecentAction->saveEntries(config->group(QString()));
}
//-----------------------------------------------------------------------------
void KMComposeWin::slotInsertRecentFile(const QUrl &u)
{
    if (u.fileName().isEmpty()) {
        return;
    }

    // Get the encoding previously used when inserting this file
    QString encoding;
    const QStringList urls = GlobalSettings::self()->recentUrls();
    const QStringList encodings = GlobalSettings::self()->recentEncodings();
    const int index = urls.indexOf(u.toDisplayString());
    if (index != -1) {
        encoding = encodings[ index ];
    } else {
        qDebug() << " encoding not found so we can't insert text"; //see InsertTextFileJob
        return;
    }

    MessageComposer::InsertTextFileJob *job = new MessageComposer::InsertTextFileJob(mComposerBase->editor(), u);
    job->setEncoding(encoding);
    job->start();
    // Don't care about the result for now
    // TODO: we should probably show an error message if it fails...
}

//-----------------------------------------------------------------------------
void KMComposeWin::slotSelectCryptoModule(bool init)
{
    if (!init) {
        setModified(true);
    }

    mComposerBase->attachmentModel()->setEncryptEnabled(canSignEncryptAttachments());
    mComposerBase->attachmentModel()->setSignEnabled(canSignEncryptAttachments());
}

//-----------------------------------------------------------------------------
void KMComposeWin::slotUpdateFont()
{
    qDebug();
    if (!mFixedFontAction) {
        return;
    }
    mComposerBase->editor()->setFontForWholeText(mFixedFontAction->isChecked() ?
            mFixedFont : mBodyFont);
}

QString KMComposeWin::smartQuote(const QString &msg)
{
    return MessageCore::StringUtil::smartQuote(msg, MessageComposer::MessageComposerSettings::self()->lineWrapWidth());
}

bool KMComposeWin::insertFromMimeData(const QMimeData *source, bool forceAttachment)
{
    // If this is a PNG image, either add it as an attachment or as an inline image
    if (source->hasImage() && source->hasFormat(QLatin1String("image/png"))) {
        // Get the image data before showing the dialog, since that processes events which can delete
        // the QMimeData object behind our back
        const QByteArray imageData = source->data(QLatin1String("image/png"));
        if (imageData.isEmpty()) {
            return true;
        }
        if (!forceAttachment) {
            if (mComposerBase->editor()->textMode() == KRichTextEdit::Rich && mComposerBase->editor()->isEnableImageActions()) {
                QImage image = qvariant_cast<QImage>(source->imageData());
                QFileInfo fi(source->text());

                QMenu menu;
                const QAction *addAsInlineImageAction = menu.addAction(i18n("Add as &Inline Image"));
                /*const QAction *addAsAttachmentAction = */menu.addAction(i18n("Add as &Attachment"));
                const QAction *selectedAction = menu.exec(QCursor::pos());
                if (selectedAction == addAsInlineImageAction) {
                    // Let the textedit from kdepimlibs handle inline images
                    mComposerBase->editor()->insertImage(image, fi);
                    return true;
                } else if (!selectedAction) {
                    return true;
                }
                // else fall through
            }
        }
        // Ok, when we reached this point, the user wants to add the image as an attachment.
        // Ask for the filename first.
        bool ok;
        const QString attName =
            QInputDialog::getText(this, i18n("KMail"), i18n("Name of the attachment:"), QLineEdit::Normal, QString(), &ok);
        if (!ok) {
            return true;
        }
        addAttachment(attName, KMime::Headers::CEbase64, QString(), imageData, "image/png");
        return true;
    }

    // If this is a URL list, add those files as attachments or text
    const KUrl::List urlList = KUrl::List::fromMimeData(source);
    if (!urlList.isEmpty()) {
        //Search if it's message items.
        Akonadi::Item::List items;
        Akonadi::Collection::List collections;
        bool allLocalURLs = true;

        foreach (const KUrl &url, urlList) {
            if (!url.isLocalFile()) {
                allLocalURLs = false;
            }
            const Akonadi::Item item = Akonadi::Item::fromUrl(url);
            if (item.isValid()) {
                items << item;
            } else {
                const Akonadi::Collection collection = Akonadi::Collection::fromUrl(url);
                if (collection.isValid()) {
                    collections << collection;
                }
            }
        }

        if (items.isEmpty() && collections.isEmpty()) {
            if (allLocalURLs || forceAttachment) {
                foreach (const KUrl &url, urlList) {
                    addAttachment(url, QString());
                }
            } else {
                QMenu p;
                const QAction *addAsTextAction = p.addAction(i18np("Add URL into Message", "Add URLs into Message", urlList.size()));
                const QAction *addAsAttachmentAction = p.addAction(i18np("Add File as &Attachment", "Add Files as &Attachment", urlList.size()));
                const QAction *selectedAction = p.exec(QCursor::pos());

                if (selectedAction == addAsTextAction) {
                    foreach (const KUrl &url, urlList) {
                        mComposerBase->editor()->insertLink(url.url());
                    }
                } else if (selectedAction == addAsAttachmentAction) {
                    foreach (const KUrl &url, urlList) {
                        addAttachment(url, QString());
                    }
                }
            }
            return true;
        } else {
            if (!items.isEmpty()) {
                Akonadi::ItemFetchJob *itemFetchJob = new Akonadi::ItemFetchJob(items, this);
                itemFetchJob->fetchScope().fetchFullPayload(true);
                itemFetchJob->fetchScope().setAncestorRetrieval(Akonadi::ItemFetchScope::Parent);
                connect(itemFetchJob, &Akonadi::ItemFetchJob::result, this, &KMComposeWin::slotFetchJob);
            }
            if (!collections.isEmpty()) {
                //TODO
            }
            return true;
        }
    }
    return false;
}

void KMComposeWin::slotPasteAsAttachment()
{
    const QMimeData *mimeData = QApplication::clipboard()->mimeData();
    if (insertFromMimeData(mimeData, true)) {
        return;
    }
    if (mimeData->hasText()) {
        bool ok;
        const QString attName = QInputDialog::getText(this,
                                i18n("Insert clipboard text as attachment"),
                                i18n("Name of the attachment:"), QLineEdit::Normal,
                                QString(), &ok);
        if (ok) {
            mComposerBase->addAttachment(attName, attName, QLatin1String("utf-8"), QApplication::clipboard()->text().toUtf8(), "text/plain");
        }
        return;
    }
}

void KMComposeWin::slotFetchJob(KJob *job)
{
    if (job->error()) {
        if (static_cast<KIO::Job *>(job)->ui()) {
            static_cast<KIO::Job *>(job)->ui()->showErrorMessage();
        } else {
            qDebug() << " job->errorString() :" << job->errorString();
        }
        return;
    }
    Akonadi::ItemFetchJob *fjob = dynamic_cast<Akonadi::ItemFetchJob *>(job);
    if (!fjob) {
        return;
    }
    const Akonadi::Item::List items = fjob->items();

    if (items.isEmpty()) {
        return;
    }

    if (items.first().mimeType() == KMime::Message::mimeType()) {
        uint identity = 0;
        if (items.at(0).isValid() && items.at(0).parentCollection().isValid()) {
            QSharedPointer<MailCommon::FolderCollection> fd(MailCommon::FolderCollection::forCollection(items.at(0).parentCollection(), false));
            if (fd) {
                identity = fd->identity();
            }
        }
        KMCommand *command = new KMForwardAttachedCommand(this, items, identity, this);
        command->start();
    } else {
        foreach (const Akonadi::Item &item, items) {
            QString attachmentName = QLatin1String("attachment");
            if (item.hasPayload<KContacts::Addressee>()) {
                const KContacts::Addressee contact = item.payload<KContacts::Addressee>();
                attachmentName = contact.realName() + QLatin1String(".vcf");
                //Workaround about broken kaddressbook fields.
                QByteArray data = item.payloadData();
                data.replace("X-messaging/aim-All", ("X-AIM"));
                data.replace("X-messaging/icq-All", ("X-ICQ"));
                data.replace("X-messaging/xmpp-All", ("X-JABBER"));
                data.replace("X-messaging/msn-All", ("X-MSN"));
                data.replace("X-messaging/yahoo-All", ("X-YAHOO"));
                data.replace("X-messaging/gadu-All", ("X-GADUGADU"));
                data.replace("X-messaging/skype-All", ("X-SKYPE"));
                data.replace("X-messaging/groupwise-All", ("X-GROUPWISE"));
                data.replace(("X-messaging/sms-All"), ("X-SMS"));
                data.replace(("X-messaging/meanwhile-All"), ("X-MEANWHILE"));
                data.replace(("X-messaging/irc-All"), ("X-IRC"));
                data.replace(("X-messaging/googletalk-All"), ("X-GOOGLETALK"));
                addAttachment(attachmentName, KMime::Headers::CEbase64, QString(), data, item.mimeType().toLatin1());
            } else {
                addAttachment(attachmentName, KMime::Headers::CEbase64, QString(), item.payloadData(), item.mimeType().toLatin1());
            }
        }
    }
}

QString KMComposeWin::addQuotesToText(const QString &inputText) const
{
    QString answer(inputText);
    const QString indentStr = mComposerBase->editor()->quotePrefixName();
    answer.replace(QLatin1Char('\n'), QLatin1Char('\n') + indentStr);
    answer.prepend(indentStr);
    answer += QLatin1Char('\n');
    return MessageCore::StringUtil::smartQuote(answer, MessageComposer::MessageComposerSettings::self()->lineWrapWidth());
}

//-----------------------------------------------------------------------------
void KMComposeWin::slotUndo()
{
    QWidget *fw = focusWidget();
    if (!fw) {
        return;
    }

    if (::qobject_cast<PimCommon::LineEditWithAutoCorrection *>(fw)) {
        static_cast<PimCommon::LineEditWithAutoCorrection *>(fw)->undo();
    } else if (::qobject_cast<KMComposerEditor *>(fw)) {
        static_cast<KTextEdit *>(fw)->undo();
    } else if (::qobject_cast<KLineEdit *>(fw)) {
        static_cast<KLineEdit *>(fw)->undo();
    }
}

void KMComposeWin::slotRedo()
{
    QWidget *fw = focusWidget();
    if (!fw) {
        return;
    }

    if (::qobject_cast<PimCommon::LineEditWithAutoCorrection *>(fw)) {
        static_cast<PimCommon::LineEditWithAutoCorrection *>(fw)->redo();
    } else if (::qobject_cast<KMComposerEditor *>(fw)) {
        static_cast<KTextEdit *>(fw)->redo();
    } else if (::qobject_cast<KLineEdit *>(fw)) {
        static_cast<KLineEdit *>(fw)->redo();
    }
}

//-----------------------------------------------------------------------------
void KMComposeWin::slotCut()
{
    QWidget *fw = focusWidget();
    if (!fw) {
        return;
    }

    if (::qobject_cast<PimCommon::LineEditWithAutoCorrection *>(fw)) {
        static_cast<PimCommon::LineEditWithAutoCorrection *>(fw)->cut();
    } else if (::qobject_cast<KMComposerEditor *>(fw)) {
        static_cast<KTextEdit *>(fw)->cut();
    } else if (::qobject_cast<KLineEdit *>(fw)) {
        static_cast<KLineEdit *>(fw)->cut();
    }
}

//-----------------------------------------------------------------------------
void KMComposeWin::slotCopy()
{
    QWidget *fw = focusWidget();
    if (!fw) {
        return;
    }

    if (::qobject_cast<PimCommon::LineEditWithAutoCorrection *>(fw)) {
        static_cast<PimCommon::LineEditWithAutoCorrection *>(fw)->copy();
    } else if (::qobject_cast<KMComposerEditor *>(fw)) {
        static_cast<KTextEdit *>(fw)->copy();
    } else if (::qobject_cast<KLineEdit *>(fw)) {
        static_cast<KLineEdit *>(fw)->copy();
    }
}

//-----------------------------------------------------------------------------
void KMComposeWin::slotPaste()
{
    QWidget *const fw = focusWidget();
    if (!fw) {
        return;
    }
    if (::qobject_cast<PimCommon::LineEditWithAutoCorrection *>(fw)) {
        static_cast<PimCommon::LineEditWithAutoCorrection *>(fw)->paste();
    } else if (::qobject_cast<KMComposerEditor *>(fw)) {
        static_cast<KTextEdit *>(fw)->paste();
    } else if (::qobject_cast<KLineEdit *>(fw)) {
        static_cast<KLineEdit *>(fw)->paste();
    }
}

//-----------------------------------------------------------------------------
void KMComposeWin::slotMarkAll()
{
    QWidget *fw = focusWidget();
    if (!fw) {
        return;
    }

    if (::qobject_cast<PimCommon::LineEditWithAutoCorrection *>(fw)) {
        static_cast<PimCommon::LineEditWithAutoCorrection *>(fw)->selectAll();
    } else if (::qobject_cast<KLineEdit *>(fw)) {
        static_cast<KLineEdit *>(fw)->selectAll();
    } else if (::qobject_cast<KMComposerEditor *>(fw)) {
        static_cast<KTextEdit *>(fw)->selectAll();
    }
}

//-----------------------------------------------------------------------------
void KMComposeWin::slotClose()
{
    close();
}

//-----------------------------------------------------------------------------
void KMComposeWin::slotNewComposer()
{
    KMComposeWin *win;
    KMime::Message::Ptr msg(new KMime::Message);

    MessageHelper::initHeader(msg, KMKernel::self()->identityManager());
    win = new KMComposeWin(msg, false, false, KMail::Composer::New);
    win->setCollectionForNewMessage(mCollectionForNewMessage);
    win->show();
}

//-----------------------------------------------------------------------------
void KMComposeWin::slotUpdWinTitle()
{
    QString s(mEdtSubject->toPlainText());
    // Remove characters that show badly in most window decorations:
    // newlines tend to become boxes.
    if (s.isEmpty()) {
        setWindowTitle(QLatin1Char('(') + i18n("unnamed") + QLatin1Char(')'));
    } else {
        setWindowTitle(s.replace(QLatin1Char('\n'), QLatin1Char(' ')));
    }
}

//-----------------------------------------------------------------------------
void KMComposeWin::slotEncryptToggled(bool on)
{
    setEncryption(on, true);
    slotUpdateSignatureAndEncrypionStateIndicators();
}

//-----------------------------------------------------------------------------
void KMComposeWin::setEncryption(bool encrypt, bool setByUser)
{
    bool wasModified = isModified();
    if (setByUser) {
        setModified(true);
    }
    if (!mEncryptAction->isEnabled()) {
        encrypt = false;
    }
    // check if the user wants to encrypt messages to himself and if he defined
    // an encryption key for the current identity
    else if (encrypt && encryptToSelf() && !mLastIdentityHasEncryptionKey) {
        if (setByUser) {
            KMessageBox::sorry(this,
                               i18n("<qt><p>You have requested that messages be "
                                    "encrypted to yourself, but the currently selected "
                                    "identity does not define an (OpenPGP or S/MIME) "
                                    "encryption key to use for this.</p>"
                                    "<p>Please select the key(s) to use "
                                    "in the identity configuration.</p>"
                                    "</qt>"),
                               i18n("Undefined Encryption Key"));
            setModified(wasModified);
        }
        encrypt = false;
    }

    // make sure the mEncryptAction is in the right state
    mEncryptAction->setChecked(encrypt);
    if (!setByUser) {
        slotUpdateSignatureAndEncrypionStateIndicators();
    }
    // show the appropriate icon
    if (encrypt) {
        mEncryptAction->setIcon(QIcon::fromTheme(QLatin1String("document-encrypt")));
    } else {
        mEncryptAction->setIcon(QIcon::fromTheme(QLatin1String("document-decrypt")));
    }

    // mark the attachments for (no) encryption
    if (canSignEncryptAttachments()) {
        mComposerBase->attachmentModel()->setEncryptSelected(encrypt);
    }
}

//-----------------------------------------------------------------------------
void KMComposeWin::slotSignToggled(bool on)
{
    setSigning(on, true);
    slotUpdateSignatureAndEncrypionStateIndicators();
}

//-----------------------------------------------------------------------------
void KMComposeWin::setSigning(bool sign, bool setByUser)
{
    bool wasModified = isModified();
    if (setByUser) {
        setModified(true);
    }
    if (!mSignAction->isEnabled()) {
        sign = false;
    }

    // check if the user defined a signing key for the current identity
    if (sign && !mLastIdentityHasSigningKey) {
        if (setByUser) {
            KMessageBox::sorry(this,
                               i18n("<qt><p>In order to be able to sign "
                                    "this message you first have to "
                                    "define the (OpenPGP or S/MIME) signing key "
                                    "to use.</p>"
                                    "<p>Please select the key to use "
                                    "in the identity configuration.</p>"
                                    "</qt>"),
                               i18n("Undefined Signing Key"));
            setModified(wasModified);
        }
        sign = false;
    }

    // make sure the mSignAction is in the right state
    mSignAction->setChecked(sign);

    if (!setByUser) {
        slotUpdateSignatureAndEncrypionStateIndicators();
    }
    // mark the attachments for (no) signing
    if (canSignEncryptAttachments()) {
        mComposerBase->attachmentModel()->setSignSelected(sign);
    }
}

//-----------------------------------------------------------------------------
void KMComposeWin::slotWordWrapToggled(bool on)
{
    if (on) {
        mComposerBase->editor()->enableWordWrap(validateLineWrapWidth());
    } else {
        disableWordWrap();
    }
}

int KMComposeWin::validateLineWrapWidth()
{
    int lineWrap = MessageComposer::MessageComposerSettings::self()->lineWrapWidth();
    if ((lineWrap == 0) || (lineWrap > 78)) {
        lineWrap = 78;
    } else if (lineWrap < 30) {
        lineWrap = 30;
    }
    return lineWrap;
}

//-----------------------------------------------------------------------------
void KMComposeWin::disableWordWrap()
{
    mComposerBase->editor()->disableWordWrap();
}

//-----------------------------------------------------------------------------
void KMComposeWin::forceDisableHtml()
{
    mForceDisableHtml = true;
    disableHtml(MessageComposer::ComposerViewBase::NoConfirmationNeeded);
    markupAction->setEnabled(false);
    // FIXME: Remove the toggle toolbar action somehow
}

bool KMComposeWin::isComposing() const
{
    return mComposerBase && mComposerBase->isComposing();
}

void KMComposeWin::disableForgottenAttachmentsCheck()
{
    mCheckForForgottenAttachments = false;
}

void KMComposeWin::ignoreStickyFields()
{
    mIgnoreStickyFields = true;
    mBtnTransport->setChecked(false);
    mBtnDictionary->setChecked(false);
    mBtnIdentity->setChecked(false);
    mBtnTransport->setEnabled(false);
    mBtnDictionary->setEnabled(false);
    mBtnIdentity->setEnabled(false);
}

void KMComposeWin::slotPrint()
{
    printComposer(false);
}

void KMComposeWin::slotPrintPreview()
{
    printComposer(true);
}

void KMComposeWin::printComposer(bool preview)
{
    MessageComposer::Composer *composer = createSimpleComposer();
    mMiscComposers.append(composer);
    composer->setProperty("preview", preview);
    connect(composer, &MessageComposer::Composer::result, this, &KMComposeWin::slotPrintComposeResult);
    composer->start();
}

void KMComposeWin::slotPrintComposeResult(KJob *job)
{
    const bool preview = job->property("preview").toBool();
    printComposeResult(job, preview);
}

void KMComposeWin::printComposeResult(KJob *job, bool preview)
{
    Q_ASSERT(dynamic_cast< MessageComposer::Composer * >(job));
    MessageComposer::Composer *composer = dynamic_cast< MessageComposer::Composer * >(job);
    Q_ASSERT(mMiscComposers.contains(composer));
    mMiscComposers.removeAll(composer);

    if (composer->error() == MessageComposer::Composer::NoError) {

        Q_ASSERT(composer->resultMessages().size() == 1);
        Akonadi::Item printItem;
        printItem.setPayload<KMime::Message::Ptr>(composer->resultMessages().first());
        const bool isHtml = mComposerBase->editor()->textMode() == KMeditor::Rich;
        const MessageViewer::Viewer::DisplayFormatMessage format = isHtml ? MessageViewer::Viewer::Html : MessageViewer::Viewer::Text;
        KMPrintCommand *command = new KMPrintCommand(this, printItem, 0,
                0, format, isHtml);
        command->setPrintPreview(preview);
        command->start();
    } else {
        if (static_cast<KIO::Job *>(job)->ui()) {
            static_cast<KIO::Job *>(job)->ui()->showErrorMessage();
        } else {
            qWarning() << "Composer for printing failed:" << composer->errorString();
        }
    }

}

//----------------------------------------------------------------------------
void KMComposeWin::doSend(MessageComposer::MessageSender::SendMethod method,
                          MessageComposer::MessageSender::SaveIn saveIn)
{
    if (mStorageService->numProgressUpdateFile() > 0) {
        KMessageBox::sorry(this, i18np("There is %1 file upload in progress.",
                                       "There are %1 file uploads in progress.",
                                       mStorageService->numProgressUpdateFile()));
        return;
    }
    // TODO integrate with MDA online status
    if (method == MessageComposer::MessageSender::SendImmediate) {
        if (!MessageComposer::Util::sendMailDispatcherIsOnline()) {
            method = MessageComposer::MessageSender::SendLater;
        }
    }

    if (saveIn == MessageComposer::MessageSender::SaveInNone) {   // don't save as draft or template, send immediately
        if (KPIMUtils::firstEmailAddress(from()).isEmpty()) {
            if (!(mShowHeaders & HDR_FROM)) {
                mShowHeaders |= HDR_FROM;
                rethinkFields(false);
            }
            mEdtFrom->setFocus();
            KMessageBox::sorry(this,
                               i18n("You must enter your email address in the "
                                    "From: field. You should also set your email "
                                    "address for all identities, so that you do "
                                    "not have to enter it for each message."));
            return;
        }
        if (mComposerBase->to().isEmpty()) {
            if (mComposerBase->cc().isEmpty() && mComposerBase->bcc().isEmpty()) {
                KMessageBox::information(this,
                                         i18n("You must specify at least one receiver, "
                                              "either in the To: field or as CC or as BCC."));

                return;
            } else {
                int rc = KMessageBox::questionYesNo(this,
                                                    i18n("To: field is empty. "
                                                            "Send message anyway?"),
                                                    i18n("No To: specified"),
                                                    KStandardGuiItem::yes(),
                                                    KStandardGuiItem::no(),
                                                    QLatin1String(":kmail_no_to_field_specified"));
                if (rc == KMessageBox::No) {
                    return;
                }
            }
        }

        if (subject().isEmpty()) {
            mEdtSubject->setFocus();
            int rc =
                KMessageBox::questionYesNo(this,
                                           i18n("You did not specify a subject. "
                                                "Send message anyway?"),
                                           i18n("No Subject Specified"),
                                           KGuiItem(i18n("S&end as Is")),
                                           KGuiItem(i18n("&Specify the Subject")),
                                           QLatin1String("no_subject_specified"));
            if (rc == KMessageBox::No) {
                return;
            }
        }

        const MessageComposer::ComposerViewBase::MissingAttachment forgotAttachment = userForgotAttachment();
        if ((forgotAttachment == MessageComposer::ComposerViewBase::FoundMissingAttachmentAndAddedAttachment) ||
                (forgotAttachment == MessageComposer::ComposerViewBase::FoundMissingAttachmentAndCancel)) {
            return;
        }

        setEnabled(false);
        // Validate the To:, CC: and BCC fields
        const QStringList recipients = QStringList() << mComposerBase->to().trimmed() << mComposerBase->cc().trimmed() << mComposerBase->bcc().trimmed();

        AddressValidationJob *job = new AddressValidationJob(recipients.join(QLatin1String(", ")), this, this);
        const KIdentityManagement::Identity &ident = KMKernel::self()->identityManager()->identityForUoid(mComposerBase->identityCombo()->currentIdentity());
        QString defaultDomainName;
        if (!ident.isNull()) {
            defaultDomainName = ident.defaultDomainName();
        }
        job->setDefaultDomain(defaultDomainName);
        job->setProperty("method", static_cast<int>(method));
        job->setProperty("saveIn", static_cast<int>(saveIn));
        connect(job, &Akonadi::ItemFetchJob::result, this, &KMComposeWin::slotDoDelayedSend);
        job->start();

        // we'll call send from within slotDoDelaySend
    } else {
        if (saveIn == MessageComposer::MessageSender::SaveInDrafts && mEncryptAction->isChecked() &&
                !GlobalSettings::self()->neverEncryptDrafts() &&
                mComposerBase->to().isEmpty() && mComposerBase->cc().isEmpty()) {

            KMessageBox::information(this, i18n("You must specify at least one receiver "
                                                "in order to be able to encrypt a draft.")
                                    );
            return;
        }
        doDelayedSend(method, saveIn);
    }
}

void KMComposeWin::slotDoDelayedSend(KJob *job)
{
    if (job->error()) {
        KMessageBox::error(this, job->errorText());
        setEnabled(true);
        return;
    }

    const AddressValidationJob *validateJob = qobject_cast<AddressValidationJob *>(job);

    // Abort sending if one of the recipient addresses is invalid ...
    if (!validateJob->isValid()) {
        setEnabled(true);
        return;
    }

    // ... otherwise continue as usual
    const MessageComposer::MessageSender::SendMethod method = static_cast<MessageComposer::MessageSender::SendMethod>(job->property("method").toInt());
    const MessageComposer::MessageSender::SaveIn saveIn = static_cast<MessageComposer::MessageSender::SaveIn>(job->property("saveIn").toInt());

    doDelayedSend(method, saveIn);
}

void KMComposeWin::applyComposerSetting(MessageComposer::ComposerViewBase *mComposerBase)
{

    QList< QByteArray > charsets = mCodecAction->mimeCharsets();
    if (!mOriginalPreferredCharset.isEmpty()) {
        charsets.insert(0, mOriginalPreferredCharset);
    }
    mComposerBase->setFrom(from());
    mComposerBase->setReplyTo(replyTo());
    mComposerBase->setSubject(subject());
    mComposerBase->setCharsets(charsets);
    mComposerBase->setUrgent(mUrgentAction->isChecked());
    mComposerBase->setMDNRequested(mRequestMDNAction->isChecked());
}

void KMComposeWin::doDelayedSend(MessageComposer::MessageSender::SendMethod method, MessageComposer::MessageSender::SaveIn saveIn)
{
#ifndef QT_NO_CURSOR
    MessageViewer::KCursorSaver busy(MessageViewer::KBusyPtr::busy());
#endif
    applyComposerSetting(mComposerBase);
    if (mForceDisableHtml) {
        disableHtml(MessageComposer::ComposerViewBase::NoConfirmationNeeded);
    }
    bool sign = mSignAction->isChecked();
    bool encrypt = mEncryptAction->isChecked();

    mComposerBase->setCryptoOptions(sign, encrypt, cryptoMessageFormat(),
                                    ((saveIn != MessageComposer::MessageSender::SaveInNone && GlobalSettings::self()->neverEncryptDrafts())
                                     || mSigningAndEncryptionExplicitlyDisabled));

    const int num = GlobalSettings::self()->customMessageHeadersCount();
    QMap<QByteArray, QString> customHeader;
    for (int ix = 0; ix < num; ++ix) {
        CustomMimeHeader customMimeHeader(QString::number(ix));
        customMimeHeader.load();
        customHeader.insert(customMimeHeader.custHeaderName().toLatin1(), customMimeHeader.custHeaderValue());
    }

    QMapIterator<QByteArray, QString> extraCustomHeader(mExtraHeaders);
    while (extraCustomHeader.hasNext()) {
        extraCustomHeader.next();
        customHeader.insert(extraCustomHeader.key(), extraCustomHeader.value());
    }

    mComposerBase->setCustomHeader(customHeader);
    mComposerBase->send(method, saveIn, false);
}

//----------------------------------------------------------------------------
void KMComposeWin::slotSendLater()
{
    if (!TransportManager::self()->showTransportCreationDialog(this, TransportManager::IfNoTransportExists)) {
        return;
    }
    if (!checkRecipientNumber()) {
        return;
    }
    if (mComposerBase->editor()->checkExternalEditorFinished()) {
        const bool wasRegistered = (SendLater::SendLaterUtil::sentLaterAgentWasRegistered() && SendLater::SendLaterUtil::sentLaterAgentEnabled());
        if (wasRegistered) {
            SendLater::SendLaterInfo *info = 0;
            QPointer<SendLater::SendLaterDialog> dlg = new SendLater::SendLaterDialog(info, this);
            if (dlg->exec()) {
                info = dlg->info();
                const SendLater::SendLaterDialog::SendLaterAction action = dlg->action();
                delete dlg;
                switch (action) {
                case SendLater::SendLaterDialog::Unknown:
                    qDebug() << "Sendlater action \"Unknown\": Need to fix it.";
                    break;
                case SendLater::SendLaterDialog::Canceled:
                    return;
                    break;
                case SendLater::SendLaterDialog::PutInOutbox:
                    doSend(MessageComposer::MessageSender::SendLater);
                    break;
                case SendLater::SendLaterDialog::SendDeliveryAtTime: {
                    mComposerBase->setSendLaterInfo(info);
                    if (info->isRecurrence()) {
                        doSend(MessageComposer::MessageSender::SendLater, MessageComposer::MessageSender::SaveInTemplates);
                    } else {
                        doSend(MessageComposer::MessageSender::SendLater, MessageComposer::MessageSender::SaveInDrafts);
                    }
                    break;
                }
                }
            } else {
                delete dlg;
            }
        } else {
            doSend(MessageComposer::MessageSender::SendLater);
        }
    }
}

//----------------------------------------------------------------------------
void KMComposeWin::slotSaveDraft()
{
    if (mComposerBase->editor()->checkExternalEditorFinished()) {
        doSend(MessageComposer::MessageSender::SendLater, MessageComposer::MessageSender::SaveInDrafts);
    }
}

//----------------------------------------------------------------------------
void KMComposeWin::slotSaveTemplate()
{
    if (mComposerBase->editor()->checkExternalEditorFinished()) {
        doSend(MessageComposer::MessageSender::SendLater, MessageComposer::MessageSender::SaveInTemplates);
    }
}

//----------------------------------------------------------------------------
void KMComposeWin::slotSendNowVia(QAction *item)
{
    const QList<int> availTransports = TransportManager::self()->transportIds();
    const int transport = item->data().toInt();
    if (availTransports.contains(transport)) {
        mComposerBase->transportComboBox()->setCurrentTransport(transport);
        slotSendNow();
    }
}

//----------------------------------------------------------------------------
void KMComposeWin::slotSendLaterVia(QAction *item)
{
    const QList<int> availTransports = TransportManager::self()->transportIds();
    const int transport = item->data().toInt();
    if (availTransports.contains(transport)) {
        mComposerBase->transportComboBox()->setCurrentTransport(transport);
        slotSendLater();
    }
}

//----------------------------------------------------------------------------
void KMComposeWin::sendNow(bool shortcutUsed)
{
    if (!mComposerBase->editor()->checkExternalEditorFinished()) {
        return;
    }
    if (!TransportManager::self()->showTransportCreationDialog(this, TransportManager::IfNoTransportExists)) {
        return;
    }
    if (!checkRecipientNumber()) {
        return;
    }
    mSendNowByShortcutUsed = shortcutUsed;
    if (GlobalSettings::self()->checkSpellingBeforeSend()) {
        mComposerBase->editor()->forceSpellChecking();
    } else {
        slotCheckSendNow();
    }
}

void KMComposeWin::slotSendNowByShortcut()
{
    sendNow(true);
}

void KMComposeWin::slotSendNow()
{
    sendNow(false);
}

void KMComposeWin::confirmBeforeSend()
{
    const int rc = KMessageBox::warningYesNoCancel(mMainWidget,
                   i18n("About to send email..."),
                   i18n("Send Confirmation"),
                   KGuiItem(i18n("&Send Now")),
                   KGuiItem(i18n("Send &Later")));

    if (rc == KMessageBox::Yes) {
        doSend(MessageComposer::MessageSender::SendImmediate);
    } else if (rc == KMessageBox::No) {
        doSend(MessageComposer::MessageSender::SendLater);
    }
}

void KMComposeWin::slotCheckSendNow()
{
    if (GlobalSettings::self()->confirmBeforeSend()) {
        confirmBeforeSend();
    } else {
        if (mSendNowByShortcutUsed) {
            if (!GlobalSettings::self()->checkSendDefaultActionShortcut()) {
                ValidateSendMailShortcut validateShortcut(actionCollection(), this);
                if (!validateShortcut.validate()) {
                    return;
                }
            }
            if (GlobalSettings::self()->confirmBeforeSendWhenUseShortcut()) {
                confirmBeforeSend();
                return;
            }
        }
        doSend(MessageComposer::MessageSender::SendImmediate);
    }
}

//----------------------------------------------------------------------------
bool KMComposeWin::checkRecipientNumber() const
{
    const int thresHold = GlobalSettings::self()->recipientThreshold();
    if (GlobalSettings::self()->tooManyRecipients() && mComposerBase->recipientsEditor()->recipients().count() > thresHold) {
        if (KMessageBox::questionYesNo(mMainWidget,
                                       i18n("You are trying to send the mail to more than %1 recipients. Send message anyway?", thresHold),
                                       i18n("Too many recipients"),
                                       KGuiItem(i18n("&Send as Is")),
                                       KGuiItem(i18n("&Edit Recipients"))) == KMessageBox::No) {
            return false;
        }
    }
    return true;
}

//-----------------------------------------------------------------------------
void KMComposeWin::slotHelp()
{
    KHelpClient::invokeHelp();
}

//-----------------------------------------------------------------------------
void KMComposeWin::enableHtml()
{
    if (mForceDisableHtml) {
        disableHtml(MessageComposer::ComposerViewBase::NoConfirmationNeeded);
        return;
    }

    mComposerBase->editor()->enableRichTextMode();
    if (!toolBar(QLatin1String("htmlToolBar"))->isVisible()) {
        // Use singleshot, as we we might actually be called from a slot that wanted to disable the
        // toolbar (but the messagebox in disableHtml() prevented that and called us).
        // The toolbar can't correctly deal with being enabled right in a slot called from the "disabled"
        // signal, so wait one event loop run for that.
        QTimer::singleShot(0, toolBar(QLatin1String("htmlToolBar")), SLOT(show()));
    }
    if (!markupAction->isChecked()) {
        markupAction->setChecked(true);
    }

    mComposerBase->editor()->updateActionStates();
    mComposerBase->editor()->setActionsEnabled(true);
}

//-----------------------------------------------------------------------------
void KMComposeWin::disableHtml(MessageComposer::ComposerViewBase::Confirmation confirmation)
{
    bool forcePlainTextMarkup = false;
    if (confirmation == MessageComposer::ComposerViewBase::LetUserConfirm && mComposerBase->editor()->isFormattingUsed() && !mForceDisableHtml) {
        int choice = KMessageBox::warningYesNoCancel(this, i18n("Turning HTML mode off "
                     "will cause the text to lose the formatting. Are you sure?"),
                     i18n("Lose the formatting?"), KGuiItem(i18n("Lose Formatting")), KGuiItem(i18n("Add Markup Plain Text")) , KStandardGuiItem::cancel(),
                     QLatin1String("LoseFormattingWarning"));

        switch (choice) {
        case KMessageBox::Cancel:
            enableHtml();
            return;
        case KMessageBox::No:
            forcePlainTextMarkup = true;
            break;
        case KMessageBox::Yes:
            break;
        }
    }

    mComposerBase->editor()->forcePlainTextMarkup(forcePlainTextMarkup);
    mComposerBase->editor()->switchToPlainText();
    mComposerBase->editor()->setActionsEnabled(false);

    slotUpdateFont();
    if (toolBar(QLatin1String("htmlToolBar"))->isVisible()) {
        // See the comment in enableHtml() why we use a singleshot timer, similar situation here.
        QTimer::singleShot(0, toolBar(QLatin1String("htmlToolBar")), SLOT(hide()));
    }
    if (markupAction->isChecked()) {
        markupAction->setChecked(false);
    }
}

//-----------------------------------------------------------------------------
void KMComposeWin::slotToggleMarkup()
{
    htmlToolBarVisibilityChanged(markupAction->isChecked());
}

//-----------------------------------------------------------------------------
void KMComposeWin::slotTextModeChanged(MessageComposer::KMeditor::Mode mode)
{
    if (mode == KMeditor::Plain) {
        disableHtml(MessageComposer::ComposerViewBase::NoConfirmationNeeded);    // ### Can this happen at all?
    } else {
        enableHtml();
    }
}

//-----------------------------------------------------------------------------
void KMComposeWin::htmlToolBarVisibilityChanged(bool visible)
{
    if (visible) {
        enableHtml();
    } else {
        disableHtml(MessageComposer::ComposerViewBase::LetUserConfirm);
    }
}

//-----------------------------------------------------------------------------
void KMComposeWin::slotAutoSpellCheckingToggled(bool on)
{
#if 0 //QT5
    mAutoSpellCheckingAction->setChecked(on);
    if (on != mComposerBase->editor()->checkSpellingEnabled()) {
        mComposerBase->editor()->setCheckSpellingEnabled(on);
    }
    if (on != mEdtSubject->checkSpellingEnabled()) {
        mEdtSubject->setCheckSpellingEnabled(on);
    }
#endif
    mStatusBarLabelSpellCheckingChangeMode->setToggleMode(on);
}

void KMComposeWin::slotSpellCheckingStatus(const QString &status)
{
    mStatusBarLabelList.at(0)->setText(status);
    QTimer::singleShot(2000, this, SLOT(slotSpellcheckDoneClearStatus()));
}

void KMComposeWin::slotSpellcheckDoneClearStatus()
{
    mStatusBarLabelList.at(0)->clear();
}

//-----------------------------------------------------------------------------
void KMComposeWin::slotIdentityChanged(uint uoid, bool initalChange)
{
    if (mMsg == 0) {
        qDebug() << "Trying to change identity but mMsg == 0!";
        return;
    }

    const KIdentityManagement::Identity &ident =
        KMKernel::self()->identityManager()->identityForUoid(uoid);
    if (ident.isNull()) {
        return;
    }
    bool wasModified(isModified());
    emit identityChanged(identity());
    if (!ident.fullEmailAddr().isNull()) {
        mEdtFrom->setText(ident.fullEmailAddr());
    }

    // make sure the From field is shown if it does not contain a valid email address
    if (KPIMUtils::firstEmailAddress(from()).isEmpty()) {
        mShowHeaders |= HDR_FROM;
    }
    if (mEdtReplyTo) {
        mEdtReplyTo->setText(ident.replyToAddr());
    }

    // remove BCC of old identity and add BCC of new identity (if they differ)
    const KIdentityManagement::Identity &oldIdentity =
        KMKernel::self()->identityManager()->identityForUoidOrDefault(mId);

    if (ident.organization().isEmpty()) {
        mMsg->organization()->clear();
    } else {
        KMime::Headers::Organization *const organization
            = new KMime::Headers::Organization(mMsg.get(), ident.organization(), "utf-8");
        mMsg->setHeader(organization);
    }
    if (!ident.isXFaceEnabled() || ident.xface().isEmpty()) {
        mMsg->removeHeader("X-Face");
    } else {
        QString xface = ident.xface();
        if (!xface.isEmpty()) {
            int numNL = (xface.length() - 1) / 70;
            for (int i = numNL; i > 0; --i) {
                xface.insert(i * 70, QLatin1String("\n\t"));
            }
            KMime::Headers::Generic *header = new KMime::Headers::Generic("X-Face", mMsg.get(), xface, "utf-8");
            mMsg->setHeader(header);
        }
    }
    // If the transport sticky checkbox is not checked, set the transport
    // from the new identity
    if (!mBtnTransport->isChecked() && !mIgnoreStickyFields) {
        const int transportId = ident.transport().isEmpty() ? -1 : ident.transport().toInt();
        const Transport *transport = TransportManager::self()->transportById(transportId, true);
        if (!transport) {
            mMsg->removeHeader("X-KMail-Transport");
            mComposerBase->transportComboBox()->setCurrentTransport(TransportManager::self()->defaultTransportId());
        } else {
            KMime::Headers::Generic *header = new KMime::Headers::Generic("X-KMail-Transport", mMsg.get(), QString::number(transport->id()), "utf-8");
            mMsg->setHeader(header);
            mComposerBase->transportComboBox()->setCurrentTransport(transport->id());
        }
    }

    const bool fccIsDisabled = ident.disabledFcc();
    if (fccIsDisabled) {
        KMime::Headers::Generic *header = new KMime::Headers::Generic("X-KMail-FccDisabled", mMsg.get(), QLatin1String("true"), "utf-8");
        mMsg->setHeader(header);
    } else {
        mMsg->removeHeader("X-KMail-FccDisabled");
    }
    mFccFolder->setEnabled(!fccIsDisabled);

    if (!mBtnDictionary->isChecked() && !mIgnoreStickyFields) {
        mDictionaryCombo->setCurrentByDictionaryName(ident.dictionary());
    }
    slotSpellCheckingLanguage(mDictionaryCombo->currentDictionary());
    if (!mBtnFcc->isChecked() && !mPreventFccOverwrite) {
        setFcc(ident.fcc());
    }
    // if unmodified, apply new template, if one is set
    if (!wasModified && !(ident.templates().isEmpty() && mCustomTemplate.isEmpty()) &&
            !initalChange) {
        applyTemplate(uoid, mId);
    } else {
        mComposerBase->identityChanged(ident, oldIdentity, false);
        mEdtSubject->setAutocorrectionLanguage(ident.autocorrectionLanguage());
    }

    // disable certain actions if there is no PGP user identity set
    // for this profile
    bool bNewIdentityHasSigningKey = !ident.pgpSigningKey().isEmpty() || !ident.smimeSigningKey().isEmpty();
    bool bNewIdentityHasEncryptionKey = !ident.pgpSigningKey().isEmpty() || !ident.smimeSigningKey().isEmpty();
    // save the state of the sign and encrypt button
    if (!bNewIdentityHasEncryptionKey && mLastIdentityHasEncryptionKey) {
        mLastEncryptActionState = mEncryptAction->isChecked();
        setEncryption(false);
    }
    if (!bNewIdentityHasSigningKey && mLastIdentityHasSigningKey) {
        mLastSignActionState = mSignAction->isChecked();
        setSigning(false);
    }
    // restore the last state of the sign and encrypt button
    if (bNewIdentityHasEncryptionKey && !mLastIdentityHasEncryptionKey) {
        setEncryption(mLastEncryptActionState);
    }
    if (bNewIdentityHasSigningKey && !mLastIdentityHasSigningKey) {
        setSigning(mLastSignActionState);
    }

    mCryptoModuleAction->setCurrentItem(format2cb(
                                            Kleo::stringToCryptoMessageFormat(ident.preferredCryptoMessageFormat())));
    slotSelectCryptoModule(true);

    mLastIdentityHasSigningKey = bNewIdentityHasSigningKey;
    mLastIdentityHasEncryptionKey = bNewIdentityHasEncryptionKey;
    const KIdentityManagement::Signature sig = const_cast<KIdentityManagement::Identity &>(ident).signature();
    bool isEnabledSignature = sig.isEnabledSignature();
    mAppendSignature->setEnabled(isEnabledSignature);
    mPrependSignature->setEnabled(isEnabledSignature);
    mInsertSignatureAtCursorPosition->setEnabled(isEnabledSignature);

    mId = uoid;
    changeCryptoAction();
    // make sure the From and BCC fields are shown if necessary
    rethinkFields(false);
    setModified(wasModified);
}

//-----------------------------------------------------------------------------
void KMComposeWin::slotSpellcheckConfig()
{
    static_cast<KMComposerEditor *>(mComposerBase->editor())->showSpellConfigDialog(QLatin1String("kmail2rc"));
}

//-----------------------------------------------------------------------------
void KMComposeWin::slotEditToolbars()
{
    KConfigGroup grp(KMKernel::self()->config()->group("Composer"));
    saveMainWindowSettings(grp);
    KEditToolBar dlg(guiFactory(), this);

    connect(&dlg, &KEditToolBar::newToolBarConfig, this, &KMComposeWin::slotUpdateToolbars);

    dlg.exec();
}

void KMComposeWin::slotUpdateToolbars()
{
    createGUI(QLatin1String("kmcomposerui.rc"));
    applyMainWindowSettings(KMKernel::self()->config()->group("Composer"));
}

void KMComposeWin::slotEditKeys()
{
    KShortcutsDialog::configure(actionCollection(),
                                KShortcutsEditor::LetterShortcutsDisallowed);
}

void KMComposeWin::setFocusToEditor()
{
    // The cursor position is already set by setMsg(), so we only need to set the
    // focus here.
    mComposerBase->editor()->setFocus();
}

void KMComposeWin::setFocusToSubject()
{
    mEdtSubject->setFocus();
}

void KMComposeWin::slotCompletionModeChanged(KCompletion::CompletionMode mode)
{
    GlobalSettings::self()->setCompletionMode((int) mode);

    // sync all the lineedits to the same completion mode
    mEdtFrom->setCompletionMode(mode);
    mEdtReplyTo->setCompletionMode(mode);
    mComposerBase->recipientsEditor()->setCompletionMode(mode);
}

void KMComposeWin::slotConfigChanged()
{
    readConfig(true /*reload*/);
    mComposerBase->updateAutoSave();
    rethinkFields();
    slotWordWrapToggled(mWordWrapAction->isChecked());
}

/*
 * checks if the drafts-folder has been deleted
 * that is not nice so we set the system-drafts-folder
 */
void KMComposeWin::slotFolderRemoved(const Akonadi::Collection &col)
{
    qDebug() << "you killed me.";
    // TODO: need to handle templates here?
    if ((mFolder.isValid()) && (col.id() == mFolder.id())) {
        mFolder = CommonKernel->draftsCollectionFolder();
        qDebug() << "restoring drafts to" << mFolder.id();
    }
}

void KMComposeWin::slotOverwriteModeChanged()
{
    const bool overwriteMode = mComposerBase->editor()->overwriteMode();
    mComposerBase->editor()->setCursorWidth(overwriteMode ? 5 : 1);
    mStatusBarLabelToggledOverrideMode->setToggleMode(overwriteMode);
}

void KMComposeWin::slotCursorPositionChanged()
{
    // Change Line/Column info in status bar
    int col, line;
    QString temp;
    line = mComposerBase->editor()->linePosition();
    col = mComposerBase->editor()->columnNumber();
    temp = i18nc("Shows the linenumber of the cursor position.", " Line: %1 ", line + 1);
    mStatusBarLabelList.at(1)->setText(temp);
    temp = i18n(" Column: %1 ", col + 1);
    mStatusBarLabelList.at(2)->setText(temp);

    // Show link target in status bar
    if (mComposerBase->editor()->textCursor().charFormat().isAnchor()) {
        const QString text = mComposerBase->editor()->currentLinkText();
        const QString url = mComposerBase->editor()->currentLinkUrl();
        mStatusBarLabelList.at(0)->setText(text + QLatin1String(" -> ") + url);
    } else {
        mStatusBarLabelList.at(0)->clear();
    }
}

#if 0
namespace
{
class KToggleActionResetter
{
    KToggleAction *mAction;
    bool mOn;

public:
    KToggleActionResetter(KToggleAction *action, bool on)
        : mAction(action), mOn(on) {}
    ~KToggleActionResetter()
    {
        if (mAction) {
            mAction->setChecked(mOn);
        }
    }
    void disable()
    {
        mAction = 0;
    }
};
}

void KMComposeWin::slotEncryptChiasmusToggled(bool on)
{
    if (!on) {
        return;
    }

    KToggleActionResetter resetter(mEncryptChiasmusAction, false);

    const Kleo::CryptoBackend::Protocol *chiasmus =
        Kleo::CryptoBackendFactory::instance()->protocol("Chiasmus");

    if (!chiasmus) {
        const QString msg = Kleo::CryptoBackendFactory::instance()->knowsAboutProtocol("Chiasmus") ?
                            i18n("Please configure a Crypto Backend to use for "
                                 "Chiasmus encryption first.\n"
                                 "You can do this in the Crypto Backends tab of "
                                 "the configure dialog's Security page.") :
                            i18n("It looks as though libkleopatra was compiled without "
                                 "Chiasmus support. You might want to recompile "
                                 "libkleopatra with --enable-chiasmus.");
        KMessageBox::information(this, msg, i18n("No Chiasmus Backend Configured"));
        return;
    }

    std::auto_ptr<Kleo::SpecialJob> job(chiasmus->specialJob("x-obtain-keys", QMap<QString, QVariant>()));
    if (!job.get()) {
        const QString msg = i18n("Chiasmus backend does not offer the "
                                 "\"x-obtain-keys\" function. Please report this bug.");
        KMessageBox::error(this, msg, i18n("Chiasmus Backend Error"));
        return;
    }

    if (job->exec()) {
        job->showErrorDialog(this, i18n("Chiasmus Backend Error"));
        return;
    }

    const QVariant result = job->property("result");
    if (result.type() != QVariant::StringList) {
        const QString msg = i18n("Unexpected return value from Chiasmus backend: "
                                 "The \"x-obtain-keys\" function did not return a "
                                 "string list. Please report this bug.");
        KMessageBox::error(this, msg, i18n("Chiasmus Backend Error"));
        return;
    }

    const QStringList keys = result.toStringList();
    if (keys.empty()) {
        const QString msg = i18n("No keys have been found. Please check that a "
                                 "valid key path has been set in the Chiasmus "
                                 "configuration.");
        KMessageBox::information(this, msg, i18n("No Chiasmus Keys Found"));
        return;
    }

    MessageViewer::ChiasmusKeySelector selectorDlg(this, i18n("Chiasmus Encryption Key Selection"),
            keys, GlobalSettings::chiasmusKey(),
            GlobalSettings::chiasmusOptions());

    if (selectorDlg.exec() != QDialog::Accepted) {
        return;
    }

    GlobalSettings::setChiasmusOptions(selectorDlg.options());
    GlobalSettings::setChiasmusKey(selectorDlg.key());
    assert(!GlobalSettings::chiasmusKey().isEmpty());
    resetter.disable();
}
#endif

void KMComposeWin::recipientEditorSizeHintChanged()
{
    QTimer::singleShot(1, this, SLOT(setMaximumHeaderSize()));
}

void KMComposeWin::setMaximumHeaderSize()
{
    mHeadersArea->setMaximumHeight(mHeadersArea->sizeHint().height());
}

void KMComposeWin::slotUpdateSignatureAndEncrypionStateIndicators()
{
    mCryptoStateIndicatorWidget->updateSignatureAndEncrypionStateIndicators(mSignAction->isChecked(), mEncryptAction->isChecked());
}

void KMComposeWin::slotLanguageChanged(const QString &language)
{
    mDictionaryCombo->setCurrentByDictionary(language);
}

void KMComposeWin::slotFccFolderChanged(const Akonadi::Collection &collection)
{
    mComposerBase->setFcc(collection);
    mComposerBase->editor()->document()->setModified(true);
}

void KMComposeWin::insertSpecialCharacter()
{
    if (!mSelectSpecialChar) {
        mSelectSpecialChar = new KPIMTextEdit::SelectSpecialCharDialog(this);
        mSelectSpecialChar->setWindowTitle(i18n("Insert Special Character"));
        mSelectSpecialChar->setOkButtonText(i18n("Insert"));
        connect(mSelectSpecialChar.data(), &KPIMTextEdit::SelectSpecialCharDialog::charSelected, this, &KMComposeWin::charSelected);
    }
    mSelectSpecialChar->show();
}

void KMComposeWin::charSelected(const QChar &c)
{
    mComposerBase->editor()->insertPlainText(c);
}

void KMComposeWin::slotSaveAsFile()
{
    QPointer<KFileDialog> dlg = new KFileDialog(KUrl(), QString(), this);
    dlg->setOperationMode(KFileDialog::Saving);
    dlg->setConfirmOverwrite(true);
    if (mComposerBase->editor()->textMode() == KMeditor::Rich) {
        dlg->setFilter(QString::fromLatin1("text/html text/plain application/vnd.oasis.opendocument.text"));
    } else {
        dlg->setFilter(QString::fromLatin1("text/plain"));
    }

    if (dlg->exec()) {
        QTextDocumentWriter writer;
        const QString filename = dlg->selectedUrl().path();
        writer.setFileName(dlg->selectedUrl().path());
        if (dlg->currentFilter() == QString::fromLatin1("text/plain") || filename.endsWith(QLatin1String(".txt"))) {
            writer.setFormat("plaintext");
        } else if (dlg->currentFilter() == QString::fromLatin1("text/html") || filename.endsWith(QLatin1String(".html"))) {
            writer.setFormat("HTML");
        } else if (dlg->currentFilter() == QString::fromLatin1("application/vnd.oasis.opendocument.text") || filename.endsWith(QLatin1String(".odf"))) {
            writer.setFormat("ODF");
        } else {
            writer.setFormat("plaintext");
        }
        if (!writer.write(mComposerBase->editor()->document())) {
            qDebug() << " Error during writing";
        }
    }
    delete dlg;
}

void KMComposeWin::slotCreateAddressBookContact()
{
    CreateNewContactJob *job = new CreateNewContactJob(this, this);
    job->start();
}

void KMComposeWin::slotAttachMissingFile()
{
    mComposerBase->attachmentController()->showAddAttachmentDialog();
}

<<<<<<< HEAD
void KMComposeWin::slotCloseAttachMissingFile()
{
    if (m_verifyMissingAttachment) {
        m_verifyMissingAttachment->start();
    }
}

=======
>>>>>>> 635d4c6e
void KMComposeWin::slotVerifyMissingAttachmentTimeout()
{
    if (mComposerBase->hasMissingAttachments(GlobalSettings::self()->attachmentKeywords())) {
        mAttachmentMissing->animatedShow();
    }
}

void KMComposeWin::slotExplicitClosedMissingAttachment()
{
    if (m_verifyMissingAttachment) {
        m_verifyMissingAttachment->stop();
        delete m_verifyMissingAttachment;
        m_verifyMissingAttachment = 0;
    }
}

void KMComposeWin::addExtraCustomHeaders(const QMap<QByteArray, QString> &headers)
{
    mExtraHeaders = headers;
}

void KMComposeWin::slotSentenceCase()
{
    QTextCursor textCursor = mComposerBase->editor()->textCursor();
    PimCommon::EditorUtil::sentenceCase(textCursor);
}

void KMComposeWin::slotUpperCase()
{
    QTextCursor textCursor = mComposerBase->editor()->textCursor();
    PimCommon::EditorUtil::upperCase(textCursor);
}

void KMComposeWin::slotLowerCase()
{
    QTextCursor textCursor = mComposerBase->editor()->textCursor();
    PimCommon::EditorUtil::lowerCase(textCursor);
}

void KMComposeWin::slotExternalEditorStarted()
{
    mComposerBase->identityCombo()->setEnabled(false);
    mExternalEditorWarning->show();
}

void KMComposeWin::slotExternalEditorClosed()
{
    mComposerBase->identityCombo()->setEnabled(true);
    mExternalEditorWarning->hide();
}

void KMComposeWin::slotInsertShortUrl(const QString &url)
{
    mComposerBase->editor()->insertLink(url);
}

void KMComposeWin::slotShareLinkDone(const QString &link)
{
    mComposerBase->editor()->insertShareLink(link);
}

void KMComposeWin::slotTransportChanged()
{
    mComposerBase->editor()->document()->setModified(true);
}

void KMComposeWin::slotFollowUpMail(bool toggled)
{
    if (toggled) {
        QPointer<FollowUpReminderSelectDateDialog> dlg = new FollowUpReminderSelectDateDialog(this);
        if (dlg->exec()) {
            mFollowUpDate = dlg->selectedDate();
            mFollowUpCollection = dlg->collection();
        } else {
            mFollowUpToggleAction->setChecked(false);
        }
        delete dlg;
    } else {
        mFollowUpDate = QDate();
        mFollowUpCollection = Akonadi::Collection();
    }
}

void KMComposeWin::slotSnippetWidgetVisibilityChanged(bool b)
{
    mSnippetWidget->setVisible(b);
    mSnippetSplitterCollapser->setVisible(b);
}

void KMComposeWin::slotOverwriteModeWasChanged(bool state)
{
    mComposerBase->editor()->setCursorWidth(state ? 5 : 1);
    mComposerBase->editor()->setOverwriteMode(state);
}<|MERGE_RESOLUTION|>--- conflicted
+++ resolved
@@ -417,26 +417,15 @@
     mComposerBase->setAttachmentController(attachmentController);
 
     mAttachmentMissing = new AttachmentMissingWarning(this);
-<<<<<<< HEAD
     connect(mAttachmentMissing, &AttachmentMissingWarning::attachMissingFile, this, &KMComposeWin::slotAttachMissingFile);
-    connect(mAttachmentMissing, &AttachmentMissingWarning::closeAttachMissingFile, this, &KMComposeWin::slotCloseAttachMissingFile);
     connect(mAttachmentMissing, &AttachmentMissingWarning::explicitClosedMissingAttachment, this, &KMComposeWin::slotExplicitClosedMissingAttachment);
-=======
-    connect(mAttachmentMissing, SIGNAL(attachMissingFile()), this, SLOT(slotAttachMissingFile()));
-    connect(mAttachmentMissing, SIGNAL(explicitClosedMissingAttachment()), this, SLOT(slotExplicitClosedMissingAttachment()));
->>>>>>> 635d4c6e
     v->addWidget(mAttachmentMissing);
 
     if (GlobalSettings::self()->showForgottenAttachmentWarning()) {
         m_verifyMissingAttachment = new QTimer(this);
-<<<<<<< HEAD
-        m_verifyMissingAttachment->start(1000 * 5);
-        connect(m_verifyMissingAttachment, &QTimer::timeout, this, &KMComposeWin::slotVerifyMissingAttachmentTimeout);
-=======
         m_verifyMissingAttachment->setSingleShot(true);
         m_verifyMissingAttachment->setInterval(1000*5);
-        connect( m_verifyMissingAttachment, SIGNAL(timeout()), this, SLOT(slotVerifyMissingAttachmentTimeout()) );
->>>>>>> 635d4c6e
+        connect(m_verifyMissingAttachment, &QTimer::timeout, this, &KMComposeWin::slotVerifyMissingAttachmentTimeout);
     }
     connect(attachmentController, &KMail::AttachmentController::fileAttached, mAttachmentMissing, &AttachmentMissingWarning::slotFileAttached);
 
@@ -521,12 +510,6 @@
 void KMComposeWin::slotEditorTextChanged()
 {
     const bool textIsNotEmpty = !mComposerBase->editor()->document()->isEmpty();
-<<<<<<< HEAD
-    mFindText->setEnabled(textIsNotEmpty);
-    mFindNextText->setEnabled(textIsNotEmpty);
-    mReplaceText->setEnabled(textIsNotEmpty);
-    mSelectAll->setEnabled(textIsNotEmpty);
-=======
     mFindText->setEnabled( textIsNotEmpty );
     mFindNextText->setEnabled( textIsNotEmpty );
     mReplaceText->setEnabled( textIsNotEmpty );
@@ -534,7 +517,6 @@
     if (m_verifyMissingAttachment && !m_verifyMissingAttachment->isActive()) {
         m_verifyMissingAttachment->start();
     }
->>>>>>> 635d4c6e
 }
 
 //-----------------------------------------------------------------------------
@@ -3592,16 +3574,6 @@
     mComposerBase->attachmentController()->showAddAttachmentDialog();
 }
 
-<<<<<<< HEAD
-void KMComposeWin::slotCloseAttachMissingFile()
-{
-    if (m_verifyMissingAttachment) {
-        m_verifyMissingAttachment->start();
-    }
-}
-
-=======
->>>>>>> 635d4c6e
 void KMComposeWin::slotVerifyMissingAttachmentTimeout()
 {
     if (mComposerBase->hasMissingAttachments(GlobalSettings::self()->attachmentKeywords())) {
