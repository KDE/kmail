--- conflicted
+++ resolved
@@ -2070,8 +2070,7 @@
     job->start();
 }
 
-<<<<<<< HEAD
-void KMComposeWin::slotInsertTextFile(KJob *job)
+bool KMComposeWin::showErrorMessage(KJob *job)
 {
     if (job->error()) {
         if (static_cast<KIO::Job *>(job)->ui()) {
@@ -2079,16 +2078,7 @@
         } else {
             qCDebug(KMAIL_LOG) << " job->errorString() :" << job->errorString();
         }
-=======
-bool KMComposeWin::showErrorMessage(KJob*job)
-{
-    if ( job->error() ) {
-        if ( static_cast<KIO::Job*>(job)->ui() )
-            static_cast<KIO::Job*>(job)->ui()->showErrorMessage();
-        else
-            kDebug()<<" job->errorString() :"<<job->errorString();
         return true;
->>>>>>> ad258f31
     }
     return false;
 }
@@ -2246,16 +2236,7 @@
 
 void KMComposeWin::slotFetchJob(KJob *job)
 {
-<<<<<<< HEAD
-    if (job->error()) {
-        if (static_cast<KIO::Job *>(job)->ui()) {
-            static_cast<KIO::Job *>(job)->ui()->showErrorMessage();
-        } else {
-            qCDebug(KMAIL_LOG) << " job->errorString() :" << job->errorString();
-        }
-=======
     if (showErrorMessage(job)) {
->>>>>>> ad258f31
         return;
     }
     Akonadi::ItemFetchJob *fjob = dynamic_cast<Akonadi::ItemFetchJob *>(job);
@@ -2549,15 +2530,7 @@
         command->setPrintPreview(preview);
         command->start();
     } else {
-<<<<<<< HEAD
-        if (static_cast<KIO::Job *>(job)->ui()) {
-            static_cast<KIO::Job *>(job)->ui()->showErrorMessage();
-        } else {
-            qCWarning(KMAIL_LOG) << "Composer for printing failed:" << composer->errorString();
-        }
-=======
         showErrorMessage(job);
->>>>>>> ad258f31
     }
 
 }
