--- conflicted
+++ resolved
@@ -550,13 +550,8 @@
 {
     qCDebug(KMAIL_LOG) << "addAttachment and sending!";
     const int nbUrl = urls.count();
-<<<<<<< HEAD
     for (int i = 0; i < nbUrl; ++i) {
-        mComposerBase->addAttachment(urls[i], comment, true);
-=======
-    for ( int i =0; i < nbUrl; ++i ) {
-        mComposerBase->addAttachment( urls.at(i), comment, true );
->>>>>>> a481454d
+        mComposerBase->addAttachment(urls.at(i), comment, true);
     }
 
     send(how);
@@ -2082,34 +2077,24 @@
         return;
     }
 
-<<<<<<< HEAD
     MessageComposer::InsertTextFileJob *job = new MessageComposer::InsertTextFileJob(mComposerBase->editor(), u);
     job->setEncoding(encoding);
-=======
-
-    MessageComposer::InsertTextFileJob *job = new MessageComposer::InsertTextFileJob( mComposerBase->editor(), u );
-    job->setEncoding( encoding );
     connect(job, SIGNAL(result(KJob*)), SLOT(slotInsertTextFile(KJob*)));
->>>>>>> a481454d
     job->start();
 }
 
-<<<<<<< HEAD
-void KMComposeWin::slotSelectCryptoModule(bool init)
-=======
 void KMComposeWin::slotInsertTextFile(KJob*job)
 {
     if ( job->error() ) {
         if ( static_cast<KIO::Job*>(job)->ui() )
             static_cast<KIO::Job*>(job)->ui()->showErrorMessage();
         else
-            kDebug()<<" job->errorString() :"<<job->errorString();
+            qCDebug(KMAIL_LOG) <<" job->errorString() :"<<job->errorString();
         return;
     }
 }
 
 void KMComposeWin::slotSelectCryptoModule( bool init )
->>>>>>> a481454d
 {
     if (!init) {
         setModified(true);
