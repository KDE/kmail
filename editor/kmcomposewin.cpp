/*
 * This file is part of KMail.
 * Copyright (c) 2011-2015 Laurent Montel <montel@kde.org>
 *
 * Copyright (c) 2009 Constantin Berzan <exit3219@gmail.com>
 *
 * Based on KMail code by:
 * Copyright (c) 1997 Markus Wuebben <markus.wuebben@kde.org>
 *
 * This program is free software; you can redistribute it and/or modify
 * it under the terms of the GNU General Public License as published by
 * the Free Software Foundation; either version 2 of the License, or
 * (at your option) any later version.
 *
 * This program is distributed in the hope that it will be useful,
 * but WITHOUT ANY WARRANTY; without even the implied warranty of
 * MERCHANTABILITY or FITNESS FOR A PARTICULAR PURPOSE.  See the
 * GNU General Public License for more details.
 *
 * You should have received a copy of the GNU General Public License along
 * with this program; if not, write to the Free Software Foundation, Inc.,
 * 51 Franklin Street, Fifth Floor, Boston, MA 02110-1301, USA.
 */
#include "kmcomposewin.h"

// KMail includes
#include "job/addressvalidationjob.h"
#include "attachmentcontroller.h"
#include "messagecomposer/attachment/attachmentmodel.h"
#include "attachmentview.h"
#include "codec/codecaction.h"
#include <messagecomposer/job/emailaddressresolvejob.h>
#include "kleo_util.h"
#include "kmcommands.h"
#include "editor/kmcomposereditor.h"
#include "kmkernel.h"
#include "settings/globalsettings.h"
#include "kmmainwin.h"
#include "kmmainwidget.h"
#include "mailcomposeradaptor.h" // TODO port all D-Bus stuff...
#include "messageviewer/viewer/stl_util.h"
#include "messageviewer/utils/util.h"
#include "messagecore/utils/stringutil.h"
#include "messagecore/attachment/attachmentcollector.h"
#include "util.h"
#include "editor/widgets/snippetwidget.h"
#include "templatesconfiguration_kfg.h"
#include "foldercollectionmonitor.h"
#include "kernel/mailkernel.h"
#include "custommimeheader.h"
#include "pimcommon/autocorrection/widgets/lineeditwithautocorrection.h"
#include "pimcommon/translator/translatorwidget.h"
#include "pimcommon/widgets/customtoolswidget.h"
#include "warningwidgets/attachmentmissingwarning.h"
#include "job/createnewcontactjob.h"
#include "job/savedraftjob.h"
#include "warningwidgets/externaleditorwarning.h"
#include "widgets/cryptostateindicatorwidget.h"
#include "validatesendmailshortcut.h"
#include "job/saveasfilejob.h"
#include "editor/kmstorageservice.h"
#include "followupreminder/followupreminderselectdatedialog.h"
#include "followupreminder/followupremindercreatejob.h"
#include "agents/followupreminderagent/followupreminderutil.h"
#include "pimcommon/util/vcardutil.h"
#include "editor/potentialphishingemail/potentialphishingemailwarning.h"
#include "kmcomposerglobalaction.h"
#include "widgets/kactionmenutransport.h"
#include "widgets/kactionmenuchangecase.h"

#include "libkdepim/progresswidget/statusbarprogresswidget.h"
#include "libkdepim/progresswidget/progressstatusbarwidget.h"

#include "pimcommon/util/editorutil.h"
#include "pimcommon/storageservice/storageservicemanager.h"
#include "pimcommon/storageservice/storageserviceprogressmanager.h"

#include "messagecomposer/utils/util.h"

#include <kcontacts/vcardconverter.h>
#include "agents/sendlateragent/sendlaterutil.h"
#include "agents/sendlateragent/sendlaterdialog.h"
#include "agents/sendlateragent/sendlaterinfo.h"

// KDEPIM includes
#include <libkpgp/kpgpblock.h>
#include <libkleo/ui/progressdialog.h>
#include <libkleo/ui/keyselectiondialog.h>
#include "kleo/cryptobackendfactory.h"
#include "kleo/exportjob.h"
#include "kleo/specialjob.h"
#include <messageviewer/viewer/objecttreeemptysource.h>

#ifndef QT_NO_CURSOR
#include <messageviewer/utils/kcursorsaver.h>
#endif

#include <messageviewer/viewer/objecttreeparser.h>
#include <messageviewer/viewer/nodehelper.h>
#include <messageviewer/settings/globalsettings.h>
#include <messagecomposer/composer/composer.h>
#include <messagecomposer/part/globalpart.h>
#include <messagecomposer/part/infopart.h>
#include <messagecomposer/part/textpart.h>
#include <settings/messagecomposersettings.h>
#include <messagecomposer/helper/messagehelper.h>
#include <messagecomposer/composer/signaturecontroller.h>
#include <messagecomposer/job/inserttextfilejob.h>
#include <messagecomposer/composer/composerlineedit.h>
#include <messagecore/attachment/attachmentpart.h>
#include "messagecore/settings/globalsettings.h"
#include <templateparser/templateparser.h>
#include <templatesconfiguration.h>
#include "messagecore/helpers/nodehelper.h"
#include <Akonadi/KMime/MessageStatus>
#include "messagecore/helpers/messagehelpers.h"
#include "mailcommon/folder/folderrequester.h"
#include "mailcommon/folder/foldercollection.h"

#include "widgets/statusbarlabeltoggledstate.h"

// LIBKDEPIM includes
#include <libkdepim/addressline/recentaddress/recentaddresses.h>

// KDEPIMLIBS includes
#include <AkonadiCore/changerecorder.h>
#include <AkonadiCore/itemcreatejob.h>
#include <AkonadiCore/entitymimetypefiltermodel.h>
#include <AkonadiCore/itemfetchjob.h>
#include <KIdentityManagement/kidentitymanagement/identitymanager.h>
#include <KIdentityManagement/kidentitymanagement/identitycombo.h>
#include <KIdentityManagement/kidentitymanagement/identity.h>
#include <KIdentityManagement/kidentitymanagement/signature.h>
#include <MailTransport/mailtransport/transportcombobox.h>
#include <MailTransport/mailtransport/transportmanager.h>
#include <MailTransport/mailtransport/transport.h>
#include <Akonadi/KMime/MessageFlags>
#include <kmime/kmime_message.h>
#include <kpimtextedit/selectspecialchardialog.h>

// KDELIBS includes
#include <kactioncollection.h>
#include <kactionmenu.h>
#include <kapplication.h>
#include <kcharsets.h>
#include "kmail_debug.h"
#include <kdescendantsproxymodel.h>
#include <kedittoolbar.h>
#include <qinputdialog.h>
#include <QMenu>

#include <kmessagebox.h>
#include <krecentfilesaction.h>
#include <kshortcutsdialog.h>

#include <kstandardshortcut.h>
#include <qstatusbar.h>
#include <QTemporaryDir>
#include <ktoggleaction.h>
#include <ktoolbar.h>
#include <ktoolinvocation.h>
#include <sonnet/dictionarycombobox.h>
#include <krun.h>
#include <KIO/JobUiDelegate>
#include <KPrintPreview>
#include <QFileDialog>
#include <QAction>
#include <KEmailAddress>

// Qt includes
#include <QClipboard>
#include <QSplitter>
#include <QMimeData>
#include <QTextDocumentWriter>

// System includes
#include <stdlib.h>
#include <unistd.h>
#include <fcntl.h>
#include <memory>
#include <boost/shared_ptr.hpp>
#include <KHelpClient>
#include <KCharsets>
#include <QStandardPaths>
#include <QFontDatabase>
#include <QMimeDatabase>
#include <QMimeType>
#include <KConfigGroup>
#include <KSplitterCollapserButton>
#include <Akonadi/Contact/ContactGroupExpandJob>
#include <editor/potentialphishingemail/potentialphishingemailjob.h>

using Sonnet::DictionaryComboBox;
using MailTransport::TransportManager;
using MailTransport::Transport;
using KPIM::RecentAddresses;
using MessageComposer::KMeditor;

KMail::Composer *KMail::makeComposer(const KMime::Message::Ptr &msg, bool lastSignState, bool lastEncryptState, Composer::TemplateContext context,
                                     uint identity, const QString &textSelection,
                                     const QString &customTemplate)
{
    return KMComposeWin::create(msg, lastSignState, lastEncryptState, context, identity, textSelection, customTemplate);
}

KMail::Composer *KMComposeWin::create(const KMime::Message::Ptr &msg, bool lastSignState, bool lastEncryptState, Composer::TemplateContext context,
                                      uint identity, const QString &textSelection,
                                      const QString &customTemplate)
{
    return new KMComposeWin(msg, lastSignState, lastEncryptState, context, identity, textSelection, customTemplate);
}

int KMComposeWin::s_composerNumber = 0;

KMComposeWin::KMComposeWin(const KMime::Message::Ptr &aMsg, bool lastSignState, bool lastEncryptState, Composer::TemplateContext context, uint id,
                           const QString &textSelection, const QString &customTemplate)
    : KMail::Composer("kmail-composer#"),
      mDone(false),
      mTextSelection(textSelection),
      mCustomTemplate(customTemplate),
      mSigningAndEncryptionExplicitlyDisabled(false),
      mFolder(Akonadi::Collection(-1)),
      mForceDisableHtml(false),
      mId(id),
      mContext(context),
      mSignAction(Q_NULLPTR), mEncryptAction(Q_NULLPTR), mRequestMDNAction(Q_NULLPTR),
      mUrgentAction(Q_NULLPTR), mAllFieldsAction(Q_NULLPTR), mFromAction(Q_NULLPTR),
      mReplyToAction(Q_NULLPTR), mSubjectAction(Q_NULLPTR),
      mIdentityAction(Q_NULLPTR), mTransportAction(Q_NULLPTR), mFccAction(Q_NULLPTR),
      mWordWrapAction(Q_NULLPTR), mFixedFontAction(Q_NULLPTR), mAutoSpellCheckingAction(Q_NULLPTR),
      mDictionaryAction(Q_NULLPTR), mSnippetAction(Q_NULLPTR), mTranslateAction(Q_NULLPTR),
      mAppendSignature(Q_NULLPTR), mPrependSignature(Q_NULLPTR), mInsertSignatureAtCursorPosition(Q_NULLPTR),
      mGenerateShortenUrl(Q_NULLPTR),
      mCodecAction(Q_NULLPTR),
      mCryptoModuleAction(Q_NULLPTR),
      mFindText(Q_NULLPTR),
      mFindNextText(Q_NULLPTR),
      mReplaceText(Q_NULLPTR),
      mSelectAll(Q_NULLPTR),
      mDummyComposer(Q_NULLPTR),
      mLabelWidth(0),
      mComposerBase(Q_NULLPTR),
      mSelectSpecialChar(Q_NULLPTR),
      m_verifyMissingAttachment(Q_NULLPTR),
      mPreventFccOverwrite(false),
      mCheckForForgottenAttachments(true),
      mIgnoreStickyFields(false),
      mWasModified(false),
      mCryptoStateIndicatorWidget(Q_NULLPTR),
      mStorageService(new KMStorageService(this, this)),
      mSendNowByShortcutUsed(false),
      mFollowUpToggleAction(Q_NULLPTR),
      mStatusBarLabelToggledOverrideMode(Q_NULLPTR),
      mStatusBarLabelSpellCheckingChangeMode(Q_NULLPTR)
{
    mGlobalAction = new KMComposerGlobalAction(this, this);
    mComposerBase = new MessageComposer::ComposerViewBase(this, this);
    mComposerBase->setIdentityManager(kmkernel->identityManager());

    connect(mComposerBase, &MessageComposer::ComposerViewBase::disableHtml, this, &KMComposeWin::disableHtml);
    connect(mComposerBase, &MessageComposer::ComposerViewBase::enableHtml, this, &KMComposeWin::enableHtml);
    connect(mComposerBase, &MessageComposer::ComposerViewBase::failed, this, &KMComposeWin::slotSendFailed);
    connect(mComposerBase, &MessageComposer::ComposerViewBase::sentSuccessfully, this, &KMComposeWin::slotSendSuccessful);
    connect(mComposerBase, &MessageComposer::ComposerViewBase::modified, this, &KMComposeWin::setModified);

    (void) new MailcomposerAdaptor(this);
    mdbusObjectPath = QLatin1String("/Composer_") + QString::number(++s_composerNumber);
    QDBusConnection::sessionBus().registerObject(mdbusObjectPath, this);

    MessageComposer::SignatureController *sigController = new MessageComposer::SignatureController(this);
    connect(sigController, &MessageComposer::SignatureController::enableHtml, this, &KMComposeWin::enableHtml);
    mComposerBase->setSignatureController(sigController);

    if (!kmkernel->xmlGuiInstanceName().isEmpty()) {
#pragma message("port QT5")

        //QT5 setComponentName(kmkernel->xmlGuiInstanceName(), i18n("KMail2"));
    }
    mMainWidget = new QWidget(this);
    // splitter between the headers area and the actual editor
    mHeadersToEditorSplitter = new QSplitter(Qt::Vertical, mMainWidget);
    mHeadersToEditorSplitter->setObjectName(QLatin1String("mHeadersToEditorSplitter"));
    mHeadersToEditorSplitter->setChildrenCollapsible(false);
    mHeadersArea = new QWidget(mHeadersToEditorSplitter);
    mHeadersArea->setSizePolicy(mHeadersToEditorSplitter->sizePolicy().horizontalPolicy(),
                                QSizePolicy::Expanding);
    mHeadersToEditorSplitter->addWidget(mHeadersArea);
    QList<int> defaultSizes;
    defaultSizes << 0;
    mHeadersToEditorSplitter->setSizes(defaultSizes);

    QVBoxLayout *v = new QVBoxLayout(mMainWidget);
    v->setMargin(0);
    v->addWidget(mHeadersToEditorSplitter);
    KIdentityManagement::IdentityCombo *identity = new KIdentityManagement::IdentityCombo(kmkernel->identityManager(),
            mHeadersArea);
    identity->setToolTip(i18n("Select an identity for this message"));
    mComposerBase->setIdentityCombo(identity);

    sigController->setIdentityCombo(identity);
    sigController->suspend(); // we have to do identity change tracking ourselves due to the template code

    Sonnet::DictionaryComboBox *dictionaryCombo = new DictionaryComboBox(mHeadersArea);
    dictionaryCombo->setToolTip(i18n("Select the dictionary to use when spell-checking this message"));
    mComposerBase->setDictionary(dictionaryCombo);

    mFccFolder = new MailCommon::FolderRequester(mHeadersArea);
    mFccFolder->setNotAllowToCreateNewFolder(true);
    mFccFolder->setMustBeReadWrite(true);

    mFccFolder->setToolTip(i18n("Select the sent-mail folder where a copy of this message will be saved"));
    connect(mFccFolder, &MailCommon::FolderRequester::folderChanged, this, &KMComposeWin::slotFccFolderChanged);

    MailTransport::TransportComboBox *transport = new MailTransport::TransportComboBox(mHeadersArea);
    transport->setToolTip(i18n("Select the outgoing account to use for sending this message"));
    mComposerBase->setTransportCombo(transport);
    connect(transport, static_cast<void (MailTransport::TransportComboBox::*)(int)>(&MailTransport::TransportComboBox::activated), this, &KMComposeWin::slotTransportChanged);

    mEdtFrom = new MessageComposer::ComposerLineEdit(false, mHeadersArea);
    mEdtFrom->setObjectName(QLatin1String("fromLine"));
    mEdtFrom->setRecentAddressConfig(MessageComposer::MessageComposerSettings::self()->config());
    mEdtFrom->setToolTip(i18n("Set the \"From:\" email address for this message"));
    mEdtReplyTo = new MessageComposer::ComposerLineEdit(true, mHeadersArea);
    mEdtReplyTo->setObjectName(QLatin1String("replyToLine"));
    mEdtReplyTo->setRecentAddressConfig(MessageComposer::MessageComposerSettings::self()->config());
    mEdtReplyTo->setToolTip(i18n("Set the \"Reply-To:\" email address for this message"));
    connect(mEdtReplyTo, &MessageComposer::ComposerLineEdit::completionModeChanged, this, &KMComposeWin::slotCompletionModeChanged);

    MessageComposer::RecipientsEditor *recipientsEditor = new MessageComposer::RecipientsEditor(mHeadersArea);
    recipientsEditor->setRecentAddressConfig(MessageComposer::MessageComposerSettings::self()->config());
    connect(recipientsEditor, &MessageComposer::RecipientsEditor::completionModeChanged, this, &KMComposeWin::slotCompletionModeChanged);
    connect(recipientsEditor, &MessageComposer::RecipientsEditor::sizeHintChanged, this, &KMComposeWin::recipientEditorSizeHintChanged);
    mComposerBase->setRecipientsEditor(recipientsEditor);

    mEdtSubject = new PimCommon::LineEditWithAutoCorrection(mHeadersArea, QLatin1String("kmail2rc"));
    mEdtSubject->setActivateLanguageMenu(false);
    mEdtSubject->setToolTip(i18n("Set a subject for this message"));
    mEdtSubject->setAutocorrection(KMKernel::self()->composerAutoCorrection());
    mLblIdentity = new QLabel(i18n("&Identity:"), mHeadersArea);
    mDictionaryLabel = new QLabel(i18n("&Dictionary:"), mHeadersArea);
    mLblFcc = new QLabel(i18n("&Sent-Mail folder:"), mHeadersArea);
    mLblTransport = new QLabel(i18n("&Mail transport:"), mHeadersArea);
    mLblFrom = new QLabel(i18nc("sender address field", "&From:"), mHeadersArea);
    mLblReplyTo = new QLabel(i18n("&Reply to:"), mHeadersArea);
    mLblSubject = new QLabel(i18nc("@label:textbox Subject of email.", "S&ubject:"), mHeadersArea);
    QString sticky = i18nc("@option:check Sticky identity.", "Sticky");
    mBtnIdentity = new QCheckBox(sticky, mHeadersArea);
    mBtnIdentity->setToolTip(i18n("Use the selected value as your identity for future messages"));
    mBtnFcc = new QCheckBox(sticky, mHeadersArea);
    mBtnFcc->setToolTip(i18n("Use the selected value as your sent-mail folder for future messages"));
    mBtnTransport = new QCheckBox(sticky, mHeadersArea);
    mBtnTransport->setToolTip(i18n("Use the selected value as your outgoing account for future messages"));
    mBtnDictionary = new QCheckBox(sticky, mHeadersArea);
    mBtnDictionary->setToolTip(i18n("Use the selected value as your dictionary for future messages"));

    mShowHeaders = GlobalSettings::self()->headers();
    mDone = false;
    mGrid = Q_NULLPTR;
    mFixedFontAction = Q_NULLPTR;
    // the attachment view is separated from the editor by a splitter
    mSplitter = new QSplitter(Qt::Vertical, mMainWidget);
    mSplitter->setObjectName(QLatin1String("mSplitter"));
    mSplitter->setChildrenCollapsible(false);
    mSnippetSplitter = new QSplitter(Qt::Horizontal, mSplitter);
    mSnippetSplitter->setObjectName(QLatin1String("mSnippetSplitter"));
    mSplitter->addWidget(mSnippetSplitter);

    QWidget *editorAndCryptoStateIndicators = new QWidget(mSplitter);
    mCryptoStateIndicatorWidget = new CryptoStateIndicatorWidget;
    mCryptoStateIndicatorWidget->setShowAlwaysIndicator(GlobalSettings::self()->showCryptoLabelIndicator());

    QVBoxLayout *vbox = new QVBoxLayout(editorAndCryptoStateIndicators);
    vbox->setMargin(0);
    KMComposerEditor *editor = new KMComposerEditor(this, mCryptoStateIndicatorWidget);

    connect(editor, &KMComposerEditor::textChanged, this, &KMComposeWin::slotEditorTextChanged);
    mComposerBase->setEditor(editor);
    vbox->addWidget(mCryptoStateIndicatorWidget);
    vbox->addWidget(editor);

    mSnippetSplitter->insertWidget(0, editorAndCryptoStateIndicators);
    mSnippetSplitter->setOpaqueResize(true);
    sigController->setEditor(editor);

    mHeadersToEditorSplitter->addWidget(mSplitter);
    editor->setAcceptDrops(true);
    connect(sigController, SIGNAL(signatureAdded()), mComposerBase->editor(), SLOT(startExternalEditor()));

    connect(dictionaryCombo, &Sonnet::DictionaryComboBox::dictionaryChanged, this, &KMComposeWin::slotSpellCheckingLanguage);

    connect(editor, &KMComposerEditor::languageChanged, this, &KMComposeWin::slotLanguageChanged);
    connect(editor, &KMComposerEditor::spellCheckStatus, this, &KMComposeWin::slotSpellCheckingStatus);
    connect(editor, &KMComposerEditor::insertModeChanged, this, &KMComposeWin::slotOverwriteModeChanged);
    connect(editor, &KMComposerEditor::spellCheckingFinished, this, &KMComposeWin::slotCheckSendNow);
    mSnippetWidget = new SnippetWidget(editor, actionCollection(), mSnippetSplitter);
    mSnippetWidget->setVisible(GlobalSettings::self()->showSnippetManager());
    mSnippetSplitter->addWidget(mSnippetWidget);
    mSnippetSplitter->setCollapsible(0, false);
    mSnippetSplitterCollapser = new KSplitterCollapserButton(mSnippetWidget, mSnippetSplitter);
    mSnippetSplitterCollapser->setVisible(GlobalSettings::self()->showSnippetManager());

    mSplitter->setOpaqueResize(true);

    mBtnIdentity->setWhatsThis(GlobalSettings::self()->stickyIdentityItem()->whatsThis());
    mBtnFcc->setWhatsThis(GlobalSettings::self()->stickyFccItem()->whatsThis());
    mBtnTransport->setWhatsThis(GlobalSettings::self()->stickyTransportItem()->whatsThis());
    mBtnDictionary->setWhatsThis(GlobalSettings::self()->stickyDictionaryItem()->whatsThis());

    setWindowTitle(i18n("Composer"));
    setMinimumSize(200, 200);

    mBtnIdentity->setFocusPolicy(Qt::NoFocus);
    mBtnFcc->setFocusPolicy(Qt::NoFocus);
    mBtnTransport->setFocusPolicy(Qt::NoFocus);
    mBtnDictionary->setFocusPolicy(Qt::NoFocus);

    mCustomToolsWidget = new PimCommon::CustomToolsWidget(this);
    mSplitter->addWidget(mCustomToolsWidget);
    connect(mCustomToolsWidget, &PimCommon::CustomToolsWidget::insertShortUrl, this, &KMComposeWin::slotInsertShortUrl);

    MessageComposer::AttachmentModel *attachmentModel = new MessageComposer::AttachmentModel(this);
    KMail::AttachmentView *attachmentView = new KMail::AttachmentView(attachmentModel, mSplitter);
    attachmentView->hideIfEmpty();
    connect(attachmentView, &KMail::AttachmentView::modified, this, &KMComposeWin::setModified);
    KMail::AttachmentController *attachmentController = new KMail::AttachmentController(attachmentModel, attachmentView, this);

    mComposerBase->setAttachmentModel(attachmentModel);
    mComposerBase->setAttachmentController(attachmentController);

    mAttachmentMissing = new AttachmentMissingWarning(this);
    connect(mAttachmentMissing, &AttachmentMissingWarning::attachMissingFile, this, &KMComposeWin::slotAttachMissingFile);
    connect(mAttachmentMissing, &AttachmentMissingWarning::explicitClosedMissingAttachment, this, &KMComposeWin::slotExplicitClosedMissingAttachment);
    v->addWidget(mAttachmentMissing);

    mPotentialPhishingEmailWarning = new PotentialPhishingEmailWarning(this);
    connect(mPotentialPhishingEmailWarning, SIGNAL(sendNow()), this, SLOT(slotCheckSendNowStep2()));
    v->addWidget(mPotentialPhishingEmailWarning);

    if (GlobalSettings::self()->showForgottenAttachmentWarning()) {
        m_verifyMissingAttachment = new QTimer(this);
        m_verifyMissingAttachment->setSingleShot(true);
        m_verifyMissingAttachment->setInterval(1000 * 5);
        connect(m_verifyMissingAttachment, &QTimer::timeout, this, &KMComposeWin::slotVerifyMissingAttachmentTimeout);
    }
    connect(attachmentController, &KMail::AttachmentController::fileAttached, mAttachmentMissing, &AttachmentMissingWarning::slotFileAttached);

    mExternalEditorWarning = new ExternalEditorWarning(this);
    v->addWidget(mExternalEditorWarning);

    readConfig();
    setupStatusBar(attachmentView->widget());
    setupActions();
    setupEditor();
    rethinkFields();
    updateSignatureAndEncryptionStateIndicators();

    applyMainWindowSettings(KMKernel::self()->config()->group("Composer"));

    connect(mEdtSubject, &PimCommon::LineEditWithAutoCorrection::textChanged, this, &KMComposeWin::slotUpdWinTitle);
    connect(identity, SIGNAL(identityChanged(uint)),
            SLOT(slotIdentityChanged(uint)));
    connect(kmkernel->identityManager(), SIGNAL(changed(uint)),
            SLOT(slotIdentityChanged(uint)));

    connect(mEdtFrom, &MessageComposer::ComposerLineEdit::completionModeChanged, this, &KMComposeWin::slotCompletionModeChanged);
    connect(kmkernel->folderCollectionMonitor(), SIGNAL(collectionRemoved(Akonadi::Collection)), SLOT(slotFolderRemoved(Akonadi::Collection)));
    connect(kmkernel, SIGNAL(configChanged()), this, SLOT(slotConfigChanged()));

    mMainWidget->resize(480, 510);
    setCentralWidget(mMainWidget);

    if (GlobalSettings::self()->useHtmlMarkup()) {
        enableHtml();
    } else {
        disableHtml(MessageComposer::ComposerViewBase::LetUserConfirm);
    }

    if (GlobalSettings::self()->useExternalEditor()) {
        editor->setUseExternalEditor(true);
        editor->setExternalEditorPath(GlobalSettings::self()->externalEditor());
    }

    if (aMsg) {
        setMessage(aMsg, lastSignState, lastEncryptState);
    }

    mComposerBase->recipientsEditor()->setFocus();
    editor->updateActionStates(); // set toolbar buttons to correct values

    mDone = true;

    mDummyComposer = new MessageComposer::Composer(this);
    mDummyComposer->globalPart()->setParentWidgetForGui(this);

    connect(mStorageService, &KMStorageService::insertShareLink, this, &KMComposeWin::slotShareLinkDone);
}

KMComposeWin::~KMComposeWin()
{
    writeConfig();

    // When we have a collection set, store the message back to that collection.
    // Note that when we save the message or sent it, mFolder is set back to 0.
    // So this for example kicks in when opening a draft and then closing the window.
    if (mFolder.isValid() && mMsg && isModified()) {
        SaveDraftJob *saveDraftJob = new SaveDraftJob(mMsg, mFolder);
        saveDraftJob->start();
    }

    delete mComposerBase;
}

void KMComposeWin::slotSpellCheckingLanguage(const QString &language)
{
    mComposerBase->editor()->setSpellCheckingLanguage(language);
    mEdtSubject->setSpellCheckingLanguage(language);
}

QString KMComposeWin::dbusObjectPath() const
{
    return mdbusObjectPath;
}

void KMComposeWin::slotEditorTextChanged()
{
    const bool textIsNotEmpty = !mComposerBase->editor()->document()->isEmpty();
    mFindText->setEnabled(textIsNotEmpty);
    mFindNextText->setEnabled(textIsNotEmpty);
    mReplaceText->setEnabled(textIsNotEmpty);
    mSelectAll->setEnabled(textIsNotEmpty);
    if (m_verifyMissingAttachment && !m_verifyMissingAttachment->isActive()) {
        m_verifyMissingAttachment->start();
    }
}

void KMComposeWin::send(int how)
{
    switch (how) {
    case 1:
        slotSendNow();
        break;
    default:
    case 0:
    // TODO: find out, what the default send method is and send it this way
    case 2:
        slotSendLater();
        break;
    }
}

void KMComposeWin::addAttachmentsAndSend(const QList<QUrl> &urls, const QString &comment, int how)
{
    qCDebug(KMAIL_LOG) << "addAttachment and sending!";
    const int nbUrl = urls.count();
    for (int i = 0; i < nbUrl; ++i) {
        mComposerBase->addAttachment(urls.at(i), comment, true);
    }

    send(how);
}

void KMComposeWin::addAttachment(const QUrl &url, const QString &comment)
{
    mComposerBase->addAttachment(url, comment, false);
}

void KMComposeWin::addAttachment(const QString &name,
                                 KMime::Headers::contentEncoding cte,
                                 const QString &charset,
                                 const QByteArray &data,
                                 const QByteArray &mimeType)
{
    Q_UNUSED(cte);
    mComposerBase->addAttachment(name, name, charset, data, mimeType);
}

void KMComposeWin::readConfig(bool reload /* = false */)
{
    mBtnIdentity->setChecked(GlobalSettings::self()->stickyIdentity());
    if (mBtnIdentity->isChecked()) {
        mId = (GlobalSettings::self()->previousIdentity() != 0) ?
              GlobalSettings::self()->previousIdentity() : mId;
    }
    mBtnFcc->setChecked(GlobalSettings::self()->stickyFcc());
    mBtnTransport->setChecked(GlobalSettings::self()->stickyTransport());
    const int currentTransport = GlobalSettings::self()->currentTransport().isEmpty() ? -1 : GlobalSettings::self()->currentTransport().toInt();
    mBtnDictionary->setChecked(GlobalSettings::self()->stickyDictionary());

    mEdtFrom->setCompletionMode((KCompletion::CompletionMode)GlobalSettings::self()->completionMode());
    mComposerBase->recipientsEditor()->setCompletionMode((KCompletion::CompletionMode)GlobalSettings::self()->completionMode());
    mEdtReplyTo->setCompletionMode((KCompletion::CompletionMode)GlobalSettings::self()->completionMode());

    if (MessageCore::GlobalSettings::self()->useDefaultFonts()) {
        mBodyFont = QFontDatabase::systemFont(QFontDatabase::GeneralFont);
        mFixedFont = QFontDatabase::systemFont(QFontDatabase::FixedFont);
    } else {
        mBodyFont = GlobalSettings::self()->composerFont();
        mFixedFont = MessageViewer::GlobalSettings::self()->fixedFont();
    }

    slotUpdateFont();
    mEdtFrom->setFont(mBodyFont);
    mEdtReplyTo->setFont(mBodyFont);
    mEdtSubject->setFont(mBodyFont);

    if (!reload) {
        QSize siz = GlobalSettings::self()->composerSize();
        if (siz.width() < 200) {
            siz.setWidth(200);
        }
        if (siz.height() < 200) {
            siz.setHeight(200);
        }
        resize(siz);

        if (!GlobalSettings::self()->snippetSplitterPosition().isEmpty()) {
            mSnippetSplitter->setSizes(GlobalSettings::self()->snippetSplitterPosition());
        } else {
            QList<int> defaults;
            defaults << (int)(width() * 0.8) << (int)(width() * 0.2);
            mSnippetSplitter->setSizes(defaults);
        }
    }

    mComposerBase->identityCombo()->setCurrentIdentity(mId);
    qCDebug(KMAIL_LOG) << mComposerBase->identityCombo()->currentIdentityName();
    const KIdentityManagement::Identity &ident =
        kmkernel->identityManager()->identityForUoid(mId);

    if (mBtnTransport->isChecked() && currentTransport != -1) {
        const Transport *transport = TransportManager::self()->transportById(currentTransport);
        if (transport) {
            mComposerBase->transportComboBox()->setCurrentTransport(transport->id());
        }
    }

    mComposerBase->setAutoSaveInterval(GlobalSettings::self()->autosaveInterval() * 1000 * 60);

    if (mBtnDictionary->isChecked()) {
        mComposerBase->dictionary()->setCurrentByDictionaryName(GlobalSettings::self()->previousDictionary());
    } else {
        mComposerBase->dictionary()->setCurrentByDictionaryName(ident.dictionary());
    }

    QString fccName;
    if (mBtnFcc->isChecked()) {
        fccName = GlobalSettings::self()->previousFcc();
    } else if (!ident.fcc().isEmpty()) {
        fccName = ident.fcc();
    }
    setFcc(fccName);
}

void KMComposeWin::writeConfig(void)
{
    GlobalSettings::self()->setHeaders(mShowHeaders);
    GlobalSettings::self()->setStickyFcc(mBtnFcc->isChecked());
    if (!mIgnoreStickyFields) {
        GlobalSettings::self()->setCurrentTransport(mComposerBase->transportComboBox()->currentText());
        GlobalSettings::self()->setStickyTransport(mBtnTransport->isChecked());
        GlobalSettings::self()->setStickyDictionary(mBtnDictionary->isChecked());
        GlobalSettings::self()->setStickyIdentity(mBtnIdentity->isChecked());
        GlobalSettings::self()->setPreviousIdentity(mComposerBase->identityCombo()->currentIdentity());
    }
    GlobalSettings::self()->setPreviousFcc(QString::number(mFccFolder->collection().id()));
    GlobalSettings::self()->setPreviousDictionary(mComposerBase->dictionary()->currentDictionaryName());
    GlobalSettings::self()->setAutoSpellChecking(
        mAutoSpellCheckingAction->isChecked());
    MessageViewer::GlobalSettings::self()->setUseFixedFont(mFixedFontAction->isChecked());
    if (!mForceDisableHtml) {
        GlobalSettings::self()->setUseHtmlMarkup(mComposerBase->editor()->textMode() == KMeditor::Rich);
    }
    GlobalSettings::self()->setComposerSize(size());
    GlobalSettings::self()->setShowSnippetManager(mSnippetAction->isChecked());

    KConfigGroup grp(KMKernel::self()->config()->group("Composer"));
    saveMainWindowSettings(grp);
    if (mSnippetAction->isChecked()) {
        GlobalSettings::setSnippetSplitterPosition(mSnippetSplitter->sizes());
    }

    // make sure config changes are written to disk, cf. bug 127538
    KMKernel::self()->slotSyncConfig();
}

MessageComposer::Composer *KMComposeWin::createSimpleComposer()
{
    QList< QByteArray > charsets = mCodecAction->mimeCharsets();
    if (!mOriginalPreferredCharset.isEmpty()) {
        charsets.insert(0, mOriginalPreferredCharset);
    }
    mComposerBase->setFrom(from());
    mComposerBase->setReplyTo(replyTo());
    mComposerBase->setSubject(subject());
    mComposerBase->setCharsets(charsets);
    return mComposerBase->createSimpleComposer();
}

bool KMComposeWin::canSignEncryptAttachments() const
{
    return cryptoMessageFormat() != Kleo::InlineOpenPGPFormat;
}

void KMComposeWin::slotUpdateView(void)
{
    if (!mDone) {
        return; // otherwise called from rethinkFields during the construction
        // which is not the intended behavior
    }

    //This sucks awfully, but no, I cannot get an activated(int id) from
    // actionContainer()
    KToggleAction *act = ::qobject_cast<KToggleAction *>(sender());
    if (!act) {
        return;
    }
    int id;

    if (act == mAllFieldsAction) {
        id = 0;
    } else if (act == mIdentityAction) {
        id = HDR_IDENTITY;
    } else if (act == mTransportAction) {
        id = HDR_TRANSPORT;
    } else if (act == mFromAction) {
        id = HDR_FROM;
    } else if (act == mReplyToAction) {
        id = HDR_REPLY_TO;
    } else if (act == mSubjectAction) {
        id = HDR_SUBJECT;
    } else if (act == mFccAction) {
        id = HDR_FCC;
    } else if (act == mDictionaryAction) {
        id = HDR_DICTIONARY;
    } else {
        qCDebug(KMAIL_LOG) << "Something is wrong (Oh, yeah?)";
        return;
    }

    // sanders There's a bug here this logic doesn't work if no
    // fields are shown and then show all fields is selected.
    // Instead of all fields being shown none are.
    if (!act->isChecked()) {
        // hide header
        if (id > 0) {
            mShowHeaders = mShowHeaders & ~id;
        } else {
            mShowHeaders = abs(mShowHeaders);
        }
    } else {
        // show header
        if (id > 0) {
            mShowHeaders |= id;
        } else {
            mShowHeaders = -abs(mShowHeaders);
        }
    }
    rethinkFields(true);
}

int KMComposeWin::calcColumnWidth(int which, long allShowing, int width) const
{
    if ((allShowing & which) == 0) {
        return width;
    }

    QLabel *w;
    if (which == HDR_IDENTITY) {
        w = mLblIdentity;
    } else if (which == HDR_DICTIONARY) {
        w = mDictionaryLabel;
    } else if (which == HDR_FCC) {
        w = mLblFcc;
    } else if (which == HDR_TRANSPORT) {
        w = mLblTransport;
    } else if (which == HDR_FROM) {
        w = mLblFrom;
    } else if (which == HDR_REPLY_TO) {
        w = mLblReplyTo;
    } else if (which == HDR_SUBJECT) {
        w = mLblSubject;
    } else {
        return width;
    }

    w->setBuddy(mComposerBase->editor());   // set dummy so we don't calculate width of '&' for this label.
    w->adjustSize();
    w->show();
    return qMax(width, w->sizeHint().width());
}

void KMComposeWin::rethinkFields(bool fromSlot)
{
    //This sucks even more but again no ids. sorry (sven)
    int mask, row;
    long showHeaders;

    if (mShowHeaders < 0) {
        showHeaders = HDR_ALL;
    } else {
        showHeaders = mShowHeaders;
    }

    for (mask = 1, mNumHeaders = 0; mask <= showHeaders; mask <<= 1) {
        if ((showHeaders & mask) != 0) {
            ++mNumHeaders;
        }
    }

    delete mGrid;
    mGrid = new QGridLayout(mHeadersArea);
    mGrid->setColumnStretch(0, 1);
    mGrid->setColumnStretch(1, 100);
    mGrid->setColumnStretch(2, 1);
    mGrid->setRowStretch(mNumHeaders + 1, 100);

    row = 0;
    qCDebug(KMAIL_LOG);

    mLabelWidth = mComposerBase->recipientsEditor()->setFirstColumnWidth(0);
    mLabelWidth = calcColumnWidth(HDR_IDENTITY, showHeaders, mLabelWidth);
    mLabelWidth = calcColumnWidth(HDR_DICTIONARY, showHeaders, mLabelWidth);
    mLabelWidth = calcColumnWidth(HDR_FCC, showHeaders, mLabelWidth);
    mLabelWidth = calcColumnWidth(HDR_TRANSPORT, showHeaders, mLabelWidth);
    mLabelWidth = calcColumnWidth(HDR_FROM, showHeaders, mLabelWidth);
    mLabelWidth = calcColumnWidth(HDR_REPLY_TO, showHeaders, mLabelWidth);
    mLabelWidth = calcColumnWidth(HDR_SUBJECT, showHeaders, mLabelWidth);

    if (!fromSlot) {
        mAllFieldsAction->setChecked(showHeaders == HDR_ALL);
    }

    if (!fromSlot) {
        mIdentityAction->setChecked(abs(mShowHeaders)&HDR_IDENTITY);
    }
    rethinkHeaderLine(showHeaders, HDR_IDENTITY, row, mLblIdentity, mComposerBase->identityCombo(),
                      mBtnIdentity);

    if (!fromSlot) {
        mDictionaryAction->setChecked(abs(mShowHeaders)&HDR_DICTIONARY);
    }
    rethinkHeaderLine(showHeaders, HDR_DICTIONARY, row, mDictionaryLabel,
                      mComposerBase->dictionary(), mBtnDictionary);

    if (!fromSlot) {
        mFccAction->setChecked(abs(mShowHeaders)&HDR_FCC);
    }
    rethinkHeaderLine(showHeaders, HDR_FCC, row, mLblFcc, mFccFolder, mBtnFcc);

    if (!fromSlot) {
        mTransportAction->setChecked(abs(mShowHeaders)&HDR_TRANSPORT);
    }
    rethinkHeaderLine(showHeaders, HDR_TRANSPORT, row, mLblTransport, mComposerBase->transportComboBox(),
                      mBtnTransport);

    if (!fromSlot) {
        mFromAction->setChecked(abs(mShowHeaders)&HDR_FROM);
    }
    rethinkHeaderLine(showHeaders, HDR_FROM, row, mLblFrom, mEdtFrom);

    QWidget *prevFocus = mEdtFrom;

    if (!fromSlot) {
        mReplyToAction->setChecked(abs(mShowHeaders)&HDR_REPLY_TO);
    }
    rethinkHeaderLine(showHeaders, HDR_REPLY_TO, row, mLblReplyTo, mEdtReplyTo);
    if (showHeaders & HDR_REPLY_TO) {
        prevFocus = connectFocusMoving(prevFocus, mEdtReplyTo);
    }

    mGrid->addWidget(mComposerBase->recipientsEditor(), row, 0, 1, 3);
    ++row;
    if (showHeaders & HDR_REPLY_TO) {
        connect(mEdtReplyTo, SIGNAL(focusDown()), mComposerBase->recipientsEditor(), SLOT(setFocusTop()));
        connect(mComposerBase->recipientsEditor(), SIGNAL(focusUp()), mEdtReplyTo, SLOT(setFocus()));
    } else {
        connect(mEdtFrom, SIGNAL(focusDown()), mComposerBase->recipientsEditor(), SLOT(setFocusTop()));
        connect(mComposerBase->recipientsEditor(), SIGNAL(focusUp()), mEdtFrom, SLOT(setFocus()));
    }

    connect(mComposerBase->recipientsEditor(), SIGNAL(focusDown()), mEdtSubject, SLOT(setFocus()));
    connect(mEdtSubject, SIGNAL(focusUp()), mComposerBase->recipientsEditor(), SLOT(setFocusBottom()));

    prevFocus = mComposerBase->recipientsEditor();

    if (!fromSlot) {
        mSubjectAction->setChecked(abs(mShowHeaders)&HDR_SUBJECT);
    }
    rethinkHeaderLine(showHeaders, HDR_SUBJECT, row, mLblSubject, mEdtSubject);
    connectFocusMoving(mEdtSubject, mComposerBase->editor());

    assert(row <= mNumHeaders + 1);

    mHeadersArea->setMaximumHeight(mHeadersArea->sizeHint().height());

    mIdentityAction->setEnabled(!mAllFieldsAction->isChecked());
    mDictionaryAction->setEnabled(!mAllFieldsAction->isChecked());
    mTransportAction->setEnabled(!mAllFieldsAction->isChecked());
    mFromAction->setEnabled(!mAllFieldsAction->isChecked());
    if (mReplyToAction) {
        mReplyToAction->setEnabled(!mAllFieldsAction->isChecked());
    }
    mFccAction->setEnabled(!mAllFieldsAction->isChecked());
    mSubjectAction->setEnabled(!mAllFieldsAction->isChecked());
    mComposerBase->recipientsEditor()->setFirstColumnWidth(mLabelWidth);
}

QWidget *KMComposeWin::connectFocusMoving(QWidget *prev, QWidget *next)
{
    connect(prev, SIGNAL(focusDown()), next, SLOT(setFocus()));
    connect(next, SIGNAL(focusUp()), prev, SLOT(setFocus()));

    return next;
}

void KMComposeWin::rethinkHeaderLine(int aValue, int aMask, int &aRow,
                                     QLabel *aLbl, QWidget *aEdt,
                                     QPushButton *aBtn)
{
    if (aValue & aMask) {
        aLbl->setFixedWidth(mLabelWidth);
        aLbl->setBuddy(aEdt);
        mGrid->addWidget(aLbl, aRow, 0);
        aEdt->show();

        if (aBtn) {
            mGrid->addWidget(aEdt, aRow, 1);
            mGrid->addWidget(aBtn, aRow, 2);
            aBtn->show();
        } else {
            mGrid->addWidget(aEdt, aRow, 1, 1, 2);
        }
        aRow++;
    } else {
        aLbl->hide();
        aEdt->hide();
        if (aBtn) {
            aBtn->hide();
        }
    }
}

void KMComposeWin::rethinkHeaderLine(int aValue, int aMask, int &aRow,
                                     QLabel *aLbl, QWidget *aCbx,
                                     QCheckBox *aChk)
{
    if (aValue & aMask) {
        aLbl->setBuddy(aCbx);
        mGrid->addWidget(aLbl, aRow, 0);

        mGrid->addWidget(aCbx, aRow, 1);
        aCbx->show();
        if (aChk) {
            mGrid->addWidget(aChk, aRow, 2);
            aChk->show();
        }
        aRow++;
    } else {
        aLbl->hide();
        aCbx->hide();
        if (aChk) {
            aChk->hide();
        }
    }
}

void KMComposeWin::applyTemplate(uint uoid, uint uOldId)
{
    const KIdentityManagement::Identity &ident = kmkernel->identityManager()->identityForUoid(uoid);
    if (ident.isNull()) {
        return;
    }
    KMime::Headers::Generic *header = new KMime::Headers::Generic("X-KMail-Templates", mMsg.get(), ident.templates(), "utf-8");
    mMsg->setHeader(header);

    TemplateParser::TemplateParser::Mode mode;
    switch (mContext) {
    case New:
        mode = TemplateParser::TemplateParser::NewMessage;
        break;
    case Reply:
        mode = TemplateParser::TemplateParser::Reply;
        break;
    case ReplyToAll:
        mode = TemplateParser::TemplateParser::ReplyAll;
        break;
    case Forward:
        mode = TemplateParser::TemplateParser::Forward;
        break;
    default:
        return;
    }

    if (mode == TemplateParser::TemplateParser::NewMessage) {
        TemplateParser::TemplateParser parser(mMsg, mode);
        parser.setSelection(mTextSelection);
        parser.setAllowDecryption(MessageViewer::GlobalSettings::self()->automaticDecrypt());
        parser.setIdentityManager(KMKernel::self()->identityManager());
        if (!mCustomTemplate.isEmpty()) {
            parser.process(mCustomTemplate, mMsg, mCollectionForNewMessage);
        } else {
            parser.processWithIdentity(uoid, mMsg, mCollectionForNewMessage);
        }
        mComposerBase->updateTemplate(mMsg);
        updateSignature(uoid, uOldId);
        return;
    }

    if (mMsg->headerByType("X-KMail-Link-Message")) {
        Akonadi::Item::List items;
        foreach (const QString &serNumStr, mMsg->headerByType("X-KMail-Link-Message")->asUnicodeString().split(QLatin1Char(','))) {
            items << Akonadi::Item(serNumStr.toLongLong());
        }

        Akonadi::ItemFetchJob *job = new Akonadi::ItemFetchJob(items, this);
        job->fetchScope().fetchFullPayload(true);
        job->fetchScope().setAncestorRetrieval(Akonadi::ItemFetchScope::Parent);
        job->setProperty("mode", (int)mode);
        job->setProperty("uoid", uoid);
        job->setProperty("uOldid", uOldId);
        connect(job, &Akonadi::ItemFetchJob::result, this, &KMComposeWin::slotDelayedApplyTemplate);
    }
}

void KMComposeWin::slotDelayedApplyTemplate(KJob *job)
{
    const Akonadi::ItemFetchJob *fetchJob = qobject_cast<Akonadi::ItemFetchJob *>(job);
    const Akonadi::Item::List items = fetchJob->items();

    const TemplateParser::TemplateParser::Mode mode = static_cast<TemplateParser::TemplateParser::Mode>(fetchJob->property("mode").toInt());
    const uint uoid = fetchJob->property("uoid").toUInt();
    const uint uOldId = fetchJob->property("uOldid").toUInt();

    TemplateParser::TemplateParser parser(mMsg, mode);
    parser.setSelection(mTextSelection);
    parser.setAllowDecryption(MessageViewer::GlobalSettings::self()->automaticDecrypt());
    parser.setWordWrap(MessageComposer::MessageComposerSettings::self()->wordWrap(), MessageComposer::MessageComposerSettings::self()->lineWrapWidth());
    parser.setIdentityManager(KMKernel::self()->identityManager());
    foreach (const Akonadi::Item &item, items) {
        if (!mCustomTemplate.isEmpty()) {
            parser.process(mCustomTemplate, MessageCore::Util::message(item));
        } else {
            parser.processWithIdentity(uoid, MessageCore::Util::message(item));
        }
    }
    mComposerBase->updateTemplate(mMsg);
    updateSignature(uoid, uOldId);
}

void KMComposeWin::updateSignature(uint uoid, uint uOldId)
{
    const KIdentityManagement::Identity &ident = kmkernel->identityManager()->identityForUoid(uoid);
    const KIdentityManagement::Identity &oldIdentity = kmkernel->identityManager()->identityForUoid(uOldId);
    mComposerBase->identityChanged(ident, oldIdentity, true);
}

void KMComposeWin::setCollectionForNewMessage(const Akonadi::Collection &folder)
{
    mCollectionForNewMessage = folder;
}

void KMComposeWin::setQuotePrefix(uint uoid)
{
    QString quotePrefix = mMsg->headerByType("X-KMail-QuotePrefix") ? mMsg->headerByType("X-KMail-QuotePrefix")->asUnicodeString() : QString();
    if (quotePrefix.isEmpty()) {
        // no quote prefix header, set quote prefix according in identity
        // TODO port templates to ComposerViewBase

        if (mCustomTemplate.isEmpty()) {
            const KIdentityManagement::Identity &identity = kmkernel->identityManager()->identityForUoidOrDefault(uoid);
            // Get quote prefix from template
            // ( custom templates don't specify custom quotes prefixes )
            TemplateParser::Templates quoteTemplate(
                TemplateParser::TemplatesConfiguration::configIdString(identity.uoid()));
            quotePrefix = quoteTemplate.quoteString();
        }
    }
    mComposerBase->editor()->setQuotePrefixName(MessageCore::StringUtil::formatString(quotePrefix,
            mMsg->from()->asUnicodeString()));
}

void KMComposeWin::setupActions(void)
{
    KActionMenuTransport *actActionNowMenu, *actActionLaterMenu;

    if (MessageComposer::MessageComposerSettings::self()->sendImmediate()) {
        //default = send now, alternative = queue
        QAction *action = new QAction(QIcon::fromTheme(QLatin1String("mail-send")), i18n("&Send Mail"), this);
        actionCollection()->addAction(QLatin1String("send_mail_default"), action);
        connect(action, &QAction::triggered, this, &KMComposeWin::slotSendNow);

        action = new QAction(QIcon::fromTheme(QLatin1String("mail-send")), i18n("Send Mail Using Shortcut"), this);
        actionCollection()->addAction(QLatin1String("send_mail"), action);
        actionCollection()->setDefaultShortcut(action, QKeySequence(Qt::CTRL + Qt::Key_Return));
        connect(action, &QAction::triggered, this, &KMComposeWin::slotSendNowByShortcut);

        // FIXME: change to mail_send_via icon when this exist.
        actActionNowMenu = new KActionMenuTransport(this);
        actActionNowMenu->setIcon(QIcon::fromTheme(QLatin1String("mail-send")));
        actActionNowMenu->setText(i18n("&Send Mail Via"));

        actActionNowMenu->setIconText(i18n("Send"));
        actionCollection()->addAction(QLatin1String("send_default_via"), actActionNowMenu);

        action = new QAction(QIcon::fromTheme(QLatin1String("mail-queue")), i18n("Send &Later"), this);
        actionCollection()->addAction(QLatin1String("send_alternative"), action);
        connect(action, &QAction::triggered, this, &KMComposeWin::slotSendLater);

        actActionLaterMenu = new KActionMenuTransport(this);
        actActionLaterMenu->setIcon(QIcon::fromTheme(QLatin1String("mail-queue")));
        actActionLaterMenu->setText(i18n("Send &Later Via"));

        actActionLaterMenu->setIconText(i18nc("Queue the message for sending at a later date", "Queue"));
        actionCollection()->addAction(QLatin1String("send_alternative_via"), actActionLaterMenu);

    } else {
        //default = queue, alternative = send now
        QAction *action = new QAction(QIcon::fromTheme(QLatin1String("mail-queue")), i18n("Send &Later"), this);
        actionCollection()->addAction(QLatin1String("send_mail"), action);
        connect(action, &QAction::triggered, this, &KMComposeWin::slotSendLater);
        actionCollection()->setDefaultShortcut(action, QKeySequence(Qt::CTRL + Qt::Key_Return));

        actActionLaterMenu = new KActionMenuTransport(this);
        actActionLaterMenu->setIcon(QIcon::fromTheme(QLatin1String("mail-queue")));
        actActionLaterMenu->setText(i18n("Send &Later Via"));
        actionCollection()->addAction(QLatin1String("send_default_via"), actActionLaterMenu);

        action = new QAction(QIcon::fromTheme(QLatin1String("mail-send")), i18n("&Send Mail"), this);
        actionCollection()->addAction(QLatin1String("send_alternative"), action);
        connect(action, &QAction::triggered, this, &KMComposeWin::slotSendNow);

        // FIXME: change to mail_send_via icon when this exits.
        actActionNowMenu = new KActionMenuTransport(this);
        actActionNowMenu->setIcon(QIcon::fromTheme(QLatin1String("mail-send")));
        actActionNowMenu->setText(i18n("&Send Mail Via"));
        actionCollection()->addAction(QLatin1String("send_alternative_via"), actActionNowMenu);
    }

    connect(actActionNowMenu, SIGNAL(triggered(bool)), this,
            SLOT(slotSendNow()));
    connect(actActionLaterMenu, SIGNAL(triggered(bool)), this,
            SLOT(slotSendLater()));
    connect(actActionNowMenu, SIGNAL(transportSelected(MailTransport::Transport*)), this,
            SLOT(slotSendNowVia(MailTransport::Transport*)));
    connect(actActionLaterMenu, SIGNAL(transportSelected(MailTransport::Transport*)), this,
            SLOT(slotSendLaterVia(MailTransport::Transport*)));

    QAction *action = new QAction(QIcon::fromTheme(QLatin1String("document-save")), i18n("Save as &Draft"), this);
    actionCollection()->addAction(QLatin1String("save_in_drafts"), action);
    KMail::Util::addQActionHelpText(action, i18n("Save email in Draft folder"));
    actionCollection()->setDefaultShortcut(action, QKeySequence(Qt::CTRL + Qt::Key_S));
    connect(action, &QAction::triggered, this, &KMComposeWin::slotSaveDraft);

    action = new QAction(QIcon::fromTheme(QLatin1String("document-save")), i18n("Save as &Template"), this);
    KMail::Util::addQActionHelpText(action, i18n("Save email in Template folder"));
    actionCollection()->addAction(QLatin1String("save_in_templates"), action);
    connect(action, &QAction::triggered, this, &KMComposeWin::slotSaveTemplate);

    action = new QAction(QIcon::fromTheme(QLatin1String("document-save")), i18n("Save as &File"), this);
    KMail::Util::addQActionHelpText(action, i18n("Save email as text or html file"));
    actionCollection()->addAction(QLatin1String("save_as_file"), action);
    connect(action, &QAction::triggered, this, &KMComposeWin::slotSaveAsFile);

    action = new QAction(QIcon::fromTheme(QLatin1String("contact-new")), i18n("New AddressBook Contact..."), this);
    actionCollection()->addAction(QLatin1String("kmail_new_addressbook_contact"), action);
    connect(action, &QAction::triggered, this, &KMComposeWin::slotCreateAddressBookContact);

    action = new QAction(QIcon::fromTheme(QLatin1String("document-open")), i18n("&Insert Text File..."), this);
    actionCollection()->addAction(QLatin1String("insert_file"), action);
    connect(action, &QAction::triggered, this, &KMComposeWin::slotInsertFile);

    mRecentAction = new KRecentFilesAction(QIcon::fromTheme(QLatin1String("document-open")),
                                           i18n("&Insert Recent Text File"), this);
    actionCollection()->addAction(QLatin1String("insert_file_recent"), mRecentAction);
    connect(mRecentAction, &KRecentFilesAction::urlSelected, this, &KMComposeWin::slotInsertRecentFile);
    connect(mRecentAction, &KRecentFilesAction::recentListCleared, this, &KMComposeWin::slotRecentListFileClear);
    mRecentAction->loadEntries(KMKernel::self()->config()->group(QString()));

    action = new QAction(QIcon::fromTheme(QLatin1String("x-office-address-book")), i18n("&Address Book"), this);
    KMail::Util::addQActionHelpText(action, i18n("Open Address Book"));
    actionCollection()->addAction(QLatin1String("addressbook"), action);
    if (QStandardPaths::findExecutable(QLatin1String("kaddressbook")).isEmpty()) {
        action->setEnabled(false);
    }
    connect(action, &QAction::triggered, this, &KMComposeWin::slotAddrBook);
    action = new QAction(QIcon::fromTheme(QLatin1String("mail-message-new")), i18n("&New Composer"), this);
    actionCollection()->addAction(QLatin1String("new_composer"), action);

    connect(action, &QAction::triggered, this, &KMComposeWin::slotNewComposer);
    actionCollection()->setDefaultShortcuts(action, KStandardShortcut::shortcut(KStandardShortcut::New));

    action = new QAction(i18n("Select &Recipients..."), this);
    actionCollection()->addAction(QLatin1String("select_recipients"), action);
    connect(action, SIGNAL(triggered(bool)),
            mComposerBase->recipientsEditor(), SLOT(selectRecipients()));
    action = new QAction(i18n("Save &Distribution List..."), this);
    actionCollection()->addAction(QLatin1String("save_distribution_list"), action);
    connect(action, SIGNAL(triggered(bool)),
            mComposerBase->recipientsEditor(), SLOT(saveDistributionList()));

    KStandardAction::print(this, SLOT(slotPrint()), actionCollection());
    if (KPrintPreview::isAvailable()) {
        KStandardAction::printPreview(this, SLOT(slotPrintPreview()), actionCollection());
    }
    KStandardAction::close(this, SLOT(slotClose()), actionCollection());

    KStandardAction::undo(mGlobalAction, SLOT(slotUndo()), actionCollection());
    KStandardAction::redo(mGlobalAction, SLOT(slotRedo()), actionCollection());
    KStandardAction::cut(mGlobalAction, SLOT(slotCut()), actionCollection());
    KStandardAction::copy(mGlobalAction, SLOT(slotCopy()), actionCollection());
    KStandardAction::pasteText(mGlobalAction, SLOT(slotPaste()), actionCollection());
    mSelectAll = KStandardAction::selectAll(mGlobalAction, SLOT(slotMarkAll()), actionCollection());

    mFindText = KStandardAction::find(mComposerBase->editor(), SLOT(slotFind()), actionCollection());
    mFindNextText = KStandardAction::findNext(mComposerBase->editor(), SLOT(slotFindNext()), actionCollection());

    mReplaceText = KStandardAction::replace(mComposerBase->editor(), SLOT(slotReplace()), actionCollection());
    actionCollection()->addAction(KStandardAction::Spelling, QLatin1String("spellcheck"),
                                  mComposerBase->editor(), SLOT(checkSpelling()));

    action = new QAction(i18n("Paste as Attac&hment"), this);
    actionCollection()->addAction(QLatin1String("paste_att"), action);
    connect(action, &QAction::triggered, this, &KMComposeWin::slotPasteAsAttachment);

    action = new QAction(i18n("Cl&ean Spaces"), this);
    actionCollection()->addAction(QLatin1String("clean_spaces"), action);
    connect(action, SIGNAL(triggered(bool)), mComposerBase->signatureController(), SLOT(cleanSpace()));

    mFixedFontAction = new KToggleAction(i18n("Use Fi&xed Font"), this);
    actionCollection()->addAction(QLatin1String("toggle_fixedfont"), mFixedFontAction);
    connect(mFixedFontAction, &KToggleAction::triggered, this, &KMComposeWin::slotUpdateFont);
    mFixedFontAction->setChecked(MessageViewer::GlobalSettings::self()->useFixedFont());

    //these are checkable!!!
    mUrgentAction = new KToggleAction(
        i18nc("@action:inmenu Mark the email as urgent.", "&Urgent"), this);
    actionCollection()->addAction(QLatin1String("urgent"), mUrgentAction);
    mRequestMDNAction = new KToggleAction(i18n("&Request Disposition Notification"), this);
    actionCollection()->addAction(QLatin1String("options_request_mdn"), mRequestMDNAction);
    mRequestMDNAction->setChecked(GlobalSettings::self()->requestMDN());
    //----- Message-Encoding Submenu
    mCodecAction = new CodecAction(CodecAction::ComposerMode, this);
    actionCollection()->addAction(QLatin1String("charsets"), mCodecAction);
    mWordWrapAction = new KToggleAction(i18n("&Wordwrap"), this);
    actionCollection()->addAction(QLatin1String("wordwrap"), mWordWrapAction);
    mWordWrapAction->setChecked(MessageComposer::MessageComposerSettings::self()->wordWrap());
    connect(mWordWrapAction, &KToggleAction::toggled, this, &KMComposeWin::slotWordWrapToggled);

    mSnippetAction = new KToggleAction(i18n("&Snippets"), this);
    actionCollection()->addAction(QLatin1String("snippets"), mSnippetAction);
    connect(mSnippetAction, &KToggleAction::toggled, this, &KMComposeWin::slotSnippetWidgetVisibilityChanged);
    mSnippetAction->setChecked(GlobalSettings::self()->showSnippetManager());

    mAutoSpellCheckingAction = new KToggleAction(QIcon::fromTheme(QLatin1String("tools-check-spelling")),
            i18n("&Automatic Spellchecking"),
            this);
    actionCollection()->addAction(QLatin1String("options_auto_spellchecking"), mAutoSpellCheckingAction);
    const bool spellChecking = GlobalSettings::self()->autoSpellChecking();
    const bool useKmailEditor = !GlobalSettings::self()->useExternalEditor();
    const bool spellCheckingEnabled = useKmailEditor && spellChecking;
    mAutoSpellCheckingAction->setEnabled(useKmailEditor);

    mAutoSpellCheckingAction->setChecked(spellCheckingEnabled);
    slotAutoSpellCheckingToggled(spellCheckingEnabled);
    connect(mAutoSpellCheckingAction, &KToggleAction::toggled, this, &KMComposeWin::slotAutoSpellCheckingToggled);
    connect(mComposerBase->editor(), SIGNAL(checkSpellingChanged(bool)), this, SLOT(slotAutoSpellCheckingToggled(bool)));

    connect(mComposerBase->editor(), SIGNAL(textModeChanged(KRichTextEdit::Mode)), this, SLOT(slotTextModeChanged(KRichTextEdit::Mode)));
    connect(mComposerBase->editor(), SIGNAL(externalEditorClosed()), this, SLOT(slotExternalEditorClosed()));
    connect(mComposerBase->editor(), SIGNAL(externalEditorStarted()), this, SLOT(slotExternalEditorStarted()));
    //these are checkable!!!
    markupAction = new KToggleAction(i18n("Rich Text Editing"), this);
    markupAction->setIcon(QIcon::fromTheme(QLatin1String("preferences-desktop-font")));
    markupAction->setIconText(i18n("Rich Text"));
    markupAction->setToolTip(i18n("Toggle rich text editing mode"));
    actionCollection()->addAction(QLatin1String("html"), markupAction);
    connect(markupAction, &KToggleAction::triggered, this, &KMComposeWin::slotToggleMarkup);

    mAllFieldsAction = new KToggleAction(i18n("&All Fields"), this);
    actionCollection()->addAction(QLatin1String("show_all_fields"), mAllFieldsAction);
    connect(mAllFieldsAction, &KToggleAction::triggered, this, &KMComposeWin::slotUpdateView);
    mIdentityAction = new KToggleAction(i18n("&Identity"), this);
    actionCollection()->addAction(QLatin1String("show_identity"), mIdentityAction);
    connect(mIdentityAction, &KToggleAction::triggered, this, &KMComposeWin::slotUpdateView);
    mDictionaryAction = new KToggleAction(i18n("&Dictionary"), this);
    actionCollection()->addAction(QLatin1String("show_dictionary"), mDictionaryAction);
    connect(mDictionaryAction, &KToggleAction::triggered, this, &KMComposeWin::slotUpdateView);
    mFccAction = new KToggleAction(i18n("&Sent-Mail Folder"), this);
    actionCollection()->addAction(QLatin1String("show_fcc"), mFccAction);
    connect(mFccAction, &KToggleAction::triggered, this, &KMComposeWin::slotUpdateView);
    mTransportAction = new KToggleAction(i18n("&Mail Transport"), this);
    actionCollection()->addAction(QLatin1String("show_transport"), mTransportAction);
    connect(mTransportAction, &KToggleAction::triggered, this, &KMComposeWin::slotUpdateView);
    mFromAction = new KToggleAction(i18n("&From"), this);
    actionCollection()->addAction(QLatin1String("show_from"), mFromAction);
    connect(mFromAction, &KToggleAction::triggered, this, &KMComposeWin::slotUpdateView);
    mReplyToAction = new KToggleAction(i18n("&Reply To"), this);
    actionCollection()->addAction(QLatin1String("show_reply_to"), mReplyToAction);
    connect(mReplyToAction, &KToggleAction::triggered, this, &KMComposeWin::slotUpdateView);
    mSubjectAction = new KToggleAction(
        i18nc("@action:inmenu Show the subject in the composer window.", "S&ubject"), this);
    actionCollection()->addAction(QLatin1String("show_subject"), mSubjectAction);
    connect(mSubjectAction, &KToggleAction::triggered, this, &KMComposeWin::slotUpdateView);
    //end of checkable

    mAppendSignature = new QAction(i18n("Append S&ignature"), this);
    actionCollection()->addAction(QLatin1String("append_signature"), mAppendSignature);
    connect(mAppendSignature, &QAction::triggered, mComposerBase->signatureController(), &MessageComposer::SignatureController::appendSignature);

    mPrependSignature = new QAction(i18n("Pr&epend Signature"), this);
    actionCollection()->addAction(QLatin1String("prepend_signature"), mPrependSignature);
    connect(mPrependSignature, &QAction::triggered, mComposerBase->signatureController(), &MessageComposer::SignatureController::prependSignature);

    mInsertSignatureAtCursorPosition = new QAction(i18n("Insert Signature At C&ursor Position"), this);
    actionCollection()->addAction(QLatin1String("insert_signature_at_cursor_position"), mInsertSignatureAtCursorPosition);
    connect(mInsertSignatureAtCursorPosition, SIGNAL(triggered(bool)), mComposerBase->signatureController(), SLOT(insertSignatureAtCursor()));

    action = new QAction(i18n("Insert Special Character..."), this);
    actionCollection()->addAction(QLatin1String("insert_special_character"), action);
    connect(action, &QAction::triggered, this, &KMComposeWin::insertSpecialCharacter);

    QAction *upperCase = new QAction(i18n("Uppercase"), this);
    actionCollection()->addAction(QLatin1String("change_to_uppercase"), upperCase);
    connect(upperCase, &QAction::triggered, this, &KMComposeWin::slotUpperCase);

    mChangeCaseMenu = new PimCommon::KActionMenuChangeCase(this);
    mChangeCaseMenu->appendInActionCollection(actionCollection());
    actionCollection()->addAction(QLatin1String("change_case_menu"), mChangeCaseMenu);
    connect(mChangeCaseMenu, &PimCommon::KActionMenuChangeCase::upperCase, this, &KMComposeWin::slotUpperCase);
    connect(mChangeCaseMenu, &PimCommon::KActionMenuChangeCase::lowerCase, this, &KMComposeWin::slotLowerCase);
    connect(mChangeCaseMenu, &PimCommon::KActionMenuChangeCase::sentenceCase, this, &KMComposeWin::slotSentenceCase);
    connect(mChangeCaseMenu, &PimCommon::KActionMenuChangeCase::reverseCase, this, &KMComposeWin::slotReverseCase);

    mComposerBase->attachmentController()->createActions();

    setStandardToolBarMenuEnabled(true);

    KStandardAction::keyBindings(this, SLOT(slotEditKeys()), actionCollection());
    KStandardAction::configureToolbars(this, SLOT(slotEditToolbars()), actionCollection());
    KStandardAction::preferences(kmkernel, SLOT(slotShowConfigurationDialog()), actionCollection());

    action = new QAction(i18n("&Spellchecker..."), this);
    action->setIconText(i18n("Spellchecker"));
    actionCollection()->addAction(QLatin1String("setup_spellchecker"), action);
    connect(action, &QAction::triggered, this, &KMComposeWin::slotSpellcheckConfig);

    mTranslateAction = mCustomToolsWidget->action(PimCommon::CustomToolsWidget::TranslatorTool);
    actionCollection()->addAction(QLatin1String("translator"), mTranslateAction);

    mGenerateShortenUrl = mCustomToolsWidget->action(PimCommon::CustomToolsWidget::ShortUrlTool);
    actionCollection()->addAction(QLatin1String("shorten_url"), mGenerateShortenUrl);

    mEncryptAction = new KToggleAction(QIcon::fromTheme(QLatin1String("document-encrypt")), i18n("&Encrypt Message"), this);
    mEncryptAction->setIconText(i18n("Encrypt"));
    actionCollection()->addAction(QLatin1String("encrypt_message"), mEncryptAction);
    mSignAction = new KToggleAction(QIcon::fromTheme(QLatin1String("document-sign")), i18n("&Sign Message"), this);
    mSignAction->setIconText(i18n("Sign"));
    actionCollection()->addAction(QLatin1String("sign_message"), mSignAction);
    const KIdentityManagement::Identity &ident =
        KMKernel::self()->identityManager()->identityForUoidOrDefault(mComposerBase->identityCombo()->currentIdentity());
    // PENDING(marc): check the uses of this member and split it into
    // smime/openpgp and or enc/sign, if necessary:
    mLastIdentityHasSigningKey = !ident.pgpSigningKey().isEmpty() || !ident.smimeSigningKey().isEmpty();
    mLastIdentityHasEncryptionKey = !ident.pgpEncryptionKey().isEmpty() || !ident.smimeEncryptionKey().isEmpty();

    mLastEncryptActionState = false;
    mLastSignActionState = ident.pgpAutoSign();

    changeCryptoAction();

    connect(mEncryptAction, &KToggleAction::triggered, this, &KMComposeWin::slotEncryptToggled);
    connect(mSignAction, &KToggleAction::triggered, this, &KMComposeWin::slotSignToggled);

    QStringList l;
    for (int i = 0 ; i < numCryptoMessageFormats ; ++i) {
        l.push_back(Kleo::cryptoMessageFormatToLabel(cryptoMessageFormats[i]));
    }

    mCryptoModuleAction = new KSelectAction(i18n("&Cryptographic Message Format"), this);
    actionCollection()->addAction(QLatin1String("options_select_crypto"), mCryptoModuleAction);
    connect(mCryptoModuleAction, SIGNAL(triggered(int)), SLOT(slotSelectCryptoModule()));
    mCryptoModuleAction->setItems(l);
    mCryptoModuleAction->setToolTip(i18n("Select a cryptographic format for this message"));

    actionCollection()->addActions(mComposerBase->editor()->createActions());
    actionCollection()->addAction(QLatin1String("shared_link"), mStorageService->menuShareLinkServices());

    mFollowUpToggleAction = new KToggleAction(i18n("Follow Up Mail..."), this);
    actionCollection()->addAction(QLatin1String("follow_up_mail"), mFollowUpToggleAction);
    connect(mFollowUpToggleAction, &KToggleAction::triggered, this, &KMComposeWin::slotFollowUpMail);
    mFollowUpToggleAction->setEnabled(FollowUpReminder::FollowUpReminderUtil::followupReminderAgentEnabled());

    createGUI(QLatin1String("kmcomposerui.rc"));
    connect(toolBar(QLatin1String("htmlToolBar"))->toggleViewAction(), SIGNAL(toggled(bool)),
            SLOT(htmlToolBarVisibilityChanged(bool)));

    // In Kontact, this entry would read "Configure Kontact", but bring
    // up KMail's config dialog. That's sensible, though, so fix the label.
    QAction *configureAction = actionCollection()->action(QLatin1String("options_configure"));
    if (configureAction) {
        configureAction->setText(i18n("Configure KMail..."));
    }
}

void KMComposeWin::changeCryptoAction()
{
    const KIdentityManagement::Identity &ident =
        KMKernel::self()->identityManager()->identityForUoidOrDefault(mComposerBase->identityCombo()->currentIdentity());
    if (!Kleo::CryptoBackendFactory::instance()->openpgp() && !Kleo::CryptoBackendFactory::instance()->smime()) {
        // no crypto whatsoever
        mEncryptAction->setEnabled(false);
        setEncryption(false);
        mSignAction->setEnabled(false);
        setSigning(false);
    } else {
        const bool canOpenPGPSign = Kleo::CryptoBackendFactory::instance()->openpgp() &&
                                    !ident.pgpSigningKey().isEmpty();
        const bool canSMIMESign = Kleo::CryptoBackendFactory::instance()->smime() &&
                                  !ident.smimeSigningKey().isEmpty();

        setEncryption(false);
        setSigning((canOpenPGPSign || canSMIMESign) && ident.pgpAutoSign());
    }

}

void KMComposeWin::setupStatusBar(QWidget *w)
{
    KPIM::ProgressStatusBarWidget *progressStatusBarWidget = new KPIM::ProgressStatusBarWidget(statusBar(), this, PimCommon::StorageServiceProgressManager::progressTypeValue());
    statusBar()->addWidget(w);
    QLabel *lab = new QLabel(this);
    lab->setAlignment(Qt::AlignLeft | Qt::AlignVCenter);
    statusBar()->addPermanentWidget(lab);
    mStatusBarLabelList.append(lab);

    lab = new QLabel(this);
    lab->setText(i18nc("Shows the linenumber of the cursor position.", " Line: %1 "
                       , QLatin1String("     ")));
    statusBar()->addPermanentWidget(lab);
    mStatusBarLabelList.append(lab);

    lab = new QLabel(i18n(" Column: %1 ", QLatin1String("     ")));
    statusBar()->addPermanentWidget(lab);
    mStatusBarLabelList.append(lab);

    mStatusBarLabelToggledOverrideMode = new StatusBarLabelToggledState(this);
    mStatusBarLabelToggledOverrideMode->setStateString(i18n("OVR"), i18n("INS"));
    statusBar()->addPermanentWidget(mStatusBarLabelToggledOverrideMode, 0);
    connect(mStatusBarLabelToggledOverrideMode, &StatusBarLabelToggledState::toggleModeChanged, this, &KMComposeWin::slotOverwriteModeWasChanged);

    mStatusBarLabelSpellCheckingChangeMode = new StatusBarLabelToggledState(this);
    mStatusBarLabelSpellCheckingChangeMode->setStateString(i18n("Spellcheck: on"), i18n("Spellcheck: off"));
    statusBar()->addPermanentWidget(mStatusBarLabelSpellCheckingChangeMode, 0);
    connect(mStatusBarLabelSpellCheckingChangeMode, &StatusBarLabelToggledState::toggleModeChanged, this, &KMComposeWin::slotAutoSpellCheckingToggled);

    statusBar()->addPermanentWidget(progressStatusBarWidget->littleProgress());

}

void KMComposeWin::setupEditor(void)
{
    QFontMetrics fm(mBodyFont);
    mComposerBase->editor()->setTabStopWidth(fm.width(QLatin1Char(' ')) * 8);

    slotWordWrapToggled(MessageComposer::MessageComposerSettings::self()->wordWrap());

    // Font setup
    slotUpdateFont();

    connect(mComposerBase->editor(), SIGNAL(cursorPositionChanged()),
            this, SLOT(slotCursorPositionChanged()));
    slotCursorPositionChanged();
}

QString KMComposeWin::subject() const
{
    return MessageComposer::Util::cleanedUpHeaderString(mEdtSubject->toPlainText());
}

QString KMComposeWin::from() const
{
    return MessageComposer::Util::cleanedUpHeaderString(mEdtFrom->text());
}

QString KMComposeWin::replyTo() const
{
    if (mEdtReplyTo) {
        return MessageComposer::Util::cleanedUpHeaderString(mEdtReplyTo->text());
    } else {
        return QString();
    }
}

void KMComposeWin::decryptOrStripOffCleartextSignature(QByteArray &body)
{
    QList<Kpgp::Block> pgpBlocks;
    QList<QByteArray> nonPgpBlocks;
    if (Kpgp::Module::prepareMessageForDecryption(body,
            pgpBlocks, nonPgpBlocks)) {
        // Only decrypt/strip off the signature if there is only one OpenPGP
        // block in the message
        if (pgpBlocks.count() == 1) {
            Kpgp::Block &block = pgpBlocks.first();
            if ((block.type() == Kpgp::PgpMessageBlock) ||
                    (block.type() == Kpgp::ClearsignedBlock)) {
                if (block.type() == Kpgp::PgpMessageBlock) {
                    // try to decrypt this OpenPGP block
                    block.decrypt();
                } else {
                    // strip off the signature
                    block.verify();
                }
                body = nonPgpBlocks.first();
                body.append(block.text());
                body.append(nonPgpBlocks.last());
            }
        }
    }
}

void KMComposeWin::setCurrentTransport(int transportId)
{
    mComposerBase->transportComboBox()->setCurrentTransport(transportId);
}

void KMComposeWin::setCurrentReplyTo(const QString &replyTo)
{
    if (mEdtReplyTo) {
        mEdtReplyTo->setText(replyTo);
    }
}

void KMComposeWin::setMessage(const KMime::Message::Ptr &newMsg, bool lastSignState, bool lastEncryptState, bool mayAutoSign,
                              bool allowDecryption, bool isModified)
{
    if (!newMsg) {
        qCDebug(KMAIL_LOG) << "newMsg == 0!";
        return;
    }

    if (lastSignState) {
        mLastSignActionState = true;
    }

    if (lastEncryptState) {
        mLastEncryptActionState = true;
    }

    mComposerBase->setMessage(newMsg);
    mMsg = newMsg;
    KIdentityManagement::IdentityManager *im = KMKernel::self()->identityManager();

    mEdtFrom->setText(mMsg->from()->asUnicodeString());
    mEdtSubject->setText(mMsg->subject()->asUnicodeString());

    // Restore the quote prefix. We can't just use the global quote prefix here,
    // since the prefix is different for each message, it might for example depend
    // on the original sender in a reply.
    if (mMsg->headerByType("X-KMail-QuotePrefix")) {
        mComposerBase->editor()->setQuotePrefixName(mMsg->headerByType("X-KMail-QuotePrefix")->asUnicodeString());
    }

    const bool stickyIdentity = mBtnIdentity->isChecked() && !mIgnoreStickyFields;
    bool messageHasIdentity = false;
    if (newMsg->headerByType("X-KMail-Identity") &&
            !newMsg->headerByType("X-KMail-Identity")->asUnicodeString().isEmpty()) {
        messageHasIdentity = true;
    }
    if (!stickyIdentity && messageHasIdentity) {
        mId = newMsg->headerByType("X-KMail-Identity")->asUnicodeString().toUInt();
    }

    // don't overwrite the header values with identity specific values
    // unless the identity is sticky
    if (!stickyIdentity) {
        disconnect(mComposerBase->identityCombo(), SIGNAL(identityChanged(uint)),
                   this, SLOT(slotIdentityChanged(uint))) ;
    }

    // load the mId into the gui, sticky or not, without emitting
    mComposerBase->identityCombo()->setCurrentIdentity(mId);
    const uint idToApply = mId;
    if (!stickyIdentity) {
        connect(mComposerBase->identityCombo(), SIGNAL(identityChanged(uint)),
                this, SLOT(slotIdentityChanged(uint)));
    } else {
        // load the message's state into the mId, without applying it to the gui
        // that's so we can detect that the id changed (because a sticky was set)
        // on apply()
        if (messageHasIdentity) {
            mId = newMsg->headerByType("X-KMail-Identity")->asUnicodeString().toUInt();
        } else {
            mId = im->defaultIdentity().uoid();
        }
    }

    // manually load the identity's value into the fields; either the one from the
    // messge, where appropriate, or the one from the sticky identity. What's in
    // mId might have changed meanwhile, thus the save value
    slotIdentityChanged(idToApply, true /*initalChange*/);

    const KIdentityManagement::Identity &ident = im->identityForUoid(mComposerBase->identityCombo()->currentIdentity());

    const bool stickyTransport = mBtnTransport->isChecked() && !mIgnoreStickyFields;
    if (stickyTransport) {
        mComposerBase->transportComboBox()->setCurrentTransport(ident.transport().toInt());
    }

    // TODO move the following to ComposerViewBase
    // however, requires the actions to be there as well in order to share with mobile client

    // check for the presence of a DNT header, indicating that MDN's were requested
    if (newMsg->headerByType("Disposition-Notification-To")) {
        QString mdnAddr = newMsg->headerByType("Disposition-Notification-To")->asUnicodeString();
        mRequestMDNAction->setChecked((!mdnAddr.isEmpty() &&
                                       im->thatIsMe(mdnAddr)) ||
                                      GlobalSettings::self()->requestMDN());
    }
    // check for presence of a priority header, indicating urgent mail:
    if (newMsg->headerByType("X-PRIORITY") && newMsg->headerByType("Priority")) {
        const QString xpriority = newMsg->headerByType("X-PRIORITY")->asUnicodeString();
        const QString priority = newMsg->headerByType("Priority")->asUnicodeString();
        if (xpriority == QLatin1String("2 (High)") && priority == QLatin1String("urgent")) {
            mUrgentAction->setChecked(true);
        }
    }

    if (!ident.isXFaceEnabled() || ident.xface().isEmpty()) {
        if (mMsg->headerByType("X-Face")) {
            mMsg->headerByType("X-Face")->clear();
        }
    } else {
        QString xface = ident.xface();
        if (!xface.isEmpty()) {
            int numNL = (xface.length() - 1) / 70;
            for (int i = numNL; i > 0; --i) {
                xface.insert(i * 70, QLatin1String("\n\t"));
            }
            mMsg->setHeader(new KMime::Headers::Generic("X-Face", mMsg.get(), xface, "utf-8"));
        }
    }

    // if these headers are present, the state of the message should be overruled
    if (mMsg->headerByType("X-KMail-SignatureActionEnabled")) {
        mLastSignActionState = (mMsg->headerByType("X-KMail-SignatureActionEnabled")->as7BitString().contains("true"));
    }
    if (mMsg->headerByType("X-KMail-EncryptActionEnabled")) {
        mLastEncryptActionState = (mMsg->headerByType("X-KMail-EncryptActionEnabled")->as7BitString().contains("true"));
    }
    if (mMsg->headerByType("X-KMail-CryptoMessageFormat")) {
        mCryptoModuleAction->setCurrentItem(format2cb(static_cast<Kleo::CryptoMessageFormat>(
                                                mMsg->headerByType("X-KMail-CryptoMessageFormat")->asUnicodeString().toInt())));
    }

    mLastIdentityHasSigningKey = !ident.pgpSigningKey().isEmpty() || !ident.smimeSigningKey().isEmpty();
    mLastIdentityHasEncryptionKey = !ident.pgpEncryptionKey().isEmpty() || !ident.smimeEncryptionKey().isEmpty();

    if (Kleo::CryptoBackendFactory::instance()->openpgp() || Kleo::CryptoBackendFactory::instance()->smime()) {
        const bool canOpenPGPSign = Kleo::CryptoBackendFactory::instance()->openpgp() &&
                                    !ident.pgpSigningKey().isEmpty();
        const bool canSMIMESign = Kleo::CryptoBackendFactory::instance()->smime() &&
                                  !ident.smimeSigningKey().isEmpty();

        setEncryption(mLastEncryptActionState);
        setSigning((canOpenPGPSign || canSMIMESign) && mLastSignActionState);
    }
    updateSignatureAndEncryptionStateIndicators();

    QString kmailFcc;
    if (mMsg->headerByType("X-KMail-Fcc")) {
        kmailFcc = mMsg->headerByType("X-KMail-Fcc")->asUnicodeString();
    }
    if (!mBtnFcc->isChecked()) {
        if (kmailFcc.isEmpty()) {
            setFcc(ident.fcc());
        } else {
            setFcc(kmailFcc);
        }
    }

    const bool stickyDictionary = mBtnDictionary->isChecked() && !mIgnoreStickyFields;
    if (!stickyDictionary) {
        if (mMsg->headerByType("X-KMail-Dictionary")) {
            const QString dictionary = mMsg->headerByType("X-KMail-Dictionary")->asUnicodeString();
            if (!dictionary.isEmpty()) {
                mComposerBase->dictionary()->setCurrentByDictionary(dictionary);
            }
        } else {
            mComposerBase->dictionary()->setCurrentByDictionaryName(ident.dictionary());
        }
    }

    mEdtReplyTo->setText(mMsg->replyTo()->asUnicodeString());

    KMime::Content *msgContent = new KMime::Content;
    msgContent->setContent(mMsg->encodedContent());
    msgContent->parse();
    MessageViewer::EmptySource emptySource;
    MessageViewer::ObjectTreeParser otp(&emptySource);  //All default are ok
    emptySource.setAllowDecryption(allowDecryption);
    otp.parseObjectTree(msgContent);

    bool shouldSetCharset = false;
    if ((mContext == Reply || mContext == ReplyToAll || mContext == Forward) && MessageComposer::MessageComposerSettings::forceReplyCharset()) {
        shouldSetCharset = true;
    }
    if (shouldSetCharset && !otp.plainTextContentCharset().isEmpty()) {
        mOriginalPreferredCharset = otp.plainTextContentCharset();
    }
    // always set auto charset, but prefer original when composing if force reply is set.
    mCodecAction->setAutoCharset();

    delete msgContent;
#if 0 //TODO port to kmime

    /* Handle the special case of non-mime mails */
    if (mMsg->numBodyParts() == 0 && otp.textualContent().isEmpty()) {
        mCharset = mMsg->charset();
        if (mCharset.isEmpty() ||  mCharset == "default") {
            mCharset = Util::defaultCharset();
        }

        QByteArray bodyDecoded = mMsg->bodyDecoded();

        if (allowDecryption) {
            decryptOrStripOffCleartextSignature(bodyDecoded);
        }

        const QTextCodec *codec = KMail::Util::codecForName(mCharset);
        if (codec) {
            mEditor->setText(codec->toUnicode(bodyDecoded));
        } else {
            mEditor->setText(QString::fromLocal8Bit(bodyDecoded));
        }
    }
#endif

    if ((MessageComposer::MessageComposerSettings::self()->autoTextSignature() == QLatin1String("auto")) && mayAutoSign) {
        //
        // Espen 2000-05-16
        // Delay the signature appending. It may start a fileseletor.
        // Not user friendy if this modal fileseletor opens before the
        // composer.
        //
        if (MessageComposer::MessageComposerSettings::self()->prependSignature()) {
            QTimer::singleShot(0, mComposerBase->signatureController(), SLOT(prependSignature()));
        } else {
            QTimer::singleShot(0, mComposerBase->signatureController(), SLOT(appendSignature()));
        }
    } else {
        mComposerBase->editor()->startExternalEditor();
    }

    setModified(isModified);

    // honor "keep reply in this folder" setting even when the identity is changed later on
    mPreventFccOverwrite = (!kmailFcc.isEmpty() && ident.fcc() != kmailFcc);
    QTimer::singleShot(0, this, SLOT(forceAutoSaveMessage()));   //Force autosaving to make sure this composer reappears if a crash happens before the autosave timer kicks in.
}

void KMComposeWin::setAutoSaveFileName(const QString &fileName)
{
    mComposerBase->setAutoSaveFileName(fileName);
}

void KMComposeWin::setTextSelection(const QString &selection)
{
    mTextSelection = selection;
}

void KMComposeWin::setCustomTemplate(const QString &customTemplate)
{
    mCustomTemplate = customTemplate;
}

void KMComposeWin::setSigningAndEncryptionDisabled(bool v)
{
    mSigningAndEncryptionExplicitlyDisabled = v;
}

void KMComposeWin::setFolder(const Akonadi::Collection &aFolder)
{
    mFolder = aFolder;
}

void KMComposeWin::setFcc(const QString &idString)
{
    // check if the sent-mail folder still exists
    Akonadi::Collection col;
    if (idString.isEmpty()) {
        col = CommonKernel->sentCollectionFolder();
    } else {
        col = Akonadi::Collection(idString.toLongLong());
    }

    mComposerBase->setFcc(col);
    mFccFolder->setCollection(col);
}

bool KMComposeWin::isComposerModified() const
{
    return (mComposerBase->editor()->document()->isModified() ||
            mEdtFrom->isModified() ||
            (mEdtReplyTo && mEdtReplyTo->isModified()) ||
            mComposerBase->recipientsEditor()->isModified() ||
            mEdtSubject->document()->isModified());
}

bool KMComposeWin::isModified() const
{
    return mWasModified || isComposerModified();
}

void KMComposeWin::setModified(bool modified)
{
    mWasModified = modified;
    changeModifiedState(modified);
}

void KMComposeWin::changeModifiedState(bool modified)
{
    mComposerBase->editor()->document()->setModified(modified);
    if (!modified) {
        mEdtFrom->setModified(false);
        if (mEdtReplyTo) {
            mEdtReplyTo->setModified(false);
        }
        mComposerBase->recipientsEditor()->clearModified();
        mEdtSubject->document()->setModified(false);
    }
}

bool KMComposeWin::queryClose()
{
    if (!mComposerBase->editor()->checkExternalEditorFinished()) {
        return false;
    }
    if (kmkernel->shuttingDown() || kapp->sessionSaving()) {
        return true;
    }

    if (isModified()) {
        const bool istemplate = (mFolder.isValid() && CommonKernel->folderIsTemplates(mFolder));
        const QString savebut = (istemplate ?
                                 i18n("Re&save as Template") :
                                 i18n("&Save as Draft"));
        const QString savetext = (istemplate ?
                                  i18n("Resave this message in the Templates folder. "
                                       "It can then be used at a later time.") :
                                  i18n("Save this message in the Drafts folder. "
                                       "It can then be edited and sent at a later time."));

        const int rc = KMessageBox::warningYesNoCancel(this,
                       i18n("Do you want to save the message for later or discard it?"),
                       i18n("Close Composer"),
                       KGuiItem(savebut, QLatin1String("document-save"), QString(), savetext),
                       KStandardGuiItem::discard(),
                       KStandardGuiItem::cancel());
        if (rc == KMessageBox::Cancel) {
            return false;
        } else if (rc == KMessageBox::Yes) {
            // doSend will close the window. Just return false from this method
            if (istemplate) {
                slotSaveTemplate();
            } else {
                slotSaveDraft();
            }
            return false;
        }
        //else fall through: return true
    }
    mComposerBase->cleanupAutoSave();

    if (!mMiscComposers.isEmpty()) {
        qCWarning(KMAIL_LOG) << "Tried to close while composer was active";
        return false;
    }
    return true;
}

MessageComposer::ComposerViewBase::MissingAttachment KMComposeWin::userForgotAttachment()
{
    bool checkForForgottenAttachments = mCheckForForgottenAttachments && GlobalSettings::self()->showForgottenAttachmentWarning();

    if (!checkForForgottenAttachments) {
        return MessageComposer::ComposerViewBase::NoMissingAttachmentFound;
    }

    mComposerBase->setSubject(subject());   //be sure the composer knows the subject
    MessageComposer::ComposerViewBase::MissingAttachment missingAttachments = mComposerBase->checkForMissingAttachments(GlobalSettings::self()->attachmentKeywords());

    return missingAttachments;
}

void KMComposeWin::forceAutoSaveMessage()
{
    autoSaveMessage(true);
}

void KMComposeWin::autoSaveMessage(bool force)
{
    if (isComposerModified() || force) {
        applyComposerSetting(mComposerBase);
        mComposerBase->saveMailSettings();
        mComposerBase->autoSaveMessage();
        if (!force) {
            mWasModified = true;
            changeModifiedState(false);
        }
    } else {
        mComposerBase->updateAutoSave();
    }
}

bool KMComposeWin::encryptToSelf() const
{
    return MessageComposer::MessageComposerSettings::self()->cryptoEncryptToSelf();
}

void KMComposeWin::slotSendFailed(const QString &msg, MessageComposer::ComposerViewBase::FailedType type)
{
    setEnabled(true);
    if (!msg.isEmpty()) {
        KMessageBox::sorry(mMainWidget, msg,
                           (type == MessageComposer::ComposerViewBase::AutoSave) ? i18n("Autosave Message Failed") : i18n("Sending Message Failed"));
    }
}

void KMComposeWin::slotSendSuccessful()
{
    setModified(false);
    mComposerBase->cleanupAutoSave();
    mFolder = Akonadi::Collection(); // see dtor
    close();
}

const KIdentityManagement::Identity &KMComposeWin::identity() const
{
    return KMKernel::self()->identityManager()->identityForUoidOrDefault(mComposerBase->identityCombo()->currentIdentity());
}

Kleo::CryptoMessageFormat KMComposeWin::cryptoMessageFormat() const
{
    if (!mCryptoModuleAction) {
        return Kleo::AutoFormat;
    }
    return cb2format(mCryptoModuleAction->currentItem());
}

void KMComposeWin::addAttach(KMime::Content *msgPart)
{
    mComposerBase->addAttachmentPart(msgPart);
    setModified(true);
}

<<<<<<< HEAD
void KMComposeWin::setAutoCharset()
{
    mCodecAction->setCurrentItem(0);
}

// We can't simply use KCodecAction::setCurrentCodec(), since that doesn't
// use fixEncoding().
static QString selectCharset(KSelectAction *root, const QString &encoding)
{
    foreach (QAction *action, root->actions()) {
        KSelectAction *subMenu = dynamic_cast<KSelectAction *>(action);
        if (subMenu) {
            const QString codecNameToSet = selectCharset(subMenu, encoding);
            if (!codecNameToSet.isEmpty()) {
                return codecNameToSet;
            }
        } else {
            const QString fixedActionText = MessageViewer::NodeHelper::fixEncoding(action->text());
            if (KCharsets::charsets()->codecForName(
                        KCharsets::charsets()->encodingForName(fixedActionText))
                    == KCharsets::charsets()->codecForName(encoding)) {
                return action->text();
            }
        }
    }
    return QString();
}

void KMComposeWin::setCharset(const QByteArray &charset)
{
    const QString codecNameToSet = selectCharset(mCodecAction, QString::fromLatin1(charset));
    if (codecNameToSet.isEmpty()) {
        qCWarning(KMAIL_LOG) << "Could not find charset" << charset;
        setAutoCharset();
    } else {
        mCodecAction->setCurrentCodec(codecNameToSet);
    }
}

=======
>>>>>>> 8ac66cd3
void KMComposeWin::slotAddrBook()
{
    KRun::runCommand(QLatin1String("kaddressbook"), window());
}

void KMComposeWin::slotInsertFile()
{
    KUrl u = mComposerBase->editor()->insertFile();
    if (u.isEmpty()) {
        return;
    }

    mRecentAction->addUrl(u);
    // Prevent race condition updating list when multiple composers are open
    {
        const QString encoding = MessageViewer::NodeHelper::encodingForName(u.fileEncoding());
        QStringList urls = GlobalSettings::self()->recentUrls();
        QStringList encodings = GlobalSettings::self()->recentEncodings();
        // Prevent config file from growing without bound
        // Would be nicer to get this constant from KRecentFilesAction
        const int mMaxRecentFiles = 30;
        while (urls.count() > mMaxRecentFiles) {
            urls.removeLast();
        }
        while (encodings.count() > mMaxRecentFiles) {
            encodings.removeLast();
        }
        // sanity check
        if (urls.count() != encodings.count()) {
            urls.clear();
            encodings.clear();
        }
        urls.prepend(u.prettyUrl());
        encodings.prepend(encoding);
        GlobalSettings::self()->setRecentUrls(urls);
        GlobalSettings::self()->setRecentEncodings(encodings);
        mRecentAction->saveEntries(KMKernel::self()->config()->group(QString()));
    }
    slotInsertRecentFile(u);
}

void KMComposeWin::slotRecentListFileClear()
{
    KSharedConfig::Ptr config = KMKernel::self()->config();
    KConfigGroup group(config, "Composer");
    group.deleteEntry("recent-urls");
    group.deleteEntry("recent-encodings");
    mRecentAction->saveEntries(config->group(QString()));
}
void KMComposeWin::slotInsertRecentFile(const QUrl &u)
{
    if (u.fileName().isEmpty()) {
        return;
    }

    // Get the encoding previously used when inserting this file
    QString encoding;
    const QStringList urls = GlobalSettings::self()->recentUrls();
    const QStringList encodings = GlobalSettings::self()->recentEncodings();
    const int index = urls.indexOf(u.toDisplayString());
    if (index != -1) {
        encoding = encodings[ index ];
    } else {
        qCDebug(KMAIL_LOG) << " encoding not found so we can't insert text"; //see InsertTextFileJob
        return;
    }

    MessageComposer::InsertTextFileJob *job = new MessageComposer::InsertTextFileJob(mComposerBase->editor(), u);
    job->setEncoding(encoding);
    connect(job, SIGNAL(result(KJob*)), SLOT(slotInsertTextFile(KJob*)));
    job->start();
}

bool KMComposeWin::showErrorMessage(KJob *job)
{
    if (job->error()) {
        if (static_cast<KIO::Job *>(job)->ui()) {
            static_cast<KIO::Job *>(job)->ui()->showErrorMessage();
        } else {
            qCDebug(KMAIL_LOG) << " job->errorString() :" << job->errorString();
        }
        return true;
    }
    return false;
}

void KMComposeWin::slotInsertTextFile(KJob *job)
{
    showErrorMessage(job);
}

void KMComposeWin::slotSelectCryptoModule(bool init)
{
    if (!init) {
        setModified(true);
    }

    mComposerBase->attachmentModel()->setEncryptEnabled(canSignEncryptAttachments());
    mComposerBase->attachmentModel()->setSignEnabled(canSignEncryptAttachments());
}

void KMComposeWin::slotUpdateFont()
{
    qCDebug(KMAIL_LOG);
    if (!mFixedFontAction) {
        return;
    }
    mComposerBase->editor()->setFontForWholeText(mFixedFontAction->isChecked() ?
            mFixedFont : mBodyFont);
}

QString KMComposeWin::smartQuote(const QString &msg)
{
    return MessageCore::StringUtil::smartQuote(msg, MessageComposer::MessageComposerSettings::self()->lineWrapWidth());
}

bool KMComposeWin::insertFromMimeData(const QMimeData *source, bool forceAttachment)
{
    // If this is a PNG image, either add it as an attachment or as an inline image
    if (source->hasImage() && source->hasFormat(QLatin1String("image/png"))) {
        // Get the image data before showing the dialog, since that processes events which can delete
        // the QMimeData object behind our back
        const QByteArray imageData = source->data(QLatin1String("image/png"));
        if (imageData.isEmpty()) {
            return true;
        }
        if (!forceAttachment) {
            if (mComposerBase->editor()->textMode() == KRichTextEdit::Rich && mComposerBase->editor()->isEnableImageActions()) {
                QImage image = qvariant_cast<QImage>(source->imageData());
                QFileInfo fi(source->text());

                QMenu menu;
                const QAction *addAsInlineImageAction = menu.addAction(i18n("Add as &Inline Image"));
                /*const QAction *addAsAttachmentAction = */menu.addAction(i18n("Add as &Attachment"));
                const QAction *selectedAction = menu.exec(QCursor::pos());
                if (selectedAction == addAsInlineImageAction) {
                    // Let the textedit from kdepimlibs handle inline images
                    mComposerBase->editor()->insertImage(image, fi);
                    return true;
                } else if (!selectedAction) {
                    return true;
                }
                // else fall through
            }
        }
        // Ok, when we reached this point, the user wants to add the image as an attachment.
        // Ask for the filename first.
        bool ok;
        const QString attName =
            QInputDialog::getText(this, i18n("KMail"), i18n("Name of the attachment:"), QLineEdit::Normal, QString(), &ok);
        if (!ok) {
            return true;
        }
        addAttachment(attName, KMime::Headers::CEbase64, QString(), imageData, "image/png");
        return true;
    }

    // If this is a URL list, add those files as attachments or text
    const QList<QUrl> urlList = source->urls();
    if (!urlList.isEmpty()) {
        //Search if it's message items.
        Akonadi::Item::List items;
        Akonadi::Collection::List collections;
        bool allLocalURLs = true;

        foreach (const QUrl &url, urlList) {
            if (!url.isLocalFile()) {
                allLocalURLs = false;
            }
            const Akonadi::Item item = Akonadi::Item::fromUrl(url);
            if (item.isValid()) {
                items << item;
            } else {
                const Akonadi::Collection collection = Akonadi::Collection::fromUrl(url);
                if (collection.isValid()) {
                    collections << collection;
                }
            }
        }

        if (items.isEmpty() && collections.isEmpty()) {
            if (allLocalURLs || forceAttachment) {
                foreach (const QUrl &url, urlList) {
                    addAttachment(url, QString());
                }
            } else {
                QMenu p;
                const QAction *addAsTextAction = p.addAction(i18np("Add URL into Message", "Add URLs into Message", urlList.size()));
                const QAction *addAsAttachmentAction = p.addAction(i18np("Add File as &Attachment", "Add Files as &Attachment", urlList.size()));
                const QAction *selectedAction = p.exec(QCursor::pos());

                if (selectedAction == addAsTextAction) {
                    foreach (const QUrl &url, urlList) {
                        mComposerBase->editor()->insertLink(url.toDisplayString());
                    }
                } else if (selectedAction == addAsAttachmentAction) {
                    foreach (const QUrl &url, urlList) {
                        addAttachment(url, QString());
                    }
                }
            }
            return true;
        } else {
            if (!items.isEmpty()) {
                Akonadi::ItemFetchJob *itemFetchJob = new Akonadi::ItemFetchJob(items, this);
                itemFetchJob->fetchScope().fetchFullPayload(true);
                itemFetchJob->fetchScope().setAncestorRetrieval(Akonadi::ItemFetchScope::Parent);
                connect(itemFetchJob, &Akonadi::ItemFetchJob::result, this, &KMComposeWin::slotFetchJob);
            }
            if (!collections.isEmpty()) {
                //TODO
            }
            return true;
        }
    }
    return false;
}

void KMComposeWin::slotPasteAsAttachment()
{
    const QMimeData *mimeData = QApplication::clipboard()->mimeData();
    if (insertFromMimeData(mimeData, true)) {
        return;
    }
    if (mimeData->hasText()) {
        bool ok;
        const QString attName = QInputDialog::getText(this,
                                i18n("Insert clipboard text as attachment"),
                                i18n("Name of the attachment:"), QLineEdit::Normal,
                                QString(), &ok);
        if (ok) {
            mComposerBase->addAttachment(attName, attName, QLatin1String("utf-8"), QApplication::clipboard()->text().toUtf8(), "text/plain");
        }
        return;
    }
}

void KMComposeWin::slotFetchJob(KJob *job)
{
    if (showErrorMessage(job)) {
        return;
    }
    Akonadi::ItemFetchJob *fjob = dynamic_cast<Akonadi::ItemFetchJob *>(job);
    if (!fjob) {
        return;
    }
    const Akonadi::Item::List items = fjob->items();

    if (items.isEmpty()) {
        return;
    }

    if (items.first().mimeType() == KMime::Message::mimeType()) {
        uint identity = 0;
        if (items.at(0).isValid() && items.at(0).parentCollection().isValid()) {
            QSharedPointer<MailCommon::FolderCollection> fd(MailCommon::FolderCollection::forCollection(items.at(0).parentCollection(), false));
            if (fd) {
                identity = fd->identity();
            }
        }
        KMCommand *command = new KMForwardAttachedCommand(this, items, identity, this);
        command->start();
    } else {
        foreach (const Akonadi::Item &item, items) {
            QString attachmentName = QLatin1String("attachment");
            if (item.hasPayload<KContacts::Addressee>()) {
                const KContacts::Addressee contact = item.payload<KContacts::Addressee>();
                attachmentName = contact.realName() + QLatin1String(".vcf");
                //Workaround about broken kaddressbook fields.
                QByteArray data = item.payloadData();
                PimCommon::VCardUtil vcardUtil;
                vcardUtil.adaptVcard(data);
                addAttachment(attachmentName, KMime::Headers::CEbase64, QString(), data, "text/x-vcard");
            } else if (item.hasPayload<KContacts::ContactGroup>()) {
                const KContacts::ContactGroup group = item.payload<KContacts::ContactGroup>();
                attachmentName = group.name() + QLatin1String(".vcf");
                Akonadi::ContactGroupExpandJob *expandJob = new Akonadi::ContactGroupExpandJob(group, this);
                expandJob->setProperty("groupName", attachmentName);
                connect(expandJob, SIGNAL(result(KJob*)), this, SLOT(slotExpandGroupResult(KJob*)));
                expandJob->start();
            } else {
                addAttachment(attachmentName, KMime::Headers::CEbase64, QString(), item.payloadData(), item.mimeType().toLatin1());
            }
        }
    }
}

void KMComposeWin::slotExpandGroupResult(KJob *job)
{
    Akonadi::ContactGroupExpandJob *expandJob = qobject_cast<Akonadi::ContactGroupExpandJob *>(job);
    Q_ASSERT(expandJob);

    const QString attachmentName = expandJob->property("groupName").toString();
    KContacts::VCardConverter converter;
    const QByteArray groupData = converter.exportVCards(expandJob->contacts(), KContacts::VCardConverter::v3_0);
    if (!groupData.isEmpty()) {
        addAttachment(attachmentName, KMime::Headers::CEbase64, QString(), groupData, "text/x-vcard");
    }
}

QString KMComposeWin::addQuotesToText(const QString &inputText) const
{
    QString answer(inputText);
    const QString indentStr = mComposerBase->editor()->quotePrefixName();
    answer.replace(QLatin1Char('\n'), QLatin1Char('\n') + indentStr);
    answer.prepend(indentStr);
    answer += QLatin1Char('\n');
    return MessageCore::StringUtil::smartQuote(answer, MessageComposer::MessageComposerSettings::self()->lineWrapWidth());
}

void KMComposeWin::slotClose()
{
    close();
}

void KMComposeWin::slotNewComposer()
{
    KMComposeWin *win;
    KMime::Message::Ptr msg(new KMime::Message);

    MessageHelper::initHeader(msg, KMKernel::self()->identityManager());
    win = new KMComposeWin(msg, false, false, KMail::Composer::New);
    win->setCollectionForNewMessage(mCollectionForNewMessage);
    win->show();
}

void KMComposeWin::slotUpdWinTitle()
{
    QString s(mEdtSubject->toPlainText());
    // Remove characters that show badly in most window decorations:
    // newlines tend to become boxes.
    if (s.isEmpty()) {
        setWindowTitle(QLatin1Char('(') + i18n("unnamed") + QLatin1Char(')'));
    } else {
        setWindowTitle(s.replace(QLatin1Char('\n'), QLatin1Char(' ')));
    }
}

void KMComposeWin::slotEncryptToggled(bool on)
{
    setEncryption(on, true);
    updateSignatureAndEncryptionStateIndicators();
}

void KMComposeWin::setEncryption(bool encrypt, bool setByUser)
{
    bool wasModified = isModified();
    if (setByUser) {
        setModified(true);
    }
    if (!mEncryptAction->isEnabled()) {
        encrypt = false;
    }
    // check if the user wants to encrypt messages to himself and if he defined
    // an encryption key for the current identity
    else if (encrypt && encryptToSelf() && !mLastIdentityHasEncryptionKey) {
        if (setByUser) {
            KMessageBox::sorry(this,
                               i18n("<qt><p>You have requested that messages be "
                                    "encrypted to yourself, but the currently selected "
                                    "identity does not define an (OpenPGP or S/MIME) "
                                    "encryption key to use for this.</p>"
                                    "<p>Please select the key(s) to use "
                                    "in the identity configuration.</p>"
                                    "</qt>"),
                               i18n("Undefined Encryption Key"));
            setModified(wasModified);
        }
        encrypt = false;
    }

    // make sure the mEncryptAction is in the right state
    mEncryptAction->setChecked(encrypt);
    if (!setByUser) {
        updateSignatureAndEncryptionStateIndicators();
    }
    // show the appropriate icon
    if (encrypt) {
        mEncryptAction->setIcon(QIcon::fromTheme(QLatin1String("document-encrypt")));
    } else {
        mEncryptAction->setIcon(QIcon::fromTheme(QLatin1String("document-decrypt")));
    }

    // mark the attachments for (no) encryption
    if (canSignEncryptAttachments()) {
        mComposerBase->attachmentModel()->setEncryptSelected(encrypt);
    }
}

void KMComposeWin::slotSignToggled(bool on)
{
    setSigning(on, true);
    updateSignatureAndEncryptionStateIndicators();
}

void KMComposeWin::setSigning(bool sign, bool setByUser)
{
    bool wasModified = isModified();
    if (setByUser) {
        setModified(true);
    }
    if (!mSignAction->isEnabled()) {
        sign = false;
    }

    // check if the user defined a signing key for the current identity
    if (sign && !mLastIdentityHasSigningKey) {
        if (setByUser) {
            KMessageBox::sorry(this,
                               i18n("<qt><p>In order to be able to sign "
                                    "this message you first have to "
                                    "define the (OpenPGP or S/MIME) signing key "
                                    "to use.</p>"
                                    "<p>Please select the key to use "
                                    "in the identity configuration.</p>"
                                    "</qt>"),
                               i18n("Undefined Signing Key"));
            setModified(wasModified);
        }
        sign = false;
    }

    // make sure the mSignAction is in the right state
    mSignAction->setChecked(sign);

    if (!setByUser) {
        updateSignatureAndEncryptionStateIndicators();
    }
    // mark the attachments for (no) signing
    if (canSignEncryptAttachments()) {
        mComposerBase->attachmentModel()->setSignSelected(sign);
    }
}

void KMComposeWin::slotWordWrapToggled(bool on)
{
    if (on) {
        mComposerBase->editor()->enableWordWrap(validateLineWrapWidth());
    } else {
        disableWordWrap();
    }
}

int KMComposeWin::validateLineWrapWidth()
{
    int lineWrap = MessageComposer::MessageComposerSettings::self()->lineWrapWidth();
    if ((lineWrap == 0) || (lineWrap > 78)) {
        lineWrap = 78;
    } else if (lineWrap < 30) {
        lineWrap = 30;
    }
    return lineWrap;
}

void KMComposeWin::disableWordWrap()
{
    mComposerBase->editor()->disableWordWrap();
}

void KMComposeWin::forceDisableHtml()
{
    mForceDisableHtml = true;
    disableHtml(MessageComposer::ComposerViewBase::NoConfirmationNeeded);
    markupAction->setEnabled(false);
    // FIXME: Remove the toggle toolbar action somehow
}

bool KMComposeWin::isComposing() const
{
    return mComposerBase && mComposerBase->isComposing();
}

void KMComposeWin::disableForgottenAttachmentsCheck()
{
    mCheckForForgottenAttachments = false;
}

void KMComposeWin::ignoreStickyFields()
{
    mIgnoreStickyFields = true;
    mBtnTransport->setChecked(false);
    mBtnDictionary->setChecked(false);
    mBtnIdentity->setChecked(false);
    mBtnTransport->setEnabled(false);
    mBtnDictionary->setEnabled(false);
    mBtnIdentity->setEnabled(false);
}

void KMComposeWin::slotPrint()
{
    printComposer(false);
}

void KMComposeWin::slotPrintPreview()
{
    printComposer(true);
}

void KMComposeWin::printComposer(bool preview)
{
    MessageComposer::Composer *composer = createSimpleComposer();
    mMiscComposers.append(composer);
    composer->setProperty("preview", preview);
    connect(composer, &MessageComposer::Composer::result, this, &KMComposeWin::slotPrintComposeResult);
    composer->start();
}

void KMComposeWin::slotPrintComposeResult(KJob *job)
{
    const bool preview = job->property("preview").toBool();
    printComposeResult(job, preview);
}

void KMComposeWin::printComposeResult(KJob *job, bool preview)
{
    Q_ASSERT(dynamic_cast< MessageComposer::Composer * >(job));
    MessageComposer::Composer *composer = dynamic_cast< MessageComposer::Composer * >(job);
    Q_ASSERT(mMiscComposers.contains(composer));
    mMiscComposers.removeAll(composer);

    if (composer->error() == MessageComposer::Composer::NoError) {

        Q_ASSERT(composer->resultMessages().size() == 1);
        Akonadi::Item printItem;
        printItem.setPayload<KMime::Message::Ptr>(composer->resultMessages().first());
        Akonadi::MessageFlags::copyMessageFlags(*(composer->resultMessages().first()), printItem);
        const bool isHtml = mComposerBase->editor()->textMode() == KMeditor::Rich;
        const MessageViewer::Viewer::DisplayFormatMessage format = isHtml ? MessageViewer::Viewer::Html : MessageViewer::Viewer::Text;
        KMPrintCommand *command = new KMPrintCommand(this, printItem, Q_NULLPTR,
                Q_NULLPTR, format, isHtml);
        command->setPrintPreview(preview);
        command->start();
    } else {
        showErrorMessage(job);
    }

}

void KMComposeWin::doSend(MessageComposer::MessageSender::SendMethod method,
                          MessageComposer::MessageSender::SaveIn saveIn)
{
    if (mStorageService->numProgressUpdateFile() > 0) {
        KMessageBox::sorry(this, i18np("There is %1 file upload in progress.",
                                       "There are %1 file uploads in progress.",
                                       mStorageService->numProgressUpdateFile()));
        return;
    }
    // TODO integrate with MDA online status
    if (method == MessageComposer::MessageSender::SendImmediate) {
        if (!MessageComposer::Util::sendMailDispatcherIsOnline()) {
            method = MessageComposer::MessageSender::SendLater;
        }
    }

    if (saveIn == MessageComposer::MessageSender::SaveInNone) {   // don't save as draft or template, send immediately
        if (KEmailAddress::firstEmailAddress(from()).isEmpty()) {
            if (!(mShowHeaders & HDR_FROM)) {
                mShowHeaders |= HDR_FROM;
                rethinkFields(false);
            }
            mEdtFrom->setFocus();
            KMessageBox::sorry(this,
                               i18n("You must enter your email address in the "
                                    "From: field. You should also set your email "
                                    "address for all identities, so that you do "
                                    "not have to enter it for each message."));
            return;
        }
        if (mComposerBase->to().isEmpty()) {
            if (mComposerBase->cc().isEmpty() && mComposerBase->bcc().isEmpty()) {
                KMessageBox::information(this,
                                         i18n("You must specify at least one receiver, "
                                              "either in the To: field or as CC or as BCC."));

                return;
            } else {
                int rc = KMessageBox::questionYesNo(this,
                                                    i18n("To: field is empty. "
                                                            "Send message anyway?"),
                                                    i18n("No To: specified"),
                                                    KStandardGuiItem::yes(),
                                                    KStandardGuiItem::no(),
                                                    QLatin1String(":kmail_no_to_field_specified"));
                if (rc == KMessageBox::No) {
                    return;
                }
            }
        }

        if (subject().isEmpty()) {
            mEdtSubject->setFocus();
            int rc =
                KMessageBox::questionYesNo(this,
                                           i18n("You did not specify a subject. "
                                                "Send message anyway?"),
                                           i18n("No Subject Specified"),
                                           KGuiItem(i18n("S&end as Is")),
                                           KGuiItem(i18n("&Specify the Subject")),
                                           QLatin1String("no_subject_specified"));
            if (rc == KMessageBox::No) {
                return;
            }
        }

        const MessageComposer::ComposerViewBase::MissingAttachment forgotAttachment = userForgotAttachment();
        if ((forgotAttachment == MessageComposer::ComposerViewBase::FoundMissingAttachmentAndAddedAttachment) ||
                (forgotAttachment == MessageComposer::ComposerViewBase::FoundMissingAttachmentAndCancel)) {
            return;
        }

        setEnabled(false);
        // Validate the To:, CC: and BCC fields
        const QStringList recipients = QStringList() << mComposerBase->to().trimmed() << mComposerBase->cc().trimmed() << mComposerBase->bcc().trimmed();

        AddressValidationJob *job = new AddressValidationJob(recipients.join(QLatin1String(", ")), this, this);
        const KIdentityManagement::Identity &ident = KMKernel::self()->identityManager()->identityForUoid(mComposerBase->identityCombo()->currentIdentity());
        QString defaultDomainName;
        if (!ident.isNull()) {
            defaultDomainName = ident.defaultDomainName();
        }
        job->setDefaultDomain(defaultDomainName);
        job->setProperty("method", static_cast<int>(method));
        job->setProperty("saveIn", static_cast<int>(saveIn));
        connect(job, &Akonadi::ItemFetchJob::result, this, &KMComposeWin::slotDoDelayedSend);
        job->start();

        // we'll call send from within slotDoDelaySend
    } else {
        if (saveIn == MessageComposer::MessageSender::SaveInDrafts && mEncryptAction->isChecked() &&
                !GlobalSettings::self()->neverEncryptDrafts() &&
                mComposerBase->to().isEmpty() && mComposerBase->cc().isEmpty()) {

            KMessageBox::information(this, i18n("You must specify at least one receiver "
                                                "in order to be able to encrypt a draft.")
                                    );
            return;
        }
        doDelayedSend(method, saveIn);
    }
}

void KMComposeWin::slotDoDelayedSend(KJob *job)
{
    if (job->error()) {
        KMessageBox::error(this, job->errorText());
        setEnabled(true);
        return;
    }

    const AddressValidationJob *validateJob = qobject_cast<AddressValidationJob *>(job);

    // Abort sending if one of the recipient addresses is invalid ...
    if (!validateJob->isValid()) {
        setEnabled(true);
        return;
    }

    // ... otherwise continue as usual
    const MessageComposer::MessageSender::SendMethod method = static_cast<MessageComposer::MessageSender::SendMethod>(job->property("method").toInt());
    const MessageComposer::MessageSender::SaveIn saveIn = static_cast<MessageComposer::MessageSender::SaveIn>(job->property("saveIn").toInt());

    doDelayedSend(method, saveIn);
}

void KMComposeWin::applyComposerSetting(MessageComposer::ComposerViewBase *mComposerBase)
{

    QList< QByteArray > charsets = mCodecAction->mimeCharsets();
    if (!mOriginalPreferredCharset.isEmpty()) {
        charsets.insert(0, mOriginalPreferredCharset);
    }
    mComposerBase->setFrom(from());
    mComposerBase->setReplyTo(replyTo());
    mComposerBase->setSubject(subject());
    mComposerBase->setCharsets(charsets);
    mComposerBase->setUrgent(mUrgentAction->isChecked());
    mComposerBase->setMDNRequested(mRequestMDNAction->isChecked());
}

void KMComposeWin::doDelayedSend(MessageComposer::MessageSender::SendMethod method, MessageComposer::MessageSender::SaveIn saveIn)
{
#ifndef QT_NO_CURSOR
    MessageViewer::KCursorSaver busy(MessageViewer::KBusyPtr::busy());
#endif
    applyComposerSetting(mComposerBase);
    if (mForceDisableHtml) {
        disableHtml(MessageComposer::ComposerViewBase::NoConfirmationNeeded);
    }
    bool sign = mSignAction->isChecked();
    bool encrypt = mEncryptAction->isChecked();

    mComposerBase->setCryptoOptions(sign, encrypt, cryptoMessageFormat(),
                                    ((saveIn != MessageComposer::MessageSender::SaveInNone && GlobalSettings::self()->neverEncryptDrafts())
                                     || mSigningAndEncryptionExplicitlyDisabled));

    const int num = GlobalSettings::self()->customMessageHeadersCount();
    QMap<QByteArray, QString> customHeader;
    for (int ix = 0; ix < num; ++ix) {
        CustomMimeHeader customMimeHeader(QString::number(ix));
        customMimeHeader.load();
        customHeader.insert(customMimeHeader.custHeaderName().toLatin1(), customMimeHeader.custHeaderValue());
    }

    QMapIterator<QByteArray, QString> extraCustomHeader(mExtraHeaders);
    while (extraCustomHeader.hasNext()) {
        extraCustomHeader.next();
        customHeader.insert(extraCustomHeader.key(), extraCustomHeader.value());
    }

    mComposerBase->setCustomHeader(customHeader);
    mComposerBase->send(method, saveIn, false);
}

void KMComposeWin::slotSendLater()
{
    if (!TransportManager::self()->showTransportCreationDialog(this, TransportManager::IfNoTransportExists)) {
        return;
    }
    if (!checkRecipientNumber()) {
        return;
    }
    if (mComposerBase->editor()->checkExternalEditorFinished()) {
        const bool wasRegistered = (SendLater::SendLaterUtil::sentLaterAgentWasRegistered() && SendLater::SendLaterUtil::sentLaterAgentEnabled());
        if (wasRegistered) {
            SendLater::SendLaterInfo *info = Q_NULLPTR;
            QPointer<SendLater::SendLaterDialog> dlg = new SendLater::SendLaterDialog(info, this);
            if (dlg->exec()) {
                info = dlg->info();
                const SendLater::SendLaterDialog::SendLaterAction action = dlg->action();
                delete dlg;
                switch (action) {
                case SendLater::SendLaterDialog::Unknown:
                    qCDebug(KMAIL_LOG) << "Sendlater action \"Unknown\": Need to fix it.";
                    break;
                case SendLater::SendLaterDialog::Canceled:
                    return;
                    break;
                case SendLater::SendLaterDialog::PutInOutbox:
                    doSend(MessageComposer::MessageSender::SendLater);
                    break;
                case SendLater::SendLaterDialog::SendDeliveryAtTime: {
                    mComposerBase->setSendLaterInfo(info);
                    if (info->isRecurrence()) {
                        doSend(MessageComposer::MessageSender::SendLater, MessageComposer::MessageSender::SaveInTemplates);
                    } else {
                        doSend(MessageComposer::MessageSender::SendLater, MessageComposer::MessageSender::SaveInDrafts);
                    }
                    break;
                }
                }
            } else {
                delete dlg;
            }
        } else {
            doSend(MessageComposer::MessageSender::SendLater);
        }
    }
}

void KMComposeWin::slotSaveDraft()
{
    if (mComposerBase->editor()->checkExternalEditorFinished()) {
        doSend(MessageComposer::MessageSender::SendLater, MessageComposer::MessageSender::SaveInDrafts);
    }
}

void KMComposeWin::slotSaveTemplate()
{
    if (mComposerBase->editor()->checkExternalEditorFinished()) {
        doSend(MessageComposer::MessageSender::SendLater, MessageComposer::MessageSender::SaveInTemplates);
    }
}

void KMComposeWin::slotSendNowVia(MailTransport::Transport *transport)
{
    if (transport) {
        mComposerBase->transportComboBox()->setCurrentTransport(transport->id());
        slotSendNow();
    }
}

void KMComposeWin::slotSendLaterVia(MailTransport::Transport *transport)
{
    if (transport) {
        mComposerBase->transportComboBox()->setCurrentTransport(transport->id());
        slotSendLater();
    }
}

void KMComposeWin::sendNow(bool shortcutUsed)
{
    if (!mComposerBase->editor()->checkExternalEditorFinished()) {
        return;
    }
    if (!TransportManager::self()->showTransportCreationDialog(this, TransportManager::IfNoTransportExists)) {
        return;
    }
    if (!checkRecipientNumber()) {
        return;
    }
    mSendNowByShortcutUsed = shortcutUsed;
    if (GlobalSettings::self()->checkSpellingBeforeSend()) {
        mComposerBase->editor()->forceSpellChecking();
    } else {
        slotCheckSendNow();
    }
}

void KMComposeWin::slotSendNowByShortcut()
{
    sendNow(true);
}

void KMComposeWin::slotSendNow()
{
    sendNow(false);
}

void KMComposeWin::confirmBeforeSend()
{
    const int rc = KMessageBox::warningYesNoCancel(mMainWidget,
                   i18n("About to send email..."),
                   i18n("Send Confirmation"),
                   KGuiItem(i18n("&Send Now")),
                   KGuiItem(i18n("Send &Later")));

    if (rc == KMessageBox::Yes) {
        doSend(MessageComposer::MessageSender::SendImmediate);
    } else if (rc == KMessageBox::No) {
        doSend(MessageComposer::MessageSender::SendLater);
    }
}

void KMComposeWin::slotCheckSendNowStep2()
{
    if (GlobalSettings::self()->confirmBeforeSend()) {
        confirmBeforeSend();
    } else {
        if (mSendNowByShortcutUsed) {
            if (!GlobalSettings::self()->checkSendDefaultActionShortcut()) {
                ValidateSendMailShortcut validateShortcut(actionCollection(), this);
                if (!validateShortcut.validate()) {
                    return;
                }
            }
            if (GlobalSettings::self()->confirmBeforeSendWhenUseShortcut()) {
                confirmBeforeSend();
                return;
            }
        }
        doSend(MessageComposer::MessageSender::SendImmediate);
    }
}

void KMComposeWin::slotCheckSendNow()
{
    PotentialPhishingEmailJob *job = new PotentialPhishingEmailJob(this);
    KConfigGroup group(KSharedConfig::openConfig(), "PotentialPhishing");
    const QStringList whiteList = group.readEntry("whiteList", QStringList());
    job->setEmailWhiteList(whiteList);
    QStringList lst;
    lst << mComposerBase->to();
    if (!mComposerBase->cc().isEmpty()) {
        lst << mComposerBase->cc().split(QLatin1Char(','));
    }
    if (!mComposerBase->bcc().isEmpty()) {
        lst << mComposerBase->bcc().split(QLatin1Char(','));
    }
    job->setEmails(lst);
    connect(job, SIGNAL(potentialPhishingEmailsFound(QStringList)), this, SLOT(slotPotentialPhishingEmailsFound(QStringList)));
    job->start();
}

void KMComposeWin::slotPotentialPhishingEmailsFound(const QStringList &list)
{
    if (list.isEmpty()) {
        slotCheckSendNowStep2();
    } else {
        mPotentialPhishingEmailWarning->setPotentialPhisingEmail(list);
    }
}

bool KMComposeWin::checkRecipientNumber() const
{
    const int thresHold = GlobalSettings::self()->recipientThreshold();
    if (GlobalSettings::self()->tooManyRecipients() && mComposerBase->recipientsEditor()->recipients().count() > thresHold) {
        if (KMessageBox::questionYesNo(mMainWidget,
                                       i18n("You are trying to send the mail to more than %1 recipients. Send message anyway?", thresHold),
                                       i18n("Too many recipients"),
                                       KGuiItem(i18n("&Send as Is")),
                                       KGuiItem(i18n("&Edit Recipients"))) == KMessageBox::No) {
            return false;
        }
    }
    return true;
}

void KMComposeWin::slotHelp()
{
    KHelpClient::invokeHelp();
}

void KMComposeWin::enableHtml()
{
    if (mForceDisableHtml) {
        disableHtml(MessageComposer::ComposerViewBase::NoConfirmationNeeded);
        return;
    }

    mComposerBase->editor()->enableRichTextMode();
    if (!toolBar(QLatin1String("htmlToolBar"))->isVisible()) {
        // Use singleshot, as we we might actually be called from a slot that wanted to disable the
        // toolbar (but the messagebox in disableHtml() prevented that and called us).
        // The toolbar can't correctly deal with being enabled right in a slot called from the "disabled"
        // signal, so wait one event loop run for that.
        QTimer::singleShot(0, toolBar(QLatin1String("htmlToolBar")), SLOT(show()));
    }
    if (!markupAction->isChecked()) {
        markupAction->setChecked(true);
    }

    mComposerBase->editor()->updateActionStates();
    mComposerBase->editor()->setActionsEnabled(true);
}

void KMComposeWin::disableHtml(MessageComposer::ComposerViewBase::Confirmation confirmation)
{
    bool forcePlainTextMarkup = false;
    if (confirmation == MessageComposer::ComposerViewBase::LetUserConfirm && mComposerBase->editor()->isFormattingUsed() && !mForceDisableHtml) {
        int choice = KMessageBox::warningYesNoCancel(this, i18n("Turning HTML mode off "
                     "will cause the text to lose the formatting. Are you sure?"),
                     i18n("Lose the formatting?"), KGuiItem(i18n("Lose Formatting")), KGuiItem(i18n("Add Markup Plain Text")) , KStandardGuiItem::cancel(),
                     QLatin1String("LoseFormattingWarning"));

        switch (choice) {
        case KMessageBox::Cancel:
            enableHtml();
            return;
        case KMessageBox::No:
            forcePlainTextMarkup = true;
            break;
        case KMessageBox::Yes:
            break;
        }
    }

    mComposerBase->editor()->forcePlainTextMarkup(forcePlainTextMarkup);
    mComposerBase->editor()->switchToPlainText();
    mComposerBase->editor()->setActionsEnabled(false);

    slotUpdateFont();
    if (toolBar(QLatin1String("htmlToolBar"))->isVisible()) {
        // See the comment in enableHtml() why we use a singleshot timer, similar situation here.
        QTimer::singleShot(0, toolBar(QLatin1String("htmlToolBar")), SLOT(hide()));
    }
    if (markupAction->isChecked()) {
        markupAction->setChecked(false);
    }
}

void KMComposeWin::slotToggleMarkup()
{
    htmlToolBarVisibilityChanged(markupAction->isChecked());
}

void KMComposeWin::slotTextModeChanged(MessageComposer::KMeditor::Mode mode)
{
    if (mode == KMeditor::Plain) {
        disableHtml(MessageComposer::ComposerViewBase::NoConfirmationNeeded);    // ### Can this happen at all?
    } else {
        enableHtml();
    }
}

void KMComposeWin::htmlToolBarVisibilityChanged(bool visible)
{
    if (visible) {
        enableHtml();
    } else {
        disableHtml(MessageComposer::ComposerViewBase::LetUserConfirm);
    }
}

void KMComposeWin::slotAutoSpellCheckingToggled(bool on)
{
    mAutoSpellCheckingAction->setChecked(on);
    if (on != mComposerBase->editor()->checkSpellingEnabled()) {
        mComposerBase->editor()->setCheckSpellingEnabled(on);
    }
    if (on != mEdtSubject->checkSpellingEnabled()) {
        mEdtSubject->setCheckSpellingEnabled(on);
    }
    mStatusBarLabelSpellCheckingChangeMode->setToggleMode(on);
}

void KMComposeWin::slotSpellCheckingStatus(const QString &status)
{
    mStatusBarLabelList.at(0)->setText(status);
    QTimer::singleShot(2000, this, SLOT(slotSpellcheckDoneClearStatus()));
}

void KMComposeWin::slotSpellcheckDoneClearStatus()
{
    mStatusBarLabelList.at(0)->clear();
}

void KMComposeWin::slotIdentityChanged(uint uoid, bool initalChange)
{
    if (mMsg == Q_NULLPTR) {
        qCDebug(KMAIL_LOG) << "Trying to change identity but mMsg == 0!";
        return;
    }

    const KIdentityManagement::Identity &ident =
        KMKernel::self()->identityManager()->identityForUoid(uoid);
    if (ident.isNull()) {
        return;
    }
    bool wasModified(isModified());
    emit identityChanged(identity());
    if (!ident.fullEmailAddr().isNull()) {
        mEdtFrom->setText(ident.fullEmailAddr());
    }

    // make sure the From field is shown if it does not contain a valid email address
    if (KEmailAddress::firstEmailAddress(from()).isEmpty()) {
        mShowHeaders |= HDR_FROM;
    }
    if (mEdtReplyTo) {
        mEdtReplyTo->setText(ident.replyToAddr());
    }

    // remove BCC of old identity and add BCC of new identity (if they differ)
    const KIdentityManagement::Identity &oldIdentity =
        KMKernel::self()->identityManager()->identityForUoidOrDefault(mId);

    if (ident.organization().isEmpty()) {
        mMsg->organization()->clear();
    } else {
        KMime::Headers::Organization *const organization
            = new KMime::Headers::Organization(mMsg.get(), ident.organization(), "utf-8");
        mMsg->setHeader(organization);
    }
    if (!ident.isXFaceEnabled() || ident.xface().isEmpty()) {
        mMsg->removeHeader("X-Face");
    } else {
        QString xface = ident.xface();
        if (!xface.isEmpty()) {
            int numNL = (xface.length() - 1) / 70;
            for (int i = numNL; i > 0; --i) {
                xface.insert(i * 70, QLatin1String("\n\t"));
            }
            KMime::Headers::Generic *header = new KMime::Headers::Generic("X-Face", mMsg.get(), xface, "utf-8");
            mMsg->setHeader(header);
        }
    }
    // If the transport sticky checkbox is not checked, set the transport
    // from the new identity
    if (!mBtnTransport->isChecked() && !mIgnoreStickyFields) {
        const int transportId = ident.transport().isEmpty() ? -1 : ident.transport().toInt();
        const Transport *transport = TransportManager::self()->transportById(transportId, true);
        if (!transport) {
            mMsg->removeHeader("X-KMail-Transport");
            mComposerBase->transportComboBox()->setCurrentTransport(TransportManager::self()->defaultTransportId());
        } else {
            KMime::Headers::Generic *header = new KMime::Headers::Generic("X-KMail-Transport", mMsg.get(), QString::number(transport->id()), "utf-8");
            mMsg->setHeader(header);
            mComposerBase->transportComboBox()->setCurrentTransport(transport->id());
        }
    }

    const bool fccIsDisabled = ident.disabledFcc();
    if (fccIsDisabled) {
        KMime::Headers::Generic *header = new KMime::Headers::Generic("X-KMail-FccDisabled", mMsg.get(), QLatin1String("true"), "utf-8");
        mMsg->setHeader(header);
    } else {
        mMsg->removeHeader("X-KMail-FccDisabled");
    }
    mFccFolder->setEnabled(!fccIsDisabled);

    if (!mBtnDictionary->isChecked() && !mIgnoreStickyFields) {
        mComposerBase->dictionary()->setCurrentByDictionaryName(ident.dictionary());
    }
    slotSpellCheckingLanguage(mComposerBase->dictionary()->currentDictionary());
    if (!mBtnFcc->isChecked() && !mPreventFccOverwrite) {
        setFcc(ident.fcc());
    }
    // if unmodified, apply new template, if one is set
    if (!wasModified && !(ident.templates().isEmpty() && mCustomTemplate.isEmpty()) &&
            !initalChange) {
        applyTemplate(uoid, mId);
    } else {
        mComposerBase->identityChanged(ident, oldIdentity, false);
        mEdtSubject->setAutocorrectionLanguage(ident.autocorrectionLanguage());
    }

    // disable certain actions if there is no PGP user identity set
    // for this profile
    bool bNewIdentityHasSigningKey = !ident.pgpSigningKey().isEmpty() || !ident.smimeSigningKey().isEmpty();
    bool bNewIdentityHasEncryptionKey = !ident.pgpSigningKey().isEmpty() || !ident.smimeSigningKey().isEmpty();
    // save the state of the sign and encrypt button
    if (!bNewIdentityHasEncryptionKey && mLastIdentityHasEncryptionKey) {
        mLastEncryptActionState = mEncryptAction->isChecked();
        setEncryption(false);
    }
    if (!bNewIdentityHasSigningKey && mLastIdentityHasSigningKey) {
        mLastSignActionState = mSignAction->isChecked();
        setSigning(false);
    }
    // restore the last state of the sign and encrypt button
    if (bNewIdentityHasEncryptionKey && !mLastIdentityHasEncryptionKey) {
        setEncryption(mLastEncryptActionState);
    }
    if (bNewIdentityHasSigningKey && !mLastIdentityHasSigningKey) {
        setSigning(mLastSignActionState);
    }

    mCryptoModuleAction->setCurrentItem(format2cb(
                                            Kleo::stringToCryptoMessageFormat(ident.preferredCryptoMessageFormat())));
    slotSelectCryptoModule(true);

    mLastIdentityHasSigningKey = bNewIdentityHasSigningKey;
    mLastIdentityHasEncryptionKey = bNewIdentityHasEncryptionKey;
    const KIdentityManagement::Signature sig = const_cast<KIdentityManagement::Identity &>(ident).signature();
    bool isEnabledSignature = sig.isEnabledSignature();
    mAppendSignature->setEnabled(isEnabledSignature);
    mPrependSignature->setEnabled(isEnabledSignature);
    mInsertSignatureAtCursorPosition->setEnabled(isEnabledSignature);

    mId = uoid;
    changeCryptoAction();
    // make sure the From and BCC fields are shown if necessary
    rethinkFields(false);
    setModified(wasModified);
}

void KMComposeWin::slotSpellcheckConfig()
{
    static_cast<KMComposerEditor *>(mComposerBase->editor())->showSpellConfigDialog(QLatin1String("kmail2rc"));
}

void KMComposeWin::slotEditToolbars()
{
    KConfigGroup grp(KMKernel::self()->config()->group("Composer"));
    saveMainWindowSettings(grp);
    KEditToolBar dlg(guiFactory(), this);

    connect(&dlg, &KEditToolBar::newToolBarConfig, this, &KMComposeWin::slotUpdateToolbars);

    dlg.exec();
}

void KMComposeWin::slotUpdateToolbars()
{
    createGUI(QLatin1String("kmcomposerui.rc"));
    applyMainWindowSettings(KMKernel::self()->config()->group("Composer"));
}

void KMComposeWin::slotEditKeys()
{
    KShortcutsDialog::configure(actionCollection(),
                                KShortcutsEditor::LetterShortcutsDisallowed);
}

void KMComposeWin::setFocusToEditor()
{
    // The cursor position is already set by setMsg(), so we only need to set the
    // focus here.
    mComposerBase->editor()->setFocus();
}

void KMComposeWin::setFocusToSubject()
{
    mEdtSubject->setFocus();
}

void KMComposeWin::slotCompletionModeChanged(KCompletion::CompletionMode mode)
{
    GlobalSettings::self()->setCompletionMode((int) mode);

    // sync all the lineedits to the same completion mode
    mEdtFrom->setCompletionMode(mode);
    mEdtReplyTo->setCompletionMode(mode);
    mComposerBase->recipientsEditor()->setCompletionMode(mode);
}

void KMComposeWin::slotConfigChanged()
{
    readConfig(true /*reload*/);
    mComposerBase->updateAutoSave();
    rethinkFields();
    slotWordWrapToggled(mWordWrapAction->isChecked());
}

/*
 * checks if the drafts-folder has been deleted
 * that is not nice so we set the system-drafts-folder
 */
void KMComposeWin::slotFolderRemoved(const Akonadi::Collection &col)
{
    qCDebug(KMAIL_LOG) << "you killed me.";
    // TODO: need to handle templates here?
    if ((mFolder.isValid()) && (col.id() == mFolder.id())) {
        mFolder = CommonKernel->draftsCollectionFolder();
        qCDebug(KMAIL_LOG) << "restoring drafts to" << mFolder.id();
    }
}

void KMComposeWin::slotOverwriteModeChanged()
{
    const bool overwriteMode = mComposerBase->editor()->overwriteMode();
    mComposerBase->editor()->setCursorWidth(overwriteMode ? 5 : 1);
    mStatusBarLabelToggledOverrideMode->setToggleMode(overwriteMode);
}

void KMComposeWin::slotCursorPositionChanged()
{
    // Change Line/Column info in status bar
    int col, line;
    QString temp;
    line = mComposerBase->editor()->linePosition();
    col = mComposerBase->editor()->columnNumber();
    temp = i18nc("Shows the linenumber of the cursor position.", " Line: %1 ", line + 1);
    mStatusBarLabelList.at(1)->setText(temp);
    temp = i18n(" Column: %1 ", col + 1);
    mStatusBarLabelList.at(2)->setText(temp);

    // Show link target in status bar
    if (mComposerBase->editor()->textCursor().charFormat().isAnchor()) {
        const QString text = mComposerBase->editor()->currentLinkText();
        const QString url = mComposerBase->editor()->currentLinkUrl();
        mStatusBarLabelList.at(0)->setText(text + QLatin1String(" -> ") + url);
    } else {
        mStatusBarLabelList.at(0)->clear();
    }
}

void KMComposeWin::recipientEditorSizeHintChanged()
{
    QTimer::singleShot(1, this, SLOT(setMaximumHeaderSize()));
}

void KMComposeWin::setMaximumHeaderSize()
{
    mHeadersArea->setMaximumHeight(mHeadersArea->sizeHint().height());
}

void KMComposeWin::updateSignatureAndEncryptionStateIndicators()
{
    mCryptoStateIndicatorWidget->updateSignatureAndEncrypionStateIndicators(mSignAction->isChecked(), mEncryptAction->isChecked());
}

void KMComposeWin::slotLanguageChanged(const QString &language)
{
    mComposerBase->dictionary()->setCurrentByDictionary(language);
}

void KMComposeWin::slotFccFolderChanged(const Akonadi::Collection &collection)
{
    mComposerBase->setFcc(collection);
    mComposerBase->editor()->document()->setModified(true);
}

void KMComposeWin::insertSpecialCharacter()
{
    if (!mSelectSpecialChar) {
        mSelectSpecialChar = new KPIMTextEdit::SelectSpecialCharDialog(this);
        mSelectSpecialChar->setWindowTitle(i18n("Insert Special Character"));
        mSelectSpecialChar->setOkButtonText(i18n("Insert"));
        connect(mSelectSpecialChar.data(), &KPIMTextEdit::SelectSpecialCharDialog::charSelected, this, &KMComposeWin::charSelected);
    }
    mSelectSpecialChar->show();
}

void KMComposeWin::charSelected(const QChar &c)
{
    mComposerBase->editor()->insertPlainText(c);
}

void KMComposeWin::slotSaveAsFile()
{
    SaveAsFileJob *job = new SaveAsFileJob(this);
    job->setParentWidget(this);
    job->setHtmlMode(mComposerBase->editor()->textMode() == KMeditor::Rich);
    job->setEditor(mComposerBase->editor());
    job->start();
    //not necessary to delete it. It done in SaveAsFileJob
}

void KMComposeWin::slotCreateAddressBookContact()
{
    CreateNewContactJob *job = new CreateNewContactJob(this, this);
    job->start();
}

void KMComposeWin::slotAttachMissingFile()
{
    mComposerBase->attachmentController()->showAddAttachmentFileDialog();
}

void KMComposeWin::slotVerifyMissingAttachmentTimeout()
{
    if (mComposerBase->hasMissingAttachments(GlobalSettings::self()->attachmentKeywords())) {
        mAttachmentMissing->animatedShow();
    }
}

void KMComposeWin::slotExplicitClosedMissingAttachment()
{
    if (m_verifyMissingAttachment) {
        m_verifyMissingAttachment->stop();
        delete m_verifyMissingAttachment;
        m_verifyMissingAttachment = Q_NULLPTR;
    }
}

void KMComposeWin::addExtraCustomHeaders(const QMap<QByteArray, QString> &headers)
{
    mExtraHeaders = headers;
}

void KMComposeWin::slotSentenceCase()
{
    QTextCursor textCursor = mComposerBase->editor()->textCursor();
    PimCommon::EditorUtil editorUtil;
    editorUtil.sentenceCase(textCursor);
}

void KMComposeWin::slotUpperCase()
{
    PimCommon::EditorUtil editorUtil;
    QTextCursor textCursor = mComposerBase->editor()->textCursor();
    editorUtil.upperCase(textCursor);
}

void KMComposeWin::slotLowerCase()
{
    QTextCursor textCursor = mComposerBase->editor()->textCursor();
    PimCommon::EditorUtil editorUtil;
    editorUtil.lowerCase(textCursor);
}

void KMComposeWin::slotReverseCase()
{
    QTextCursor textCursor = mComposerBase->editor()->textCursor();
    PimCommon::EditorUtil editorUtil;
    editorUtil.reverseCase(textCursor);
}

void KMComposeWin::slotExternalEditorStarted()
{
    mComposerBase->identityCombo()->setEnabled(false);
    mExternalEditorWarning->show();
}

void KMComposeWin::slotExternalEditorClosed()
{
    mComposerBase->identityCombo()->setEnabled(true);
    mExternalEditorWarning->hide();
}

void KMComposeWin::slotInsertShortUrl(const QString &url)
{
    mComposerBase->editor()->insertLink(url);
}

void KMComposeWin::slotShareLinkDone(const QString &link)
{
    mComposerBase->editor()->insertShareLink(link);
}

void KMComposeWin::slotTransportChanged()
{
    mComposerBase->editor()->document()->setModified(true);
}

void KMComposeWin::slotFollowUpMail(bool toggled)
{
    if (toggled) {
        QPointer<MessageComposer::FollowUpReminderSelectDateDialog> dlg = new MessageComposer::FollowUpReminderSelectDateDialog(this);
        if (dlg->exec()) {
            mComposerBase->setFollowUpDate(dlg->selectedDate());
            mComposerBase->setFollowUpCollection(dlg->collection());
        } else {
            mFollowUpToggleAction->setChecked(false);
        }
        delete dlg;
    } else {
        mComposerBase->clearFollowUp();
    }
}

void KMComposeWin::slotSnippetWidgetVisibilityChanged(bool b)
{
    mSnippetWidget->setVisible(b);
    mSnippetSplitterCollapser->setVisible(b);
}

void KMComposeWin::slotOverwriteModeWasChanged(bool state)
{
    mComposerBase->editor()->setCursorWidth(state ? 5 : 1);
    mComposerBase->editor()->setOverwriteMode(state);
}<|MERGE_RESOLUTION|>--- conflicted
+++ resolved
@@ -1953,48 +1953,6 @@
     setModified(true);
 }
 
-<<<<<<< HEAD
-void KMComposeWin::setAutoCharset()
-{
-    mCodecAction->setCurrentItem(0);
-}
-
-// We can't simply use KCodecAction::setCurrentCodec(), since that doesn't
-// use fixEncoding().
-static QString selectCharset(KSelectAction *root, const QString &encoding)
-{
-    foreach (QAction *action, root->actions()) {
-        KSelectAction *subMenu = dynamic_cast<KSelectAction *>(action);
-        if (subMenu) {
-            const QString codecNameToSet = selectCharset(subMenu, encoding);
-            if (!codecNameToSet.isEmpty()) {
-                return codecNameToSet;
-            }
-        } else {
-            const QString fixedActionText = MessageViewer::NodeHelper::fixEncoding(action->text());
-            if (KCharsets::charsets()->codecForName(
-                        KCharsets::charsets()->encodingForName(fixedActionText))
-                    == KCharsets::charsets()->codecForName(encoding)) {
-                return action->text();
-            }
-        }
-    }
-    return QString();
-}
-
-void KMComposeWin::setCharset(const QByteArray &charset)
-{
-    const QString codecNameToSet = selectCharset(mCodecAction, QString::fromLatin1(charset));
-    if (codecNameToSet.isEmpty()) {
-        qCWarning(KMAIL_LOG) << "Could not find charset" << charset;
-        setAutoCharset();
-    } else {
-        mCodecAction->setCurrentCodec(codecNameToSet);
-    }
-}
-
-=======
->>>>>>> 8ac66cd3
 void KMComposeWin::slotAddrBook()
 {
     KRun::runCommand(QLatin1String("kaddressbook"), window());
