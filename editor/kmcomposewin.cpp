/*
 * This file is part of KMail.
 * Copyright (c) 2011-2015 Laurent Montel <montel@kde.org>
 *
 * Copyright (c) 2009 Constantin Berzan <exit3219@gmail.com>
 *
 * Based on KMail code by:
 * Copyright (c) 1997 Markus Wuebben <markus.wuebben@kde.org>
 *
 * This program is free software; you can redistribute it and/or modify
 * it under the terms of the GNU General Public License as published by
 * the Free Software Foundation; either version 2 of the License, or
 * (at your option) any later version.
 *
 * This program is distributed in the hope that it will be useful,
 * but WITHOUT ANY WARRANTY; without even the implied warranty of
 * MERCHANTABILITY or FITNESS FOR A PARTICULAR PURPOSE.  See the
 * GNU General Public License for more details.
 *
 * You should have received a copy of the GNU General Public License along
 * with this program; if not, write to the Free Software Foundation, Inc.,
 * 51 Franklin Street, Fifth Floor, Boston, MA 02110-1301, USA.
 */
#include "kmcomposewin.h"

// KMail includes
#include "job/addressvalidationjob.h"
#include "attachmentcontroller.h"
#include "messagecomposer/attachment/attachmentmodel.h"
#include "attachmentview.h"
#include "codecaction.h"
#include <messagecomposer/job/emailaddressresolvejob.h>
#include "kleo_util.h"
#include "kmcommands.h"
#include "editor/kmcomposereditor.h"
#include "kmkernel.h"
#include "settings/globalsettings.h"
#include "kmmainwin.h"
#include "kmmainwidget.h"
#include "mailcomposeradaptor.h" // TODO port all D-Bus stuff...
#include "messageviewer/viewer/stl_util.h"
#include "messageviewer/utils/util.h"
#include "messagecore/utils/stringutil.h"
#include "messagecore/attachment/attachmentcollector.h"
#include "util.h"
#include "editor/widgets/snippetwidget.h"
#include "templatesconfiguration_kfg.h"
#include "foldercollectionmonitor.h"
#include "kernel/mailkernel.h"
#include "custommimeheader.h"
#include "pimcommon/autocorrection/widgets/lineeditwithautocorrection.h"
#include "pimcommon/translator/translatorwidget.h"
#include "pimcommon/widgets/customtoolswidget.h"
#include "warningwidgets/attachmentmissingwarning.h"
#include "job/createnewcontactjob.h"
#include "job/savedraftjob.h"
#include "warningwidgets/externaleditorwarning.h"
#include "widgets/cryptostateindicatorwidget.h"
#include "validatesendmailshortcut.h"
#include "job/saveasfilejob.h"
#include "editor/kmstorageservice.h"
#include "followupreminder/followupreminderselectdatedialog.h"
#include "followupreminder/followupremindercreatejob.h"
#include "agents/followupreminderagent/followupreminderutil.h"
#include "pimcommon/util/vcardutil.h"
#include "editor/potentialphishingemail/potentialphishingemailwarning.h"
#include "kmcomposerglobalaction.h"
#include "widgets/kactionmenutransport.h"
#include "widgets/kactionmenuchangecase.h"

#include "libkdepim/progresswidget/statusbarprogresswidget.h"
#include "libkdepim/progresswidget/progressstatusbarwidget.h"

#include "pimcommon/util/editorutil.h"
#include "pimcommon/storageservice/storageservicemanager.h"
#include "pimcommon/storageservice/storageserviceprogressmanager.h"

#include "messagecomposer/utils/util.h"

#include <kcontacts/vcardconverter.h>
#include "agents/sendlateragent/sendlaterutil.h"
#include "agents/sendlateragent/sendlaterdialog.h"
#include "agents/sendlateragent/sendlaterinfo.h"

// KDEPIM includes
#include <libkpgp/kpgpblock.h>
#include <libkleo/ui/progressdialog.h>
#include <libkleo/ui/keyselectiondialog.h>
#include "kleo/cryptobackendfactory.h"
#include "kleo/exportjob.h"
#include "kleo/specialjob.h"
#include <messageviewer/viewer/objecttreeemptysource.h>

#ifndef QT_NO_CURSOR
#include <messageviewer/utils/kcursorsaver.h>
#endif

#include <messageviewer/viewer/objecttreeparser.h>
#include <messageviewer/viewer/nodehelper.h>
#include <messageviewer/settings/globalsettings.h>
#include <messagecomposer/composer/composer.h>
#include <messagecomposer/part/globalpart.h>
#include <messagecomposer/part/infopart.h>
#include <messagecomposer/part/textpart.h>
#include <settings/messagecomposersettings.h>
#include <messagecomposer/helper/messagehelper.h>
#include <messagecomposer/composer/signaturecontroller.h>
#include <messagecomposer/job/inserttextfilejob.h>
#include <messagecomposer/composer/composerlineedit.h>
#include <messagecore/attachment/attachmentpart.h>
#include "messagecore/settings/globalsettings.h"
#include <templateparser/templateparser.h>
#include <templatesconfiguration.h>
#include "messagecore/helpers/nodehelper.h"
#include <Akonadi/KMime/MessageStatus>
#include "messagecore/helpers/messagehelpers.h"
#include "mailcommon/folder/folderrequester.h"
#include "mailcommon/folder/foldercollection.h"

#include "widgets/statusbarlabeltoggledstate.h"

// LIBKDEPIM includes
#include <libkdepim/addressline/recentaddress/recentaddresses.h>

// KDEPIMLIBS includes
#include <AkonadiCore/changerecorder.h>
#include <AkonadiCore/itemcreatejob.h>
#include <AkonadiCore/entitymimetypefiltermodel.h>
#include <AkonadiCore/itemfetchjob.h>
#include <KIdentityManagement/kidentitymanagement/identitymanager.h>
#include <KIdentityManagement/kidentitymanagement/identitycombo.h>
#include <KIdentityManagement/kidentitymanagement/identity.h>
#include <KIdentityManagement/kidentitymanagement/signature.h>
#include <MailTransport/mailtransport/transportcombobox.h>
#include <MailTransport/mailtransport/transportmanager.h>
#include <MailTransport/mailtransport/transport.h>
#include <Akonadi/KMime/MessageFlags>
#include <kmime/kmime_message.h>
#include <kpimtextedit/selectspecialchardialog.h>

// KDELIBS includes
#include <kactioncollection.h>
#include <kactionmenu.h>
#include <kapplication.h>
#include <kcharsets.h>
#include "kmail_debug.h"
#include <kdescendantsproxymodel.h>
#include <kedittoolbar.h>
#include <qinputdialog.h>
#include <QMenu>

#include <kmessagebox.h>
#include <krecentfilesaction.h>
#include <kshortcutsdialog.h>

#include <kstandardshortcut.h>
#include <qstatusbar.h>
#include <QTemporaryDir>
#include <ktoggleaction.h>
#include <ktoolbar.h>
#include <ktoolinvocation.h>
#include <sonnet/dictionarycombobox.h>
#include <krun.h>
#include <KIO/JobUiDelegate>
#include <KPrintPreview>
#include <QFileDialog>
#include <QAction>
#include <KEmailAddress>

// Qt includes
#include <QClipboard>
#include <QSplitter>
#include <QMimeData>
#include <QTextDocumentWriter>

// System includes
#include <stdlib.h>
#include <unistd.h>
#include <fcntl.h>
#include <memory>
#include <boost/shared_ptr.hpp>
#include <KHelpClient>
#include <KCharsets>
#include <QStandardPaths>
#include <QFontDatabase>
#include <QMimeDatabase>
#include <QMimeType>
#include <KConfigGroup>
#include <KSplitterCollapserButton>
#include <Akonadi/Contact/ContactGroupExpandJob>
#include <editor/potentialphishingemail/potentialphishingemailjob.h>

using Sonnet::DictionaryComboBox;
using MailTransport::TransportManager;
using MailTransport::Transport;
using KPIM::RecentAddresses;
using MessageComposer::KMeditor;

KMail::Composer *KMail::makeComposer(const KMime::Message::Ptr &msg, bool lastSignState, bool lastEncryptState, Composer::TemplateContext context,
                                     uint identity, const QString &textSelection,
                                     const QString &customTemplate)
{
    return KMComposeWin::create(msg, lastSignState, lastEncryptState, context, identity, textSelection, customTemplate);
}

KMail::Composer *KMComposeWin::create(const KMime::Message::Ptr &msg, bool lastSignState, bool lastEncryptState, Composer::TemplateContext context,
                                      uint identity, const QString &textSelection,
                                      const QString &customTemplate)
{
    return new KMComposeWin(msg, lastSignState, lastEncryptState, context, identity, textSelection, customTemplate);
}

int KMComposeWin::s_composerNumber = 0;

KMComposeWin::KMComposeWin(const KMime::Message::Ptr &aMsg, bool lastSignState, bool lastEncryptState, Composer::TemplateContext context, uint id,
                           const QString &textSelection, const QString &customTemplate)
    : KMail::Composer("kmail-composer#"),
      mDone(false),
      mTextSelection(textSelection),
      mCustomTemplate(customTemplate),
      mSigningAndEncryptionExplicitlyDisabled(false),
      mFolder(Akonadi::Collection(-1)),
      mForceDisableHtml(false),
      mId(id),
      mContext(context),
      mSignAction(Q_NULLPTR), mEncryptAction(Q_NULLPTR), mRequestMDNAction(Q_NULLPTR),
      mUrgentAction(Q_NULLPTR), mAllFieldsAction(Q_NULLPTR), mFromAction(Q_NULLPTR),
      mReplyToAction(Q_NULLPTR), mSubjectAction(Q_NULLPTR),
      mIdentityAction(Q_NULLPTR), mTransportAction(Q_NULLPTR), mFccAction(Q_NULLPTR),
      mWordWrapAction(Q_NULLPTR), mFixedFontAction(Q_NULLPTR), mAutoSpellCheckingAction(Q_NULLPTR),
      mDictionaryAction(Q_NULLPTR), mSnippetAction(Q_NULLPTR), mTranslateAction(Q_NULLPTR),
      mAppendSignature(Q_NULLPTR), mPrependSignature(Q_NULLPTR), mInsertSignatureAtCursorPosition(Q_NULLPTR),
      mGenerateShortenUrl(Q_NULLPTR),
      mCodecAction(Q_NULLPTR),
      mCryptoModuleAction(Q_NULLPTR),
      mFindText(Q_NULLPTR),
      mFindNextText(Q_NULLPTR),
      mReplaceText(Q_NULLPTR),
      mSelectAll(Q_NULLPTR),
      mDummyComposer(Q_NULLPTR),
      mLabelWidth(0),
      mComposerBase(Q_NULLPTR),
      mSelectSpecialChar(Q_NULLPTR),
      m_verifyMissingAttachment(Q_NULLPTR),
      mPreventFccOverwrite(false),
      mCheckForForgottenAttachments(true),
      mIgnoreStickyFields(false),
      mWasModified(false),
      mCryptoStateIndicatorWidget(Q_NULLPTR),
      mStorageService(new KMStorageService(this, this)),
      mSendNowByShortcutUsed(false),
      mFollowUpToggleAction(Q_NULLPTR),
      mStatusBarLabelToggledOverrideMode(Q_NULLPTR),
      mStatusBarLabelSpellCheckingChangeMode(Q_NULLPTR)
{
    mGlobalAction = new KMComposerGlobalAction(this, this);
    mComposerBase = new MessageComposer::ComposerViewBase(this, this);
    mComposerBase->setIdentityManager(kmkernel->identityManager());

    connect(mComposerBase, &MessageComposer::ComposerViewBase::disableHtml, this, &KMComposeWin::disableHtml);
    connect(mComposerBase, &MessageComposer::ComposerViewBase::enableHtml, this, &KMComposeWin::enableHtml);
    connect(mComposerBase, &MessageComposer::ComposerViewBase::failed, this, &KMComposeWin::slotSendFailed);
    connect(mComposerBase, &MessageComposer::ComposerViewBase::sentSuccessfully, this, &KMComposeWin::slotSendSuccessful);
    connect(mComposerBase, &MessageComposer::ComposerViewBase::modified, this, &KMComposeWin::setModified);

    (void) new MailcomposerAdaptor(this);
    mdbusObjectPath = QLatin1String("/Composer_") + QString::number(++s_composerNumber);
    QDBusConnection::sessionBus().registerObject(mdbusObjectPath, this);

    MessageComposer::SignatureController *sigController = new MessageComposer::SignatureController(this);
    connect(sigController, &MessageComposer::SignatureController::enableHtml, this, &KMComposeWin::enableHtml);
    mComposerBase->setSignatureController(sigController);

    if (!kmkernel->xmlGuiInstanceName().isEmpty()) {
#pragma message("port QT5")

        //QT5 setComponentName(kmkernel->xmlGuiInstanceName(), i18n("KMail2"));
    }
    mMainWidget = new QWidget(this);
    // splitter between the headers area and the actual editor
    mHeadersToEditorSplitter = new QSplitter(Qt::Vertical, mMainWidget);
    mHeadersToEditorSplitter->setObjectName(QLatin1String("mHeadersToEditorSplitter"));
    mHeadersToEditorSplitter->setChildrenCollapsible(false);
    mHeadersArea = new QWidget(mHeadersToEditorSplitter);
    mHeadersArea->setSizePolicy(mHeadersToEditorSplitter->sizePolicy().horizontalPolicy(),
                                QSizePolicy::Expanding);
    mHeadersToEditorSplitter->addWidget(mHeadersArea);
    QList<int> defaultSizes;
    defaultSizes << 0;
    mHeadersToEditorSplitter->setSizes(defaultSizes);

    QVBoxLayout *v = new QVBoxLayout(mMainWidget);
    v->setMargin(0);
    v->addWidget(mHeadersToEditorSplitter);
    KIdentityManagement::IdentityCombo *identity = new KIdentityManagement::IdentityCombo(kmkernel->identityManager(),
            mHeadersArea);
    identity->setToolTip(i18n("Select an identity for this message"));
    mComposerBase->setIdentityCombo(identity);

    sigController->setIdentityCombo(identity);
    sigController->suspend(); // we have to do identity change tracking ourselves due to the template code

    Sonnet::DictionaryComboBox *dictionaryCombo = new DictionaryComboBox(mHeadersArea);
    dictionaryCombo->setToolTip(i18n("Select the dictionary to use when spell-checking this message"));
    mComposerBase->setDictionary(dictionaryCombo);

    mFccFolder = new MailCommon::FolderRequester(mHeadersArea);
    mFccFolder->setNotAllowToCreateNewFolder(true);
    mFccFolder->setMustBeReadWrite(true);

    mFccFolder->setToolTip(i18n("Select the sent-mail folder where a copy of this message will be saved"));
    connect(mFccFolder, &MailCommon::FolderRequester::folderChanged, this, &KMComposeWin::slotFccFolderChanged);

    MailTransport::TransportComboBox *transport = new MailTransport::TransportComboBox(mHeadersArea);
    transport->setToolTip(i18n("Select the outgoing account to use for sending this message"));
    mComposerBase->setTransportCombo(transport);
    connect(transport, static_cast<void (MailTransport::TransportComboBox::*)(int)>(&MailTransport::TransportComboBox::activated), this, &KMComposeWin::slotTransportChanged);

    mEdtFrom = new MessageComposer::ComposerLineEdit(false, mHeadersArea);
    mEdtFrom->setObjectName(QLatin1String("fromLine"));
    mEdtFrom->setRecentAddressConfig(MessageComposer::MessageComposerSettings::self()->config());
    mEdtFrom->setToolTip(i18n("Set the \"From:\" email address for this message"));
    mEdtReplyTo = new MessageComposer::ComposerLineEdit(true, mHeadersArea);
    mEdtReplyTo->setObjectName(QLatin1String("replyToLine"));
    mEdtReplyTo->setRecentAddressConfig(MessageComposer::MessageComposerSettings::self()->config());
    mEdtReplyTo->setToolTip(i18n("Set the \"Reply-To:\" email address for this message"));
    connect(mEdtReplyTo, &MessageComposer::ComposerLineEdit::completionModeChanged, this, &KMComposeWin::slotCompletionModeChanged);

    MessageComposer::RecipientsEditor *recipientsEditor = new MessageComposer::RecipientsEditor(mHeadersArea);
    recipientsEditor->setRecentAddressConfig(MessageComposer::MessageComposerSettings::self()->config());
    connect(recipientsEditor, &MessageComposer::RecipientsEditor::completionModeChanged, this, &KMComposeWin::slotCompletionModeChanged);
    connect(recipientsEditor, &MessageComposer::RecipientsEditor::sizeHintChanged, this, &KMComposeWin::recipientEditorSizeHintChanged);
    mComposerBase->setRecipientsEditor(recipientsEditor);

    mEdtSubject = new PimCommon::LineEditWithAutoCorrection(mHeadersArea, QLatin1String("kmail2rc"));
    mEdtSubject->setActivateLanguageMenu(false);
    mEdtSubject->setToolTip(i18n("Set a subject for this message"));
    mEdtSubject->setAutocorrection(KMKernel::self()->composerAutoCorrection());
    mLblIdentity = new QLabel(i18n("&Identity:"), mHeadersArea);
    mDictionaryLabel = new QLabel(i18n("&Dictionary:"), mHeadersArea);
    mLblFcc = new QLabel(i18n("&Sent-Mail folder:"), mHeadersArea);
    mLblTransport = new QLabel(i18n("&Mail transport:"), mHeadersArea);
    mLblFrom = new QLabel(i18nc("sender address field", "&From:"), mHeadersArea);
    mLblReplyTo = new QLabel(i18n("&Reply to:"), mHeadersArea);
    mLblSubject = new QLabel(i18nc("@label:textbox Subject of email.", "S&ubject:"), mHeadersArea);
    QString sticky = i18nc("@option:check Sticky identity.", "Sticky");
    mBtnIdentity = new QCheckBox(sticky, mHeadersArea);
    mBtnIdentity->setToolTip(i18n("Use the selected value as your identity for future messages"));
    mBtnFcc = new QCheckBox(sticky, mHeadersArea);
    mBtnFcc->setToolTip(i18n("Use the selected value as your sent-mail folder for future messages"));
    mBtnTransport = new QCheckBox(sticky, mHeadersArea);
    mBtnTransport->setToolTip(i18n("Use the selected value as your outgoing account for future messages"));
    mBtnDictionary = new QCheckBox(sticky, mHeadersArea);
    mBtnDictionary->setToolTip(i18n("Use the selected value as your dictionary for future messages"));

    mShowHeaders = GlobalSettings::self()->headers();
    mDone = false;
    mGrid = Q_NULLPTR;
    mFixedFontAction = Q_NULLPTR;
    // the attachment view is separated from the editor by a splitter
    mSplitter = new QSplitter(Qt::Vertical, mMainWidget);
    mSplitter->setObjectName(QLatin1String("mSplitter"));
    mSplitter->setChildrenCollapsible(false);
    mSnippetSplitter = new QSplitter(Qt::Horizontal, mSplitter);
    mSnippetSplitter->setObjectName(QLatin1String("mSnippetSplitter"));
    mSplitter->addWidget(mSnippetSplitter);

    QWidget *editorAndCryptoStateIndicators = new QWidget(mSplitter);
    mCryptoStateIndicatorWidget = new CryptoStateIndicatorWidget;
    mCryptoStateIndicatorWidget->setShowAlwaysIndicator(GlobalSettings::self()->showCryptoLabelIndicator());

    QVBoxLayout *vbox = new QVBoxLayout(editorAndCryptoStateIndicators);
    vbox->setMargin(0);
    KMComposerEditor *editor = new KMComposerEditor(this, mCryptoStateIndicatorWidget);

    connect(editor, &KMComposerEditor::textChanged, this, &KMComposeWin::slotEditorTextChanged);
    mComposerBase->setEditor(editor);
    vbox->addWidget(mCryptoStateIndicatorWidget);
    vbox->addWidget(editor);

    mSnippetSplitter->insertWidget(0, editorAndCryptoStateIndicators);
    mSnippetSplitter->setOpaqueResize(true);
    sigController->setEditor(editor);

    mHeadersToEditorSplitter->addWidget(mSplitter);
    editor->setAcceptDrops(true);
    connect(sigController, SIGNAL(signatureAdded()), mComposerBase->editor(), SLOT(startExternalEditor()));

    connect(dictionaryCombo, &Sonnet::DictionaryComboBox::dictionaryChanged, this, &KMComposeWin::slotSpellCheckingLanguage);

    connect(editor, &KMComposerEditor::languageChanged, this, &KMComposeWin::slotLanguageChanged);
    connect(editor, &KMComposerEditor::spellCheckStatus, this, &KMComposeWin::slotSpellCheckingStatus);
    connect(editor, &KMComposerEditor::insertModeChanged, this, &KMComposeWin::slotOverwriteModeChanged);
    connect(editor, &KMComposerEditor::spellCheckingFinished, this, &KMComposeWin::slotCheckSendNow);
    mSnippetWidget = new SnippetWidget(editor, actionCollection(), mSnippetSplitter);
    mSnippetWidget->setVisible(GlobalSettings::self()->showSnippetManager());
    mSnippetSplitter->addWidget(mSnippetWidget);
    mSnippetSplitter->setCollapsible(0, false);
    mSnippetSplitterCollapser = new KSplitterCollapserButton(mSnippetWidget, mSnippetSplitter);
    mSnippetSplitterCollapser->setVisible(GlobalSettings::self()->showSnippetManager());

    mSplitter->setOpaqueResize(true);

    mBtnIdentity->setWhatsThis(GlobalSettings::self()->stickyIdentityItem()->whatsThis());
    mBtnFcc->setWhatsThis(GlobalSettings::self()->stickyFccItem()->whatsThis());
    mBtnTransport->setWhatsThis(GlobalSettings::self()->stickyTransportItem()->whatsThis());
    mBtnDictionary->setWhatsThis(GlobalSettings::self()->stickyDictionaryItem()->whatsThis());

    setWindowTitle(i18n("Composer"));
    setMinimumSize(200, 200);

    mBtnIdentity->setFocusPolicy(Qt::NoFocus);
    mBtnFcc->setFocusPolicy(Qt::NoFocus);
    mBtnTransport->setFocusPolicy(Qt::NoFocus);
    mBtnDictionary->setFocusPolicy(Qt::NoFocus);

    mCustomToolsWidget = new PimCommon::CustomToolsWidget(this);
    mSplitter->addWidget(mCustomToolsWidget);
    connect(mCustomToolsWidget, &PimCommon::CustomToolsWidget::insertShortUrl, this, &KMComposeWin::slotInsertShortUrl);

    MessageComposer::AttachmentModel *attachmentModel = new MessageComposer::AttachmentModel(this);
    KMail::AttachmentView *attachmentView = new KMail::AttachmentView(attachmentModel, mSplitter);
    attachmentView->hideIfEmpty();
    connect(attachmentView, &KMail::AttachmentView::modified, this, &KMComposeWin::setModified);
    KMail::AttachmentController *attachmentController = new KMail::AttachmentController(attachmentModel, attachmentView, this);

    mComposerBase->setAttachmentModel(attachmentModel);
    mComposerBase->setAttachmentController(attachmentController);

    mAttachmentMissing = new AttachmentMissingWarning(this);
    connect(mAttachmentMissing, &AttachmentMissingWarning::attachMissingFile, this, &KMComposeWin::slotAttachMissingFile);
    connect(mAttachmentMissing, &AttachmentMissingWarning::explicitClosedMissingAttachment, this, &KMComposeWin::slotExplicitClosedMissingAttachment);
    v->addWidget(mAttachmentMissing);

    mPotentialPhishingEmailWarning = new PotentialPhishingEmailWarning(this);
    connect(mPotentialPhishingEmailWarning, SIGNAL(sendNow()), this, SLOT(slotCheckSendNowStep2()));
    v->addWidget(mPotentialPhishingEmailWarning);

    if (GlobalSettings::self()->showForgottenAttachmentWarning()) {
        m_verifyMissingAttachment = new QTimer(this);
        m_verifyMissingAttachment->setSingleShot(true);
        m_verifyMissingAttachment->setInterval(1000 * 5);
        connect(m_verifyMissingAttachment, &QTimer::timeout, this, &KMComposeWin::slotVerifyMissingAttachmentTimeout);
    }
    connect(attachmentController, &KMail::AttachmentController::fileAttached, mAttachmentMissing, &AttachmentMissingWarning::slotFileAttached);

    mExternalEditorWarning = new ExternalEditorWarning(this);
    v->addWidget(mExternalEditorWarning);

    readConfig();
    setupStatusBar(attachmentView->widget());
    setupActions();
    setupEditor();
    rethinkFields();
    updateSignatureAndEncryptionStateIndicators();

    applyMainWindowSettings(KMKernel::self()->config()->group("Composer"));

    connect(mEdtSubject, &PimCommon::LineEditWithAutoCorrection::textChanged, this, &KMComposeWin::slotUpdWinTitle);
    connect(identity, SIGNAL(identityChanged(uint)),
            SLOT(slotIdentityChanged(uint)));
    connect(kmkernel->identityManager(), SIGNAL(changed(uint)),
            SLOT(slotIdentityChanged(uint)));

    connect(mEdtFrom, &MessageComposer::ComposerLineEdit::completionModeChanged, this, &KMComposeWin::slotCompletionModeChanged);
    connect(kmkernel->folderCollectionMonitor(), SIGNAL(collectionRemoved(Akonadi::Collection)), SLOT(slotFolderRemoved(Akonadi::Collection)));
    connect(kmkernel, SIGNAL(configChanged()), this, SLOT(slotConfigChanged()));

    mMainWidget->resize(480, 510);
    setCentralWidget(mMainWidget);

    if (GlobalSettings::self()->useHtmlMarkup()) {
        enableHtml();
    } else {
        disableHtml(MessageComposer::ComposerViewBase::LetUserConfirm);
    }

    if (GlobalSettings::self()->useExternalEditor()) {
        editor->setUseExternalEditor(true);
        editor->setExternalEditorPath(GlobalSettings::self()->externalEditor());
    }

    if (aMsg) {
        setMessage(aMsg, lastSignState, lastEncryptState);
    }

    mComposerBase->recipientsEditor()->setFocus();
    editor->updateActionStates(); // set toolbar buttons to correct values

    mDone = true;

    mDummyComposer = new MessageComposer::Composer(this);
    mDummyComposer->globalPart()->setParentWidgetForGui(this);

    connect(mStorageService, &KMStorageService::insertShareLink, this, &KMComposeWin::slotShareLinkDone);
}

KMComposeWin::~KMComposeWin()
{
    writeConfig();

    // When we have a collection set, store the message back to that collection.
    // Note that when we save the message or sent it, mFolder is set back to 0.
    // So this for example kicks in when opening a draft and then closing the window.
    if (mFolder.isValid() && mMsg && isModified()) {
        SaveDraftJob *saveDraftJob = new SaveDraftJob(mMsg, mFolder);
        saveDraftJob->start();
    }

    delete mComposerBase;
}

void KMComposeWin::slotSpellCheckingLanguage(const QString &language)
{
    mComposerBase->editor()->setSpellCheckingLanguage(language);
    mEdtSubject->setSpellCheckingLanguage(language);
}

QString KMComposeWin::dbusObjectPath() const
{
    return mdbusObjectPath;
}

void KMComposeWin::slotEditorTextChanged()
{
    const bool textIsNotEmpty = !mComposerBase->editor()->document()->isEmpty();
    mFindText->setEnabled(textIsNotEmpty);
    mFindNextText->setEnabled(textIsNotEmpty);
    mReplaceText->setEnabled(textIsNotEmpty);
    mSelectAll->setEnabled(textIsNotEmpty);
    if (m_verifyMissingAttachment && !m_verifyMissingAttachment->isActive()) {
        m_verifyMissingAttachment->start();
    }
}

void KMComposeWin::send(int how)
{
    switch (how) {
    case 1:
        slotSendNow();
        break;
    default:
    case 0:
    // TODO: find out, what the default send method is and send it this way
    case 2:
        slotSendLater();
        break;
    }
}

void KMComposeWin::addAttachmentsAndSend(const QList<QUrl> &urls, const QString &comment, int how)
{
    qCDebug(KMAIL_LOG) << "addAttachment and sending!";
    const int nbUrl = urls.count();
    for (int i = 0; i < nbUrl; ++i) {
        mComposerBase->addAttachment(urls.at(i), comment, true);
    }

    send(how);
}

void KMComposeWin::addAttachment(const QUrl &url, const QString &comment)
{
    mComposerBase->addAttachment(url, comment, false);
}

void KMComposeWin::addAttachment(const QString &name,
                                 KMime::Headers::contentEncoding cte,
                                 const QString &charset,
                                 const QByteArray &data,
                                 const QByteArray &mimeType)
{
    Q_UNUSED(cte);
    mComposerBase->addAttachment(name, name, charset, data, mimeType);
}

void KMComposeWin::readConfig(bool reload /* = false */)
{
    mBtnIdentity->setChecked(GlobalSettings::self()->stickyIdentity());
    if (mBtnIdentity->isChecked()) {
        mId = (GlobalSettings::self()->previousIdentity() != 0) ?
              GlobalSettings::self()->previousIdentity() : mId;
    }
    mBtnFcc->setChecked(GlobalSettings::self()->stickyFcc());
    mBtnTransport->setChecked(GlobalSettings::self()->stickyTransport());
    const int currentTransport = GlobalSettings::self()->currentTransport().isEmpty() ? -1 : GlobalSettings::self()->currentTransport().toInt();
    mBtnDictionary->setChecked(GlobalSettings::self()->stickyDictionary());

    mEdtFrom->setCompletionMode((KCompletion::CompletionMode)GlobalSettings::self()->completionMode());
    mComposerBase->recipientsEditor()->setCompletionMode((KCompletion::CompletionMode)GlobalSettings::self()->completionMode());
    mEdtReplyTo->setCompletionMode((KCompletion::CompletionMode)GlobalSettings::self()->completionMode());

    if (MessageCore::GlobalSettings::self()->useDefaultFonts()) {
        mBodyFont = QFontDatabase::systemFont(QFontDatabase::GeneralFont);
        mFixedFont = QFontDatabase::systemFont(QFontDatabase::FixedFont);
    } else {
        mBodyFont = GlobalSettings::self()->composerFont();
        mFixedFont = MessageViewer::GlobalSettings::self()->fixedFont();
    }

    slotUpdateFont();
    mEdtFrom->setFont(mBodyFont);
    mEdtReplyTo->setFont(mBodyFont);
    mEdtSubject->setFont(mBodyFont);

    if (!reload) {
        QSize siz = GlobalSettings::self()->composerSize();
        if (siz.width() < 200) {
            siz.setWidth(200);
        }
        if (siz.height() < 200) {
            siz.setHeight(200);
        }
        resize(siz);

        if (!GlobalSettings::self()->snippetSplitterPosition().isEmpty()) {
            mSnippetSplitter->setSizes(GlobalSettings::self()->snippetSplitterPosition());
        } else {
            QList<int> defaults;
            defaults << (int)(width() * 0.8) << (int)(width() * 0.2);
            mSnippetSplitter->setSizes(defaults);
        }
    }

    mComposerBase->identityCombo()->setCurrentIdentity(mId);
    qCDebug(KMAIL_LOG) << mComposerBase->identityCombo()->currentIdentityName();
    const KIdentityManagement::Identity &ident =
        kmkernel->identityManager()->identityForUoid(mId);

    if (mBtnTransport->isChecked() && currentTransport != -1) {
        const Transport *transport = TransportManager::self()->transportById(currentTransport);
        if (transport) {
            mComposerBase->transportComboBox()->setCurrentTransport(transport->id());
        }
    }

    mComposerBase->setAutoSaveInterval(GlobalSettings::self()->autosaveInterval() * 1000 * 60);

    if (mBtnDictionary->isChecked()) {
        mComposerBase->dictionary()->setCurrentByDictionaryName(GlobalSettings::self()->previousDictionary());
    } else {
        mComposerBase->dictionary()->setCurrentByDictionaryName(ident.dictionary());
    }

    QString fccName;
    if (mBtnFcc->isChecked()) {
        fccName = GlobalSettings::self()->previousFcc();
    } else if (!ident.fcc().isEmpty()) {
        fccName = ident.fcc();
    }
    setFcc(fccName);
}

void KMComposeWin::writeConfig(void)
{
    GlobalSettings::self()->setHeaders(mShowHeaders);
    GlobalSettings::self()->setStickyFcc(mBtnFcc->isChecked());
    if (!mIgnoreStickyFields) {
        GlobalSettings::self()->setCurrentTransport(mComposerBase->transportComboBox()->currentText());
        GlobalSettings::self()->setStickyTransport(mBtnTransport->isChecked());
        GlobalSettings::self()->setStickyDictionary(mBtnDictionary->isChecked());
        GlobalSettings::self()->setStickyIdentity(mBtnIdentity->isChecked());
        GlobalSettings::self()->setPreviousIdentity(mComposerBase->identityCombo()->currentIdentity());
    }
    GlobalSettings::self()->setPreviousFcc(QString::number(mFccFolder->collection().id()));
    GlobalSettings::self()->setPreviousDictionary(mComposerBase->dictionary()->currentDictionaryName());
    GlobalSettings::self()->setAutoSpellChecking(
        mAutoSpellCheckingAction->isChecked());
    MessageViewer::GlobalSettings::self()->setUseFixedFont(mFixedFontAction->isChecked());
    if (!mForceDisableHtml) {
        GlobalSettings::self()->setUseHtmlMarkup(mComposerBase->editor()->textMode() == KMeditor::Rich);
    }
    GlobalSettings::self()->setComposerSize(size());
    GlobalSettings::self()->setShowSnippetManager(mSnippetAction->isChecked());

    KConfigGroup grp(KMKernel::self()->config()->group("Composer"));
    saveMainWindowSettings(grp);
    if (mSnippetAction->isChecked()) {
        GlobalSettings::setSnippetSplitterPosition(mSnippetSplitter->sizes());
    }

    // make sure config changes are written to disk, cf. bug 127538
    KMKernel::self()->slotSyncConfig();
}

MessageComposer::Composer *KMComposeWin::createSimpleComposer()
{
    QList< QByteArray > charsets = mCodecAction->mimeCharsets();
    if (!mOriginalPreferredCharset.isEmpty()) {
        charsets.insert(0, mOriginalPreferredCharset);
    }
    mComposerBase->setFrom(from());
    mComposerBase->setReplyTo(replyTo());
    mComposerBase->setSubject(subject());
    mComposerBase->setCharsets(charsets);
    return mComposerBase->createSimpleComposer();
}

bool KMComposeWin::canSignEncryptAttachments() const
{
    return cryptoMessageFormat() != Kleo::InlineOpenPGPFormat;
}

void KMComposeWin::slotUpdateView(void)
{
    if (!mDone) {
        return; // otherwise called from rethinkFields during the construction
        // which is not the intended behavior
    }

    //This sucks awfully, but no, I cannot get an activated(int id) from
    // actionContainer()
    KToggleAction *act = ::qobject_cast<KToggleAction *>(sender());
    if (!act) {
        return;
    }
    int id;

    if (act == mAllFieldsAction) {
        id = 0;
    } else if (act == mIdentityAction) {
        id = HDR_IDENTITY;
    } else if (act == mTransportAction) {
        id = HDR_TRANSPORT;
    } else if (act == mFromAction) {
        id = HDR_FROM;
    } else if (act == mReplyToAction) {
        id = HDR_REPLY_TO;
    } else if (act == mSubjectAction) {
        id = HDR_SUBJECT;
    } else if (act == mFccAction) {
        id = HDR_FCC;
    } else if (act == mDictionaryAction) {
        id = HDR_DICTIONARY;
    } else {
        qCDebug(KMAIL_LOG) << "Something is wrong (Oh, yeah?)";
        return;
    }

    // sanders There's a bug here this logic doesn't work if no
    // fields are shown and then show all fields is selected.
    // Instead of all fields being shown none are.
    if (!act->isChecked()) {
        // hide header
        if (id > 0) {
            mShowHeaders = mShowHeaders & ~id;
        } else {
            mShowHeaders = abs(mShowHeaders);
        }
    } else {
        // show header
        if (id > 0) {
            mShowHeaders |= id;
        } else {
            mShowHeaders = -abs(mShowHeaders);
        }
    }
    rethinkFields(true);
}

int KMComposeWin::calcColumnWidth(int which, long allShowing, int width) const
{
    if ((allShowing & which) == 0) {
        return width;
    }

    QLabel *w;
    if (which == HDR_IDENTITY) {
        w = mLblIdentity;
    } else if (which == HDR_DICTIONARY) {
        w = mDictionaryLabel;
    } else if (which == HDR_FCC) {
        w = mLblFcc;
    } else if (which == HDR_TRANSPORT) {
        w = mLblTransport;
    } else if (which == HDR_FROM) {
        w = mLblFrom;
    } else if (which == HDR_REPLY_TO) {
        w = mLblReplyTo;
    } else if (which == HDR_SUBJECT) {
        w = mLblSubject;
    } else {
        return width;
    }

    w->setBuddy(mComposerBase->editor());   // set dummy so we don't calculate width of '&' for this label.
    w->adjustSize();
    w->show();
    return qMax(width, w->sizeHint().width());
}

void KMComposeWin::rethinkFields(bool fromSlot)
{
    //This sucks even more but again no ids. sorry (sven)
    int mask, row;
    long showHeaders;

    if (mShowHeaders < 0) {
        showHeaders = HDR_ALL;
    } else {
        showHeaders = mShowHeaders;
    }

    for (mask = 1, mNumHeaders = 0; mask <= showHeaders; mask <<= 1) {
        if ((showHeaders & mask) != 0) {
            ++mNumHeaders;
        }
    }

    delete mGrid;
    mGrid = new QGridLayout(mHeadersArea);
    mGrid->setColumnStretch(0, 1);
    mGrid->setColumnStretch(1, 100);
    mGrid->setColumnStretch(2, 1);
    mGrid->setRowStretch(mNumHeaders + 1, 100);

    row = 0;
    qCDebug(KMAIL_LOG);

    mLabelWidth = mComposerBase->recipientsEditor()->setFirstColumnWidth(0);
    mLabelWidth = calcColumnWidth(HDR_IDENTITY, showHeaders, mLabelWidth);
    mLabelWidth = calcColumnWidth(HDR_DICTIONARY, showHeaders, mLabelWidth);
    mLabelWidth = calcColumnWidth(HDR_FCC, showHeaders, mLabelWidth);
    mLabelWidth = calcColumnWidth(HDR_TRANSPORT, showHeaders, mLabelWidth);
    mLabelWidth = calcColumnWidth(HDR_FROM, showHeaders, mLabelWidth);
    mLabelWidth = calcColumnWidth(HDR_REPLY_TO, showHeaders, mLabelWidth);
    mLabelWidth = calcColumnWidth(HDR_SUBJECT, showHeaders, mLabelWidth);

    if (!fromSlot) {
        mAllFieldsAction->setChecked(showHeaders == HDR_ALL);
    }

    if (!fromSlot) {
        mIdentityAction->setChecked(abs(mShowHeaders)&HDR_IDENTITY);
    }
    rethinkHeaderLine(showHeaders, HDR_IDENTITY, row, mLblIdentity, mComposerBase->identityCombo(),
                      mBtnIdentity);

    if (!fromSlot) {
        mDictionaryAction->setChecked(abs(mShowHeaders)&HDR_DICTIONARY);
    }
    rethinkHeaderLine(showHeaders, HDR_DICTIONARY, row, mDictionaryLabel,
                      mComposerBase->dictionary(), mBtnDictionary);

    if (!fromSlot) {
        mFccAction->setChecked(abs(mShowHeaders)&HDR_FCC);
    }
    rethinkHeaderLine(showHeaders, HDR_FCC, row, mLblFcc, mFccFolder, mBtnFcc);

    if (!fromSlot) {
        mTransportAction->setChecked(abs(mShowHeaders)&HDR_TRANSPORT);
    }
    rethinkHeaderLine(showHeaders, HDR_TRANSPORT, row, mLblTransport, mComposerBase->transportComboBox(),
                      mBtnTransport);

    if (!fromSlot) {
        mFromAction->setChecked(abs(mShowHeaders)&HDR_FROM);
    }
    rethinkHeaderLine(showHeaders, HDR_FROM, row, mLblFrom, mEdtFrom);

    QWidget *prevFocus = mEdtFrom;

    if (!fromSlot) {
        mReplyToAction->setChecked(abs(mShowHeaders)&HDR_REPLY_TO);
    }
    rethinkHeaderLine(showHeaders, HDR_REPLY_TO, row, mLblReplyTo, mEdtReplyTo);
    if (showHeaders & HDR_REPLY_TO) {
        prevFocus = connectFocusMoving(prevFocus, mEdtReplyTo);
    }

    mGrid->addWidget(mComposerBase->recipientsEditor(), row, 0, 1, 3);
    ++row;
    if (showHeaders & HDR_REPLY_TO) {
        connect(mEdtReplyTo, SIGNAL(focusDown()), mComposerBase->recipientsEditor(), SLOT(setFocusTop()));
        connect(mComposerBase->recipientsEditor(), SIGNAL(focusUp()), mEdtReplyTo, SLOT(setFocus()));
    } else {
        connect(mEdtFrom, SIGNAL(focusDown()), mComposerBase->recipientsEditor(), SLOT(setFocusTop()));
        connect(mComposerBase->recipientsEditor(), SIGNAL(focusUp()), mEdtFrom, SLOT(setFocus()));
    }

    connect(mComposerBase->recipientsEditor(), SIGNAL(focusDown()), mEdtSubject, SLOT(setFocus()));
    connect(mEdtSubject, SIGNAL(focusUp()), mComposerBase->recipientsEditor(), SLOT(setFocusBottom()));

    prevFocus = mComposerBase->recipientsEditor();

    if (!fromSlot) {
        mSubjectAction->setChecked(abs(mShowHeaders)&HDR_SUBJECT);
    }
    rethinkHeaderLine(showHeaders, HDR_SUBJECT, row, mLblSubject, mEdtSubject);
    connectFocusMoving(mEdtSubject, mComposerBase->editor());

    assert(row <= mNumHeaders + 1);

    mHeadersArea->setMaximumHeight(mHeadersArea->sizeHint().height());

    mIdentityAction->setEnabled(!mAllFieldsAction->isChecked());
    mDictionaryAction->setEnabled(!mAllFieldsAction->isChecked());
    mTransportAction->setEnabled(!mAllFieldsAction->isChecked());
    mFromAction->setEnabled(!mAllFieldsAction->isChecked());
    if (mReplyToAction) {
        mReplyToAction->setEnabled(!mAllFieldsAction->isChecked());
    }
    mFccAction->setEnabled(!mAllFieldsAction->isChecked());
    mSubjectAction->setEnabled(!mAllFieldsAction->isChecked());
    mComposerBase->recipientsEditor()->setFirstColumnWidth(mLabelWidth);
}

QWidget *KMComposeWin::connectFocusMoving(QWidget *prev, QWidget *next)
{
    connect(prev, SIGNAL(focusDown()), next, SLOT(setFocus()));
    connect(next, SIGNAL(focusUp()), prev, SLOT(setFocus()));

    return next;
}

void KMComposeWin::rethinkHeaderLine(int aValue, int aMask, int &aRow,
                                     QLabel *aLbl, QWidget *aEdt,
                                     QPushButton *aBtn)
{
    if (aValue & aMask) {
        aLbl->setFixedWidth(mLabelWidth);
        aLbl->setBuddy(aEdt);
        mGrid->addWidget(aLbl, aRow, 0);
        aEdt->show();

        if (aBtn) {
            mGrid->addWidget(aEdt, aRow, 1);
            mGrid->addWidget(aBtn, aRow, 2);
            aBtn->show();
        } else {
            mGrid->addWidget(aEdt, aRow, 1, 1, 2);
        }
        aRow++;
    } else {
        aLbl->hide();
        aEdt->hide();
        if (aBtn) {
            aBtn->hide();
        }
    }
}

void KMComposeWin::rethinkHeaderLine(int aValue, int aMask, int &aRow,
                                     QLabel *aLbl, QWidget *aCbx,
                                     QCheckBox *aChk)
{
    if (aValue & aMask) {
        aLbl->setBuddy(aCbx);
        mGrid->addWidget(aLbl, aRow, 0);

        mGrid->addWidget(aCbx, aRow, 1);
        aCbx->show();
        if (aChk) {
            mGrid->addWidget(aChk, aRow, 2);
            aChk->show();
        }
        aRow++;
    } else {
        aLbl->hide();
        aCbx->hide();
        if (aChk) {
            aChk->hide();
        }
    }
}

void KMComposeWin::applyTemplate(uint uoid, uint uOldId)
{
    const KIdentityManagement::Identity &ident = kmkernel->identityManager()->identityForUoid(uoid);
    if (ident.isNull()) {
        return;
    }
    KMime::Headers::Generic *header = new KMime::Headers::Generic("X-KMail-Templates", mMsg.get(), ident.templates(), "utf-8");
    mMsg->setHeader(header);

    TemplateParser::TemplateParser::Mode mode;
    switch (mContext) {
    case New:
        mode = TemplateParser::TemplateParser::NewMessage;
        break;
    case Reply:
        mode = TemplateParser::TemplateParser::Reply;
        break;
    case ReplyToAll:
        mode = TemplateParser::TemplateParser::ReplyAll;
        break;
    case Forward:
        mode = TemplateParser::TemplateParser::Forward;
        break;
    default:
        return;
    }

    if (mode == TemplateParser::TemplateParser::NewMessage) {
        TemplateParser::TemplateParser parser(mMsg, mode);
        parser.setSelection(mTextSelection);
        parser.setAllowDecryption(MessageViewer::GlobalSettings::self()->automaticDecrypt());
        parser.setIdentityManager(KMKernel::self()->identityManager());
        if (!mCustomTemplate.isEmpty()) {
            parser.process(mCustomTemplate, mMsg, mCollectionForNewMessage);
        } else {
            parser.processWithIdentity(uoid, mMsg, mCollectionForNewMessage);
        }
        mComposerBase->updateTemplate(mMsg);
        updateSignature(uoid, uOldId);
        return;
    }

    if (mMsg->headerByType("X-KMail-Link-Message")) {
        Akonadi::Item::List items;
        foreach (const QString &serNumStr, mMsg->headerByType("X-KMail-Link-Message")->asUnicodeString().split(QLatin1Char(','))) {
            items << Akonadi::Item(serNumStr.toLongLong());
        }

        Akonadi::ItemFetchJob *job = new Akonadi::ItemFetchJob(items, this);
        job->fetchScope().fetchFullPayload(true);
        job->fetchScope().setAncestorRetrieval(Akonadi::ItemFetchScope::Parent);
        job->setProperty("mode", (int)mode);
        job->setProperty("uoid", uoid);
        job->setProperty("uOldid", uOldId);
        connect(job, &Akonadi::ItemFetchJob::result, this, &KMComposeWin::slotDelayedApplyTemplate);
    }
}

void KMComposeWin::slotDelayedApplyTemplate(KJob *job)
{
    const Akonadi::ItemFetchJob *fetchJob = qobject_cast<Akonadi::ItemFetchJob *>(job);
    const Akonadi::Item::List items = fetchJob->items();

    const TemplateParser::TemplateParser::Mode mode = static_cast<TemplateParser::TemplateParser::Mode>(fetchJob->property("mode").toInt());
    const uint uoid = fetchJob->property("uoid").toUInt();
    const uint uOldId = fetchJob->property("uOldid").toUInt();

    TemplateParser::TemplateParser parser(mMsg, mode);
    parser.setSelection(mTextSelection);
    parser.setAllowDecryption(MessageViewer::GlobalSettings::self()->automaticDecrypt());
    parser.setWordWrap(MessageComposer::MessageComposerSettings::self()->wordWrap(), MessageComposer::MessageComposerSettings::self()->lineWrapWidth());
    parser.setIdentityManager(KMKernel::self()->identityManager());
    foreach (const Akonadi::Item &item, items) {
        if (!mCustomTemplate.isEmpty()) {
            parser.process(mCustomTemplate, MessageCore::Util::message(item));
        } else {
            parser.processWithIdentity(uoid, MessageCore::Util::message(item));
        }
    }
    mComposerBase->updateTemplate(mMsg);
    updateSignature(uoid, uOldId);
}

void KMComposeWin::updateSignature(uint uoid, uint uOldId)
{
    const KIdentityManagement::Identity &ident = kmkernel->identityManager()->identityForUoid(uoid);
    const KIdentityManagement::Identity &oldIdentity = kmkernel->identityManager()->identityForUoid(uOldId);
    mComposerBase->identityChanged(ident, oldIdentity, true);
}

void KMComposeWin::setCollectionForNewMessage(const Akonadi::Collection &folder)
{
    mCollectionForNewMessage = folder;
}

void KMComposeWin::setQuotePrefix(uint uoid)
{
    QString quotePrefix = mMsg->headerByType("X-KMail-QuotePrefix") ? mMsg->headerByType("X-KMail-QuotePrefix")->asUnicodeString() : QString();
    if (quotePrefix.isEmpty()) {
        // no quote prefix header, set quote prefix according in identity
        // TODO port templates to ComposerViewBase

        if (mCustomTemplate.isEmpty()) {
            const KIdentityManagement::Identity &identity = kmkernel->identityManager()->identityForUoidOrDefault(uoid);
            // Get quote prefix from template
            // ( custom templates don't specify custom quotes prefixes )
            TemplateParser::Templates quoteTemplate(
                TemplateParser::TemplatesConfiguration::configIdString(identity.uoid()));
            quotePrefix = quoteTemplate.quoteString();
        }
    }
    mComposerBase->editor()->setQuotePrefixName(MessageCore::StringUtil::formatString(quotePrefix,
            mMsg->from()->asUnicodeString()));
}

void KMComposeWin::setupActions(void)
{
    KActionMenuTransport *actActionNowMenu, *actActionLaterMenu;

    if (MessageComposer::MessageComposerSettings::self()->sendImmediate()) {
        //default = send now, alternative = queue
        QAction *action = new QAction(QIcon::fromTheme(QLatin1String("mail-send")), i18n("&Send Mail"), this);
        actionCollection()->addAction(QLatin1String("send_mail_default"), action);
        connect(action, &QAction::triggered, this, &KMComposeWin::slotSendNow);

        action = new QAction(QIcon::fromTheme(QLatin1String("mail-send")), i18n("Send Mail Using Shortcut"), this);
        actionCollection()->addAction(QLatin1String("send_mail"), action);
        actionCollection()->setDefaultShortcut(action, QKeySequence(Qt::CTRL + Qt::Key_Return));
        connect(action, &QAction::triggered, this, &KMComposeWin::slotSendNowByShortcut);

        // FIXME: change to mail_send_via icon when this exist.
        actActionNowMenu = new KActionMenuTransport(this);
        actActionNowMenu->setIcon(QIcon::fromTheme(QLatin1String("mail-send")));
        actActionNowMenu->setText(i18n("&Send Mail Via"));

        actActionNowMenu->setIconText(i18n("Send"));
        actionCollection()->addAction(QLatin1String("send_default_via"), actActionNowMenu);

        action = new QAction(QIcon::fromTheme(QLatin1String("mail-queue")), i18n("Send &Later"), this);
        actionCollection()->addAction(QLatin1String("send_alternative"), action);
        connect(action, &QAction::triggered, this, &KMComposeWin::slotSendLater);

        actActionLaterMenu = new KActionMenuTransport(this);
        actActionLaterMenu->setIcon(QIcon::fromTheme(QLatin1String("mail-queue")));
        actActionLaterMenu->setText(i18n("Send &Later Via"));

        actActionLaterMenu->setIconText(i18nc("Queue the message for sending at a later date", "Queue"));
        actionCollection()->addAction(QLatin1String("send_alternative_via"), actActionLaterMenu);

    } else {
        //default = queue, alternative = send now
        QAction *action = new QAction(QIcon::fromTheme(QLatin1String("mail-queue")), i18n("Send &Later"), this);
        actionCollection()->addAction(QLatin1String("send_mail"), action);
        connect(action, &QAction::triggered, this, &KMComposeWin::slotSendLater);
        actionCollection()->setDefaultShortcut(action, QKeySequence(Qt::CTRL + Qt::Key_Return));

        actActionLaterMenu = new KActionMenuTransport(this);
        actActionLaterMenu->setIcon(QIcon::fromTheme(QLatin1String("mail-queue")));
        actActionLaterMenu->setText(i18n("Send &Later Via"));
        actionCollection()->addAction(QLatin1String("send_default_via"), actActionLaterMenu);

        action = new QAction(QIcon::fromTheme(QLatin1String("mail-send")), i18n("&Send Mail"), this);
        actionCollection()->addAction(QLatin1String("send_alternative"), action);
        connect(action, &QAction::triggered, this, &KMComposeWin::slotSendNow);

        // FIXME: change to mail_send_via icon when this exits.
        actActionNowMenu = new KActionMenuTransport(this);
        actActionNowMenu->setIcon(QIcon::fromTheme(QLatin1String("mail-send")));
        actActionNowMenu->setText(i18n("&Send Mail Via"));
        actionCollection()->addAction(QLatin1String("send_alternative_via"), actActionNowMenu);
    }

    connect(actActionNowMenu, SIGNAL(triggered(bool)), this,
            SLOT(slotSendNow()));
    connect(actActionLaterMenu, SIGNAL(triggered(bool)), this,
            SLOT(slotSendLater()));
    connect(actActionNowMenu, SIGNAL(transportSelected(MailTransport::Transport*)), this,
            SLOT(slotSendNowVia(MailTransport::Transport*)));
    connect(actActionLaterMenu, SIGNAL(transportSelected(MailTransport::Transport*)), this,
            SLOT(slotSendLaterVia(MailTransport::Transport*)));

    QAction *action = new QAction(QIcon::fromTheme(QLatin1String("document-save")), i18n("Save as &Draft"), this);
    actionCollection()->addAction(QLatin1String("save_in_drafts"), action);
    KMail::Util::addQActionHelpText(action, i18n("Save email in Draft folder"));
    actionCollection()->setDefaultShortcut(action, QKeySequence(Qt::CTRL + Qt::Key_S));
    connect(action, &QAction::triggered, this, &KMComposeWin::slotSaveDraft);

    action = new QAction(QIcon::fromTheme(QLatin1String("document-save")), i18n("Save as &Template"), this);
    KMail::Util::addQActionHelpText(action, i18n("Save email in Template folder"));
    actionCollection()->addAction(QLatin1String("save_in_templates"), action);
    connect(action, &QAction::triggered, this, &KMComposeWin::slotSaveTemplate);

    action = new QAction(QIcon::fromTheme(QLatin1String("document-save")), i18n("Save as &File"), this);
    KMail::Util::addQActionHelpText(action, i18n("Save email as text or html file"));
    actionCollection()->addAction(QLatin1String("save_as_file"), action);
    connect(action, &QAction::triggered, this, &KMComposeWin::slotSaveAsFile);

    action = new QAction(QIcon::fromTheme(QLatin1String("contact-new")), i18n("New AddressBook Contact..."), this);
    actionCollection()->addAction(QLatin1String("kmail_new_addressbook_contact"), action);
    connect(action, &QAction::triggered, this, &KMComposeWin::slotCreateAddressBookContact);

    action = new QAction(QIcon::fromTheme(QLatin1String("document-open")), i18n("&Insert Text File..."), this);
    actionCollection()->addAction(QLatin1String("insert_file"), action);
    connect(action, &QAction::triggered, this, &KMComposeWin::slotInsertFile);

    mRecentAction = new KRecentFilesAction(QIcon::fromTheme(QLatin1String("document-open")),
                                           i18n("&Insert Recent Text File"), this);
    actionCollection()->addAction(QLatin1String("insert_file_recent"), mRecentAction);
    connect(mRecentAction, &KRecentFilesAction::urlSelected, this, &KMComposeWin::slotInsertRecentFile);
    connect(mRecentAction, &KRecentFilesAction::recentListCleared, this, &KMComposeWin::slotRecentListFileClear);
    mRecentAction->loadEntries(KMKernel::self()->config()->group(QString()));

    action = new QAction(QIcon::fromTheme(QLatin1String("x-office-address-book")), i18n("&Address Book"), this);
    KMail::Util::addQActionHelpText(action, i18n("Open Address Book"));
    actionCollection()->addAction(QLatin1String("addressbook"), action);
    if (QStandardPaths::findExecutable(QLatin1String("kaddressbook")).isEmpty()) {
        action->setEnabled(false);
    }
    connect(action, &QAction::triggered, this, &KMComposeWin::slotAddrBook);
    action = new QAction(QIcon::fromTheme(QLatin1String("mail-message-new")), i18n("&New Composer"), this);
    actionCollection()->addAction(QLatin1String("new_composer"), action);

    connect(action, &QAction::triggered, this, &KMComposeWin::slotNewComposer);
    actionCollection()->setDefaultShortcuts(action, KStandardShortcut::shortcut(KStandardShortcut::New));

    action = new QAction(i18n("Select &Recipients..."), this);
    actionCollection()->addAction(QLatin1String("select_recipients"), action);
    connect(action, SIGNAL(triggered(bool)),
            mComposerBase->recipientsEditor(), SLOT(selectRecipients()));
    action = new QAction(i18n("Save &Distribution List..."), this);
    actionCollection()->addAction(QLatin1String("save_distribution_list"), action);
    connect(action, SIGNAL(triggered(bool)),
            mComposerBase->recipientsEditor(), SLOT(saveDistributionList()));

    KStandardAction::print(this, SLOT(slotPrint()), actionCollection());
    if (KPrintPreview::isAvailable()) {
        KStandardAction::printPreview(this, SLOT(slotPrintPreview()), actionCollection());
    }
    KStandardAction::close(this, SLOT(slotClose()), actionCollection());

    KStandardAction::undo(mGlobalAction, SLOT(slotUndo()), actionCollection());
    KStandardAction::redo(mGlobalAction, SLOT(slotRedo()), actionCollection());
    KStandardAction::cut(mGlobalAction, SLOT(slotCut()), actionCollection());
    KStandardAction::copy(mGlobalAction, SLOT(slotCopy()), actionCollection());
    KStandardAction::pasteText(mGlobalAction, SLOT(slotPaste()), actionCollection());
    mSelectAll = KStandardAction::selectAll(mGlobalAction, SLOT(slotMarkAll()), actionCollection());

    mFindText = KStandardAction::find(mComposerBase->editor(), SLOT(slotFind()), actionCollection());
    mFindNextText = KStandardAction::findNext(mComposerBase->editor(), SLOT(slotFindNext()), actionCollection());

    mReplaceText = KStandardAction::replace(mComposerBase->editor(), SLOT(slotReplace()), actionCollection());
    actionCollection()->addAction(KStandardAction::Spelling, QLatin1String("spellcheck"),
                                  mComposerBase->editor(), SLOT(checkSpelling()));

    action = new QAction(i18n("Paste as Attac&hment"), this);
    actionCollection()->addAction(QLatin1String("paste_att"), action);
    connect(action, &QAction::triggered, this, &KMComposeWin::slotPasteAsAttachment);

    action = new QAction(i18n("Cl&ean Spaces"), this);
    actionCollection()->addAction(QLatin1String("clean_spaces"), action);
    connect(action, SIGNAL(triggered(bool)), mComposerBase->signatureController(), SLOT(cleanSpace()));

    mFixedFontAction = new KToggleAction(i18n("Use Fi&xed Font"), this);
    actionCollection()->addAction(QLatin1String("toggle_fixedfont"), mFixedFontAction);
    connect(mFixedFontAction, &KToggleAction::triggered, this, &KMComposeWin::slotUpdateFont);
    mFixedFontAction->setChecked(MessageViewer::GlobalSettings::self()->useFixedFont());

    //these are checkable!!!
    mUrgentAction = new KToggleAction(
        i18nc("@action:inmenu Mark the email as urgent.", "&Urgent"), this);
    actionCollection()->addAction(QLatin1String("urgent"), mUrgentAction);
    mRequestMDNAction = new KToggleAction(i18n("&Request Disposition Notification"), this);
    actionCollection()->addAction(QLatin1String("options_request_mdn"), mRequestMDNAction);
    mRequestMDNAction->setChecked(GlobalSettings::self()->requestMDN());
    //----- Message-Encoding Submenu
    mCodecAction = new CodecAction(CodecAction::ComposerMode, this);
    actionCollection()->addAction(QLatin1String("charsets"), mCodecAction);
    mWordWrapAction = new KToggleAction(i18n("&Wordwrap"), this);
    actionCollection()->addAction(QLatin1String("wordwrap"), mWordWrapAction);
    mWordWrapAction->setChecked(MessageComposer::MessageComposerSettings::self()->wordWrap());
    connect(mWordWrapAction, &KToggleAction::toggled, this, &KMComposeWin::slotWordWrapToggled);

    mSnippetAction = new KToggleAction(i18n("&Snippets"), this);
    actionCollection()->addAction(QLatin1String("snippets"), mSnippetAction);
    connect(mSnippetAction, &KToggleAction::toggled, this, &KMComposeWin::slotSnippetWidgetVisibilityChanged);
    mSnippetAction->setChecked(GlobalSettings::self()->showSnippetManager());

    mAutoSpellCheckingAction = new KToggleAction(QIcon::fromTheme(QLatin1String("tools-check-spelling")),
            i18n("&Automatic Spellchecking"),
            this);
    actionCollection()->addAction(QLatin1String("options_auto_spellchecking"), mAutoSpellCheckingAction);
    const bool spellChecking = GlobalSettings::self()->autoSpellChecking();
    const bool useKmailEditor = !GlobalSettings::self()->useExternalEditor();
    const bool spellCheckingEnabled = useKmailEditor && spellChecking;
    mAutoSpellCheckingAction->setEnabled(useKmailEditor);

    mAutoSpellCheckingAction->setChecked(spellCheckingEnabled);
    slotAutoSpellCheckingToggled(spellCheckingEnabled);
    connect(mAutoSpellCheckingAction, &KToggleAction::toggled, this, &KMComposeWin::slotAutoSpellCheckingToggled);
    connect(mComposerBase->editor(), SIGNAL(checkSpellingChanged(bool)), this, SLOT(slotAutoSpellCheckingToggled(bool)));

    connect(mComposerBase->editor(), SIGNAL(textModeChanged(KRichTextEdit::Mode)), this, SLOT(slotTextModeChanged(KRichTextEdit::Mode)));
    connect(mComposerBase->editor(), SIGNAL(externalEditorClosed()), this, SLOT(slotExternalEditorClosed()));
    connect(mComposerBase->editor(), SIGNAL(externalEditorStarted()), this, SLOT(slotExternalEditorStarted()));
    //these are checkable!!!
    markupAction = new KToggleAction(i18n("Rich Text Editing"), this);
    markupAction->setIcon(QIcon::fromTheme(QLatin1String("preferences-desktop-font")));
    markupAction->setIconText(i18n("Rich Text"));
    markupAction->setToolTip(i18n("Toggle rich text editing mode"));
    actionCollection()->addAction(QLatin1String("html"), markupAction);
    connect(markupAction, &KToggleAction::triggered, this, &KMComposeWin::slotToggleMarkup);

    mAllFieldsAction = new KToggleAction(i18n("&All Fields"), this);
    actionCollection()->addAction(QLatin1String("show_all_fields"), mAllFieldsAction);
    connect(mAllFieldsAction, &KToggleAction::triggered, this, &KMComposeWin::slotUpdateView);
    mIdentityAction = new KToggleAction(i18n("&Identity"), this);
    actionCollection()->addAction(QLatin1String("show_identity"), mIdentityAction);
    connect(mIdentityAction, &KToggleAction::triggered, this, &KMComposeWin::slotUpdateView);
    mDictionaryAction = new KToggleAction(i18n("&Dictionary"), this);
    actionCollection()->addAction(QLatin1String("show_dictionary"), mDictionaryAction);
    connect(mDictionaryAction, &KToggleAction::triggered, this, &KMComposeWin::slotUpdateView);
    mFccAction = new KToggleAction(i18n("&Sent-Mail Folder"), this);
    actionCollection()->addAction(QLatin1String("show_fcc"), mFccAction);
    connect(mFccAction, &KToggleAction::triggered, this, &KMComposeWin::slotUpdateView);
    mTransportAction = new KToggleAction(i18n("&Mail Transport"), this);
    actionCollection()->addAction(QLatin1String("show_transport"), mTransportAction);
    connect(mTransportAction, &KToggleAction::triggered, this, &KMComposeWin::slotUpdateView);
    mFromAction = new KToggleAction(i18n("&From"), this);
    actionCollection()->addAction(QLatin1String("show_from"), mFromAction);
    connect(mFromAction, &KToggleAction::triggered, this, &KMComposeWin::slotUpdateView);
    mReplyToAction = new KToggleAction(i18n("&Reply To"), this);
    actionCollection()->addAction(QLatin1String("show_reply_to"), mReplyToAction);
    connect(mReplyToAction, &KToggleAction::triggered, this, &KMComposeWin::slotUpdateView);
    mSubjectAction = new KToggleAction(
        i18nc("@action:inmenu Show the subject in the composer window.", "S&ubject"), this);
    actionCollection()->addAction(QLatin1String("show_subject"), mSubjectAction);
    connect(mSubjectAction, &KToggleAction::triggered, this, &KMComposeWin::slotUpdateView);
    //end of checkable

    mAppendSignature = new QAction(i18n("Append S&ignature"), this);
    actionCollection()->addAction(QLatin1String("append_signature"), mAppendSignature);
    connect(mAppendSignature, &QAction::triggered, mComposerBase->signatureController(), &MessageComposer::SignatureController::appendSignature);

    mPrependSignature = new QAction(i18n("Pr&epend Signature"), this);
    actionCollection()->addAction(QLatin1String("prepend_signature"), mPrependSignature);
    connect(mPrependSignature, &QAction::triggered, mComposerBase->signatureController(), &MessageComposer::SignatureController::prependSignature);

    mInsertSignatureAtCursorPosition = new QAction(i18n("Insert Signature At C&ursor Position"), this);
    actionCollection()->addAction(QLatin1String("insert_signature_at_cursor_position"), mInsertSignatureAtCursorPosition);
    connect(mInsertSignatureAtCursorPosition, SIGNAL(triggered(bool)), mComposerBase->signatureController(), SLOT(insertSignatureAtCursor()));

    action = new QAction(i18n("Insert Special Character..."), this);
    actionCollection()->addAction(QLatin1String("insert_special_character"), action);
    connect(action, &QAction::triggered, this, &KMComposeWin::insertSpecialCharacter);

    QAction *upperCase = new QAction(i18n("Uppercase"), this);
    actionCollection()->addAction(QLatin1String("change_to_uppercase"), upperCase);
    connect(upperCase, &QAction::triggered, this, &KMComposeWin::slotUpperCase);

<<<<<<< HEAD
    QAction *sentenceCase = new QAction(i18n("Sentence case"), this);
    actionCollection()->addAction(QLatin1String("change_to_sentencecase"), sentenceCase);
    connect(sentenceCase, &QAction::triggered, this, &KMComposeWin::slotSentenceCase);

    QAction *lowerCase = new QAction(i18n("Lowercase"), this);
    actionCollection()->addAction(QLatin1String("change_to_lowercase"), lowerCase);
    connect(lowerCase, &QAction::triggered, this, &KMComposeWin::slotLowerCase);

    mChangeCaseMenu = new KActionMenu(i18n("Change Case"), this);
    actionCollection()->addAction(QLatin1String("change_case_menu"), mChangeCaseMenu);
    mChangeCaseMenu->addAction(sentenceCase);
    mChangeCaseMenu->addAction(upperCase);
    mChangeCaseMenu->addAction(lowerCase);
=======
    mChangeCaseMenu = new KActionMenuChangeCase(this);
    mChangeCaseMenu->appendInActionCollection(actionCollection());
    actionCollection()->addAction(QLatin1String("change_case_menu"), mChangeCaseMenu );
    connect(mChangeCaseMenu, SIGNAL(upperCase()), this, SLOT(slotUpperCase()));
    connect(mChangeCaseMenu, SIGNAL(lowerCase()), this, SLOT(slotLowerCase()));
    connect(mChangeCaseMenu, SIGNAL(sentenceCase()), this, SLOT(slotSentenceCase()));
>>>>>>> 7d51ed19

    mComposerBase->attachmentController()->createActions();

    setStandardToolBarMenuEnabled(true);

    KStandardAction::keyBindings(this, SLOT(slotEditKeys()), actionCollection());
    KStandardAction::configureToolbars(this, SLOT(slotEditToolbars()), actionCollection());
    KStandardAction::preferences(kmkernel, SLOT(slotShowConfigurationDialog()), actionCollection());

    action = new QAction(i18n("&Spellchecker..."), this);
    action->setIconText(i18n("Spellchecker"));
    actionCollection()->addAction(QLatin1String("setup_spellchecker"), action);
    connect(action, &QAction::triggered, this, &KMComposeWin::slotSpellcheckConfig);

    mTranslateAction = mCustomToolsWidget->action(PimCommon::CustomToolsWidget::TranslatorTool);
    actionCollection()->addAction(QLatin1String("translator"), mTranslateAction);

    mGenerateShortenUrl = mCustomToolsWidget->action(PimCommon::CustomToolsWidget::ShortUrlTool);
    actionCollection()->addAction(QLatin1String("shorten_url"), mGenerateShortenUrl);

    mEncryptAction = new KToggleAction(QIcon::fromTheme(QLatin1String("document-encrypt")), i18n("&Encrypt Message"), this);
    mEncryptAction->setIconText(i18n("Encrypt"));
    actionCollection()->addAction(QLatin1String("encrypt_message"), mEncryptAction);
    mSignAction = new KToggleAction(QIcon::fromTheme(QLatin1String("document-sign")), i18n("&Sign Message"), this);
    mSignAction->setIconText(i18n("Sign"));
    actionCollection()->addAction(QLatin1String("sign_message"), mSignAction);
    const KIdentityManagement::Identity &ident =
        KMKernel::self()->identityManager()->identityForUoidOrDefault(mComposerBase->identityCombo()->currentIdentity());
    // PENDING(marc): check the uses of this member and split it into
    // smime/openpgp and or enc/sign, if necessary:
    mLastIdentityHasSigningKey = !ident.pgpSigningKey().isEmpty() || !ident.smimeSigningKey().isEmpty();
    mLastIdentityHasEncryptionKey = !ident.pgpEncryptionKey().isEmpty() || !ident.smimeEncryptionKey().isEmpty();

    mLastEncryptActionState = false;
    mLastSignActionState = ident.pgpAutoSign();

    changeCryptoAction();

    connect(mEncryptAction, &KToggleAction::triggered, this, &KMComposeWin::slotEncryptToggled);
    connect(mSignAction, &KToggleAction::triggered, this, &KMComposeWin::slotSignToggled);

    QStringList l;
    for (int i = 0 ; i < numCryptoMessageFormats ; ++i) {
        l.push_back(Kleo::cryptoMessageFormatToLabel(cryptoMessageFormats[i]));
    }

    mCryptoModuleAction = new KSelectAction(i18n("&Cryptographic Message Format"), this);
    actionCollection()->addAction(QLatin1String("options_select_crypto"), mCryptoModuleAction);
    connect(mCryptoModuleAction, SIGNAL(triggered(int)), SLOT(slotSelectCryptoModule()));
    mCryptoModuleAction->setItems(l);
    mCryptoModuleAction->setToolTip(i18n("Select a cryptographic format for this message"));

    actionCollection()->addActions(mComposerBase->editor()->createActions());
    actionCollection()->addAction(QLatin1String("shared_link"), mStorageService->menuShareLinkServices());

    mFollowUpToggleAction = new KToggleAction(i18n("Follow Up Mail..."), this);
    actionCollection()->addAction(QLatin1String("follow_up_mail"), mFollowUpToggleAction);
    connect(mFollowUpToggleAction, &KToggleAction::triggered, this, &KMComposeWin::slotFollowUpMail);
    mFollowUpToggleAction->setEnabled(FollowUpReminder::FollowUpReminderUtil::followupReminderAgentEnabled());

    createGUI(QLatin1String("kmcomposerui.rc"));
    connect(toolBar(QLatin1String("htmlToolBar"))->toggleViewAction(), SIGNAL(toggled(bool)),
            SLOT(htmlToolBarVisibilityChanged(bool)));

    // In Kontact, this entry would read "Configure Kontact", but bring
    // up KMail's config dialog. That's sensible, though, so fix the label.
    QAction *configureAction = actionCollection()->action(QLatin1String("options_configure"));
    if (configureAction) {
        configureAction->setText(i18n("Configure KMail..."));
    }
}

void KMComposeWin::changeCryptoAction()
{
    const KIdentityManagement::Identity &ident =
        KMKernel::self()->identityManager()->identityForUoidOrDefault(mComposerBase->identityCombo()->currentIdentity());
    if (!Kleo::CryptoBackendFactory::instance()->openpgp() && !Kleo::CryptoBackendFactory::instance()->smime()) {
        // no crypto whatsoever
        mEncryptAction->setEnabled(false);
        setEncryption(false);
        mSignAction->setEnabled(false);
        setSigning(false);
    } else {
        const bool canOpenPGPSign = Kleo::CryptoBackendFactory::instance()->openpgp() &&
                                    !ident.pgpSigningKey().isEmpty();
        const bool canSMIMESign = Kleo::CryptoBackendFactory::instance()->smime() &&
                                  !ident.smimeSigningKey().isEmpty();

        setEncryption(false);
        setSigning((canOpenPGPSign || canSMIMESign) && ident.pgpAutoSign());
    }

}

void KMComposeWin::setupStatusBar(QWidget *w)
{
    KPIM::ProgressStatusBarWidget *progressStatusBarWidget = new KPIM::ProgressStatusBarWidget(statusBar(), this, PimCommon::StorageServiceProgressManager::progressTypeValue());
    statusBar()->addWidget(w);
    QLabel *lab = new QLabel(this);
    lab->setAlignment(Qt::AlignLeft | Qt::AlignVCenter);
    statusBar()->addPermanentWidget(lab);
    mStatusBarLabelList.append(lab);

    lab = new QLabel(this);
    lab->setText(i18nc("Shows the linenumber of the cursor position.", " Line: %1 "
                       , QLatin1String("     ")));
    statusBar()->addPermanentWidget(lab);
    mStatusBarLabelList.append(lab);

    lab = new QLabel(i18n(" Column: %1 ", QLatin1String("     ")));
    statusBar()->addPermanentWidget(lab);
    mStatusBarLabelList.append(lab);

    mStatusBarLabelToggledOverrideMode = new StatusBarLabelToggledState(this);
    mStatusBarLabelToggledOverrideMode->setStateString(i18n("OVR"), i18n("INS"));
    statusBar()->addPermanentWidget(mStatusBarLabelToggledOverrideMode, 0);
    connect(mStatusBarLabelToggledOverrideMode, &StatusBarLabelToggledState::toggleModeChanged, this, &KMComposeWin::slotOverwriteModeWasChanged);

    mStatusBarLabelSpellCheckingChangeMode = new StatusBarLabelToggledState(this);
    mStatusBarLabelSpellCheckingChangeMode->setStateString(i18n("Spellcheck: on"), i18n("Spellcheck: off"));
    statusBar()->addPermanentWidget(mStatusBarLabelSpellCheckingChangeMode, 0);
    connect(mStatusBarLabelSpellCheckingChangeMode, &StatusBarLabelToggledState::toggleModeChanged, this, &KMComposeWin::slotAutoSpellCheckingToggled);

    statusBar()->addPermanentWidget(progressStatusBarWidget->littleProgress());

}

void KMComposeWin::setupEditor(void)
{
    QFontMetrics fm(mBodyFont);
    mComposerBase->editor()->setTabStopWidth(fm.width(QLatin1Char(' ')) * 8);

    slotWordWrapToggled(MessageComposer::MessageComposerSettings::self()->wordWrap());

    // Font setup
    slotUpdateFont();

    connect(mComposerBase->editor(), SIGNAL(cursorPositionChanged()),
            this, SLOT(slotCursorPositionChanged()));
    slotCursorPositionChanged();
}

QString KMComposeWin::subject() const
{
    return MessageComposer::Util::cleanedUpHeaderString(mEdtSubject->toPlainText());
}

QString KMComposeWin::from() const
{
    return MessageComposer::Util::cleanedUpHeaderString(mEdtFrom->text());
}

QString KMComposeWin::replyTo() const
{
    if (mEdtReplyTo) {
        return MessageComposer::Util::cleanedUpHeaderString(mEdtReplyTo->text());
    } else {
        return QString();
    }
}

void KMComposeWin::decryptOrStripOffCleartextSignature(QByteArray &body)
{
    QList<Kpgp::Block> pgpBlocks;
    QList<QByteArray> nonPgpBlocks;
    if (Kpgp::Module::prepareMessageForDecryption(body,
            pgpBlocks, nonPgpBlocks)) {
        // Only decrypt/strip off the signature if there is only one OpenPGP
        // block in the message
        if (pgpBlocks.count() == 1) {
            Kpgp::Block &block = pgpBlocks.first();
            if ((block.type() == Kpgp::PgpMessageBlock) ||
                    (block.type() == Kpgp::ClearsignedBlock)) {
                if (block.type() == Kpgp::PgpMessageBlock) {
                    // try to decrypt this OpenPGP block
                    block.decrypt();
                } else {
                    // strip off the signature
                    block.verify();
                }
                body = nonPgpBlocks.first();
                body.append(block.text());
                body.append(nonPgpBlocks.last());
            }
        }
    }
}

void KMComposeWin::setCurrentTransport(int transportId)
{
    mComposerBase->transportComboBox()->setCurrentTransport(transportId);
}

void KMComposeWin::setCurrentReplyTo(const QString &replyTo)
{
    if (mEdtReplyTo) {
        mEdtReplyTo->setText(replyTo);
    }
}

void KMComposeWin::setMessage(const KMime::Message::Ptr &newMsg, bool lastSignState, bool lastEncryptState, bool mayAutoSign,
                              bool allowDecryption, bool isModified)
{
    if (!newMsg) {
        qCDebug(KMAIL_LOG) << "newMsg == 0!";
        return;
    }

    if (lastSignState) {
        mLastSignActionState = true;
    }

    if (lastEncryptState) {
        mLastEncryptActionState = true;
    }

    mComposerBase->setMessage(newMsg);
    mMsg = newMsg;
    KIdentityManagement::IdentityManager *im = KMKernel::self()->identityManager();

    mEdtFrom->setText(mMsg->from()->asUnicodeString());
    mEdtSubject->setText(mMsg->subject()->asUnicodeString());

    // Restore the quote prefix. We can't just use the global quote prefix here,
    // since the prefix is different for each message, it might for example depend
    // on the original sender in a reply.
    if (mMsg->headerByType("X-KMail-QuotePrefix")) {
        mComposerBase->editor()->setQuotePrefixName(mMsg->headerByType("X-KMail-QuotePrefix")->asUnicodeString());
    }

    const bool stickyIdentity = mBtnIdentity->isChecked() && !mIgnoreStickyFields;
    bool messageHasIdentity = false;
    if (newMsg->headerByType("X-KMail-Identity") &&
            !newMsg->headerByType("X-KMail-Identity")->asUnicodeString().isEmpty()) {
        messageHasIdentity = true;
    }
    if (!stickyIdentity && messageHasIdentity) {
        mId = newMsg->headerByType("X-KMail-Identity")->asUnicodeString().toUInt();
    }

    // don't overwrite the header values with identity specific values
    // unless the identity is sticky
    if (!stickyIdentity) {
        disconnect(mComposerBase->identityCombo(), SIGNAL(identityChanged(uint)),
                   this, SLOT(slotIdentityChanged(uint))) ;
    }

    // load the mId into the gui, sticky or not, without emitting
    mComposerBase->identityCombo()->setCurrentIdentity(mId);
    const uint idToApply = mId;
    if (!stickyIdentity) {
        connect(mComposerBase->identityCombo(), SIGNAL(identityChanged(uint)),
                this, SLOT(slotIdentityChanged(uint)));
    } else {
        // load the message's state into the mId, without applying it to the gui
        // that's so we can detect that the id changed (because a sticky was set)
        // on apply()
        if (messageHasIdentity) {
            mId = newMsg->headerByType("X-KMail-Identity")->asUnicodeString().toUInt();
        } else {
            mId = im->defaultIdentity().uoid();
        }
    }

    // manually load the identity's value into the fields; either the one from the
    // messge, where appropriate, or the one from the sticky identity. What's in
    // mId might have changed meanwhile, thus the save value
    slotIdentityChanged(idToApply, true /*initalChange*/);

    const KIdentityManagement::Identity &ident = im->identityForUoid(mComposerBase->identityCombo()->currentIdentity());

    const bool stickyTransport = mBtnTransport->isChecked() && !mIgnoreStickyFields;
    if (stickyTransport) {
        mComposerBase->transportComboBox()->setCurrentTransport(ident.transport().toInt());
    }

    // TODO move the following to ComposerViewBase
    // however, requires the actions to be there as well in order to share with mobile client

    // check for the presence of a DNT header, indicating that MDN's were requested
    if (newMsg->headerByType("Disposition-Notification-To")) {
        QString mdnAddr = newMsg->headerByType("Disposition-Notification-To")->asUnicodeString();
        mRequestMDNAction->setChecked((!mdnAddr.isEmpty() &&
                                       im->thatIsMe(mdnAddr)) ||
                                      GlobalSettings::self()->requestMDN());
    }
    // check for presence of a priority header, indicating urgent mail:
    if (newMsg->headerByType("X-PRIORITY") && newMsg->headerByType("Priority")) {
        const QString xpriority = newMsg->headerByType("X-PRIORITY")->asUnicodeString();
        const QString priority = newMsg->headerByType("Priority")->asUnicodeString();
        if (xpriority == QLatin1String("2 (High)") && priority == QLatin1String("urgent")) {
            mUrgentAction->setChecked(true);
        }
    }

    if (!ident.isXFaceEnabled() || ident.xface().isEmpty()) {
        if (mMsg->headerByType("X-Face")) {
            mMsg->headerByType("X-Face")->clear();
        }
    } else {
        QString xface = ident.xface();
        if (!xface.isEmpty()) {
            int numNL = (xface.length() - 1) / 70;
            for (int i = numNL; i > 0; --i) {
                xface.insert(i * 70, QLatin1String("\n\t"));
            }
            mMsg->setHeader(new KMime::Headers::Generic("X-Face", mMsg.get(), xface, "utf-8"));
        }
    }

    // if these headers are present, the state of the message should be overruled
    if (mMsg->headerByType("X-KMail-SignatureActionEnabled")) {
        mLastSignActionState = (mMsg->headerByType("X-KMail-SignatureActionEnabled")->as7BitString().contains("true"));
    }
    if (mMsg->headerByType("X-KMail-EncryptActionEnabled")) {
        mLastEncryptActionState = (mMsg->headerByType("X-KMail-EncryptActionEnabled")->as7BitString().contains("true"));
    }
    if (mMsg->headerByType("X-KMail-CryptoMessageFormat")) {
        mCryptoModuleAction->setCurrentItem(format2cb(static_cast<Kleo::CryptoMessageFormat>(
                                                mMsg->headerByType("X-KMail-CryptoMessageFormat")->asUnicodeString().toInt())));
    }

    mLastIdentityHasSigningKey = !ident.pgpSigningKey().isEmpty() || !ident.smimeSigningKey().isEmpty();
    mLastIdentityHasEncryptionKey = !ident.pgpEncryptionKey().isEmpty() || !ident.smimeEncryptionKey().isEmpty();

    if (Kleo::CryptoBackendFactory::instance()->openpgp() || Kleo::CryptoBackendFactory::instance()->smime()) {
        const bool canOpenPGPSign = Kleo::CryptoBackendFactory::instance()->openpgp() &&
                                    !ident.pgpSigningKey().isEmpty();
        const bool canSMIMESign = Kleo::CryptoBackendFactory::instance()->smime() &&
                                  !ident.smimeSigningKey().isEmpty();

        setEncryption(mLastEncryptActionState);
        setSigning((canOpenPGPSign || canSMIMESign) && mLastSignActionState);
    }
    updateSignatureAndEncryptionStateIndicators();

    QString kmailFcc;
    if (mMsg->headerByType("X-KMail-Fcc")) {
        kmailFcc = mMsg->headerByType("X-KMail-Fcc")->asUnicodeString();
    }
    if (!mBtnFcc->isChecked()) {
        if (kmailFcc.isEmpty()) {
            setFcc(ident.fcc());
        } else {
            setFcc(kmailFcc);
        }
    }

    const bool stickyDictionary = mBtnDictionary->isChecked() && !mIgnoreStickyFields;
    if (!stickyDictionary) {
        if (mMsg->headerByType("X-KMail-Dictionary")) {
            const QString dictionary = mMsg->headerByType("X-KMail-Dictionary")->asUnicodeString();
            if (!dictionary.isEmpty()) {
                mComposerBase->dictionary()->setCurrentByDictionary(dictionary);
            }
        } else {
            mComposerBase->dictionary()->setCurrentByDictionaryName(ident.dictionary());
        }
    }

    mEdtReplyTo->setText(mMsg->replyTo()->asUnicodeString());

    KMime::Content *msgContent = new KMime::Content;
    msgContent->setContent(mMsg->encodedContent());
    msgContent->parse();
    MessageViewer::EmptySource emptySource;
    MessageViewer::ObjectTreeParser otp(&emptySource);  //All default are ok
    emptySource.setAllowDecryption(allowDecryption);
    otp.parseObjectTree(msgContent);

    bool shouldSetCharset = false;
    if ((mContext == Reply || mContext == ReplyToAll || mContext == Forward) && MessageComposer::MessageComposerSettings::forceReplyCharset()) {
        shouldSetCharset = true;
    }
    if (shouldSetCharset && !otp.plainTextContentCharset().isEmpty()) {
        mOriginalPreferredCharset = otp.plainTextContentCharset();
    }
    // always set auto charset, but prefer original when composing if force reply is set.
    setAutoCharset();

    delete msgContent;
#if 0 //TODO port to kmime

    /* Handle the special case of non-mime mails */
    if (mMsg->numBodyParts() == 0 && otp.textualContent().isEmpty()) {
        mCharset = mMsg->charset();
        if (mCharset.isEmpty() ||  mCharset == "default") {
            mCharset = Util::defaultCharset();
        }

        QByteArray bodyDecoded = mMsg->bodyDecoded();

        if (allowDecryption) {
            decryptOrStripOffCleartextSignature(bodyDecoded);
        }

        const QTextCodec *codec = KMail::Util::codecForName(mCharset);
        if (codec) {
            mEditor->setText(codec->toUnicode(bodyDecoded));
        } else {
            mEditor->setText(QString::fromLocal8Bit(bodyDecoded));
        }
    }
#endif

    if ((MessageComposer::MessageComposerSettings::self()->autoTextSignature() == QLatin1String("auto")) && mayAutoSign) {
        //
        // Espen 2000-05-16
        // Delay the signature appending. It may start a fileseletor.
        // Not user friendy if this modal fileseletor opens before the
        // composer.
        //
        if (MessageComposer::MessageComposerSettings::self()->prependSignature()) {
            QTimer::singleShot(0, mComposerBase->signatureController(), SLOT(prependSignature()));
        } else {
            QTimer::singleShot(0, mComposerBase->signatureController(), SLOT(appendSignature()));
        }
    } else {
        mComposerBase->editor()->startExternalEditor();
    }

    setModified(isModified);

    // honor "keep reply in this folder" setting even when the identity is changed later on
    mPreventFccOverwrite = (!kmailFcc.isEmpty() && ident.fcc() != kmailFcc);
    QTimer::singleShot(0, this, SLOT(forceAutoSaveMessage()));   //Force autosaving to make sure this composer reappears if a crash happens before the autosave timer kicks in.
}

void KMComposeWin::setAutoSaveFileName(const QString &fileName)
{
    mComposerBase->setAutoSaveFileName(fileName);
}

void KMComposeWin::setTextSelection(const QString &selection)
{
    mTextSelection = selection;
}

void KMComposeWin::setCustomTemplate(const QString &customTemplate)
{
    mCustomTemplate = customTemplate;
}

void KMComposeWin::setSigningAndEncryptionDisabled(bool v)
{
    mSigningAndEncryptionExplicitlyDisabled = v;
}

void KMComposeWin::setFolder(const Akonadi::Collection &aFolder)
{
    mFolder = aFolder;
}

void KMComposeWin::setFcc(const QString &idString)
{
    // check if the sent-mail folder still exists
    Akonadi::Collection col;
    if (idString.isEmpty()) {
        col = CommonKernel->sentCollectionFolder();
    } else {
        col = Akonadi::Collection(idString.toLongLong());
    }

    mComposerBase->setFcc(col);
    mFccFolder->setCollection(col);
}

bool KMComposeWin::isComposerModified() const
{
    return (mComposerBase->editor()->document()->isModified() ||
            mEdtFrom->isModified() ||
            (mEdtReplyTo && mEdtReplyTo->isModified()) ||
            mComposerBase->recipientsEditor()->isModified() ||
            mEdtSubject->document()->isModified());
}

bool KMComposeWin::isModified() const
{
    return mWasModified || isComposerModified();
}

void KMComposeWin::setModified(bool modified)
{
    mWasModified = modified;
    changeModifiedState(modified);
}

void KMComposeWin::changeModifiedState(bool modified)
{
    mComposerBase->editor()->document()->setModified(modified);
    if (!modified) {
        mEdtFrom->setModified(false);
        if (mEdtReplyTo) {
            mEdtReplyTo->setModified(false);
        }
        mComposerBase->recipientsEditor()->clearModified();
        mEdtSubject->document()->setModified(false);
    }
}

bool KMComposeWin::queryClose()
{
    if (!mComposerBase->editor()->checkExternalEditorFinished()) {
        return false;
    }
    if (kmkernel->shuttingDown() || kapp->sessionSaving()) {
        return true;
    }

    if (isModified()) {
        const bool istemplate = (mFolder.isValid() && CommonKernel->folderIsTemplates(mFolder));
        const QString savebut = (istemplate ?
                                 i18n("Re&save as Template") :
                                 i18n("&Save as Draft"));
        const QString savetext = (istemplate ?
                                  i18n("Resave this message in the Templates folder. "
                                       "It can then be used at a later time.") :
                                  i18n("Save this message in the Drafts folder. "
                                       "It can then be edited and sent at a later time."));

        const int rc = KMessageBox::warningYesNoCancel(this,
                       i18n("Do you want to save the message for later or discard it?"),
                       i18n("Close Composer"),
                       KGuiItem(savebut, QLatin1String("document-save"), QString(), savetext),
                       KStandardGuiItem::discard(),
                       KStandardGuiItem::cancel());
        if (rc == KMessageBox::Cancel) {
            return false;
        } else if (rc == KMessageBox::Yes) {
            // doSend will close the window. Just return false from this method
            if (istemplate) {
                slotSaveTemplate();
            } else {
                slotSaveDraft();
            }
            return false;
        }
        //else fall through: return true
    }
    mComposerBase->cleanupAutoSave();

    if (!mMiscComposers.isEmpty()) {
        qCWarning(KMAIL_LOG) << "Tried to close while composer was active";
        return false;
    }
    return true;
}

MessageComposer::ComposerViewBase::MissingAttachment KMComposeWin::userForgotAttachment()
{
    bool checkForForgottenAttachments = mCheckForForgottenAttachments && GlobalSettings::self()->showForgottenAttachmentWarning();

    if (!checkForForgottenAttachments) {
        return MessageComposer::ComposerViewBase::NoMissingAttachmentFound;
    }

    mComposerBase->setSubject(subject());   //be sure the composer knows the subject
    MessageComposer::ComposerViewBase::MissingAttachment missingAttachments = mComposerBase->checkForMissingAttachments(GlobalSettings::self()->attachmentKeywords());

    return missingAttachments;
}

void KMComposeWin::forceAutoSaveMessage()
{
    autoSaveMessage(true);
}

void KMComposeWin::autoSaveMessage(bool force)
{
    if (isComposerModified() || force) {
        applyComposerSetting(mComposerBase);
        mComposerBase->saveMailSettings();
        mComposerBase->autoSaveMessage();
        if (!force) {
            mWasModified = true;
            changeModifiedState(false);
        }
    } else {
        mComposerBase->updateAutoSave();
    }
}

bool KMComposeWin::encryptToSelf() const
{
    return MessageComposer::MessageComposerSettings::self()->cryptoEncryptToSelf();
}

void KMComposeWin::slotSendFailed(const QString &msg, MessageComposer::ComposerViewBase::FailedType type)
{
    setEnabled(true);
    if (!msg.isEmpty()) {
        KMessageBox::sorry(mMainWidget, msg,
                           (type == MessageComposer::ComposerViewBase::AutoSave) ? i18n("Autosave Message Failed") : i18n("Sending Message Failed"));
    }
}

void KMComposeWin::slotSendSuccessful()
{
    setModified(false);
    mComposerBase->cleanupAutoSave();
    mFolder = Akonadi::Collection(); // see dtor
    close();
}

const KIdentityManagement::Identity &KMComposeWin::identity() const
{
    return KMKernel::self()->identityManager()->identityForUoidOrDefault(mComposerBase->identityCombo()->currentIdentity());
}

Kleo::CryptoMessageFormat KMComposeWin::cryptoMessageFormat() const
{
    if (!mCryptoModuleAction) {
        return Kleo::AutoFormat;
    }
    return cb2format(mCryptoModuleAction->currentItem());
}

void KMComposeWin::addAttach(KMime::Content *msgPart)
{
    mComposerBase->addAttachmentPart(msgPart);
    setModified(true);
}

void KMComposeWin::setAutoCharset()
{
    mCodecAction->setCurrentItem(0);
}

// We can't simply use KCodecAction::setCurrentCodec(), since that doesn't
// use fixEncoding().
static QString selectCharset(KSelectAction *root, const QString &encoding)
{
    foreach (QAction *action, root->actions()) {
        KSelectAction *subMenu = dynamic_cast<KSelectAction *>(action);
        if (subMenu) {
            const QString codecNameToSet = selectCharset(subMenu, encoding);
            if (!codecNameToSet.isEmpty()) {
                return codecNameToSet;
            }
        } else {
            const QString fixedActionText = MessageViewer::NodeHelper::fixEncoding(action->text());
            if (KCharsets::charsets()->codecForName(
                        KCharsets::charsets()->encodingForName(fixedActionText))
                    == KCharsets::charsets()->codecForName(encoding)) {
                return action->text();
            }
        }
    }
    return QString();
}

void KMComposeWin::setCharset(const QByteArray &charset)
{
    const QString codecNameToSet = selectCharset(mCodecAction, QString::fromLatin1(charset));
    if (codecNameToSet.isEmpty()) {
        qCWarning(KMAIL_LOG) << "Could not find charset" << charset;
        setAutoCharset();
    } else {
        mCodecAction->setCurrentCodec(codecNameToSet);
    }
}

void KMComposeWin::slotAddrBook()
{
    KRun::runCommand(QLatin1String("kaddressbook"), window());
}

void KMComposeWin::slotInsertFile()
{
    KUrl u = mComposerBase->editor()->insertFile();
    if (u.isEmpty()) {
        return;
    }

    mRecentAction->addUrl(u);
    // Prevent race condition updating list when multiple composers are open
    {
        const QString encoding = MessageViewer::NodeHelper::encodingForName(u.fileEncoding());
        QStringList urls = GlobalSettings::self()->recentUrls();
        QStringList encodings = GlobalSettings::self()->recentEncodings();
        // Prevent config file from growing without bound
        // Would be nicer to get this constant from KRecentFilesAction
        const int mMaxRecentFiles = 30;
        while (urls.count() > mMaxRecentFiles) {
            urls.removeLast();
        }
        while (encodings.count() > mMaxRecentFiles) {
            encodings.removeLast();
        }
        // sanity check
        if (urls.count() != encodings.count()) {
            urls.clear();
            encodings.clear();
        }
        urls.prepend(u.prettyUrl());
        encodings.prepend(encoding);
        GlobalSettings::self()->setRecentUrls(urls);
        GlobalSettings::self()->setRecentEncodings(encodings);
        mRecentAction->saveEntries(KMKernel::self()->config()->group(QString()));
    }
    slotInsertRecentFile(u);
}

void KMComposeWin::slotRecentListFileClear()
{
    KSharedConfig::Ptr config = KMKernel::self()->config();
    KConfigGroup group(config, "Composer");
    group.deleteEntry("recent-urls");
    group.deleteEntry("recent-encodings");
    mRecentAction->saveEntries(config->group(QString()));
}
void KMComposeWin::slotInsertRecentFile(const QUrl &u)
{
    if (u.fileName().isEmpty()) {
        return;
    }

    // Get the encoding previously used when inserting this file
    QString encoding;
    const QStringList urls = GlobalSettings::self()->recentUrls();
    const QStringList encodings = GlobalSettings::self()->recentEncodings();
    const int index = urls.indexOf(u.toDisplayString());
    if (index != -1) {
        encoding = encodings[ index ];
    } else {
        qCDebug(KMAIL_LOG) << " encoding not found so we can't insert text"; //see InsertTextFileJob
        return;
    }

    MessageComposer::InsertTextFileJob *job = new MessageComposer::InsertTextFileJob(mComposerBase->editor(), u);
    job->setEncoding(encoding);
    connect(job, SIGNAL(result(KJob*)), SLOT(slotInsertTextFile(KJob*)));
    job->start();
}

bool KMComposeWin::showErrorMessage(KJob *job)
{
    if (job->error()) {
        if (static_cast<KIO::Job *>(job)->ui()) {
            static_cast<KIO::Job *>(job)->ui()->showErrorMessage();
        } else {
            qCDebug(KMAIL_LOG) << " job->errorString() :" << job->errorString();
        }
        return true;
    }
    return false;
}

void KMComposeWin::slotInsertTextFile(KJob *job)
{
    showErrorMessage(job);
}

void KMComposeWin::slotSelectCryptoModule(bool init)
{
    if (!init) {
        setModified(true);
    }

    mComposerBase->attachmentModel()->setEncryptEnabled(canSignEncryptAttachments());
    mComposerBase->attachmentModel()->setSignEnabled(canSignEncryptAttachments());
}

void KMComposeWin::slotUpdateFont()
{
    qCDebug(KMAIL_LOG);
    if (!mFixedFontAction) {
        return;
    }
    mComposerBase->editor()->setFontForWholeText(mFixedFontAction->isChecked() ?
            mFixedFont : mBodyFont);
}

QString KMComposeWin::smartQuote(const QString &msg)
{
    return MessageCore::StringUtil::smartQuote(msg, MessageComposer::MessageComposerSettings::self()->lineWrapWidth());
}

bool KMComposeWin::insertFromMimeData(const QMimeData *source, bool forceAttachment)
{
    // If this is a PNG image, either add it as an attachment or as an inline image
    if (source->hasImage() && source->hasFormat(QLatin1String("image/png"))) {
        // Get the image data before showing the dialog, since that processes events which can delete
        // the QMimeData object behind our back
        const QByteArray imageData = source->data(QLatin1String("image/png"));
        if (imageData.isEmpty()) {
            return true;
        }
        if (!forceAttachment) {
            if (mComposerBase->editor()->textMode() == KRichTextEdit::Rich && mComposerBase->editor()->isEnableImageActions()) {
                QImage image = qvariant_cast<QImage>(source->imageData());
                QFileInfo fi(source->text());

                QMenu menu;
                const QAction *addAsInlineImageAction = menu.addAction(i18n("Add as &Inline Image"));
                /*const QAction *addAsAttachmentAction = */menu.addAction(i18n("Add as &Attachment"));
                const QAction *selectedAction = menu.exec(QCursor::pos());
                if (selectedAction == addAsInlineImageAction) {
                    // Let the textedit from kdepimlibs handle inline images
                    mComposerBase->editor()->insertImage(image, fi);
                    return true;
                } else if (!selectedAction) {
                    return true;
                }
                // else fall through
            }
        }
        // Ok, when we reached this point, the user wants to add the image as an attachment.
        // Ask for the filename first.
        bool ok;
        const QString attName =
            QInputDialog::getText(this, i18n("KMail"), i18n("Name of the attachment:"), QLineEdit::Normal, QString(), &ok);
        if (!ok) {
            return true;
        }
        addAttachment(attName, KMime::Headers::CEbase64, QString(), imageData, "image/png");
        return true;
    }

    // If this is a URL list, add those files as attachments or text
    const QList<QUrl> urlList = source->urls();
    if (!urlList.isEmpty()) {
        //Search if it's message items.
        Akonadi::Item::List items;
        Akonadi::Collection::List collections;
        bool allLocalURLs = true;

        foreach (const QUrl &url, urlList) {
            if (!url.isLocalFile()) {
                allLocalURLs = false;
            }
            const Akonadi::Item item = Akonadi::Item::fromUrl(url);
            if (item.isValid()) {
                items << item;
            } else {
                const Akonadi::Collection collection = Akonadi::Collection::fromUrl(url);
                if (collection.isValid()) {
                    collections << collection;
                }
            }
        }

        if (items.isEmpty() && collections.isEmpty()) {
            if (allLocalURLs || forceAttachment) {
                foreach (const QUrl &url, urlList) {
                    addAttachment(url, QString());
                }
            } else {
                QMenu p;
                const QAction *addAsTextAction = p.addAction(i18np("Add URL into Message", "Add URLs into Message", urlList.size()));
                const QAction *addAsAttachmentAction = p.addAction(i18np("Add File as &Attachment", "Add Files as &Attachment", urlList.size()));
                const QAction *selectedAction = p.exec(QCursor::pos());

                if (selectedAction == addAsTextAction) {
                    foreach (const QUrl &url, urlList) {
                        mComposerBase->editor()->insertLink(url.toDisplayString());
                    }
                } else if (selectedAction == addAsAttachmentAction) {
                    foreach (const QUrl &url, urlList) {
                        addAttachment(url, QString());
                    }
                }
            }
            return true;
        } else {
            if (!items.isEmpty()) {
                Akonadi::ItemFetchJob *itemFetchJob = new Akonadi::ItemFetchJob(items, this);
                itemFetchJob->fetchScope().fetchFullPayload(true);
                itemFetchJob->fetchScope().setAncestorRetrieval(Akonadi::ItemFetchScope::Parent);
                connect(itemFetchJob, &Akonadi::ItemFetchJob::result, this, &KMComposeWin::slotFetchJob);
            }
            if (!collections.isEmpty()) {
                //TODO
            }
            return true;
        }
    }
    return false;
}

void KMComposeWin::slotPasteAsAttachment()
{
    const QMimeData *mimeData = QApplication::clipboard()->mimeData();
    if (insertFromMimeData(mimeData, true)) {
        return;
    }
    if (mimeData->hasText()) {
        bool ok;
        const QString attName = QInputDialog::getText(this,
                                i18n("Insert clipboard text as attachment"),
                                i18n("Name of the attachment:"), QLineEdit::Normal,
                                QString(), &ok);
        if (ok) {
            mComposerBase->addAttachment(attName, attName, QLatin1String("utf-8"), QApplication::clipboard()->text().toUtf8(), "text/plain");
        }
        return;
    }
}

void KMComposeWin::slotFetchJob(KJob *job)
{
    if (showErrorMessage(job)) {
        return;
    }
    Akonadi::ItemFetchJob *fjob = dynamic_cast<Akonadi::ItemFetchJob *>(job);
    if (!fjob) {
        return;
    }
    const Akonadi::Item::List items = fjob->items();

    if (items.isEmpty()) {
        return;
    }

    if (items.first().mimeType() == KMime::Message::mimeType()) {
        uint identity = 0;
        if (items.at(0).isValid() && items.at(0).parentCollection().isValid()) {
            QSharedPointer<MailCommon::FolderCollection> fd(MailCommon::FolderCollection::forCollection(items.at(0).parentCollection(), false));
            if (fd) {
                identity = fd->identity();
            }
        }
        KMCommand *command = new KMForwardAttachedCommand(this, items, identity, this);
        command->start();
    } else {
        foreach (const Akonadi::Item &item, items) {
            QString attachmentName = QLatin1String("attachment");
            if (item.hasPayload<KContacts::Addressee>()) {
                const KContacts::Addressee contact = item.payload<KContacts::Addressee>();
                attachmentName = contact.realName() + QLatin1String(".vcf");
                //Workaround about broken kaddressbook fields.
                QByteArray data = item.payloadData();
                PimCommon::VCardUtil vcardUtil;
                vcardUtil.adaptVcard(data);
                addAttachment(attachmentName, KMime::Headers::CEbase64, QString(), data, "text/x-vcard");
            } else if (item.hasPayload<KContacts::ContactGroup>()) {
                const KContacts::ContactGroup group = item.payload<KContacts::ContactGroup>();
                attachmentName = group.name() + QLatin1String(".vcf");
                Akonadi::ContactGroupExpandJob *expandJob = new Akonadi::ContactGroupExpandJob(group, this);
                expandJob->setProperty("groupName", attachmentName);
                connect(expandJob, SIGNAL(result(KJob*)), this, SLOT(slotExpandGroupResult(KJob*)));
                expandJob->start();
            } else {
                addAttachment(attachmentName, KMime::Headers::CEbase64, QString(), item.payloadData(), item.mimeType().toLatin1());
            }
        }
    }
}

void KMComposeWin::slotExpandGroupResult(KJob *job)
{
    Akonadi::ContactGroupExpandJob *expandJob = qobject_cast<Akonadi::ContactGroupExpandJob *>(job);
    Q_ASSERT(expandJob);

    const QString attachmentName = expandJob->property("groupName").toString();
    KContacts::VCardConverter converter;
    const QByteArray groupData = converter.exportVCards(expandJob->contacts(), KContacts::VCardConverter::v3_0);
    if (!groupData.isEmpty()) {
        addAttachment(attachmentName, KMime::Headers::CEbase64, QString(), groupData, "text/x-vcard");
    }
}

QString KMComposeWin::addQuotesToText(const QString &inputText) const
{
    QString answer(inputText);
    const QString indentStr = mComposerBase->editor()->quotePrefixName();
    answer.replace(QLatin1Char('\n'), QLatin1Char('\n') + indentStr);
    answer.prepend(indentStr);
    answer += QLatin1Char('\n');
    return MessageCore::StringUtil::smartQuote(answer, MessageComposer::MessageComposerSettings::self()->lineWrapWidth());
}

void KMComposeWin::slotClose()
{
    close();
}

void KMComposeWin::slotNewComposer()
{
    KMComposeWin *win;
    KMime::Message::Ptr msg(new KMime::Message);

    MessageHelper::initHeader(msg, KMKernel::self()->identityManager());
    win = new KMComposeWin(msg, false, false, KMail::Composer::New);
    win->setCollectionForNewMessage(mCollectionForNewMessage);
    win->show();
}

void KMComposeWin::slotUpdWinTitle()
{
    QString s(mEdtSubject->toPlainText());
    // Remove characters that show badly in most window decorations:
    // newlines tend to become boxes.
    if (s.isEmpty()) {
        setWindowTitle(QLatin1Char('(') + i18n("unnamed") + QLatin1Char(')'));
    } else {
        setWindowTitle(s.replace(QLatin1Char('\n'), QLatin1Char(' ')));
    }
}

void KMComposeWin::slotEncryptToggled(bool on)
{
    setEncryption(on, true);
    updateSignatureAndEncryptionStateIndicators();
}

void KMComposeWin::setEncryption(bool encrypt, bool setByUser)
{
    bool wasModified = isModified();
    if (setByUser) {
        setModified(true);
    }
    if (!mEncryptAction->isEnabled()) {
        encrypt = false;
    }
    // check if the user wants to encrypt messages to himself and if he defined
    // an encryption key for the current identity
    else if (encrypt && encryptToSelf() && !mLastIdentityHasEncryptionKey) {
        if (setByUser) {
            KMessageBox::sorry(this,
                               i18n("<qt><p>You have requested that messages be "
                                    "encrypted to yourself, but the currently selected "
                                    "identity does not define an (OpenPGP or S/MIME) "
                                    "encryption key to use for this.</p>"
                                    "<p>Please select the key(s) to use "
                                    "in the identity configuration.</p>"
                                    "</qt>"),
                               i18n("Undefined Encryption Key"));
            setModified(wasModified);
        }
        encrypt = false;
    }

    // make sure the mEncryptAction is in the right state
    mEncryptAction->setChecked(encrypt);
    if (!setByUser) {
        updateSignatureAndEncryptionStateIndicators();
    }
    // show the appropriate icon
    if (encrypt) {
        mEncryptAction->setIcon(QIcon::fromTheme(QLatin1String("document-encrypt")));
    } else {
        mEncryptAction->setIcon(QIcon::fromTheme(QLatin1String("document-decrypt")));
    }

    // mark the attachments for (no) encryption
    if (canSignEncryptAttachments()) {
        mComposerBase->attachmentModel()->setEncryptSelected(encrypt);
    }
}

void KMComposeWin::slotSignToggled(bool on)
{
    setSigning(on, true);
    updateSignatureAndEncryptionStateIndicators();
}

void KMComposeWin::setSigning(bool sign, bool setByUser)
{
    bool wasModified = isModified();
    if (setByUser) {
        setModified(true);
    }
    if (!mSignAction->isEnabled()) {
        sign = false;
    }

    // check if the user defined a signing key for the current identity
    if (sign && !mLastIdentityHasSigningKey) {
        if (setByUser) {
            KMessageBox::sorry(this,
                               i18n("<qt><p>In order to be able to sign "
                                    "this message you first have to "
                                    "define the (OpenPGP or S/MIME) signing key "
                                    "to use.</p>"
                                    "<p>Please select the key to use "
                                    "in the identity configuration.</p>"
                                    "</qt>"),
                               i18n("Undefined Signing Key"));
            setModified(wasModified);
        }
        sign = false;
    }

    // make sure the mSignAction is in the right state
    mSignAction->setChecked(sign);

    if (!setByUser) {
        updateSignatureAndEncryptionStateIndicators();
    }
    // mark the attachments for (no) signing
    if (canSignEncryptAttachments()) {
        mComposerBase->attachmentModel()->setSignSelected(sign);
    }
}

void KMComposeWin::slotWordWrapToggled(bool on)
{
    if (on) {
        mComposerBase->editor()->enableWordWrap(validateLineWrapWidth());
    } else {
        disableWordWrap();
    }
}

int KMComposeWin::validateLineWrapWidth()
{
    int lineWrap = MessageComposer::MessageComposerSettings::self()->lineWrapWidth();
    if ((lineWrap == 0) || (lineWrap > 78)) {
        lineWrap = 78;
    } else if (lineWrap < 30) {
        lineWrap = 30;
    }
    return lineWrap;
}

void KMComposeWin::disableWordWrap()
{
    mComposerBase->editor()->disableWordWrap();
}

void KMComposeWin::forceDisableHtml()
{
    mForceDisableHtml = true;
    disableHtml(MessageComposer::ComposerViewBase::NoConfirmationNeeded);
    markupAction->setEnabled(false);
    // FIXME: Remove the toggle toolbar action somehow
}

bool KMComposeWin::isComposing() const
{
    return mComposerBase && mComposerBase->isComposing();
}

void KMComposeWin::disableForgottenAttachmentsCheck()
{
    mCheckForForgottenAttachments = false;
}

void KMComposeWin::ignoreStickyFields()
{
    mIgnoreStickyFields = true;
    mBtnTransport->setChecked(false);
    mBtnDictionary->setChecked(false);
    mBtnIdentity->setChecked(false);
    mBtnTransport->setEnabled(false);
    mBtnDictionary->setEnabled(false);
    mBtnIdentity->setEnabled(false);
}

void KMComposeWin::slotPrint()
{
    printComposer(false);
}

void KMComposeWin::slotPrintPreview()
{
    printComposer(true);
}

void KMComposeWin::printComposer(bool preview)
{
    MessageComposer::Composer *composer = createSimpleComposer();
    mMiscComposers.append(composer);
    composer->setProperty("preview", preview);
    connect(composer, &MessageComposer::Composer::result, this, &KMComposeWin::slotPrintComposeResult);
    composer->start();
}

void KMComposeWin::slotPrintComposeResult(KJob *job)
{
    const bool preview = job->property("preview").toBool();
    printComposeResult(job, preview);
}

void KMComposeWin::printComposeResult(KJob *job, bool preview)
{
    Q_ASSERT(dynamic_cast< MessageComposer::Composer * >(job));
    MessageComposer::Composer *composer = dynamic_cast< MessageComposer::Composer * >(job);
    Q_ASSERT(mMiscComposers.contains(composer));
    mMiscComposers.removeAll(composer);

    if (composer->error() == MessageComposer::Composer::NoError) {

        Q_ASSERT(composer->resultMessages().size() == 1);
        Akonadi::Item printItem;
        printItem.setPayload<KMime::Message::Ptr>(composer->resultMessages().first());
        Akonadi::MessageFlags::copyMessageFlags(*(composer->resultMessages().first()), printItem);
        const bool isHtml = mComposerBase->editor()->textMode() == KMeditor::Rich;
        const MessageViewer::Viewer::DisplayFormatMessage format = isHtml ? MessageViewer::Viewer::Html : MessageViewer::Viewer::Text;
        KMPrintCommand *command = new KMPrintCommand(this, printItem, Q_NULLPTR,
                Q_NULLPTR, format, isHtml);
        command->setPrintPreview(preview);
        command->start();
    } else {
        showErrorMessage(job);
    }

}

void KMComposeWin::doSend(MessageComposer::MessageSender::SendMethod method,
                          MessageComposer::MessageSender::SaveIn saveIn)
{
    if (mStorageService->numProgressUpdateFile() > 0) {
        KMessageBox::sorry(this, i18np("There is %1 file upload in progress.",
                                       "There are %1 file uploads in progress.",
                                       mStorageService->numProgressUpdateFile()));
        return;
    }
    // TODO integrate with MDA online status
    if (method == MessageComposer::MessageSender::SendImmediate) {
        if (!MessageComposer::Util::sendMailDispatcherIsOnline()) {
            method = MessageComposer::MessageSender::SendLater;
        }
    }

    if (saveIn == MessageComposer::MessageSender::SaveInNone) {   // don't save as draft or template, send immediately
        if (KEmailAddress::firstEmailAddress(from()).isEmpty()) {
            if (!(mShowHeaders & HDR_FROM)) {
                mShowHeaders |= HDR_FROM;
                rethinkFields(false);
            }
            mEdtFrom->setFocus();
            KMessageBox::sorry(this,
                               i18n("You must enter your email address in the "
                                    "From: field. You should also set your email "
                                    "address for all identities, so that you do "
                                    "not have to enter it for each message."));
            return;
        }
        if (mComposerBase->to().isEmpty()) {
            if (mComposerBase->cc().isEmpty() && mComposerBase->bcc().isEmpty()) {
                KMessageBox::information(this,
                                         i18n("You must specify at least one receiver, "
                                              "either in the To: field or as CC or as BCC."));

                return;
            } else {
                int rc = KMessageBox::questionYesNo(this,
                                                    i18n("To: field is empty. "
                                                            "Send message anyway?"),
                                                    i18n("No To: specified"),
                                                    KStandardGuiItem::yes(),
                                                    KStandardGuiItem::no(),
                                                    QLatin1String(":kmail_no_to_field_specified"));
                if (rc == KMessageBox::No) {
                    return;
                }
            }
        }

        if (subject().isEmpty()) {
            mEdtSubject->setFocus();
            int rc =
                KMessageBox::questionYesNo(this,
                                           i18n("You did not specify a subject. "
                                                "Send message anyway?"),
                                           i18n("No Subject Specified"),
                                           KGuiItem(i18n("S&end as Is")),
                                           KGuiItem(i18n("&Specify the Subject")),
                                           QLatin1String("no_subject_specified"));
            if (rc == KMessageBox::No) {
                return;
            }
        }

        const MessageComposer::ComposerViewBase::MissingAttachment forgotAttachment = userForgotAttachment();
        if ((forgotAttachment == MessageComposer::ComposerViewBase::FoundMissingAttachmentAndAddedAttachment) ||
                (forgotAttachment == MessageComposer::ComposerViewBase::FoundMissingAttachmentAndCancel)) {
            return;
        }

        setEnabled(false);
        // Validate the To:, CC: and BCC fields
        const QStringList recipients = QStringList() << mComposerBase->to().trimmed() << mComposerBase->cc().trimmed() << mComposerBase->bcc().trimmed();

        AddressValidationJob *job = new AddressValidationJob(recipients.join(QLatin1String(", ")), this, this);
        const KIdentityManagement::Identity &ident = KMKernel::self()->identityManager()->identityForUoid(mComposerBase->identityCombo()->currentIdentity());
        QString defaultDomainName;
        if (!ident.isNull()) {
            defaultDomainName = ident.defaultDomainName();
        }
        job->setDefaultDomain(defaultDomainName);
        job->setProperty("method", static_cast<int>(method));
        job->setProperty("saveIn", static_cast<int>(saveIn));
        connect(job, &Akonadi::ItemFetchJob::result, this, &KMComposeWin::slotDoDelayedSend);
        job->start();

        // we'll call send from within slotDoDelaySend
    } else {
        if (saveIn == MessageComposer::MessageSender::SaveInDrafts && mEncryptAction->isChecked() &&
                !GlobalSettings::self()->neverEncryptDrafts() &&
                mComposerBase->to().isEmpty() && mComposerBase->cc().isEmpty()) {

            KMessageBox::information(this, i18n("You must specify at least one receiver "
                                                "in order to be able to encrypt a draft.")
                                    );
            return;
        }
        doDelayedSend(method, saveIn);
    }
}

void KMComposeWin::slotDoDelayedSend(KJob *job)
{
    if (job->error()) {
        KMessageBox::error(this, job->errorText());
        setEnabled(true);
        return;
    }

    const AddressValidationJob *validateJob = qobject_cast<AddressValidationJob *>(job);

    // Abort sending if one of the recipient addresses is invalid ...
    if (!validateJob->isValid()) {
        setEnabled(true);
        return;
    }

    // ... otherwise continue as usual
    const MessageComposer::MessageSender::SendMethod method = static_cast<MessageComposer::MessageSender::SendMethod>(job->property("method").toInt());
    const MessageComposer::MessageSender::SaveIn saveIn = static_cast<MessageComposer::MessageSender::SaveIn>(job->property("saveIn").toInt());

    doDelayedSend(method, saveIn);
}

void KMComposeWin::applyComposerSetting(MessageComposer::ComposerViewBase *mComposerBase)
{

    QList< QByteArray > charsets = mCodecAction->mimeCharsets();
    if (!mOriginalPreferredCharset.isEmpty()) {
        charsets.insert(0, mOriginalPreferredCharset);
    }
    mComposerBase->setFrom(from());
    mComposerBase->setReplyTo(replyTo());
    mComposerBase->setSubject(subject());
    mComposerBase->setCharsets(charsets);
    mComposerBase->setUrgent(mUrgentAction->isChecked());
    mComposerBase->setMDNRequested(mRequestMDNAction->isChecked());
}

void KMComposeWin::doDelayedSend(MessageComposer::MessageSender::SendMethod method, MessageComposer::MessageSender::SaveIn saveIn)
{
#ifndef QT_NO_CURSOR
    MessageViewer::KCursorSaver busy(MessageViewer::KBusyPtr::busy());
#endif
    applyComposerSetting(mComposerBase);
    if (mForceDisableHtml) {
        disableHtml(MessageComposer::ComposerViewBase::NoConfirmationNeeded);
    }
    bool sign = mSignAction->isChecked();
    bool encrypt = mEncryptAction->isChecked();

    mComposerBase->setCryptoOptions(sign, encrypt, cryptoMessageFormat(),
                                    ((saveIn != MessageComposer::MessageSender::SaveInNone && GlobalSettings::self()->neverEncryptDrafts())
                                     || mSigningAndEncryptionExplicitlyDisabled));

    const int num = GlobalSettings::self()->customMessageHeadersCount();
    QMap<QByteArray, QString> customHeader;
    for (int ix = 0; ix < num; ++ix) {
        CustomMimeHeader customMimeHeader(QString::number(ix));
        customMimeHeader.load();
        customHeader.insert(customMimeHeader.custHeaderName().toLatin1(), customMimeHeader.custHeaderValue());
    }

    QMapIterator<QByteArray, QString> extraCustomHeader(mExtraHeaders);
    while (extraCustomHeader.hasNext()) {
        extraCustomHeader.next();
        customHeader.insert(extraCustomHeader.key(), extraCustomHeader.value());
    }

    mComposerBase->setCustomHeader(customHeader);
    mComposerBase->send(method, saveIn, false);
}

void KMComposeWin::slotSendLater()
{
    if (!TransportManager::self()->showTransportCreationDialog(this, TransportManager::IfNoTransportExists)) {
        return;
    }
    if (!checkRecipientNumber()) {
        return;
    }
    if (mComposerBase->editor()->checkExternalEditorFinished()) {
        const bool wasRegistered = (SendLater::SendLaterUtil::sentLaterAgentWasRegistered() && SendLater::SendLaterUtil::sentLaterAgentEnabled());
        if (wasRegistered) {
            SendLater::SendLaterInfo *info = Q_NULLPTR;
            QPointer<SendLater::SendLaterDialog> dlg = new SendLater::SendLaterDialog(info, this);
            if (dlg->exec()) {
                info = dlg->info();
                const SendLater::SendLaterDialog::SendLaterAction action = dlg->action();
                delete dlg;
                switch (action) {
                case SendLater::SendLaterDialog::Unknown:
                    qCDebug(KMAIL_LOG) << "Sendlater action \"Unknown\": Need to fix it.";
                    break;
                case SendLater::SendLaterDialog::Canceled:
                    return;
                    break;
                case SendLater::SendLaterDialog::PutInOutbox:
                    doSend(MessageComposer::MessageSender::SendLater);
                    break;
                case SendLater::SendLaterDialog::SendDeliveryAtTime: {
                    mComposerBase->setSendLaterInfo(info);
                    if (info->isRecurrence()) {
                        doSend(MessageComposer::MessageSender::SendLater, MessageComposer::MessageSender::SaveInTemplates);
                    } else {
                        doSend(MessageComposer::MessageSender::SendLater, MessageComposer::MessageSender::SaveInDrafts);
                    }
                    break;
                }
                }
            } else {
                delete dlg;
            }
        } else {
            doSend(MessageComposer::MessageSender::SendLater);
        }
    }
}

void KMComposeWin::slotSaveDraft()
{
    if (mComposerBase->editor()->checkExternalEditorFinished()) {
        doSend(MessageComposer::MessageSender::SendLater, MessageComposer::MessageSender::SaveInDrafts);
    }
}

void KMComposeWin::slotSaveTemplate()
{
    if (mComposerBase->editor()->checkExternalEditorFinished()) {
        doSend(MessageComposer::MessageSender::SendLater, MessageComposer::MessageSender::SaveInTemplates);
    }
}

void KMComposeWin::slotSendNowVia(MailTransport::Transport *transport)
{
    if (transport) {
        mComposerBase->transportComboBox()->setCurrentTransport(transport->id());
        slotSendNow();
    }
}

void KMComposeWin::slotSendLaterVia(MailTransport::Transport *transport)
{
    if (transport) {
        mComposerBase->transportComboBox()->setCurrentTransport(transport->id());
        slotSendLater();
    }
}

void KMComposeWin::sendNow(bool shortcutUsed)
{
    if (!mComposerBase->editor()->checkExternalEditorFinished()) {
        return;
    }
    if (!TransportManager::self()->showTransportCreationDialog(this, TransportManager::IfNoTransportExists)) {
        return;
    }
    if (!checkRecipientNumber()) {
        return;
    }
    mSendNowByShortcutUsed = shortcutUsed;
    if (GlobalSettings::self()->checkSpellingBeforeSend()) {
        mComposerBase->editor()->forceSpellChecking();
    } else {
        slotCheckSendNow();
    }
}

void KMComposeWin::slotSendNowByShortcut()
{
    sendNow(true);
}

void KMComposeWin::slotSendNow()
{
    sendNow(false);
}

void KMComposeWin::confirmBeforeSend()
{
    const int rc = KMessageBox::warningYesNoCancel(mMainWidget,
                   i18n("About to send email..."),
                   i18n("Send Confirmation"),
                   KGuiItem(i18n("&Send Now")),
                   KGuiItem(i18n("Send &Later")));

    if (rc == KMessageBox::Yes) {
        doSend(MessageComposer::MessageSender::SendImmediate);
    } else if (rc == KMessageBox::No) {
        doSend(MessageComposer::MessageSender::SendLater);
    }
}

void KMComposeWin::slotCheckSendNowStep2()
{
    if (GlobalSettings::self()->confirmBeforeSend()) {
        confirmBeforeSend();
    } else {
        if (mSendNowByShortcutUsed) {
            if (!GlobalSettings::self()->checkSendDefaultActionShortcut()) {
                ValidateSendMailShortcut validateShortcut(actionCollection(), this);
                if (!validateShortcut.validate()) {
                    return;
                }
            }
            if (GlobalSettings::self()->confirmBeforeSendWhenUseShortcut()) {
                confirmBeforeSend();
                return;
            }
        }
        doSend(MessageComposer::MessageSender::SendImmediate);
    }
}

void KMComposeWin::slotCheckSendNow()
{
    PotentialPhishingEmailJob *job = new PotentialPhishingEmailJob(this);
    KConfigGroup group(KSharedConfig::openConfig(), "PotentialPhishing");
    const QStringList whiteList = group.readEntry("whiteList", QStringList());
    job->setEmailWhiteList(whiteList);
    QStringList lst;
    lst << mComposerBase->to();
    if (!mComposerBase->cc().isEmpty()) {
        lst << mComposerBase->cc().split(QLatin1Char(','));
    }
    if (!mComposerBase->bcc().isEmpty()) {
        lst << mComposerBase->bcc().split(QLatin1Char(','));
    }
    job->setEmails(lst);
    connect(job, SIGNAL(potentialPhishingEmailsFound(QStringList)), this, SLOT(slotPotentialPhishingEmailsFound(QStringList)));
    job->start();
}

void KMComposeWin::slotPotentialPhishingEmailsFound(const QStringList &list)
{
    if (list.isEmpty()) {
        slotCheckSendNowStep2();
    } else {
        mPotentialPhishingEmailWarning->setPotentialPhisingEmail(list);
    }
}

bool KMComposeWin::checkRecipientNumber() const
{
    const int thresHold = GlobalSettings::self()->recipientThreshold();
    if (GlobalSettings::self()->tooManyRecipients() && mComposerBase->recipientsEditor()->recipients().count() > thresHold) {
        if (KMessageBox::questionYesNo(mMainWidget,
                                       i18n("You are trying to send the mail to more than %1 recipients. Send message anyway?", thresHold),
                                       i18n("Too many recipients"),
                                       KGuiItem(i18n("&Send as Is")),
                                       KGuiItem(i18n("&Edit Recipients"))) == KMessageBox::No) {
            return false;
        }
    }
    return true;
}

void KMComposeWin::slotHelp()
{
    KHelpClient::invokeHelp();
}

void KMComposeWin::enableHtml()
{
    if (mForceDisableHtml) {
        disableHtml(MessageComposer::ComposerViewBase::NoConfirmationNeeded);
        return;
    }

    mComposerBase->editor()->enableRichTextMode();
    if (!toolBar(QLatin1String("htmlToolBar"))->isVisible()) {
        // Use singleshot, as we we might actually be called from a slot that wanted to disable the
        // toolbar (but the messagebox in disableHtml() prevented that and called us).
        // The toolbar can't correctly deal with being enabled right in a slot called from the "disabled"
        // signal, so wait one event loop run for that.
        QTimer::singleShot(0, toolBar(QLatin1String("htmlToolBar")), SLOT(show()));
    }
    if (!markupAction->isChecked()) {
        markupAction->setChecked(true);
    }

    mComposerBase->editor()->updateActionStates();
    mComposerBase->editor()->setActionsEnabled(true);
}

void KMComposeWin::disableHtml(MessageComposer::ComposerViewBase::Confirmation confirmation)
{
    bool forcePlainTextMarkup = false;
    if (confirmation == MessageComposer::ComposerViewBase::LetUserConfirm && mComposerBase->editor()->isFormattingUsed() && !mForceDisableHtml) {
        int choice = KMessageBox::warningYesNoCancel(this, i18n("Turning HTML mode off "
                     "will cause the text to lose the formatting. Are you sure?"),
                     i18n("Lose the formatting?"), KGuiItem(i18n("Lose Formatting")), KGuiItem(i18n("Add Markup Plain Text")) , KStandardGuiItem::cancel(),
                     QLatin1String("LoseFormattingWarning"));

        switch (choice) {
        case KMessageBox::Cancel:
            enableHtml();
            return;
        case KMessageBox::No:
            forcePlainTextMarkup = true;
            break;
        case KMessageBox::Yes:
            break;
        }
    }

    mComposerBase->editor()->forcePlainTextMarkup(forcePlainTextMarkup);
    mComposerBase->editor()->switchToPlainText();
    mComposerBase->editor()->setActionsEnabled(false);

    slotUpdateFont();
    if (toolBar(QLatin1String("htmlToolBar"))->isVisible()) {
        // See the comment in enableHtml() why we use a singleshot timer, similar situation here.
        QTimer::singleShot(0, toolBar(QLatin1String("htmlToolBar")), SLOT(hide()));
    }
    if (markupAction->isChecked()) {
        markupAction->setChecked(false);
    }
}

void KMComposeWin::slotToggleMarkup()
{
    htmlToolBarVisibilityChanged(markupAction->isChecked());
}

void KMComposeWin::slotTextModeChanged(MessageComposer::KMeditor::Mode mode)
{
    if (mode == KMeditor::Plain) {
        disableHtml(MessageComposer::ComposerViewBase::NoConfirmationNeeded);    // ### Can this happen at all?
    } else {
        enableHtml();
    }
}

void KMComposeWin::htmlToolBarVisibilityChanged(bool visible)
{
    if (visible) {
        enableHtml();
    } else {
        disableHtml(MessageComposer::ComposerViewBase::LetUserConfirm);
    }
}

void KMComposeWin::slotAutoSpellCheckingToggled(bool on)
{
    mAutoSpellCheckingAction->setChecked(on);
    if (on != mComposerBase->editor()->checkSpellingEnabled()) {
        mComposerBase->editor()->setCheckSpellingEnabled(on);
    }
    if (on != mEdtSubject->checkSpellingEnabled()) {
        mEdtSubject->setCheckSpellingEnabled(on);
    }
    mStatusBarLabelSpellCheckingChangeMode->setToggleMode(on);
}

void KMComposeWin::slotSpellCheckingStatus(const QString &status)
{
    mStatusBarLabelList.at(0)->setText(status);
    QTimer::singleShot(2000, this, SLOT(slotSpellcheckDoneClearStatus()));
}

void KMComposeWin::slotSpellcheckDoneClearStatus()
{
    mStatusBarLabelList.at(0)->clear();
}

void KMComposeWin::slotIdentityChanged(uint uoid, bool initalChange)
{
    if (mMsg == Q_NULLPTR) {
        qCDebug(KMAIL_LOG) << "Trying to change identity but mMsg == 0!";
        return;
    }

    const KIdentityManagement::Identity &ident =
        KMKernel::self()->identityManager()->identityForUoid(uoid);
    if (ident.isNull()) {
        return;
    }
    bool wasModified(isModified());
    emit identityChanged(identity());
    if (!ident.fullEmailAddr().isNull()) {
        mEdtFrom->setText(ident.fullEmailAddr());
    }

    // make sure the From field is shown if it does not contain a valid email address
    if (KEmailAddress::firstEmailAddress(from()).isEmpty()) {
        mShowHeaders |= HDR_FROM;
    }
    if (mEdtReplyTo) {
        mEdtReplyTo->setText(ident.replyToAddr());
    }

    // remove BCC of old identity and add BCC of new identity (if they differ)
    const KIdentityManagement::Identity &oldIdentity =
        KMKernel::self()->identityManager()->identityForUoidOrDefault(mId);

    if (ident.organization().isEmpty()) {
        mMsg->organization()->clear();
    } else {
        KMime::Headers::Organization *const organization
            = new KMime::Headers::Organization(mMsg.get(), ident.organization(), "utf-8");
        mMsg->setHeader(organization);
    }
    if (!ident.isXFaceEnabled() || ident.xface().isEmpty()) {
        mMsg->removeHeader("X-Face");
    } else {
        QString xface = ident.xface();
        if (!xface.isEmpty()) {
            int numNL = (xface.length() - 1) / 70;
            for (int i = numNL; i > 0; --i) {
                xface.insert(i * 70, QLatin1String("\n\t"));
            }
            KMime::Headers::Generic *header = new KMime::Headers::Generic("X-Face", mMsg.get(), xface, "utf-8");
            mMsg->setHeader(header);
        }
    }
    // If the transport sticky checkbox is not checked, set the transport
    // from the new identity
    if (!mBtnTransport->isChecked() && !mIgnoreStickyFields) {
        const int transportId = ident.transport().isEmpty() ? -1 : ident.transport().toInt();
        const Transport *transport = TransportManager::self()->transportById(transportId, true);
        if (!transport) {
            mMsg->removeHeader("X-KMail-Transport");
            mComposerBase->transportComboBox()->setCurrentTransport(TransportManager::self()->defaultTransportId());
        } else {
            KMime::Headers::Generic *header = new KMime::Headers::Generic("X-KMail-Transport", mMsg.get(), QString::number(transport->id()), "utf-8");
            mMsg->setHeader(header);
            mComposerBase->transportComboBox()->setCurrentTransport(transport->id());
        }
    }

    const bool fccIsDisabled = ident.disabledFcc();
    if (fccIsDisabled) {
        KMime::Headers::Generic *header = new KMime::Headers::Generic("X-KMail-FccDisabled", mMsg.get(), QLatin1String("true"), "utf-8");
        mMsg->setHeader(header);
    } else {
        mMsg->removeHeader("X-KMail-FccDisabled");
    }
    mFccFolder->setEnabled(!fccIsDisabled);

    if (!mBtnDictionary->isChecked() && !mIgnoreStickyFields) {
        mComposerBase->dictionary()->setCurrentByDictionaryName(ident.dictionary());
    }
    slotSpellCheckingLanguage(mComposerBase->dictionary()->currentDictionary());
    if (!mBtnFcc->isChecked() && !mPreventFccOverwrite) {
        setFcc(ident.fcc());
    }
    // if unmodified, apply new template, if one is set
    if (!wasModified && !(ident.templates().isEmpty() && mCustomTemplate.isEmpty()) &&
            !initalChange) {
        applyTemplate(uoid, mId);
    } else {
        mComposerBase->identityChanged(ident, oldIdentity, false);
        mEdtSubject->setAutocorrectionLanguage(ident.autocorrectionLanguage());
    }

    // disable certain actions if there is no PGP user identity set
    // for this profile
    bool bNewIdentityHasSigningKey = !ident.pgpSigningKey().isEmpty() || !ident.smimeSigningKey().isEmpty();
    bool bNewIdentityHasEncryptionKey = !ident.pgpSigningKey().isEmpty() || !ident.smimeSigningKey().isEmpty();
    // save the state of the sign and encrypt button
    if (!bNewIdentityHasEncryptionKey && mLastIdentityHasEncryptionKey) {
        mLastEncryptActionState = mEncryptAction->isChecked();
        setEncryption(false);
    }
    if (!bNewIdentityHasSigningKey && mLastIdentityHasSigningKey) {
        mLastSignActionState = mSignAction->isChecked();
        setSigning(false);
    }
    // restore the last state of the sign and encrypt button
    if (bNewIdentityHasEncryptionKey && !mLastIdentityHasEncryptionKey) {
        setEncryption(mLastEncryptActionState);
    }
    if (bNewIdentityHasSigningKey && !mLastIdentityHasSigningKey) {
        setSigning(mLastSignActionState);
    }

    mCryptoModuleAction->setCurrentItem(format2cb(
                                            Kleo::stringToCryptoMessageFormat(ident.preferredCryptoMessageFormat())));
    slotSelectCryptoModule(true);

    mLastIdentityHasSigningKey = bNewIdentityHasSigningKey;
    mLastIdentityHasEncryptionKey = bNewIdentityHasEncryptionKey;
    const KIdentityManagement::Signature sig = const_cast<KIdentityManagement::Identity &>(ident).signature();
    bool isEnabledSignature = sig.isEnabledSignature();
    mAppendSignature->setEnabled(isEnabledSignature);
    mPrependSignature->setEnabled(isEnabledSignature);
    mInsertSignatureAtCursorPosition->setEnabled(isEnabledSignature);

    mId = uoid;
    changeCryptoAction();
    // make sure the From and BCC fields are shown if necessary
    rethinkFields(false);
    setModified(wasModified);
}

void KMComposeWin::slotSpellcheckConfig()
{
    static_cast<KMComposerEditor *>(mComposerBase->editor())->showSpellConfigDialog(QLatin1String("kmail2rc"));
}

void KMComposeWin::slotEditToolbars()
{
    KConfigGroup grp(KMKernel::self()->config()->group("Composer"));
    saveMainWindowSettings(grp);
    KEditToolBar dlg(guiFactory(), this);

    connect(&dlg, &KEditToolBar::newToolBarConfig, this, &KMComposeWin::slotUpdateToolbars);

    dlg.exec();
}

void KMComposeWin::slotUpdateToolbars()
{
    createGUI(QLatin1String("kmcomposerui.rc"));
    applyMainWindowSettings(KMKernel::self()->config()->group("Composer"));
}

void KMComposeWin::slotEditKeys()
{
    KShortcutsDialog::configure(actionCollection(),
                                KShortcutsEditor::LetterShortcutsDisallowed);
}

void KMComposeWin::setFocusToEditor()
{
    // The cursor position is already set by setMsg(), so we only need to set the
    // focus here.
    mComposerBase->editor()->setFocus();
}

void KMComposeWin::setFocusToSubject()
{
    mEdtSubject->setFocus();
}

void KMComposeWin::slotCompletionModeChanged(KCompletion::CompletionMode mode)
{
    GlobalSettings::self()->setCompletionMode((int) mode);

    // sync all the lineedits to the same completion mode
    mEdtFrom->setCompletionMode(mode);
    mEdtReplyTo->setCompletionMode(mode);
    mComposerBase->recipientsEditor()->setCompletionMode(mode);
}

void KMComposeWin::slotConfigChanged()
{
    readConfig(true /*reload*/);
    mComposerBase->updateAutoSave();
    rethinkFields();
    slotWordWrapToggled(mWordWrapAction->isChecked());
}

/*
 * checks if the drafts-folder has been deleted
 * that is not nice so we set the system-drafts-folder
 */
void KMComposeWin::slotFolderRemoved(const Akonadi::Collection &col)
{
    qCDebug(KMAIL_LOG) << "you killed me.";
    // TODO: need to handle templates here?
    if ((mFolder.isValid()) && (col.id() == mFolder.id())) {
        mFolder = CommonKernel->draftsCollectionFolder();
        qCDebug(KMAIL_LOG) << "restoring drafts to" << mFolder.id();
    }
}

void KMComposeWin::slotOverwriteModeChanged()
{
    const bool overwriteMode = mComposerBase->editor()->overwriteMode();
    mComposerBase->editor()->setCursorWidth(overwriteMode ? 5 : 1);
    mStatusBarLabelToggledOverrideMode->setToggleMode(overwriteMode);
}

void KMComposeWin::slotCursorPositionChanged()
{
    // Change Line/Column info in status bar
    int col, line;
    QString temp;
    line = mComposerBase->editor()->linePosition();
    col = mComposerBase->editor()->columnNumber();
    temp = i18nc("Shows the linenumber of the cursor position.", " Line: %1 ", line + 1);
    mStatusBarLabelList.at(1)->setText(temp);
    temp = i18n(" Column: %1 ", col + 1);
    mStatusBarLabelList.at(2)->setText(temp);

    // Show link target in status bar
    if (mComposerBase->editor()->textCursor().charFormat().isAnchor()) {
        const QString text = mComposerBase->editor()->currentLinkText();
        const QString url = mComposerBase->editor()->currentLinkUrl();
        mStatusBarLabelList.at(0)->setText(text + QLatin1String(" -> ") + url);
    } else {
        mStatusBarLabelList.at(0)->clear();
    }
}

void KMComposeWin::recipientEditorSizeHintChanged()
{
    QTimer::singleShot(1, this, SLOT(setMaximumHeaderSize()));
}

void KMComposeWin::setMaximumHeaderSize()
{
    mHeadersArea->setMaximumHeight(mHeadersArea->sizeHint().height());
}

void KMComposeWin::updateSignatureAndEncryptionStateIndicators()
{
    mCryptoStateIndicatorWidget->updateSignatureAndEncrypionStateIndicators(mSignAction->isChecked(), mEncryptAction->isChecked());
}

void KMComposeWin::slotLanguageChanged(const QString &language)
{
    mComposerBase->dictionary()->setCurrentByDictionary(language);
}

void KMComposeWin::slotFccFolderChanged(const Akonadi::Collection &collection)
{
    mComposerBase->setFcc(collection);
    mComposerBase->editor()->document()->setModified(true);
}

void KMComposeWin::insertSpecialCharacter()
{
    if (!mSelectSpecialChar) {
        mSelectSpecialChar = new KPIMTextEdit::SelectSpecialCharDialog(this);
        mSelectSpecialChar->setWindowTitle(i18n("Insert Special Character"));
        mSelectSpecialChar->setOkButtonText(i18n("Insert"));
        connect(mSelectSpecialChar.data(), &KPIMTextEdit::SelectSpecialCharDialog::charSelected, this, &KMComposeWin::charSelected);
    }
    mSelectSpecialChar->show();
}

void KMComposeWin::charSelected(const QChar &c)
{
    mComposerBase->editor()->insertPlainText(c);
}

void KMComposeWin::slotSaveAsFile()
{
    SaveAsFileJob *job = new SaveAsFileJob(this);
    job->setParentWidget(this);
    job->setHtmlMode(mComposerBase->editor()->textMode() == KMeditor::Rich);
    job->setEditor(mComposerBase->editor());
    job->start();
    //not necessary to delete it. It done in SaveAsFileJob
}

void KMComposeWin::slotCreateAddressBookContact()
{
    CreateNewContactJob *job = new CreateNewContactJob(this, this);
    job->start();
}

void KMComposeWin::slotAttachMissingFile()
{
    mComposerBase->attachmentController()->showAddAttachmentFileDialog();
}

void KMComposeWin::slotVerifyMissingAttachmentTimeout()
{
    if (mComposerBase->hasMissingAttachments(GlobalSettings::self()->attachmentKeywords())) {
        mAttachmentMissing->animatedShow();
    }
}

void KMComposeWin::slotExplicitClosedMissingAttachment()
{
    if (m_verifyMissingAttachment) {
        m_verifyMissingAttachment->stop();
        delete m_verifyMissingAttachment;
        m_verifyMissingAttachment = Q_NULLPTR;
    }
}

void KMComposeWin::addExtraCustomHeaders(const QMap<QByteArray, QString> &headers)
{
    mExtraHeaders = headers;
}

void KMComposeWin::slotSentenceCase()
{
    QTextCursor textCursor = mComposerBase->editor()->textCursor();
    PimCommon::EditorUtil editorUtil;
    editorUtil.sentenceCase(textCursor);
}

void KMComposeWin::slotUpperCase()
{
    PimCommon::EditorUtil editorUtil;
    QTextCursor textCursor = mComposerBase->editor()->textCursor();
    editorUtil.upperCase(textCursor);
}

void KMComposeWin::slotLowerCase()
{
    QTextCursor textCursor = mComposerBase->editor()->textCursor();
    PimCommon::EditorUtil editorUtil;
    editorUtil.lowerCase(textCursor);
}

void KMComposeWin::slotExternalEditorStarted()
{
    mComposerBase->identityCombo()->setEnabled(false);
    mExternalEditorWarning->show();
}

void KMComposeWin::slotExternalEditorClosed()
{
    mComposerBase->identityCombo()->setEnabled(true);
    mExternalEditorWarning->hide();
}

void KMComposeWin::slotInsertShortUrl(const QString &url)
{
    mComposerBase->editor()->insertLink(url);
}

void KMComposeWin::slotShareLinkDone(const QString &link)
{
    mComposerBase->editor()->insertShareLink(link);
}

void KMComposeWin::slotTransportChanged()
{
    mComposerBase->editor()->document()->setModified(true);
}

void KMComposeWin::slotFollowUpMail(bool toggled)
{
    if (toggled) {
        QPointer<MessageComposer::FollowUpReminderSelectDateDialog> dlg = new MessageComposer::FollowUpReminderSelectDateDialog(this);
        if (dlg->exec()) {
            mComposerBase->setFollowUpDate(dlg->selectedDate());
            mComposerBase->setFollowUpCollection(dlg->collection());
        } else {
            mFollowUpToggleAction->setChecked(false);
        }
        delete dlg;
    } else {
        mComposerBase->clearFollowUp();
    }
}

void KMComposeWin::slotSnippetWidgetVisibilityChanged(bool b)
{
    mSnippetWidget->setVisible(b);
    mSnippetSplitterCollapser->setVisible(b);
}

void KMComposeWin::slotOverwriteModeWasChanged(bool state)
{
    mComposerBase->editor()->setCursorWidth(state ? 5 : 1);
    mComposerBase->editor()->setOverwriteMode(state);
}<|MERGE_RESOLUTION|>--- conflicted
+++ resolved
@@ -1323,28 +1323,12 @@
     actionCollection()->addAction(QLatin1String("change_to_uppercase"), upperCase);
     connect(upperCase, &QAction::triggered, this, &KMComposeWin::slotUpperCase);
 
-<<<<<<< HEAD
-    QAction *sentenceCase = new QAction(i18n("Sentence case"), this);
-    actionCollection()->addAction(QLatin1String("change_to_sentencecase"), sentenceCase);
-    connect(sentenceCase, &QAction::triggered, this, &KMComposeWin::slotSentenceCase);
-
-    QAction *lowerCase = new QAction(i18n("Lowercase"), this);
-    actionCollection()->addAction(QLatin1String("change_to_lowercase"), lowerCase);
-    connect(lowerCase, &QAction::triggered, this, &KMComposeWin::slotLowerCase);
-
-    mChangeCaseMenu = new KActionMenu(i18n("Change Case"), this);
-    actionCollection()->addAction(QLatin1String("change_case_menu"), mChangeCaseMenu);
-    mChangeCaseMenu->addAction(sentenceCase);
-    mChangeCaseMenu->addAction(upperCase);
-    mChangeCaseMenu->addAction(lowerCase);
-=======
     mChangeCaseMenu = new KActionMenuChangeCase(this);
     mChangeCaseMenu->appendInActionCollection(actionCollection());
     actionCollection()->addAction(QLatin1String("change_case_menu"), mChangeCaseMenu );
     connect(mChangeCaseMenu, SIGNAL(upperCase()), this, SLOT(slotUpperCase()));
     connect(mChangeCaseMenu, SIGNAL(lowerCase()), this, SLOT(slotLowerCase()));
     connect(mChangeCaseMenu, SIGNAL(sentenceCase()), this, SLOT(slotSentenceCase()));
->>>>>>> 7d51ed19
 
     mComposerBase->attachmentController()->createActions();
 
