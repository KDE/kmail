--- conflicted
+++ resolved
@@ -33,16 +33,10 @@
     QHBoxLayout *hbox = new QHBoxLayout;
     setLayout(hbox);
     hbox->setMargin(0);
-<<<<<<< HEAD
     mSignatureStateIndicator = new QLabel(this);
     mSignatureStateIndicator->setAlignment(Qt::AlignHCenter);
     hbox->addWidget(mSignatureStateIndicator);
-=======
-    mSignatureStateIndicator = new QLabel( this );
     mSignatureStateIndicator->setObjectName(QLatin1String("signatureindicator"));
-    mSignatureStateIndicator->setAlignment( Qt::AlignHCenter );
-    hbox->addWidget( mSignatureStateIndicator );
->>>>>>> 1e463b99
 
     // Get the colors for the label
     QPalette p(mSignatureStateIndicator->palette());
@@ -62,22 +56,13 @@
     mSignatureStateIndicator->setPalette(p);
     mSignatureStateIndicator->setAutoFillBackground(true);
 
-<<<<<<< HEAD
     mEncryptionStateIndicator = new QLabel(this);
     mEncryptionStateIndicator->setAlignment(Qt::AlignHCenter);
     hbox->addWidget(mEncryptionStateIndicator);
     p.setColor(QPalette::Window, encryptedColor);
     mEncryptionStateIndicator->setPalette(p);
     mEncryptionStateIndicator->setAutoFillBackground(true);
-=======
-    mEncryptionStateIndicator = new QLabel( this );
     mEncryptionStateIndicator->setObjectName(QLatin1String("encryptionindicator"));
-    mEncryptionStateIndicator->setAlignment( Qt::AlignHCenter );
-    hbox->addWidget( mEncryptionStateIndicator );
-    p.setColor( QPalette::Window, encryptedColor);
-    mEncryptionStateIndicator->setPalette( p );
-    mEncryptionStateIndicator->setAutoFillBackground( true );
->>>>>>> 1e463b99
 }
 
 CryptoStateIndicatorWidget::~CryptoStateIndicatorWidget()
