/*
  Copyright (c) 2014 Montel Laurent <montel@kde.org>

  This program is free software; you can redistribute it and/or modify it
  under the terms of the GNU General Public License, version 2, as
  published by the Free Software Foundation.

  This program is distributed in the hope that it will be useful, but
  WITHOUT ANY WARRANTY; without even the implied warranty of
  MERCHANTABILITY or FITNESS FOR A PARTICULAR PURPOSE.  See the GNU
  General Public License for more details.

  You should have received a copy of the GNU General Public License along
  with this program; if not, write to the Free Software Foundation, Inc.,
  51 Franklin Street, Fifth Floor, Boston, MA  02110-1301  USA
*/

#include "cryptostateindicatorwidget.h"
#include "messagecore/settings/globalsettings.h"

#include <KColorScheme>
#include <KLocalizedString>

#include <QHBoxLayout>
#include <QLabel>

CryptoStateIndicatorWidget::CryptoStateIndicatorWidget(QWidget *parent)
    : QWidget(parent),
      mShowAlwaysIndicator(true),
      mIsSign(false),
      mIsEncrypted(false)
{
    QHBoxLayout *hbox = new QHBoxLayout;
    setLayout(hbox);
    hbox->setMargin(0);
    mSignatureStateIndicator = new QLabel(this);
    mSignatureStateIndicator->setAlignment(Qt::AlignHCenter);
    hbox->addWidget(mSignatureStateIndicator);

    // Get the colors for the label
    QPalette p(mSignatureStateIndicator->palette());
    KColorScheme scheme(QPalette::Active, KColorScheme::View);
    const QColor defaultSignedColor =  // pgp signed
        scheme.background(KColorScheme::PositiveBackground).color();
    const QColor defaultEncryptedColor(0x00, 0x80, 0xFF);   // light blue // pgp encrypted

    QColor signedColor = defaultSignedColor;
    QColor encryptedColor = defaultEncryptedColor;
    if (!MessageCore::GlobalSettings::self()->useDefaultColors()) {
        signedColor = MessageCore::GlobalSettings::self()->pgpSignedMessageColor();
        encryptedColor = MessageCore::GlobalSettings::self()->pgpEncryptedMessageColor();
    }

    p.setColor(QPalette::Window, signedColor);
    mSignatureStateIndicator->setPalette(p);
    mSignatureStateIndicator->setAutoFillBackground(true);

<<<<<<< HEAD
    mEncryptionStateIndicator = new QLabel(this);
    mEncryptionStateIndicator->setAlignment(Qt::AlignHCenter);
    hbox->addWidget(mEncryptionStateIndicator);
    p.setColor(QPalette::Window, encryptedColor);
    mEncryptionStateIndicator->setPalette(p);
    mEncryptionStateIndicator->setAutoFillBackground(true);
    mShowAlwaysIndicator = GlobalSettings::self()->showCryptoLabelIndicator();
=======
    mEncryptionStateIndicator = new QLabel( this );
    mEncryptionStateIndicator->setAlignment( Qt::AlignHCenter );
    hbox->addWidget( mEncryptionStateIndicator );
    p.setColor( QPalette::Window, encryptedColor);
    mEncryptionStateIndicator->setPalette( p );
    mEncryptionStateIndicator->setAutoFillBackground( true );
>>>>>>> cbe34a5c
}

CryptoStateIndicatorWidget::~CryptoStateIndicatorWidget()
{
}

void CryptoStateIndicatorWidget::setShowAlwaysIndicator(bool status)
{
    if (mShowAlwaysIndicator != status) {
        mShowAlwaysIndicator = status;
        updateShowAlwaysIndicator();
    }
}

void CryptoStateIndicatorWidget::updateShowAlwaysIndicator()
{
    if ( mShowAlwaysIndicator ) {
        mSignatureStateIndicator->setVisible( mIsSign );
        mEncryptionStateIndicator->setVisible( mIsEncrypted );
    } else {
        mSignatureStateIndicator->setVisible( false );
        mEncryptionStateIndicator->setVisible( false );
    }
}

void CryptoStateIndicatorWidget::updateSignatureAndEncrypionStateIndicators(bool isSign, bool isEncrypted)
{
<<<<<<< HEAD
    mSignatureStateIndicator->setText(isSign ?
                                      i18n("Message will be signed") :
                                      i18n("Message will not be signed"));
    mEncryptionStateIndicator->setText(isEncrypted ?
                                       i18n("Message will be encrypted") :
                                       i18n("Message will not be encrypted"));
    if (mShowAlwaysIndicator) {
        mSignatureStateIndicator->setVisible(isSign);
        mEncryptionStateIndicator->setVisible(isEncrypted);
    } else {
        mSignatureStateIndicator->setVisible(false);
        mEncryptionStateIndicator->setVisible(false);
    }
=======
    mIsEncrypted = isEncrypted;
    mIsSign = isSign;
    mSignatureStateIndicator->setText( isSign ?
                                           i18n("Message will be signed") :
                                           i18n("Message will not be signed") );
    mEncryptionStateIndicator->setText( isEncrypted ?
                                            i18n("Message will be encrypted") :
                                            i18n("Message will not be encrypted") );
    updateShowAlwaysIndicator();
>>>>>>> cbe34a5c
}<|MERGE_RESOLUTION|>--- conflicted
+++ resolved
@@ -55,22 +55,12 @@
     mSignatureStateIndicator->setPalette(p);
     mSignatureStateIndicator->setAutoFillBackground(true);
 
-<<<<<<< HEAD
     mEncryptionStateIndicator = new QLabel(this);
     mEncryptionStateIndicator->setAlignment(Qt::AlignHCenter);
     hbox->addWidget(mEncryptionStateIndicator);
     p.setColor(QPalette::Window, encryptedColor);
     mEncryptionStateIndicator->setPalette(p);
     mEncryptionStateIndicator->setAutoFillBackground(true);
-    mShowAlwaysIndicator = GlobalSettings::self()->showCryptoLabelIndicator();
-=======
-    mEncryptionStateIndicator = new QLabel( this );
-    mEncryptionStateIndicator->setAlignment( Qt::AlignHCenter );
-    hbox->addWidget( mEncryptionStateIndicator );
-    p.setColor( QPalette::Window, encryptedColor);
-    mEncryptionStateIndicator->setPalette( p );
-    mEncryptionStateIndicator->setAutoFillBackground( true );
->>>>>>> cbe34a5c
 }
 
 CryptoStateIndicatorWidget::~CryptoStateIndicatorWidget()
@@ -98,29 +88,15 @@
 
 void CryptoStateIndicatorWidget::updateSignatureAndEncrypionStateIndicators(bool isSign, bool isEncrypted)
 {
-<<<<<<< HEAD
+    mIsEncrypted = isEncrypted;
+    mIsSign = isSign;
+
     mSignatureStateIndicator->setText(isSign ?
                                       i18n("Message will be signed") :
                                       i18n("Message will not be signed"));
     mEncryptionStateIndicator->setText(isEncrypted ?
                                        i18n("Message will be encrypted") :
                                        i18n("Message will not be encrypted"));
-    if (mShowAlwaysIndicator) {
-        mSignatureStateIndicator->setVisible(isSign);
-        mEncryptionStateIndicator->setVisible(isEncrypted);
-    } else {
-        mSignatureStateIndicator->setVisible(false);
-        mEncryptionStateIndicator->setVisible(false);
-    }
-=======
-    mIsEncrypted = isEncrypted;
-    mIsSign = isSign;
-    mSignatureStateIndicator->setText( isSign ?
-                                           i18n("Message will be signed") :
-                                           i18n("Message will not be signed") );
-    mEncryptionStateIndicator->setText( isEncrypted ?
-                                            i18n("Message will be encrypted") :
-                                            i18n("Message will not be encrypted") );
     updateShowAlwaysIndicator();
->>>>>>> cbe34a5c
+
 }