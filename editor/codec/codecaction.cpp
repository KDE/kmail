--- conflicted
+++ resolved
@@ -89,11 +89,7 @@
         // Specific codec selected.
         // ret << currentCodecName().toLatin1().toLower(); // FIXME in kdelibs: returns e.g. '&koi8-r'
         ret << currentCodec()->name();
-<<<<<<< HEAD
-        qCDebug(KMAIL_LOG) << "current codec name" << ret.first();
-=======
-        kDebug() << "current codec name" << ret.at(0);
->>>>>>> 6c235be0
+        qCDebug(KMAIL_LOG) << "current codec name" << ret.at(0);
     }
     return ret;
 }
