--- conflicted
+++ resolved
@@ -38,6 +38,7 @@
     int iconSize() const { return 22; }
 
   private slots:
+    void updateCount();
     void nameChanged();
 
   private:
@@ -71,6 +72,7 @@
   private:
     static QString prettyName( KMFolderTreeItem* fti );
     KMFolderTreeItem* findFolderTreeItem( KMFolder* folder ) const;
+    void handleGroupwareFolder( KMFolderTreeItem *fti );
 
   private slots:
     void selectionChanged();
@@ -83,18 +85,10 @@
     void renameFolder();
     void addFolder();
     void notifyInstancesOnChange();
-<<<<<<< HEAD
 
   private:
     KMFolderTreeItem* mContextMenuItem;
     static QList<FavoriteFolderView*> mInstances;
-=======
-    void refresh();
-
-  private:
-    KMFolderTreeItem* mContextMenuItem;
-    static QValueList<FavoriteFolderView*> mInstances;
->>>>>>> aaa8478f
     bool mReadingConfig;
 };
 
