--- conflicted
+++ resolved
@@ -464,14 +464,8 @@
     KMSetTagCommand(const Akonadi::Tag::List &tags, const QList<Akonadi::Item> &item,
                     SetTagMode mode = AddIfNotExisting);
 
-<<<<<<< HEAD
 protected Q_SLOTS:
-    void slotTagCreateDone(KJob *job);
     void slotModifyItemDone(KJob *job);
-=======
-protected slots:
-    void slotModifyItemDone( KJob * job );
->>>>>>> 2a5d0c7b
 
 private:
     Result execute() Q_DECL_OVERRIDE;
