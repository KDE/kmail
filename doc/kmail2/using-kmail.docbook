<chapter id="using-kmail">

<chapterinfo>
<authorgroup>
<author>
&Daniel.Naber;
&Daniel.Naber.mail;
</author>
<author>
&Scarlett.Clark;
&Scarlett.Clark.mail;
</author>
<author>
&David.Bryant;
&David.Bryant.mail;
</author>
<!-- TRANS:ROLES_OF_TRANSLATORS -->
</authorgroup>

<date>2020-09-12</date>
<releaseinfo>5.14.2 (Applications 20.04.2)</releaseinfo>
</chapterinfo>

<title>Using &kmail;</title>

<sect1 id="the-mail-reader-window">
<title>The Main Window</title>

<para>The main window is the window that appears
when &kmail; is started. It is by default divided into three panes:</para>

<variablelist>
<varlistentry>
<term>Folder List (on the left)</term>
<listitem>
  <screenshot>
<screeninfo>Folder Pane</screeninfo>
  <mediaobject>
    <imageobject>
      <imagedata fileref="folder-example.png" format="PNG"/>
    </imageobject>
    <textobject>
      <phrase>Folder Pane</phrase>
    </textobject>
    <caption>
      <para>The Folder List</para>
    </caption>
  </mediaobject>
</screenshot>
<para>&nbsp;</para> <!-- whitespace -->

<para>This pane contains the list of your message folders (other email programs
may call them mailboxes). To select a folder, simply click on
it. The message header information contained in the folder will then appear in the Message List
pane. The folder list can be displayed in both a short view, which takes up only
a small portion of the left side of the screen, and a long view, which takes up the 
entire left side of the screen (and can show more folders). You can toggle
between these two views by using the <guilabel>Appearance</guilabel>/<guilabel>Layout</guilabel> tab
in the <menuchoice><guimenu>Settings</guimenu><guimenuitem>Configure
&kmail;...</guimenuitem></menuchoice> dialog. The top section of the folder pane provides quick links
to your favorite folders. Drag and drop folders here, or add them via the &RMB; context menu item <guimenuitem>Add Favorite Folder</guimenuitem>.
Please see the <link linkend="folders">Folders Section</link> for more details about folders.</para>
<para>&nbsp;</para> <!-- whitespace -->
</listitem>
</varlistentry>

<varlistentry>
<term>Message List (on the upper right by default)</term>
<listitem>
<screenshot>
<screeninfo>The Message List</screeninfo>
  <mediaobject>
    <imageobject>
      <imagedata fileref="message.png" format="PNG"/>
    </imageobject>
    <textobject>
      <phrase>The Message List</phrase>
    </textobject>
    <caption>
      <para>The Message List (Smart Theme)</para>
    </caption>
  </mediaobject>
</screenshot>
<para>&nbsp;</para> <!-- whitespace -->
<para>This pane lists header information (Subject, Sender, and Date)
for the messages in the currently selected folder. Clicking on an item in the Message List
will select that message and display it in the Preview pane; you can also select
more than one message by holding down the &Ctrl; key (or the &Shift; key) when clicking on messages.</para>

<para>Change the appearance of your message list by selecting <menuchoice><guimenu>View</guimenu><guimenuitem>Message List</guimenuitem>
<guimenuitem>Theme</guimenuitem></menuchoice>. You have several options here.
</para>
<itemizedlist>
  <listitem><para><guilabel>Classic</guilabel> A simple, backward compatible single row with clickable sort columns.</para></listitem>
  <listitem><para><guilabel>Smart</guilabel> A smart multi-line, multi-item list with status icons, and no sort columns.</para></listitem>
  <listitem><para><guilabel>Smart with Clickable Status</guilabel> A smart multi-line, multi-item list with clickable status icons.</para></listitem>
  <listitem><para><guilabel>Configure...</guilabel> Allows you to customize your own Message List Theme (&eg; add or remove columns from the clickable sort bar.)</para></listitem>
</itemizedlist>
<para>
If you have chosen the Classic theme, you may sort the messages by clicking on the column that you wish to sort;
if you click on the same column again, the sort order will toggle between ascending/descending. Clicking the &RMB; on the list header shows a pop up menu,
which allows you to show or hide several columns in the list. You can customize the columns visible on the sort bar;
see <link linkend="customize-messagelist-theme">Configure Appearance of Message List</link> for details.
</para>
<para>&nbsp;</para> <!-- whitespace -->
</listitem>
</varlistentry>
<varlistentry id="using-message-preview-pane">
<term>Preview Pane (in the lower right by default)</term>
<listitem>
<screenshot>
<screeninfo>The Message Preview Pane</screeninfo>
  <mediaobject>
    <imageobject>
      <imagedata fileref="preview.png" format="PNG"/>
    </imageobject>
    <textobject>
      <phrase>The Message Preview Pane</phrase>
    </textobject>
    <caption>
      <para>The Preview Pane</para>
    </caption>
  </mediaobject>
</screenshot>
<para>&nbsp;</para> <!-- whitespace -->
<para>This pane displays the currently selected message. Here are some ways to adjust the Preview pane.</para>
<para>The top of the Preview pane displays the message headers. Several display options are available. Go to 
<menuchoice><guimenu>View</guimenu><guisubmenu>Headers</guisubmenu></menuchoice>
and try them out until you find one you like!</para>
<itemizedlist id="using-header-options">
  <listitem><para><guilabel>Fancy Headers</guilabel> Colorful header with a spam status / attachments notification.</para></listitem>
  <listitem><para><guilabel>Brief Headers</guilabel> Title, and in parentheses: From, CCs (if any), and the date.</para></listitem>
  <listitem><para><guilabel>&kmail; 5.2</guilabel> An avatar (if available) with Title, From, To, CCs (if any), and spam status
    / attachments on separate lines.</para></listitem>
  <listitem><para><guilabel>Download New Themes...</guilabel> Allows you to download custom themes created by other &kmail; users.</para></listitem>
</itemizedlist>
<para>Click on the bar located on the left hand side of the pane to toggle between plain text and &HTML; (if the message is coded both ways).
The text on the bar will inform you which view you are in. The <menuchoice><guimenu>Settings</guimenu><guimenuitem>Configure
&kmail;...</guimenuitem><guisubmenu>Security</guisubmenu></menuchoice> dialog allows you to select HTML as the default message
display option, if you prefer &HTML; to plain text.</para>
<para>If you would like to change the way your attachments appear in your messages, go to <menuchoice><guimenu>View</guimenu>
<guisubmenu>Attachments</guisubmenu></menuchoice>.
These are your options.</para>
<itemizedlist id="using-attachment-view-options">
  <listitem><para><guimenuitem>As Icons</guimenuitem>, all attachments appear as icons at the bottom of the message.</para></listitem>
  <listitem><para><guimenuitem>Smart</guimenuitem> will show attachments as icons, unless the message suggests that they should be displayed inline.
    You can suggest that certain attachments should be shown inline in messages you compose by selecting <guilabel>Suggest automatic display</guilabel>
    in <link linkend="the-composer-window">the composer window</link> via the attachment's properties dialog.</para></listitem>
  <listitem><para><guimenuitem>Inline</guimenuitem> shows the contents of the attachments at the bottom of the message.
    Attachments that cannot be displayed, &eg; compressed files, will still be shown as an icon.</para></listitem>
  <listitem><para><guimenuitem>Hide</guimenuitem> will not show attachments.</para></listitem>
  <listitem><para><guimenuitem>In Header Only</guimenuitem> will suppress inline displays, but list the attachments along with
    the message headers.</para></listitem>
</itemizedlist>
<para>The interactions among the header themes, the attachment views, and the plain text versus &HTML; preferences is rather complex.
For example, if you attach an HTML file to a plain text message, &kmail; will probably interpret your message as being coded in two
different formats, even though this is not really the case. Similarly, &HTML; messages may display embedded images even when you have
selected the "Hide" option for attachments.</para>

<para>The structure of each message can be displayed by pressing <keycombo 
  action="simul">&Ctrl;&Alt;<keycap>D</keycap></keycombo>. This will open a message structure viewer below the preview pane.
  Turn the message structure viewer off by pressing the same three keys.</para>

<para>You can scroll through the message page-by-page using the &PgUp; and &PgDn; keys, or line-by-line using the
&Up; and &Down; keys; you can also use <link linkend="keyboard-shortcuts">keyboard shortcuts</link>
to skip through your messages without having to use the mouse.</para></listitem>
</varlistentry>
</variablelist>

</sect1>

<sect1 id="keyboard-shortcuts">
<title>Keyboard Shortcuts</title>

<para>The following keyboard shortcuts are supported by default in the main window. Notice that
many "universal" shortcuts (&eg; <keycombo action="simul">&Ctrl;<keycap>C</keycap></keycombo> to
copy selected text to the clipboard, or <keycombo action="simul">&Ctrl;<keycap>F</keycap></keycombo>
to open a "Find" dialog) are recognized by &kmail;, but are not documented here.</para>

<informaltable>
<tgroup cols="2">
<thead>
<row>
<entry>Keyboard Shortcut</entry>
<entry>Action</entry>
</row>
</thead>
<tbody>
<row>
<entry>&Space;</entry>
<entry>Scroll down in the current message.</entry>
</row>
<row>
<entry><keycap>→</keycap> or <keycap>N</keycap></entry>
<entry>Go to the next message in the current folder and display the message preview.</entry>
</row>
<row>
<entry><keycap>←</keycap> or <keycap>P</keycap></entry>
<entry>Go to the previous message in the current folder and display the message preview.</entry>
</row>
<row>
<entry><keycombo action="simul">&Ctrl;&Home;</keycombo></entry>
<entry>Go to the very first message in the current folder and display the message preview.</entry>
</row>
<row>
<entry><keycombo action="simul">&Ctrl;&End;</keycombo></entry>
<entry>Go to the very last message in the current folder and display the message preview.</entry>
</row>
<row>
<entry><keycap>+</keycap></entry>
<entry>Go to the next unread message in the current folder.</entry>
</row>
<row>
<entry><keycap>-</keycap></entry>
<entry>Go to the previous unread message in the current folder.</entry>
</row>
<row>
<entry><keycap>C</keycap></entry>
<entry>Copy this message to another folder.</entry>
</row>
<row>
<entry><keycap>M</keycap></entry>
<entry>Move this message to another folder.</entry>
</row>
<row>
<entry><keycap>A</keycap></entry>
<entry>Reply to all recipients of this message (with quote).</entry>
</row>
<row>
<entry><keycap>R</keycap></entry>
<entry>Reply to sender with quote.</entry>
</row>
<row>
<entry><keycombo action="simul">&Shift;<keycap>R</keycap></keycombo></entry>
<entry>Reply to sender without quoting anything.</entry>
</row>
<row>
<entry><keycap>S</keycap></entry>
<entry>Launch the message search dialog.</entry>
</row>
<row>
<entry><keycap>T</keycap></entry>
<entry>Open this message in the composition window.</entry>
</row>
<row>
<entry>&Enter;</entry>
<entry>View selected message in the full-screen message viewer.</entry>
</row>
<row>
<entry><keycap>V</keycap></entry>
<entry>View the raw message, headers and all, as a text file.</entry>
</row>
<row>
<entry><keycombo action="simul">&Ctrl;<keycap>L</keycap></keycombo></entry>
<entry>Check for new messages on the server(s).</entry>
</row>
<row>
<entry><keycombo action="simul">&Ctrl;<keycap>N</keycap></keycombo></entry>
<entry>Open the composition window to write a new message.</entry>
</row>
<row>
<entry><keycombo action="simul">&Ctrl;<keycap>+</keycap></keycombo></entry>
<entry>Zoom in on the current message, in increments of 20%.</entry>
</row>
<row>
<entry><keycombo action="simul">&Ctrl;<keycap>-</keycap></keycombo></entry>
<entry>Zoom out of the current message, in increments of 20%.</entry>
</row>
<row>
<entry><keycombo action="simul">&Ctrl;<keycap>0</keycap></keycombo></entry>
<entry>Reset message Zoom factor to 100% (full size).</entry>
</row>
<row>
<entry><keycombo action="simul">&Ctrl;&Alt;<keycap>D</keycap></keycombo></entry>
<entry>Toggle message structure display (below the message preview pane).</entry>
</row>
<row>
<entry><keycombo action="simul">&Ctrl;&Shift;<keycap>O</keycap></keycombo></entry>
<entry>Create the tabbing toolbar (appears above the message list).</entry>
</row>
<row>
<entry><keycombo action="simul">&Ctrl;&Shift;<keycap>W</keycap></keycombo></entry>
<entry>Remove the currently active tab from the tabbing toolbar.</entry>
</row>
<row>
<entry><keycombo action="simul">&Alt;<keycap>↑</keycap></keycombo></entry>
<entry>Go to the previous folder in the folder list (if the folder list has focus).</entry>
</row>
<row>
<entry><keycombo action="simul">&Alt;<keycap>↓</keycap></keycombo></entry>
<entry>Go to the next folder in the folder list (if the folder list has focus).</entry>
</row>
<row>
<entry><keycombo action="simul">&Ctrl;&Home;</keycombo></entry>
<entry>Focus on the very first folder. Use
<keycombo action="simul">&Ctrl;&Space;</keycombo> to actually
enter the folder.</entry>
</row>
<row>
<entry><keycombo action="simul">&Ctrl;&End;</keycombo></entry>
<entry>Focus on the very last folder. Use
<keycombo action="simul">&Ctrl;&Space;</keycombo> to actually
enter the folder.</entry>
</row>
<row>
<entry><keycombo action="simul">&Ctrl;&Space;</keycombo></entry>
<entry>Enter the folder that has focus, &ie; the folder that you navigated
to using <keycombo action="simul">&Ctrl;&Home;</keycombo> or
<keycombo action="simul">&Ctrl;&End;</keycombo>.</entry>
</row>
<row>
<entry><keycombo action="simul">&Shift;<keycap>H</keycap></keycombo></entry>
<entry>Toggle between plain text and &HTML; (unless &HTML; has been preferred 
via the <guilabel>Settings</guilabel> dialog).</entry>
</row>
<row>    
<entry><keycombo action="simul">&Shift;<keycap>←</keycap></keycombo> &amp;
<keycombo action="simul">&Shift;<keycap>→</keycap></keycombo></entry>
<entry>Select messages sequentially in the message list, starting with the current message.</entry>
</row>
</tbody>
</tgroup>
</informaltable>

<para>For more keyboard shortcuts, take a look at the <menuchoice><guimenu>Settings</guimenu><guimenuitem>Configure
Shortcuts...</guimenuitem></menuchoice> dialog. If you're not happy with the defaults, you can change them!</para>

<para>Two mouse actions deserve mention here. First, you can select multiple noncontiguous messages to be processed
all at once (&eg; copied, deleted, or moved) by pressing &Ctrl; and selecting them with the &LMB;. Second, you
can open a message in an external window by double-clicking an item in the message list. If the message is in 
the outbox, drafts, or templates folder, it will be opened in a composition window. Otherwise, it will be opened
with the external message viewer, an abbreviated version of &kmail;'s main window without the folder and 
message lists, and with shorter menus.</para>

</sect1>

<sect1 id="the-composer-window">
<title>The Composer Window</title>
<screenshot>
<screeninfo>Composer Window</screeninfo>
  <mediaobject>
    <imageobject>
      <imagedata fileref="composer-window.png" format="PNG"/>
    </imageobject>
    <textobject>
      <phrase>Composer Window</phrase>
    </textobject>
    <caption>
      <para>The Composer Window in &HTML; composition mode.</para>
    </caption>
  </mediaobject>
</screenshot>
<para>&nbsp;</para> <!-- whitespace -->
<para>The composer window is used to write new messages, to compose replies, and to forward messages.
  It can be opened in several ways. Here are the various options for composing messages.</para>
<sect2 id="composing-a-message">
<title>Composing a Message</title>
<variablelist>
  <varlistentry id="compose-new-message"><term>New Message...</term>
  <listitem>
  <para>The New Message composer window can be invoked in four different ways:</para>
      <itemizedlist>
        <listitem>
          <para><menuchoice><guimenu>File</guimenu><guisubmenu>New</guisubmenu><guimenuitem>New Message...</guimenuitem></menuchoice></para>
        </listitem>
        <listitem>
          <para><menuchoice><guimenu>Message</guimenu><guimenuitem>New Message...</guimenuitem></menuchoice></para>
        </listitem>
        <listitem>
          <para>Via the <guiicon><inlinemediaobject><imageobject><imagedata fileref="mail-message-new.png" format="PNG"/>
          </imageobject></inlinemediaobject> New</guiicon> icon on the main toolbar.</para>
        </listitem>
        <listitem>
          <para>Via the keyboard shortcut <keycombo action="simul">&Ctrl;<keycap>N</keycap></keycombo>.</para>
        </listitem>
      </itemizedlist>
      <para>To write your message, fill in the appropriate fields in the
        composer window. Use the <guimenu>View</guimenu> menu
        to select which header fields are displayed. Any selection you make will remain as the
        default when you open a new composer window. These items are available.</para>
      <itemizedlist id="composer-headers">
        <listitem>
          <para>The <guimenuitem>Identity</guimenuitem> drop down box lets you select an identity to use.</para>
        </listitem>
        <listitem>
          <para>The <guimenuitem>Dictionary</guimenuitem> drop down box lets you choose a dictionary for spell checking.</para>
        </listitem>
        <listitem>
          <para><guimenuitem>Sent-Mail Folder</guimenuitem> lets you specify where a local copy of this message will be saved when you send it.</para>
        </listitem>
        <listitem>
          <para><guimenuitem>Mail Transport</guimenuitem> lets you select an outgoing mail server.</para>
        </listitem>
        <listitem>
          <para>The traditional From:, To:, and Subject: fields. (The Reply To: field will appear only if you have
            specified an alternative <guilabel>Reply To</guilabel> address on the <guilabel>Advanced</guilabel> tab
            in the <menuchoice><guimenu>Settings</guimenu><guisubmenu>Configure &kmail;...</guisubmenu>
            <guisubmenu>Accounts</guisubmenu><guimenuitem>Identities</guimenuitem></menuchoice> dialog.)</para>
        </listitem>
        <listitem>
          <para><guimenuitem>Use Fixed Font</guimenuitem> toggles fixed width fonts on and off.</para>
        </listitem>
        <listitem>
          <para><guimenuitem>Snippets</guimenuitem> displays the snippets window, where you may save frequently used bits of verbiage.</para>
        </listitem>
      </itemizedlist>

<para>There are a variety of shortcuts to help
you write messages. The <guibutton>Select...</guibutton> button next to
the <guilabel>To:</guilabel>, <guilabel>CC:</guilabel>, and
<guilabel>BCC:</guilabel> fields opens a list from &kaddressbook; so you can
select one or more recipients.</para>

<para>Alternatively, when you start typing an address in the
<guilabel>To:</guilabel>/<guilabel>CC:</guilabel>/<guilabel>BCC:</guilabel>
fields, a popup will appear that suggests similar recently used addresses
and closely matching addresses from &kaddressbook;; if you do not like this automatic 
popup, you can disable it by clicking the &RMB; in the field where you're typing, then choosing 
a different <guilabel>Text Completion &gt;</guilabel> mode. You can also use this context menu to fine-tune the
order in which suggested completions appear (via <guilabel>Configure Completion...</guilabel>).</para>

<para>Whenever you want to add more than one
recipient in one of the fields, use a comma to separate one address
from the next one. 
<!-- fixme: there's now a setting for this: -->
You may have to specify fully qualified addresses
(&ie; <userinput>user@example.com</userinput>) even for local
users, depending on your system configuration.</para>

<para>When you are finished with your message, click the <guiicon><inlinemediaobject><imageobject>
<imagedata fileref="mail-send.png" format="PNG"/></imageobject></inlinemediaobject> Send</guiicon> icon to send the message now,
or click the <guiicon><inlinemediaobject><imageobject><imagedata fileref="mail-queue.png" format="PNG"/></imageobject>
</inlinemediaobject> Queue</guiicon> icon to put the message in the outbox.
If your message is not finished yet, select <menuchoice><guimenu>Message</guimenu><guimenuitem>Save as Draft</guimenuitem></menuchoice>
to save it for later editing.
If you want to print your message, select <menuchoice><guimenu>Message</guimenu><guimenuitem>Print Preview</guimenuitem></menuchoice>
to preview the message, and <menuchoice><guimenu>Message</guimenu><guimenuitem>Print</guimenuitem></menuchoice> to print it.</para>
  <para id="send-later"><menuchoice><guimenu>Message</guimenu><guimenuitem>Send Later</guimenuitem></menuchoice>
    lets you schedule your emails to be sent at a specific date and time. Please see 
    <ulink url="help:/akonadi_sendlater_agent">Send Later Agent</ulink> for details.</para>
<para>&nbsp;</para> <!-- whitespace -->
</listitem>
</varlistentry>
<varlistentry id="new-compose-from-templates">
    <term><menuchoice><guimenu>File</guimenu><guisubmenu>New</guisubmenu><guisubmenu>Message From Template</guisubmenu>
    <guimenuitem><replaceable>My Super Template</replaceable></guimenuitem></menuchoice></term>
  <listitem>
    <para>Composing a new message from a template is useful when you have created a masterpiece
    that you would like to use as a template for future new messages.
    Select <menuchoice><guimenu>Message</guimenu><guimenuitem>Save as Template</guimenuitem></menuchoice>; this will place your new template in
    the <guilabel>templates</guilabel> folder. You can revise the template at any time by selecting it from this folder.
    Double click on the template's name (or press the shortcut key, <keycap>T</keycap>) to open it in a composition window.
    You may also select the template via the <guimenu>File</guimenu> menu, as shown above.</para>
  <para>&nbsp;</para> <!-- whitespace -->
  </listitem>
</varlistentry>
</variablelist>
</sect2>

<sect2 id="encrypt-sign">
<title>Signing and Encrypting Messages</title>

<para>
If you want to send an <link linkend="pgp-encrypt-your-messages">encrypted</link>
or <link linkend="pgp-sign-your-messages">digitally signed</link> message, select the
<<<<<<< HEAD
<guiicon>Sign</guiicon> and / or <guiicon>Encrypt</guiicon> icon in the toolbar.
Use the <menuchoice><guimenuitem>Options</guimenuitem><guisubmenu>Cryptographic Message
Format &gt;</guisubmenu></menuchoice> dropdown list to select the format used to encrypt the 
message. (The <guilabel>Options</guilabel> menu also lets you sign / encrypt the message.)
=======
<guiicon><inlinemediaobject><imageobject><imagedata fileref="document-edit.png" format="PNG"/>
</imageobject></inlinemediaobject> Sign</guiicon> and / or <guiicon><inlinemediaobject><imageobject><imagedata
fileref="document-decrypt.png" format="PNG"/></imageobject></inlinemediaobject> Encrypt</guiicon> icon in the toolbar.
Use the <menuchoice><guimenuitem>Options</guimenuitem><guisubmenu>Cryptographic Message
Format &gt;</guisubmenu></menuchoice> dropdown list to select the format used to encrypt the 
message. (The <guilabel>Optons</guilabel> menu also lets you sign / encrypt the message.)
>>>>>>> 145382b5
You may choose one of five formatting options.
</para>

<variablelist id="cryptographic-message-formats">
<varlistentry>
<term><guilabel>Any</guilabel></term>
<listitem>
<para>&kmail; will use a format which is understood by all recipients of the
message. The preferred format for each recipient can be specified via 
<ulink url="help:/kaddressbook">&kaddressbook;</ulink>.</para></listitem>
</varlistentry>
<varlistentry>
<term><guilabel>Inline OpenPGP (deprecated)</guilabel></term>
<listitem>
<para>This format is deprecated, but is supported for backward compatibility. If you use this format then only the
message text will be signed and/or encrypted. <emphasis>Attachments will 
neither be signed nor encrypted.</emphasis> &HTML; messages cannot be signed
with this format. You should only use this format
when necessary, &ie; if you send messages to people who use email clients that cannot
handle the more advanced formats.</para></listitem>
</varlistentry>
<varlistentry>
<term><guilabel>OpenPGP/&MIME;</guilabel></term>
<listitem>
<para>This format is the successor to the inline OpenPGP format. If you
use this format then the message text and all attachments will be signed
and/or encrypted (at least by default). This is the recommended format if you
use OpenPGP encryption.</para></listitem>
</varlistentry>
<varlistentry>
<term><guilabel>S/&MIME;</guilabel></term>
<listitem>
<para>This format is an alternative format to OpenPGP/&MIME;. If you
use this format then the message text and all attachments will be signed
and/or encrypted (at least by default). This format is mostly used by
corporations. It relies on an x.509 certificate, not a PGP / GPG key.</para></listitem>
</varlistentry>
<varlistentry>
<term><guilabel>S/&MIME; opaque</guilabel></term>
<listitem>
<para>This format is a variant of the S/&MIME; format. Because it rolls the message, any attachments,
and the digital signature into a single &MIME; object, it is cpu-intensive and should only be
used if necessary.</para></listitem>
</varlistentry>
</variablelist>
<para>&nbsp;</para> <!-- whitespace -->
</sect2>

<sect2 id="html-mails">
<title>Creating &HTML; Messages</title>

<para>Note that &HTML; messages are often regarded as an annoyance; therefore,
you should use &HTML; messages judiciously. In particular, you should never
send &HTML; messages to mailing list recipients unless &HTML; messages are explicitly
allowed.</para>

<para>To create &HTML; messages, you must first enable
the markup tools. To do this, enable <guimenuitem>Rich Text Editing</guimenuitem>
in the <menuchoice><guimenu>Options</guimenu></menuchoice> menu, or click on
<<<<<<< HEAD
the <guiicon>Rich Text</guiicon> icon on the &kmail; toolbar. A toolbar with several
formatting tools will appear. Via the &HTML; toolbar you can choose
=======
the <guiicon><inlinemediaobject><imageobject><imagedata fileref="preferences-desktop-font.png"
format="PNG"/></imageobject></inlinemediaobject> Rich Text</guiicon> icon on the &kmail; toolbar.
An additional toolbar with several formatting tools will appear. Via the &HTML; toolbar you can choose
>>>>>>> 145382b5
standard text or bulleted / numbered lists. (Use the <guilabel>None <inlinemediaobject><imageobject>
<imagedata fileref="go-down.png" format="PNG"/></imageobject></inlinemediaobject></guilabel>
drop-down list at the left edge of the toolbar to control the style of bulleted / numbered lists.)
You can also control the font family, the font size, the font style (bold,
italic, underlined, or strike-through) and the text / background color. And you can specify
the alignment of the text (left aligned, centered, right aligned, or justified) and
insert anchor tags (aka links), horizontal lines, images, tables, and arbitrary &HTML; code
(although support for some of the more advanced &HTML; tags is still incomplete).</para>
<para>&nbsp;</para> <!-- whitespace -->
</sect2>

<sect2 id="attachments">
<title>Adding Attachments</title>

<para>You can attach files to your message by using any of these methods.</para>

<itemizedlist>
<listitem>
<para>Use the <menuchoice><guimenu>Attach</guimenu><guisubmenu>Attach
&gt;</guisubmenu></menuchoice> dropdown list and ensuing dialog to choose a file;</para>
</listitem>
<listitem>
<para>Click the <guiicon><inlinemediaobject><imageobject><imagedata fileref="mail-attachment.png" format="PNG"/>
</imageobject></inlinemediaobject> Attach </guiicon> icon and select the file you wish to attach;</para>
</listitem>
<listitem>
<para>Drag a file from the desktop or another folder into the
composer window;</para> 
</listitem>
<listitem>
<para>Drag a message from &kmail;'s message list into the composer
window – that message will then be attached;</para>
</listitem>
<listitem>
<para>Select one of the additional options in the
<menuchoice><guimenu>Attach</guimenu></menuchoice> menu; or</para>
</listitem>
<listitem>
<para> Select <menuchoice><guimenu>Message</guimenu><guimenuitem><inlinemediaobject><imageobject>
<imagedata fileref="document-open.png" format="PNG"/></imageobject></inlinemediaobject> Insert Text File ...</guimenuitem></menuchoice>
or <menuchoice><guimenu>Message</guimenu><guimenuitem><inlinemediaobject><imageobject><imagedata fileref="document-open.png" format="PNG"/>
</imageobject></inlinemediaobject> Insert Recent Text File  &gt;</guimenuitem></menuchoice>.</para>
</listitem>
</itemizedlist>

<para>Once a file is attached to your message, it appears in the attachments
pane at the bottom of the composer window. You can use the
&RMB; on each attachment to <guimenuitem>View</guimenuitem>, <guimenuitem>Open</guimenuitem>,
<guimenuitem>Edit</guimenuitem>, <guimenuitem>Reload</guimenuitem>,
<guimenuitem>Save As...</guimenuitem>, or <guimenuitem>Remove</guimenuitem> the
attachment. (This context menu varies a little, depending on the file type of the
attachment.) Several options (Compress / Encrypt / Sign / Suggest Automatic Display) may
be toggled on or off for each file attached to a message.</para>

<para>Use the <guimenuitem>Properties</guimenuitem> item in the context menu to
open the <guilabel>Attachment Properties</guilabel> dialog.
The first field contains the attachment's &MIME; type. Just like the <guilabel>Name</guilabel>
field, it is automatically filled with an appropriate value. Sometimes the
&MIME; type may be wrong. You can then type in any &MIME; type or
choose from the list of common &MIME; types. You can also select an encoding
method for your file from the list of encoding options (normally, the default
value works fine). Check the <guilabel>Suggest automatic display</guilabel> option 
if you want to suggest to the recipient the automatic (inline) display of this attachment. 
Whether this works, or not, depends on the recipient's email client,
and on his settings.</para>

<para>You can also attach public crypto keys to the message by choosing the appropriate options in the
<menuchoice><guimenu>Attach</guimenu></menuchoice> menu. <application>GnuPG</application>
keys and x.509 certificates are (usually) handled as file attachments.</para>

</sect2>

<sect2 id="checking-the-spelling-of-your-message">
<title>Checking the Spelling of your Message</title>

<para>&kmail; can automatically check the spelling of your message
and underline unknown words in red. If there are too many
unknown words &kmail; will disable its checking. To select the language
used when checking, select <menuchoice><guimenu>View</guimenu>
<guimenuitem>Dictionary</guimenuitem></menuchoice>. You can disable
automatic spell checking in the <menuchoice><guimenu>Options</guimenu></menuchoice> menu.</para>
<para>If you need to write mails in different languages, enable the <guilabel>Dictionary</guilabel> 
drop down box with <menuchoice><guimenu>View</guimenu> <guimenuitem>Dictionary</guimenuitem></menuchoice> 
from the menu. Using this drop down box allows you to change the spell checker's language with one mouse click.
</para>
<para>To check the spelling of your message via a dialog, select
<menuchoice><guimenu>Tools</guimenu>
<guimenuitem>Spelling...</guimenuitem></menuchoice>. &kmail; uses 
&sonnet; to check spelling; &sonnet; is the &kde; frontend to the 
<application>Aspell</application>, <application>Hspell</application>,
<application>Enchant</application>, and <application>HUNSPELL</application> spell
checking programs. Note that you may need to configure the spell checker using
<menuchoice><guimenu>Settings</guimenu>
<guimenuitem>Spellchecker...</guimenuitem></menuchoice>.</para>

</sect2>

<sect2 id="setup-text-snippets">
<title>Setting Up the Text Snippets Tool</title>
<para>
When editing in the composer window you can insert frequently used bits of text as snippets. To configure mail snippets, select <menuchoice> 
<guimenu>View</guimenu> <guimenuitem>Snippets</guimenuitem> </menuchoice> from the menubar. A new panel will appear on the right side of the composer window.
</para>
<para>To add a new snippet to the Snippet Panel, right click on the panel, then click <menuchoice><guimenu>Add Snippet</guimenu></menuchoice>
in the context menu. A snippet editor dialog will appear, in which new text can be added and the snippet can be given a name. A
<guilabel>Shortcut</guilabel> can also be associated with the snippet. 
Snippets can be grouped together by creating groups and adding snippets to a particular group.
Use the &RMB; context menu to add, edit, or remove snippets of text from the saved collection.
</para>
<para>The <guilabel>Snippets</guilabel> tool enables insertion of variable text in predefined places any time you insert a snippet
in a file. To do this, <guilabel>Snippets</guilabel> provides its own variables mechanism. You can insert variables in the snippet
text itself by using separators ( $ ) to enclose the variable names. For example: $variablename$, $invoicenumber$, $weekno$.
</para>
<para>
  The variable separator can be changed to another character by changing <varname>snippetDelimiter</varname> in the
  [SnippetPart] section in the Text Snippet configuration file, which can be found at ~./config/kmailsnippetrc.
<programlisting>
snippetDelimiter=$
</programlisting>

</para>

</sect2>
<sect2 id="using-the-translator">
  <title>Using the Built-in Translator</title>
  <para>The &kmail; 2 composer provides a built-in translator that can be accessed by selecting
    <menuchoice><guimenu>Tools</guimenu><guimenuitem>Translator</guimenuitem></menuchoice> from the
<<<<<<< HEAD
    menubar. A new panel will appear at the bottom of the composer window.</para>
=======
    menu bar. A new panel will appear at the bottom of the composer window.</para>
>>>>>>> 145382b5
    <para> To translate a section of text, first enter the text you would like translated in the
	box labeled <guilabel>Drag text that you want to translate.</guilabel>. Select the language in
    which it is written in the <guilabel>From:</guilabel> drop down box. Select the language you
    would like to translate to in the <guilabel>To:</guilabel> drop down box, then click the
    <guibutton>Translate</guibutton> button. After being translated by Google Translate, a free online service,
    your translated text will appear in the next box. If you need to translate in the other direction
    you can just click the <guibutton>Invert</guibutton> button.
    To clear all text, click the <guibutton>Clear</guibutton> button. </para>
</sect2>
</sect1>

<sect1 id="folders">
<title>Message Folders</title>
<screenshot>
<screeninfo>Folder Setup Example</screeninfo>
  <mediaobject>
    <imageobject>
      <imagedata fileref="folder-example.png" format="PNG"/>
    </imageobject>
    <textobject>
      <phrase>Folder Setup Example</phrase>
    </textobject>
    <caption>
      <para>&kmail;'s default folders.</para>
    </caption>
  </mediaobject>
</screenshot>
<para>&nbsp;</para> <!-- whitespace -->
<para>Message Folders are used to organize your email messages. When you
  first start &kmail; the <quote>Local Folders</quote> containing <guilabel>inbox</guilabel>,
<guilabel>outbox</guilabel>, <guilabel>sent-mail</guilabel>,
<guilabel>trash</guilabel>, <guilabel>drafts</guilabel> and <guilabel>templates</guilabel> 
folders are created. Each of these folders has a special function.</para>
<variablelist>
<varlistentry>
<term><guilabel>inbox:</guilabel></term>
<listitem>
<para>Where &kmail; by default puts your new messages when you tell it to check your
  mail. </para><note><para>&IMAP; accounts will not use this inbox. The &IMAP; inbox is located on the &IMAP; server.</para></note>
</listitem>
</varlistentry>
<varlistentry>
<term><guilabel>outbox:</guilabel></term>
<listitem>
<para>Where messages are put while they are waiting to be delivered.
You must not just drag and drop messages here to send them; use the <guiicon><inlinemediaobject>
<imageobject><imagedata fileref="mail-send.png" format="PNG"/>
</imageobject></inlinemediaobject> Send</guiicon>
icon in the composer window instead.</para>
</listitem></varlistentry>
<varlistentry>
<term><guilabel>sent-mail:</guilabel></term>
<listitem>
<para>By default, a copy of every message you send is saved in this folder.</para>
</listitem></varlistentry>
<varlistentry>
<term><guilabel>trash:</guilabel></term>
<listitem>
<para>By default, all messages that you have designated as trash are moved into this folder.</para>
</listitem></varlistentry>
<varlistentry>
<term><guilabel>drafts:</guilabel></term>
<listitem>
<para>Contains messages you started to write but then saved to this
  folder with <menuchoice><guimenu>Message</guimenu><guimenuitem>Save as Draft</guimenuitem></menuchoice>.</para>
</listitem></varlistentry>
<varlistentry>
<term><guilabel>templates:</guilabel></term>
<listitem>
<para>This folder holds your templates created via <menuchoice><guimenu>Message</guimenu><guimenuitem>Save as Template</guimenuitem></menuchoice>
from the composer window. Please see <link linkend="new-compose-from-templates">New Composer Templates</link> for details.</para>
</listitem></varlistentry>
</variablelist>
<para>&nbsp;</para> <!-- whitespace -->
<sect2 id="folder-details">
<title>Creating and Using Folders</title>

<para>Organize your emails (&eg; mailing lists, bills and receipts, &etc;) by creating new folders. To create a new folder, select
<menuchoice><guimenu>Folder</guimenu><guimenuitem>Add Folder...</guimenuitem></menuchoice>, or <guimenuitem>Add Folder...</guimenuitem> from
the &RMB; context menu. A dialog will pop up. Enter the name of the new folder in the text box. You can fully customize each folder
(&ie; views, replies, &etc;) by selecting the folder you wish to modify in the folders pane and then choosing <guimenuitem>Folder
Properties</guimenuitem> from the &RMB; context menu.
See <link linkend="folders-properties-window">Properties of Folders</link> for details.</para>

<para>To move messages from one folder into another, select the message(s) you want to move and press the <keycap>M</keycap> key or select
<menuchoice><guimenu>Message</guimenu><guimenuitem>Move Message To... &gt;</guimenuitem></menuchoice>. A list of folders will appear; select the folder
into which you wish to move the message from that list. Messages can also be moved by dragging them from the Message list to a folder in the Folder
list, or by using a context menu invoked with the &RMB;.</para>

<para>If you have folders that are frequently accessed, you can add them to your favorite folders pane (above the list of folders). Add them with the &RMB;
context menu option <guimenuitem>Add to Favorite Folders</guimenuitem>.</para>

<para>You can create a virtual folder with search parameters by going to <menuchoice><guimenu>Tools</guimenu>
<guimenuitem>Find Messages...</guimenuitem></menuchoice>, or by using keyboard shortcut <keycap>S</keycap>. Enter your search parameters into the dialog. Name
your search with the <guilabel>Search folder name:</guilabel> textbox, &eg; <replaceable>emails with the word Blog</replaceable>. Click the <guibutton>Search</guibutton> button. Now select
the <guibutton>Open Search Folder</guibutton> button. A results folder will open, positioned at the bottom of the Folder pane.
(By default, each new search is named "Last Search". You can save particular search parameters by assigning a special name as described above.)</para>

<para>Creating filters to automatically move messages to specified folders is a great way to organize messages by mailing list, sender, subject &etc;
Please see <link linkend="filters">Filters</link> for details.</para>

<para>If you receive emails from a trusted source (&eg; a Blog you signed up for) that is formatted in &HTML; 
and you would like to enable &HTML; view for those emails only, you can create a new folder, set up a 
<link linkend="filters">filter</link> to place all email from the Blog in the new folder,
select the folder, and then choose <menuchoice><guimenu>Folder</guimenu><guimenuitem>Message Default Format  &gt;</guimenuitem>
<guimenuitem>Prefer &HTML; to Plain Text</guimenuitem></menuchoice>.</para>
<para>&nbsp;</para> <!-- whitespace -->

<para>Some common folder actions are</para>
<variablelist>
<varlistentry>
<term><menuchoice><guimenu>Folder</guimenu><guimenuitem>Move All Messages to Trash</guimenuitem></menuchoice></term>
<listitem>
<para><action>Move</action> all the messages in the selected folder to the trash folder.</para>
</listitem></varlistentry>
<varlistentry>
<term><menuchoice><guimenu>Folder</guimenu><guimenuitem>Archive Folder</guimenuitem></menuchoice></term>
<listitem>
<para><action>Create an archive</action> of the folder. See <link linkend="folder-archive">Archive Folder</link> for details.</para>
</listitem></varlistentry>
<varlistentry>
<term><menuchoice><guimenu>Folder</guimenu><guimenuitem>Delete Folder</guimenuitem></menuchoice></term>
<listitem>
<para><action>Remove a folder</action> with all its messages and sub-folders.</para>
</listitem></varlistentry>
<varlistentry>
<term><menuchoice><guimenu>Folder</guimenu><guimenuitem>Remove Duplicate Messages</guimenuitem></menuchoice></term>
<listitem>
<para><action>Search</action> the currently selected folder for duplicates and <action>delete</action> them.</para>
</listitem></varlistentry>
</variablelist>
<para>&nbsp;</para> <!-- whitespace -->
</sect2>

<sect2 id="folders-properties-window">
<title>Folder Properties</title>
<screenshot>
<screeninfo>Folder Properties Example</screeninfo>
  <mediaobject>
    <imageobject>
      <imagedata fileref="folder-properties.png" format="PNG"/>
    </imageobject>
    <textobject>
      <phrase>Folder Properties Example</phrase>
    </textobject>
    <caption>
      <para>The Folder Properties Dialog</para>
    </caption>
  </mediaobject>
</screenshot>
<para>&nbsp;</para> <!-- whitespace -->
<para>The <guilabel>Properties of Folder</guilabel> dialog lets you specify its properties. Note that some properties are only
available for the folders you create and not for default folders like <guilabel>inbox</guilabel> &etc; The six default folders cannot be renamed.</para>

<sect3 id="folders-properties-general">
<title>General tab</title>
<para>If you want to rename a folder, change the entry in the <guilabel>Name:</guilabel> field.</para>

<para><guilabel>Act on new/unread mail in this folder</guilabel> is enabled by default on new folders. It enables notifications about new mail that arrives in the folder. Uncheck this option on folders like SPAM and trash for which you do not desire notifications.</para>
<para>Check <guilabel>Keep replies in this folder</guilabel> if you want
replies to these messages to be stored in this folder rather than in the default configured sent-mail folder.</para>

<para>Check <guilabel>Hide this folder in the folder selection dialog</guilabel> if you do not want this folder to be shown in folder selection dialogs,
such as the <guimenuitem>Jump to Folder</guimenuitem> and <guimenuitem>Move Message to</guimenuitem> dialogs.</para>

<para>New folders use the default identity. If you wish to associate a folder with a different identity, uncheck
<guilabel>Use default identity</guilabel> and select a different one
from the <guilabel>Sender identity</guilabel> drop down menu. See <link linkend="configure-identity">Identities configuration</link> for
information on Identities. Replies to messages that were sent directly to you will still default to the message's <quote>To</quote> address if a
matching identity is found.</para>

<!-- <para>If you have groupware, you can change the contents &eg; calendar, notes, &etc; of the folder in the
<guilabel>Folder contents:</guilabel> drop down box.</para>

<para>If you share the folder with other users, you can <guilabel>Share unread state with all users</guilabel> which will show the same unread state for all users.</para>
<informalexample><para>For example, a ticket system that all emails must be read and multiple users are responsible for reading unread tickets.</para></informalexample> -->  <!-- I cannot find any "groupware" functionality in kmail. @dcb2020291 -->
</sect3>

<sect3 id="folders-properties-view">
<title>View tab</title>
<para>The <guilabel>Use custom icons</guilabel> option lets you choose icons that are different from the defaults in the folder list.</para>
<para>With the <guilabel>Show column</guilabel> drop down list you can set the visible columns in the header pane to Default, Sender, or Receiver. This may be useful
if you use a custom folder to save some of your own sent messages.</para>
<para>In the <guilabel>Message List</guilabel> section you can select and configure an <guilabel>Aggregation</guilabel> and <guilabel>Theme</guilabel>
for this folder that differs from the default configured in &kmail;s settings. For more details see the <link linkend="configure-appearance-message-list">
Message List</link> tab on the <guilabel>Appearance</guilabel> page.</para>
<para>The <guilabel>Message Default Format</guilabel> section lets you choose between plain and &HTML; displays for messages in this folder.</para>
</sect3>

<sect3 id="folders-properties-retrieval">
<title>Retrieval tab</title>
<para>If you have an account that does not receive much mail and you don't want &kmail; to query the server too often, you can uncheck <guilabel>Use options from parent folder or account</guilabel> to set
a longer interval in the <guilabel>Automatically synchronize after:</guilabel> spin box.</para>
<para>In <guilabel>Retrieval Options</guilabel> you can change the <guilabel>Always retrieve full messages</guilabel> option to <guilabel>Retrieve message
bodies on demand</guilabel> if you have a slow connection. You can also set how long the message will be retained locally via the spin box.
</para>
</sect3>

<sect3 id="folders-properties-templates">
<title>Templates tab</title>
<para>On this tab you can define folder-specific templates for your custom folders.  
For more details see the <link linkend="configure-composer-standard-templates">
Standard Templates</link> tab on the <guilabel>Composer</guilabel> page.
</para>
</sect3>

<sect3 id="folders-properties-expiry">
<title>Expiry tab</title>
<para>You can set up automatic cleanup or deletion of emails. Check the box if you would like to automatically expire
read or unread messages respectively. Set the number of days in the spin box. If you do not want to delete the messages permanently, you can
assign a folder to keep them in via the <guilabel>Move expired messages to:</guilabel> text box / folder selection dialog. Once you have reviewed
the messages and want to delete them permanently,
you can go to the folder expiry options of the folder you chose to move them to and set the option <guilabel>Delete expired messages
permanently</guilabel>, then click the <guibutton>Save Settings and Expire Now</guibutton> button.
</para>
<warning><para>Messages that are deleted cannot be restored, so be careful with this setting.</para></warning>
<para>&nbsp;</para> <!-- whitespace -->
</sect3>

<sect3 id="folders-properties-mailinglist">
<title>Mailing List tab</title>

<para>If you are going to use the folder for a mailing list open the
<guilabel>Mailing List Folder Properties</guilabel> dialog with
<menuchoice><guimenu>Folder</guimenu> <guimenuitem>Mailing List Management</guimenuitem>
</menuchoice> from the menu. Then you should
check <guilabel>Folder holds a mailing list</guilabel> to associate this folder
with the mailing list. Next you should click on <guilabel>Detect Automatically</guilabel>. &kmail; will then try
to guess some information about the mailing list from the currently selected
message. If &kmail; could not determine some addresses then you can add
the missing information manually. To do this first select the
<guilabel>Address type</guilabel> for which you want to add an address.
You can choose among five options.</para>
<variablelist>
<varlistentry id="folders-properties-mailinglist-post">
<term><guilabel>Post to List</guilabel></term>
<listitem>
<para>This address is used for sending messages to the mailing list. This is usually an email address.</para>
</listitem></varlistentry>
<varlistentry id="folders-properties-mailinglist-subscribe">
<term><guilabel>Subscribe to List</guilabel></term>
<listitem>
<para>This address is used for subscribing to the mailing list. This can be an email address or the address of a web page.</para>
</listitem></varlistentry>
<varlistentry id="folders-properties-mailinglist-unsubscribe">
<term><guilabel>Unsubscribe From List</guilabel></term>
<listitem><para>This address is used for unsubscribing from the mailing list. This can be an email address or the address of a web page.</para>
</listitem></varlistentry>
<varlistentry id="folders-properties-mailinglist-archive">
<term><guilabel>List Archives</guilabel></term>
<listitem><para>This is the address of the archive of the mailing list. This is usually the address of a web page.</para>
</listitem></varlistentry>
<varlistentry id="folders-properties-mailinglist-help">
<term><guilabel>List Help</guilabel></term>
<listitem>
<para>This address is used for requesting help for this mailing list. This is usually an email address.</para>
</listitem></varlistentry>
</variablelist>

<para>After selecting the appropriate <guilabel>Address type</guilabel>,
enter the email address or the address of the web page and then click on
<guilabel>Add</guilabel>. With <guilabel>Remove</guilabel> you can remove
addresses.</para>

<para>When all the addresses have been added, you can execute an action, &eg;
go to the list archives, by selecting the appropriate
<guilabel>Address type</guilabel> and then clicking on
<guilabel>Invoke Handler</guilabel>. If there is an email address and an
address of a web page for the desired action, you will have to select
the <guilabel>Preferred handler</guilabel> prior to clicking on
<guilabel>Invoke Handler</guilabel>. Select <guilabel>KMail</guilabel> if you
want to send a message to the email address and select
<guilabel>Browser</guilabel> if you want to go to the web page.</para>

<para>You can also send a new message to the
mailing list via <menuchoice><guimenu>Message</guimenu><guimenuitem>New
        Message to Mailing-List...</guimenuitem></menuchoice> (instead of <guilabel>Invoke Handler</guilabel>).</para>
</sect3>

<sect3 id="folders-properties-shortcut">
<title>Shortcut tab</title>
<para>You can define a keyboard shortcut to access the folder.</para>
</sect3>

<sect3 id="folders-properties-maintainance">
<title>Maintenance tab</title>
<para>This tab shows an overview about the folder type and its size, 
the number of read and unread messages in the folder and allows you to enable
text indexing.</para>
</sect3>

<sect3 id="folders-properties-quota">
<title>Quota tab (&IMAP; only)</title>
<para>
This tab will show you how much space has been allocated to your &IMAP; account by the server,
and also how much of the allocated space you are currently using.
</para>
</sect3>

<sect3 id="folders-properties-acl">
<title>Access Control tab (&IMAP; only)</title>
<para>Here you can manage the access control lists (&acl;s) of &IMAP; folders.</para>
<note><para>The &IMAP; server must have user level &acl; configured and enabled for this tab to be visible.</para></note>
<para>The currently active &acl; is shown in the list. It consists of pairs of <guilabel>User Id</guilabel>s and the
 <guilabel>Permissions</guilabel> granted to users identified by that <guilabel>User Id</guilabel>.
 <footnote>
 <para>Note that a single <guilabel>User Id</guilabel> might refer to more than one user. Depending on the &IMAP;
 server and its configuration, there may be User Ids that correspond to groups of users, anonymous users, or any user.
 Consult the manual of your specific &IMAP; server implementation for more information.</para>
 </footnote> &acl;s are settable per-folder.</para>
 <note><para>As with everything else when using <emphasis>disconnected &IMAP;</emphasis>, you need to sync with the server for
 the changes to be transferred to the server.</para></note>
<para>&IMAP; &acl;s define a lot of fine-grained permissions that you can grant or deny other users. For the sake of clarity,
 &kmail; will present them as the following five categories that you can choose from (see <xref linkend="table-acl-summary"/>
 for the details if you already know &IMAP; &acl;s).</para>
<variablelist>
<varlistentry id="folders-properties-acl-none">
<term><guilabel>None</guilabel></term>
<listitem>
<para>Grants the users identified by <guilabel>User Id</guilabel> no rights at all. This is also the
 default for users not explicitly (or implicitly, as a group) listed in the &acl;. These users will not see this folder in the list of
 &IMAP; folders presented to them by their mail clients.</para>
</listitem></varlistentry>
<varlistentry id="folders-properties-acl-read">
<term><guilabel>Read</guilabel></term>
<listitem>
<para>Grants the users identified by <guilabel>User Id</guilabel> reading rights for this folder. This also
 includes the ability for their mail clients to mark mails as read and store this information on the server.
<footnote>
<para>Every user has their own list of read mail, so none of your unread mails will suddenly be marked as
 read just because someone else has already read them.</para>
</footnote>
</para>
<para>These users will see this folder in the list of &IMAP; folders presented to them by their mail clients.</para>
<para>Use this to create a shared folder that others can read, but not modify.</para>
<informalexample>
<para>If you were the editor of a company's news letter, you could create a folder for the purpose of
 distributing the news letter, grant everyone reading rights, and save the letter to this folder instead
 of sending it out by email to a catch-all address.</para>
</informalexample>
</listitem></varlistentry>
<varlistentry id="folders-properties-acl-append">
<term><guilabel>Append</guilabel></term>
<listitem>
<para>(also known as <guilabel>Post</guilabel>)</para>
<para>Grants the users identified by <guilabel>User Id</guilabel> reading (see above) and posting rights for this folder.</para>
<para>Use this to create a shared folder that others can read and post messages to, but cannot otherwise modify.</para>
<informalexample>
<para>If you wanted to create a company-wide discussion forum, instead of using a web-based form or a separate company-private usenet server,
 you could create a bunch of folders (one per topic), and grant everyone reading and posting rights. Instead of posting to an &nntp;
 server or writing their messages into a web form, people would just write emails and store them in the folder suiting the topic of the message.</para>
</informalexample>
</listitem></varlistentry>
<varlistentry id="folders-properties-acl-write">
<term><guilabel>Write</guilabel></term>
<listitem>
<para>Grants the users identified by <guilabel>User Id</guilabel> reading, posting (see above), and writing rights for this folder.</para>
<para>The right to write to a folder includes deleting of messages, creating subfolders, and storing other attributes than
 read/unread on the server (&eg; answered).</para>
<para>Use this to create a shared folder that everyone has (almost, see <xref linkend="folders-properties-acl-all"/>) the same rights for.</para>
<informalexample>
<para>In the <xref linkend="folders-properties-acl-append"/> example, you could assign write rights to a group of people
 acting as moderators, who would then be able to remove off-topic posts, and create sub-topic folders for high-traffic folders.</para>
</informalexample>
</listitem></varlistentry>
<varlistentry id="folders-properties-acl-all">
<term><guilabel>All</guilabel></term>
<listitem>
<para>Grants the users identified by <guilabel>User Id</guilabel> reading, posting, writing (see above),
 as well as administration rights, &ie; the right to modify the &acl; of this folder.</para>
<para>This is the default set of rights for the owner of a folder.</para>
</listitem></varlistentry>
</variablelist>
<para><xref linkend="table-acl-summary"/> summarizes the &IMAP; &acl; rights associated with each permission level.</para>
<table id="table-acl-summary">
<title>&acl; Rights Summary</title>
          <tgroup cols="6">
            <thead>
              <row>
                <entry>&acl; right</entry>
                <entry><xref linkend="folders-properties-acl-none"/></entry>
                <entry><xref linkend="folders-properties-acl-read"/></entry>
                <entry><xref linkend="folders-properties-acl-append"/></entry>
                <entry><xref linkend="folders-properties-acl-write"/></entry>
                <entry><xref linkend="folders-properties-acl-all"/></entry>
              </row>
            </thead>
            <!--tfoot/-->
            <tbody>
              <row>
                <entry>Lookup</entry>
                <entry></entry>
                <entry>x</entry>
                <entry>x</entry>
                <entry>x</entry>
                <entry>x</entry>
              </row>
              <row>
                <entry>Read</entry>
                <entry></entry>
                <entry>x</entry>
                <entry>x</entry>
                <entry>x</entry>
                <entry>x</entry>
              </row>
              <row>
                <entry>Store Seen</entry>
                <entry></entry>
                <entry>x</entry>
                <entry>x</entry>
                <entry>x</entry>
                <entry>x</entry>
              </row>
              <row>
                <entry>Insert</entry>
                <entry></entry>
                <entry></entry>
                <entry>x</entry>
                <entry>x</entry>
                <entry>x</entry>
              </row>
              <row>
                <entry>Post</entry>
                <entry></entry>
                <entry></entry>
                <entry>x</entry>
                <entry>x</entry>
                <entry>x</entry>
              </row>
              <row>
                <entry>Write Flags</entry>
                <entry></entry>
                <entry></entry>
                <entry></entry>
                <entry>x</entry>
                <entry>x</entry>
              </row>
              <row>
                <entry>Create</entry>
                <entry></entry>
                <entry></entry>
                <entry></entry>
                <entry>x</entry>
                <entry>x</entry>
              </row>
              <row>
                <entry>Delete</entry>
                <entry></entry>
                <entry></entry>
                <entry></entry>
                <entry>x</entry>
                <entry>x</entry>
              </row>
              <row>
                <entry>Administer</entry>
                <entry></entry>
                <entry></entry>
                <entry></entry>
                <entry></entry>
                <entry>x</entry>
              </row>
            </tbody>
          </tgroup>
        </table>
</sect3>

</sect2>
</sect1>

<sect1 id="filters">
<title>Message Filters</title>
<anchor id="filters-id"/>
<screenshot>
<screeninfo>The Filter Dialog</screeninfo>
  <mediaobject>
    <imageobject>
      <imagedata fileref="filter-dialog.png" format="PNG"/>
    </imageobject>
    <textobject>
      <phrase>The Filter Dialog</phrase>
    </textobject>
    <caption>
      <para>The Filter Creation Dialog</para>
    </caption>
  </mediaobject>
</screenshot>
<para>&nbsp;</para> <!-- whitespace -->

<para>After using &kmail; for a while, you may find that you have trouble
sorting out the new messages in your inbox when they arrive. Filters allow you
to automatically perform certain actions on incoming messages and to manually
perform actions on selected messages in a folder.</para>

<para>Filters consist of filter criteria, whose rules are used
to determine whether this filter should be applied to a given
message, and a list of filter actions, which describe what is to be
done with, or to, the message if the search pattern matches.</para>

<note><para>Filters are considered one after the other,
starting with the first filter in the list. The first one whose
pattern matches the given message is applied; you can request that
the remaining filters also be processed, but the default is to stop
processing at the first matching filter. </para></note>

<para>Usually, filters are used on incoming messages, but they can
also be applied to sent messages or to an arbitrary message or group
of messages. To selectively filter messages, select the messages you
want to filter in the message list and either type <keycombo
action="simul">&Ctrl;<keycap>J</keycap> </keycombo> or select
<menuchoice><guimenu>Message</guimenu> <guimenuitem>Apply
Filter</guimenuitem></menuchoice>. This will apply the filters (the ones that
have been marked for manual filtering in the <link
linkend="filter-dialog">advanced filter dialog</link>) to those messages.</para>

<sect2 id="filter-quick">
<title>Fast Filter Creation</title>

<para>There are two methods for creating a filter; the quick method is
to use <menuchoice><guimenu>Message</guimenu><guimenuitem>Create
Filter</guimenuitem></menuchoice> and select a criterion from the submenu. This will open the filter dialog
and present you with a new filter which has the first rule of the
search pattern and the first action (as <guilabel>Move into Folder</guilabel>) 
preset. In most cases, all you have to do is select the folder where the message
should be moved, but you can, of course, edit the filter as you
like.</para>

<para>When creating a filter on mailing list messages, this method 
will try to find a criterion that
uniquely identifies messages from the list. If it succeeds, the guessed
name of the list is presented in the
<menuchoice><guimenu>Message</guimenu><guisubmenu>Create
Filter</guisubmenu><guimenuitem>Filter on
Mailing-List...</guimenuitem></menuchoice> menu entry.</para>

<para>The second method is to manually construct a filter from scratch
by calling the filter dialog through
<menuchoice><guimenu>Settings</guimenu><guimenuitem>Configure 
Filters...</guimenuitem></menuchoice>. The filter dialog is described in
detail in the following subsection.</para>
<para>&nbsp;</para> <!-- whitespace -->
</sect2>

<sect2 id="filter-dialog">
<title>The Filter Dialog</title>
<anchor id="filter-dialog-id"/>

<para>This dialog allows you to manage and edit your list of
filters.</para>

<para>You can reach it either via
<menuchoice><guimenu>Message</guimenu><guisubmenu>Create
Filter</guisubmenu></menuchoice> or
<menuchoice><guimenu>Settings</guimenu><guimenuitem>Configure 
Filters...</guimenuitem></menuchoice>.</para>

<para>The dialog is divided into three main sections on the <guilabel>General</guilabel> 
and <guilabel>Advanced</guilabel> tabs.</para>
<variablelist>
<varlistentry>
<term><guilabel>Available Filters</guilabel></term>
<listitem><para>This group contains the list of filters and some action
buttons to modify the filters, namely: create new filters; move them up or 
down the list; copy one of them; delete them; or rename them. If you select
a filter from the list, its properties are shown in the right-hand half
of the dialog.</para></listitem>
</varlistentry>
<varlistentry>
<term><guilabel>Filter Criteria</guilabel></term> <listitem><para>In
this group you can edit the pattern that messages must match before the
filter is applied to them. You can select whether all of the
defined rules must match, or whether a single match
is enough. See <link linkend="filter-criteria">Search Patterns</link>
below for a detailed description of each search rule type.</para>

<para> You can click on <guibutton>&nbsp;&plus;&nbsp;</guibutton> to get an
additional (initially empty) rule if you want to define more complex
patterns, and on <guibutton>&nbsp;&minus;&nbsp;</guibutton> to remove the selected
rule. <guibutton>Clear</guibutton> clears the pattern, &ie;, it removes
all but one rule from the screen and resets it.</para>
</listitem>
</varlistentry>
<varlistentry>
<term><guilabel>Filter Actions</guilabel></term> <listitem><para>In
this group you can edit the list of actions that are applied to all
messages that match the defined filter criteria. See <link
linkend="filter-action">Filter Actions</link> below for a detailed
description of each action type.</para>

<para> You can click on <guibutton>&nbsp;&plus;&nbsp;</guibutton> to get a new,
empty action (if you want to define more than one action), and on
<guibutton>&nbsp;&minus;&nbsp;</guibutton> to remove the selected
action. <guibutton>Clear</guibutton> clears the list, &ie; it
removes all but one action and resets that one.</para>
</listitem>
</varlistentry>

<varlistentry>
<term><guilabel>Advanced Options</guilabel></term>

<listitem>

<para>In this group you can define a few advanced options
that allow you to fine tune your filtering.</para>

<para>Using the first row of check boxes, you can toggle when the
filter is applied: the <guilabel>Apply this filter to incoming messages</guilabel>
option means that the filter is applied to messages when you receive
<<<<<<< HEAD
them (&ie; on <guiicon>Check Mail</guiicon>).
=======
them (&ie; on <guiicon><inlinemediaobject><imageobject><imagedata fileref="mail-receive.png"
format="PNG"/></imageobject></inlinemediaobject> Check Mail</guiicon>).
>>>>>>> 145382b5
The filter can be applied to all messages, to all but online IMAP accounts, or
to particular incoming email accounts.</para>
<para>The <guilabel>Apply this filter to sent
messages</guilabel> option means that the filter is applied to
messages when you send them, and the <guilabel>Apply this filter on manual
filtering</guilabel> option controls whether to apply this filter when
filtering is specifically selected (&ie; via
<menuchoice><guimenu>Message</guimenu> <guimenuitem>Apply
Filters</guimenuitem></menuchoice>.)</para>
<para>If <guilabel>Apply this filter to sent messages</guilabel> is checked
the filter will be triggered <emphasis>after</emphasis> the message is sent and it will 
only affect the local copy of the message. If the recipient's copy 
also needs to be modified, please use <guilabel>Apply this filter before 
sending messages</guilabel>.
</para>
<para>The <guilabel>If this filter matches, stop processing here</guilabel>
check box controls whether or not the filters after
the current filter will be processed when the current filter matches.</para>

<para>If the <guilabel>Add this filter to the Apply Filter menu</guilabel>
check box is selected, this filter will be inserted
in the <menuchoice><guimenu>Message</guimenu> <guimenuitem>Apply
Filter</guimenuitem></menuchoice> submenu. You can then apply this
single filter to a message or a set of messages. If you select this option,
you may optionally select a keyboard shortcut and insert a special icon
to invoke this filter from the toolbar.</para>

<para>Another way of applying filters is to use the
<menuchoice><guimenu>Message</guimenu> <guimenuitem>Apply
Filters</guimenuitem></menuchoice> menu option, which applies <emphasis>all</emphasis>
the filters – one after another – until they are all used or one of the
filters that matches specifies the <guilabel>If this filter matches, stop
processing here</guilabel> option.</para>

</listitem>
</varlistentry>
</variablelist>

<note><para>Filters are automatically named unless you explicitly
rename them using the <guibutton><inlinemediaobject><imageobject>
<imagedata fileref="document.png" format="PNG"/>
</imageobject></inlinemediaobject> Rename...</guibutton> button.
The dialog assumes that it should continue auto-naming the filter
as long as the filter name starts with <quote>&lt;</quote>.
</para>

<para>If you apply filter changes, via
<guibutton>OK</guibutton> or <guibutton>Apply</guibutton>, only the valid
filters are actually copied to the internal filter manager.</para>

<para>Similarly, empty rules and actions are removed from the pattern
and action lists, respectively, before the filter is saved.</para>
</note>
<para>&nbsp;</para> <!-- whitespace -->
</sect2>

<sect2 id="filter-criteria">
<title>Search Patterns</title>

<para>The most common use of filters is to filter on the sender of
messages. This can be done by choosing <guilabel>From</guilabel>. A
good bet for a mailing list would be
<guilabel>All Recipients</guilabel>, but there are other criteria
a filter can search for (note that all patterns are interpreted 
case-insensitively).</para>

<variablelist>
<varlistentry>
<term><guilabel>Complete Message</guilabel></term>
<listitem>
<para>Searches the whole message (&ie; headers, body and attachments,
if any).</para>
</listitem>
</varlistentry>
<varlistentry>
<term><guilabel>Body of Message</guilabel></term>
<listitem>
<para>Searches the body of the message (&ie; the whole message except the headers).</para>
</listitem>
</varlistentry>
<varlistentry>
<term><guilabel>Anywhere in Headers</guilabel></term>
<listitem>
<para>Searches all the headers in the message.</para>
</listitem>
</varlistentry>
<varlistentry>
<term><guilabel>All Recipients</guilabel></term>
<listitem>
<para>Searches the <quote>To</quote> and <quote>CC</quote> header fields of the message.</para>
</listitem>
</varlistentry>
<varlistentry>
<term><guilabel>Size in Bytes</guilabel></term>
<listitem>
<para>Sets upper or lower bounds on the message's size.</para>
</listitem>
</varlistentry>
<varlistentry>
<term><guilabel>Age in Days</guilabel></term>
<listitem>
<para>Sets upper or lower bounds on the message's age.</para>
</listitem>
</varlistentry>
<varlistentry>
<term><guilabel>Message Status</guilabel></term>
<listitem>
<para>Sets restrictions on the status of the message (Important / Read / Unread / &etc; 
see <menuchoice><guimenu>Message</guimenu><guimenuitem>Mark Message &gt;</guimenuitem></menuchoice>).</para>
</listitem>
</varlistentry>
<varlistentry>
<term><guilabel>Message Tag</guilabel></term>
<listitem>
<para>Checks for tagged messages. See <menuchoice><guimenu>Message</guimenu><guimenuitem>Mark Message &gt;</guimenuitem></menuchoice>.</para>
</listitem>
</varlistentry>
<varlistentry>
<term><guilabel>Encrypted</guilabel></term>
<listitem>
<para>Checks for encrypted messages.</para>
</listitem>
</varlistentry>
<varlistentry>
    <term>Any other value (<guilabel>From</guilabel>, <guilabel>To</guilabel>, <guilabel>Date</guilabel>, &etc;)</term>
<listitem>
<para>Searches the header field with that name.</para>
</listitem>
</varlistentry>
</variablelist>

<para>The list of possible rules depends on what you selected in the first
drop down box. The available rules are:</para>

<informaltable>
<tgroup cols="3">
<thead>
<row>
<entry>Rule</entry>
<entry>Available for</entry>
<entry>Description</entry>
</row>
</thead>
<tbody>
<row>
<entry><guilabel>contains</guilabel>/<guilabel>does not contain</guilabel></entry>
<entry>all textual search items</entry>
<entry>Matches if the searched item contains (or does not contain) the given
text.</entry>
</row>
<row>
<entry><guilabel>equals</guilabel>/<guilabel>does not equal</guilabel></entry>
<entry>most textual search items</entry>
<entry>Matches if the searched item is equal to (or not equal to) the given
text.</entry>
</row>
<row>
<entry><guilabel>starts with</guilabel>/<guilabel>does not start with</guilabel></entry>
<entry>most textual search items</entry>
<entry>Matches if the searched item begins with (or does not begin with) the given
text.</entry>
</row>
<row>
<entry><guilabel>ends with</guilabel>/<guilabel>does not end with</guilabel></entry>
<entry>most textual search items</entry>
<entry>Matches if the searched item ends with (or does not end with) the given
text.</entry>
</row>
<row>
<entry><guilabel>matches regular expr.</guilabel>/<guilabel>does not match reg. expr.</guilabel></entry>
<entry>all textual search items</entry>
<entry>Matches if a part of the searched item matches the given regular 
expression (or does not match it). If the regular expression editor is 
installed then you can edit the regular expression by clicking on the <guilabel>Edit...</guilabel> button.</entry>
</row>
<row>
<entry><guilabel>has an attachment</guilabel>/<guilabel>has no attachment</guilabel></entry>
<entry><guilabel>Complete Message</guilabel></entry>
<entry>Matches if the message has an attachment (or does not have an attachment).</entry>
</row>
<!-- <row>
<entry><guilabel>is in address book</guilabel>/<guilabel>is not in address book</guilabel></entry>
<entry>most textual search items</entry>
<entry>Matches if the searched item contains an address that is in your address
book (or if the searched items contains only unknown addresses). Of course,
this rule only makes sense for address fields like From or
<guilabel>&lt;recipients&gt;</guilabel></entry>
</row> --> <!-- Can't find this anywhere. @dcb2020292. -->
<!-- <row>
<entry><guilabel>is in category</guilabel>/<guilabel>is not in category</guilabel></entry>
<entry>most textual search items</entry>
<entry>Matches if the searched item contains an address that is in the
specified category in your address book (or if the searched item contains
no address that is in the specified category). Again, this rule only makes
sense for address fields.</entry>
</row> --> <!-- Can't find this anywhere. @dcb2020292. -->
<row>
<entry><guilabel>is equal to</guilabel>/<guilabel>is not equal to</guilabel></entry>
<entry>numerical search items</entry>
<entry>Matches if the value of the search item is equal to (or not equal to) 
the specified value.</entry>
</row>
<row>
<entry><guilabel>is less than</guilabel></entry>
<entry>numerical search items</entry>
<entry>Matches if the value of the search item is less than
the specified value.</entry>
</row>
<row>
<entry><guilabel>is greater than</guilabel></entry>
<entry>numerical search items</entry>
<entry>Matches if the value of the search item is greater than
the specified value.</entry>
</row>
<row>
<entry><guilabel>is less than or equal to</guilabel></entry>
<entry>numerical search items</entry>
<entry>Matches if the value of the search item is less than or equal to
the specified value.</entry>
</row>
<row>
<entry><guilabel>is greater than or equal to</guilabel></entry>
<entry>numerical search items</entry>
<entry>Matches if the value of the search item is greater than or equal to
the specified value.</entry>
</row>
<row>
<entry><guilabel>is</guilabel>/<guilabel>is not</guilabel></entry>
<entry><guilabel>Message Status</guilabel></entry>
<entry>Matches if the message has (or does not have) the specified status.</entry>
</row>
<row>
<entry><guilabel>is after</guilabel>/<guilabel>is before or equal to</guilabel></entry>
<entry><guilabel>Date</guilabel> header</entry>
<entry>Matches if the message was sent after (not after) the specified date.</entry>
</row>
<row>
<entry><guilabel>is before</guilabel>/<guilabel>is after or equal to</guilabel></entry>
<entry><guilabel>Date</guilabel> header</entry>
<entry>Matches if the message was sent before (not before) the specified date.</entry>
</row>
</tbody>
</tgroup>
</informaltable>
<para>&nbsp;</para> <!-- whitespace -->
</sect2>

<sect2 id="filter-action">
<title>Filter Action</title>

<para>The most common use of filters is to divert some incoming messages to
particular folders; this can be done by choosing <guilabel>Move into
Folder</guilabel>. Here is a list of all possible actions.</para>

<variablelist>
<varlistentry>
<term><guilabel>Move Into Folder</guilabel></term>
<listitem>
<para>This will move the message into another folder, and remove it from
its current folder.</para>
<!-- fixme: still correct? --><!-- This works in version 5.14.2. Tested @dcb2020293. -->
</listitem>
</varlistentry>
<varlistentry>
<term><guilabel>Copy Into Folder</guilabel></term>
<listitem>
<para>This will copy the message to another folder, and leave the message in the current folder.</para>
<!-- <note><para>You currently cannot use &IMAP;
folders as a target.</para></note> --><!-- This works in version 5.14.2. Tested @dcb2020293. -->
</listitem>
</varlistentry>
<varlistentry>
<term><guilabel>Set Identity To</guilabel></term>
<listitem>
<para>This will set the identity that will be used when you reply to this
message.</para>
</listitem>
</varlistentry>
<varlistentry>
<term><guilabel>Mark As</guilabel></term>
<listitem>
<para>This allows you to mark the message as read or important (flagged), but
also as forwarded, replied, &etc;</para>
</listitem>
</varlistentry>
<varlistentry>
<term><guilabel>Add Tag</guilabel></term>
<listitem>
<para>This will add a tag to the message. You may choose from a list of
all the tags that have been defined.</para>
</listitem>
</varlistentry>
<varlistentry>
<term><guilabel>Send Fake MDN</guilabel></term>
<listitem>
<para>This will send a faked message disposition notification (&ie; a read
receipt) to the sender of the message.</para>
</listitem>
</varlistentry>
<varlistentry>
<term><guilabel>Set Transport To</guilabel></term>
<listitem>
<para>This will set the method of transport (&eg; &SMTP;)
that will be used when you reply to the message. You may choose from a list of all your outgoing email accounts.</para>
</listitem>
</varlistentry> 
<varlistentry>
<term><guilabel>Set Reply-To To</guilabel></term>
<listitem><para>This will modify the <guilabel>Reply-To</guilabel> field of this
message. This can be useful for mailing lists that automatically set a Reply-To
address you do not wish to use.</para>
</listitem>
</varlistentry>
<varlistentry>
<term><guilabel>Forward To</guilabel></term>
<listitem><para>This will forward the message inline (&ie; as if you selected <menuchoice><guimenu>Message</guimenu>
<guimenuitem>Forward</guimenuitem><guimenuitem>Inline...</guimenuitem></menuchoice>) to another email address. You 
may select a custom forwarding template if such a template has been defined. If &kaddressbook; is installed, you may choose the
<quote>Forward To</quote> address from a pop-up window.</para>
</listitem>
</varlistentry>
<varlistentry>
<term><guilabel>Redirect To</guilabel></term>
<listitem><para>This will redirect the message as-is to another email address. If &kaddressbook; is installed, you may
choose the <quote>Redirect To</quote> address from a pop-up window.</para>
</listitem>
</varlistentry>
<varlistentry>
<term><guilabel>Confirm Delivery</guilabel></term>
<listitem><para>Will return a message to the sender that
verifies successful delivery of their message, if the sender requested that.</para> 
<para>This action allows you to select who will get delivery receipts from
you. Though you can globally enable the sending of delivery
confirmations in the <guilabel>Configure &kmail;...</guilabel> dialog
(<link linkend="configure-security"><guilabel>Security</guilabel>
page</link>) we do not recommend that you send them to everyone, since this
makes tracking of spam messages very easy for the spammers.</para>
</listitem>
</varlistentry>
<varlistentry>
<term><guilabel>Execute Command</guilabel> (for advanced users only)</term>
<listitem>
<para>This will execute a program, but will not modify the
message. Specify the full path to the program you want to
execute; &kmail; will then wait until the program returns.
If you do not want &kmail; to wait, append '&amp;' to the command.
You can feed the segments of the message
into the program one by one: <symbol>&percnt;0</symbol>,
<symbol>&percnt;1</symbol>, &etc; stand for files representing
the message segments. For common messages, <symbol>&percnt;0</symbol> is the
plain text message, <symbol>&percnt;1</symbol> the first attachment and so
on. Additionally, the whole message is fed into the program's
<acronym>stdin</acronym>; and every occurrence of
<symbol>&percnt;{foo}</symbol> is replaced by the content of the foo
header. If you need to identify the message via its storage location in the
Akonadi database, you can use the %{itemid} or %{itemurl} placeholders to
achieve that.</para>

<!-- fixme: still correct? --><!-- I think so. But not yet tested. @dcb2020293 -->
<warning><para>This currently only works if the message has
<emphasis>at least one</emphasis> attachment. No, not even
<symbol>&percnt;0</symbol> will work in the general
case!</para></warning>

<tip><para> You can enter arbitrarily-complex shell commands here,
since &kmail; uses a sub shell to execute the command line; therefore,
even this command will work (within its limits):
<userinput><command>uudecode</command> <option>-o</option>
<parameter>$(mktemp kmail-uudecoded.XXXXXX)</parameter> &amp;&amp;
<command>echo</command> <parameter>$'\a'</parameter></userinput></para></tip>
<!-- fixme: is this uudecode tip useless now?? -->
</listitem>
</varlistentry>
<varlistentry>
<term><guilabel>Pipe Through</guilabel></term>
<listitem>
<para>This will feed the message to a program: if the program returns
output, the entire message (including the headers) will be replaced
with this output; if the program does not return output or exits
with a return code other than 0 (indicating an error occurred), the message
will not change.  Specify the full path to the program. The same
substitutions (<symbol>&percnt;n</symbol>,
<symbol>&percnt;{foo}</symbol> as with <guilabel>Execute
Command</guilabel> may be performed on the command line.</para>
<para>Both the Anti-Spam Wizard and the Anti-Virus Wizard use the <quote>Pipe Through</quote>
action to check for spam / malware. The commonly available anti-spam and anti-virus programs 
return the message, and insert an extra header record, if spam (or a virus) is detected.</para>
<warning><para>Be cautious with this action, as it can damage
your messages if the filter program returns garbage or extra
lines.</para></warning>
</listitem>
</varlistentry>
<varlistentry>
<term><guilabel>Remove Header</guilabel></term>
<listitem>
<para>Will remove all header fields with the
given name from the message. This is useful mainly for removing bogus
<quote>Reply-To:</quote> headers.</para>
</listitem>
</varlistentry>
<varlistentry>
<term><guilabel>Add Header</guilabel></term>
<listitem>
<para>If no such field is already present this will add a new header field
with the given name and value to the message; if there already is a
header field with that name, it is overwritten with the 
given value; if there are already multiple headers with the given
name (&eg; <quote>Received:</quote> headers), an arbitrary one of them is
overwritten and the others are left unchanged -- this is a known
limitation. You may want to combine this filter with the
<guilabel>Remove Header</guilabel> filter above to make sure that
there are no other headers with that name in the message.</para>
</listitem>
</varlistentry>
<varlistentry>
<term><guilabel>Rewrite Header</guilabel></term>
<listitem>
<para>Will scan the given header field, modify its contents and write
it back. The search string is always interpreted as a case-sensitive
regular expression. The replacement string is inserted literally
except for occurrences of <userinput>\n</userinput>,
<userinput>$n</userinput> and <userinput>${nn}</userinput>, where
<userinput>n</userinput> is a positive (single-digit, except for the
third form) number or <userinput>0</userinput>. These constructs are
interpreted as back references to substrings captured with parentheses
in the search string.</para><para>Analogous restrictions as in the
<guilabel>Add Header</guilabel> action apply here, too.</para>
</listitem>
</varlistentry>
<varlistentry>
<term><guilabel>Play Sound</guilabel></term>
<listitem>
<para>Will play the specified sound. A browse button lets you choose a pre-recorded sound (&eg; .wav) file.</para>
</listitem>
</varlistentry>
<varlistentry>
<term><guilabel>Add to Address Book</guilabel></term>
<listitem>
<para>If &kaddressbook; is installed, this action will let you specify which header to scan
(From, To, CC, or BCC), what tag to assign, if any, and which named address book to store the
addresses in.</para>
</listitem>
</varlistentry>
<varlistentry>
<term><guilabel>Delete Message</guilabel></term>
<listitem>
<para>Deletes the selected message(s). Use this option cautiously. Deleted messages cannot be recovered.</para>
</listitem>
</varlistentry>
<varlistentry>
<term><guilabel>Unset Status</guilabel></term>
<listitem>
<para>This is the inverse of <guilabel>Mark As</guilabel>, above. Instead of marking the selected
message as important, read, &etc;, this action will clear the specified flag.</para>
</listitem>
</varlistentry>
<varlistentry>
<term><guilabel>Encrypt</guilabel></term>
<listitem>
<para>Will encrypt the selected message(s) with the specified public key. You may choose from any public
/ private key pairs saved on your key ring.</para>
</listitem>
</varlistentry>
<varlistentry>
<term><guilabel>Decrypt</guilabel></term>
<listitem>
<para>Will decrypt the selected message(s). Use this action with caution. &kmail; will decrypt
messages automatically when you open them for viewing, so you probably don't really need to use this action.</para>
</listitem>
</varlistentry>
</variablelist>
<para>&nbsp;</para> <!-- whitespace -->
</sect2>

<sect2 id="filter-examples">
<title>Filter Examples</title>

<para>As of yet &kmail; does not highlight or mark mails that
have an extra <replaceable>Priority:</replaceable> header.
If you want to flag all <quote>urgent</quote> messages as being
<emphasis>important</emphasis>, you can use a filter:</para>

<procedure>
<title>Tagging urgent messages as <emphasis>important</emphasis></title>
<step>
<para>Open up the <menuchoice><guimenu>Settings</guimenu><guimenuitem>Configure
Filters...</guimenuitem></menuchoice> dialog and click the
<guiicon><inlinemediaobject><imageobject><imagedata fileref="document-new.png" format="PNG"/>
</imageobject></inlinemediaobject> New</guiicon> icon below the <guilabel>Available Filters</guilabel>
list.</para>
</step>
<step>
<para>In the <guilabel>Filter Criteria</guilabel> area, select <guilabel>Anywhere 
in Headers</guilabel> and <guilabel>contains</guilabel> from the drop down boxes and type
<userinput>Priority</userinput> in the text field. Select the same criterion 
in the next line and type <userinput>urgent</userinput> in the
text field of the second drop down box.</para>
<para>So your filter will match all messages containing a
<quote>Priority: urgent</quote> header field.</para>
</step>
<step>
<para>Skip down to the <guilabel>Filter Actions</guilabel> area.
Select <guilabel>Mark As</guilabel> from the first drop down box.
A new drop down box containing a list of marker flags is shown
to the right. Select <guilabel>Important</guilabel> from the
drop down box.</para>
</step>
<step>
<para>Since you want this filter to <emphasis>not</emphasis>
prevent other filters' message rules from being applied,
carefully <emphasis>uncheck</emphasis> the
<guilabel>If this filter matches, stop processing here</guilabel> option on the <quote>Advanced</quote> tab.</para>
</step>
<step>
<para>Click on <guibutton>OK</guibutton>, and you are done.</para>
<para>Just remember to move the <quote>Priority: urgent</quote>
filter entry to the top of the <guilabel>Available Filters</guilabel>
list each time you add a new filter, so that your
flow-through filter is always applied first.</para>
</step>
</procedure>

<para>If you are subscribed to the (general) &kde; List, you could create a
folder for the list (let's call it
<replaceable>KDE-General</replaceable>) and use a filter to
automatically transfer new messages from your inbox to your
<replaceable>KDE-General</replaceable> folder if they came from the
&kde; List. Here is how to create this filter:</para>

<procedure>
<title>Filtering a mailing list</title>
<step>
<para>Check if <menuchoice><guimenu>Message</guimenu><guisubmenu>Create
filter</guisubmenu><guimenuitem>Filter on
Mailing-List...</guimenuitem></menuchoice> can identify the mailing
list (the name of the list should then appear in the menu item); in
this case, this works and you are presented with a filter that has
<quote>List-Id <guilabel>contains</guilabel>
&lt;kde.kde.org&gt;</quote> preset. Then select the
desired destination folder from the folder pull-down menu in the
<guilabel>Filter Action</guilabel> group and that is it.</para>

<para>If that does not work, think of a unique way of identifying the
messages you want to filter. The (almost) unique property of &kde;
List messages is that they always contain
<quote>kde@kde.org</quote> in the
<guilabel>To:</guilabel> or <guilabel>CC:</guilabel> field. It is not
quite perfect, because this fails for cross-posted messages.</para>
</step>
<step>
<para>Select <menuchoice><guimenu>Settings</guimenu><guimenuitem>Configure 
Filters...</guimenuitem></menuchoice>.</para>
</step>
<step>
<para>Press the <guibutton><inlinemediaobject><imageobject><imagedata fileref="document-new.png"
format="PNG"/></imageobject></inlinemediaobject></guibutton> button to create an empty
filter. It will appear as <guilabel>&lt;unknown&gt;</guilabel>.</para>
</step>
<step>
<para>In the <guilabel> Filter Criteria</guilabel> area, select
<guilabel>All Recipients</guilabel> from the first drop down box,
<guilabel>contains</guilabel> from the second drop down box, and type
<userinput>kde@kde.org</userinput> in the text
field.</para>
</step>
<step>
<para>Skip down to the <guilabel>Filter Actions</guilabel> section. Select <guilabel>Move Into
Folder</guilabel> from the first drop down box. Click on the folder icon and a window
containing a list of folders will appear. Select the folder that you
want the filtered messages to be transferred to. For this example, you would select
<guilabel>KDE-General</guilabel>.</para>
</step>
</procedure>

<para>You may find that you need to use more powerful criteria to
properly filter your messages; for example, you may only want to
filter the &kde; List messages that are written by your friend <replaceable>Fred
Johnson &lt;fj@anywhere.com&gt;</replaceable>. This is where the rest of the
matching criteria section comes into play:</para>

<procedure>
<title>Extending the filter</title>
<step>
<para>Open up the <guilabel>Configure Filters...</guilabel> window and select
the filter you just created.</para>
</step>
<step>
<para>Since you want to filter all messages that have
<replaceable>kde@kde.org</replaceable> in the
<guilabel>To:</guilabel> or <guilabel>CC:</guilabel> field
<emphasis>and</emphasis> that are from Fred, check the
<guibutton>Match all of the following</guibutton> radio
button.</para>
</step>
<step>
<para>Now, go to the second search rule and select the following from
the pull-down menus: <guilabel>From</guilabel>,
<guilabel>contains</guilabel>. Now, type
<userinput>fj@anywhere.com</userinput> in the text field.</para>
</step>
</procedure>

<para>You now have a filter that identifies all &kde; List messages
that are from <userinput>fj@anywhere.com</userinput>.</para>
<para>&nbsp;</para> <!-- whitespace -->
<!-- fixme: trigger with ctrl-j or whenever new mail arrives (unless
<guilabel>Advanced Options</guilabel> are changed. -->
</sect2>

<sect2 id="filter-optimization">
<title>Filter Optimization</title>

<para>It is important to realize that the order of the
filters has an  impact on the speed of the filtering process. Here are
some ideas which can help you to improve filter performance.
</para>

<variablelist>
<varlistentry>
<term>Stop filter processing as soon as possible:</term>
<listitem>
<para>If you know that a filter finally processes a certain class of 
messages, please make sure to check the option <guilabel>If this filter 
matches, stop processing here</guilabel> for the filter. 
This will avoid the evaluation of the filter rules of all subsequent
filters. (See the advanced options in the <link linkend="filter-dialog-id">
Filter Dialog</link>).</para>
<para>An example is filtering messages from mailing lists via List-Id
header into separate folders. Having found out that a message came from 
list A means that you can avoid checking the next filter for messages
from list B.
</para>
</listitem>
</varlistentry>

<varlistentry>
<term>Consider the costs of the evaluation of filter rules:</term>
<listitem>
<para>The time required to evaluate a filter rule depends on the way
the rule is constructed. In particular, scanning for a
substring using the <guilabel>contains</guilabel> operation is faster
than a pattern matching using the <guilabel>matches regular
expr.</guilabel> operation.
</para>
<para>Another dependency is on the amount of data which is used for the
evaluation of a filter rule. If the rule is based on a message header,
its evaluation should normally be much faster than the evaluation of 
a rule based on the complete message.
</para>
<para>Try to keep the filter rules as simple as possible.
</para>
</listitem>
</varlistentry>


<varlistentry>
<term>Check the order of your filters:</term>
<listitem>
<para>The various filter actions have different degrees of complexity. 
The most expensive filter actions are <guilabel>Pipe Through</guilabel> 
and <guilabel>Execute Command</guilabel>, because both need external 
programs to be run. Placing filters containing these filter actions
behind other filters that can reduce the number of times these complex
actions are required is useful, if the filter logic allows
this.</para> 
<para>An example is filtering messages from a mailing list and detecting 
spam messages. For the spam detection you will usually use an external 
tool via a <guilabel>Pipe Through</guilabel> action. Filtering the messages 
for the mailing list is done via the List-Id header. If you do not want to 
check the messages from the mailing list for spam too, it is better to
use the filter for the mailing list messages before the filter for the 
spam detection. This way you avoid the expensive and slow spam check for all
messages which were identified as mailing list messages.
</para>
</listitem>
</varlistentry>
</variablelist>
</sect2>

<sect2 id="filter-logging">
<title>Filter Log</title>
<para>If you want to verify that your filters work as intended, you can
open a viewer for the filter log via <menuchoice><guimenu>Tools</guimenu>
<guimenuitem>Filter Log Viewer...</guimenuitem></menuchoice>. 
</para>
<para>In the viewer you can configure logging of the filter 
process. You can control the level of detail recorded, clear the log, limit the size of the log, 
and save the log as a file. The log can provide valuable information when 
you want to improve your filter rules.
</para>
</sect2>
</sect1>

<sect1 id="backups">
<title>Backing up &kmail;</title>
<para>This section describes various backup solutions within &kmail;.</para>
<sect2 id="archiving">
<title>Archiving</title>
<variablelist>
<varlistentry id="folder-archive">
<term><menuchoice><guimenu>Folder</guimenu><guimenuitem>Archive Folder...</guimenuitem></menuchoice></term>
<listitem>
<para>This feature is also available through the context menu launched with a &RMB;, then select <guimenuitem>Archive Folder...</guimenuitem>. This will
<action>open a dialog</action> that allows you to create a single archive of the currently selected folder.</para>
<para>The <guilabel>Folder:</guilabel> shows the currently selected folder, if you wish to change the folder to be archived click the folder icon.
 The <guilabel>Format:</guilabel> drop down menu allows you to choose a format (choices are: zip, tar, tar.bz2, and tar.gz).
 If you would like to change the default name or location, click the folder button to the right of <guilabel>Archive File</guilabel>.</para>
 <para>Check the <guilabel>Delete folder and subfolders after completion</guilabel> button if you would like everything you archived deleted from
the &kmail; database after the external archive has been saved.
 By default all subfolders will be archived. Uncheck <guilabel>Archive all subfolders</guilabel> if you only want to archive the parent folder.</para>
</listitem></varlistentry>
<varlistentry id="auto-archive">
<term><menuchoice><guimenu>Settings</guimenu><guimenuitem>Configure Automatic Archiving...</guimenuitem></menuchoice></term>
<listitem>
<para>This is a powerful tool that can be used to assist in backing up your email. Please see <ulink url="help:/akonadi_archivemail_agent">Automatic Archiving</ulink> for details.</para>
</listitem>
</varlistentry>
<!-- <varlistentry id="archive-folder">
<term><menuchoice><guimenu>Settings</guimenu><guimenuitem>Configure Folder Archive Agent...</guimenuitem></menuchoice></term>
<listitem>
<para>This feature allows you to archive single emails to a specified folder.</para>
<para>Folder Archive can be enabled on a per account basis to allow you to archive individual emails through the right click menu.</para>
<screenshot>
<screeninfo>Screenshot of Folder Archive</screeninfo>
  <mediaobject>
    <imageobject>
      <imagedata fileref="folderarchiveagent.png" format="PNG" />
    </imageobject>
  </mediaobject>
</screenshot>
<para>Folder Archive is used to archive single emails to a specified folder. For instance, you need to archive all of
those pesky bill receipts in one place. Folder Archive can easily accommodate those needs. <action>Start by
using <menuchoice><guimenu>Settings</guimenu><guimenuitem>Configure Folder Archive Agent...</guimenuitem></menuchoice>
in &kmail;'s reader window to open a dialog to set up the folder archive agent.</action>
</para>

<para>This dialog will have a tab for each of your configured accounts including Local Folders and you will need to configure all accounts that you wish to
use this feature with. The first option allows you to enable/disable the folder archive agent. It is disabled by default, to enable check the <guilabel>Enable</guilabel>
checkbox. You can set the location of your Archive folder by clicking the folder icon next to
<guilabel>Folder:</guilabel> and selecting the folder you wish to use. For example, you could create
a folder called <quote>bill receipts</quote> by clicking the <guibutton>New Subfolder...</guibutton> and typing <userinput>bill receipts</userinput> in
the dialog. You may choose a folder location anywhere, &eg;.. a folder in your <quote>Local Folders</quote> or on your &IMAP; server.</para>
<para>
You have several choices on how the emails will be archived:
</para>
<variablelist id="archivefolder-options">
  <varlistentry>
  <term><guilabel>Unique folder</guilabel></term>
  <listitem><para>Uses the selected folder sorted by date.</para></listitem>
  </varlistentry>
  <varlistentry>
  <term><guilabel>Folder by months</guilabel></term>
  <listitem><para>Creates new folders inside the selected folder by months.</para></listitem>
  </varlistentry>
  <varlistentry>
  <term><guilabel>Folder by years</guilabel></term>
  <listitem><para>Creates new folders inside the selected folder by years.</para></listitem>
  </varlistentry>
</variablelist>
<para>
Now when you receive a bill receipt, &RMB; the email and select <guimenuitem>Archive</guimenuitem> from the menu. The email will be archived
into your configured archive folder for easy viewing later on.
</para>
</listitem>
</varlistentry> --><!-- This feature is no longer available. @dcb2020295 -->
</variablelist> 
</sect2>
<sect2 id="exporting">
<title>Exporting</title>
<variablelist>
<varlistentry id="settingsexport">
<term><menuchoice><guimenu>Tools</guimenu><guimenuitem>Import/Export &kmail; Data...</guimenuitem></menuchoice></term>
<listitem>
<para>This feature exports settings and local mail to a compressed file. Please see <ulink url="help:/pimdataexporter">pim data exporter</ulink> for details.</para>
</listitem>
</varlistentry>
</variablelist>
</sect2>
</sect1>
<sect1 id="import-restore">
<title>Restore and Import in &kmail;</title>
<para>This section describes restoring backups and importing data into &kmail;.</para>

<sect2 id="restore">
<title>Restoring backed up email and settings</title>
<variablelist>
<varlistentry id="settingsimport">
<term><menuchoice><guimenu>Tools</guimenu><guimenuitem>Export &kmail; Data...</guimenuitem></menuchoice></term>
<listitem>
<para>If you used PIM Data Exporter to backup local email and / or settings, please use it again to restore data
into &kmail;. See <ulink url="help:/pimdataexporter">PIM Data Exporter</ulink> for details.</para>
</listitem></varlistentry>
</variablelist>
</sect2>

<sect2 id="importing-options">
<title>Importing options in &kmail;</title>

<para>
&kmail; has an import wizard to make the transition from another email application easier.
</para>

<variablelist>
<varlistentry id="importing-import-wizard">
<term><menuchoice>
<guimenu>Tools</guimenu>
<guimenuitem>Import from another Email Client...</guimenuitem>
</menuchoice></term>
<listitem>
<para>This starts the import wizard and tries to automatically detect data from another email application.
    In case the mail data you want to import is not found, use the <guilabel>Manual Selection</guilabel> option.</para>
</listitem>
</varlistentry>

<varlistentry id="importing-import-manual">
<term><menuchoice><guimenu>File</guimenu><guimenuitem><inlinemediaobject>
<imageobject><imagedata fileref="document-import.png" format="PNG"/>
</imageobject></inlinemediaobject> Import Messages...</guimenuitem></menuchoice></term>
<listitem>
<para>Starts the import wizard and lets you select the desired data manually.</para></listitem>
</varlistentry>
</variablelist>

<para>
Please read the <ulink url="help:/importwizard">Import Wizard</ulink> documentation for details.
</para>

</sect2>

</sect1>
<sect1 id="multiple-accounts">
<title>Using Multiple Accounts</title>

<para>Multiple accounts are used to check for messages from more than one email address
and/or mail server. Select <menuchoice><guimenu>Settings</guimenu>
<guimenuitem><inlinemediaobject><imageobject><imagedata fileref="configurebutton.png" format="PNG"/>
</imageobject></inlinemediaobject> Configure &kmail;...</guimenuitem></menuchoice> and click on the
<guilabel>Accounts</guilabel> page to add or change your account settings. See the
<link linkend="getting-started">Getting started</link> section for more
information on the settings in the <guilabel>Accounts</guilabel> page.</para>

<para>To check for messages from a particular account, use the
<menuchoice><guimenu>File</guimenu><guimenuitem><inlinemediaobject>
<imageobject><imagedata fileref="mail-receive.png" format="PNG"/>
</imageobject></inlinemediaobject> Check Mail
In</guimenuitem></menuchoice> submenu to select the account to check
for mail. You can also press and hold the &LMB; on the <guiicon><inlinemediaobject>
<imageobject><imagedata fileref="mail-receive.png" format="PNG"/>
</imageobject></inlinemediaobject> Check
Mail</guiicon> icon (on the toolbar) for a few seconds to get a list of accounts.</para>

</sect1>

<sect1 id="pgp">
<!-- This section is from Andreas Gungl, 2000-05-21, updated 2002-10-06 by Ingo Kloecker -->
<!-- Edited and modified by D. Bryant 2020-10-22. -->
<title>Signing and Encrypting Messages with <application>GnuPG</application></title>

<!--
<note><para>There have been major changes in the way &kmail; handles 
signing/encryption. The following introduction applies to the previous
version of &kmail;. You can still read the introduction to get an overview
about how to sign/encrypt messages, but the details, especially those of
the configuration, will differ.</para></note>
-->
<para>This is a short introduction on how to set up &kmail;'s
<application>GnuPG</application> (<application>&GNU; Privacy Guard</application>) support;
it gives some hints on the use of
<application>GnuPG</application> too. It is written for people who are beginners in
this area; if you are familiar with the use of <application>GnuPG</application>, you can
skip most of the steps.</para>

<para>Please
also check out the <link linkend="pgp-faq">&FAQ; item about
<application>GnuPG</application></link>.</para>

<warning><para>Attachments will not be signed/encrypted if you are using
inline OpenPGP. To sign/encrypt attachments, you have to install GnuPG and
some necessary libraries.
Then, you can decide for each attachment whether it should be signed/encrypted or not.
</para></warning>

<!-- <warning><para>&kmail; has to rely on <application>GnuPG</application>'s
output; this output is often different between different versions of 
<application>GnuPG</application>, so it is important that you test if encryption
really works with your setup before you start using it seriously. &kmail; might
<emphasis>not</emphasis> warn you if something fails - enable 
<guilabel>Show signed/encrypted text
after composing</guilabel>.  </para></warning> --><!-- Removing this warning ... GnuPG is stable now. @dcb2020295 -->

<para>To set up and use <application>GnuPG</application> support in &kmail; it is
necessary to have <application>GnuPG</application> installed and configured
properly. Of course, we cannot give you a full introduction to
<application>GnuPG</application> here. We will only mention the steps you must perform
to get <application>GnuPG</application> going. For details you should look at 
<ulink url="https://www.gnupg.org/docs.html#guides">The &GNU; Privacy Handbook</ulink>.</para>

<para>It is certainly a good idea to study the GnuPG documentation as well as an
introduction to public key cryptography. That way you can learn a lot about
the basic concepts, which will help you understand what is going on. Also,
many security related issues you should know about are discussed there.</para>

<sect2 id="pgp-preconditions">
<title>Preconditions</title>

<para>&kmail; expects that your <application>GnuPG</application> binary is called
<command>gpg</command>. If this is not the case for you,
just make a symlink.</para>

<para>If you have not yet done so, you must generate a key pair (secret and public
keys) for your identity. You may do this using &kgpg; or &kleopatra; or at the command line: 
<userinput><command>gpg</command> <option>--gen-key</option></userinput>. Or you
can ask &kmail; to create a new key pair when you create
a new email account. The identity (normally your name followed by your email address
within brackets, such as <userinput>John Doe
&lt;john@example.com&gt;</userinput>) and your passphrase are important for the
co-operation between &kmail; and <application>GnuPG</application>.</para>

</sect2>

<sect2 id="pgp-settings">
<title><application>GnuPG</application>-Related Settings in &kmail;</title>

<para>Select the <guilabel>Composing</guilabel> tab on
the <guilabel>Security</guilabel> settings page. There you will find the
following options:</para>

<variablelist>
<!-- not in 2.0.96?
<varlistentry>
<term><guilabel>Encryption tool</guilabel></term>
<listitem>
<para>Here you can choose if you want to use <application>PGP</application>,
<application>GnuPG</application> or no encryption
software at all; of course, the program you select has to be
installed on your system (it is also important to select the correct
version.)</para>
</listitem>
</varlistentry>
    --><!-- Gpg is used by default. @dcb2020296. -->

<varlistentry>
<term><guilabel>When encrypting emails, always also encrypt to the certificate of my own identity</guilabel></term>
<listitem>
<para>If this option is off and you want to send an encrypted message to somebody,
then you cannot read this message any longer after you have composed and
encrypted it. Turn this option on to keep the encrypted messages you send readable for
you, too.</para>
</listitem>
</varlistentry>

<varlistentry>
<term><guilabel>Store sent messages encrypted</guilabel></term>
<listitem>
<para>When this box is checked, sent messages are stored encrypted, as they were 
sent. This is not recommended, as you will not be able to read the messages 
any longer if a necessary certificate expires. (Notice that GPG keys do
not expire, as a general rule; this caution is primarily relevant for x.509 certificate users.)</para> 
</listitem>
</varlistentry>

<varlistentry>
<term><guilabel>Always show the encryption keys for approval</guilabel></term>
<listitem>
<para>This will always open a dialog that lets you choose the keys used for
each recipient when you are sending an encrypted message. If this
option is off, &kmail; will show the dialog only when it cannot
find a key for a recipient or when there are conflicting or unset encryption
preferences.</para> 
</listitem>
</varlistentry>

<varlistentry>
<term><guilabel>When saving as draft, always sign/encrypt as indicated</guilabel></term>
<listitem><para>If this option is on, &kmail; will automatically encrypt (and / or sign) messages
that you save in the <guilabel>drafts</guilabel> folder (when you specify signing / encryption).</para></listitem>
</varlistentry>

<varlistentry>
<term><guilabel>Show sign/encrypt indicator in editor</guilabel></term>
<listitem><para>If this option is on, &kmail; will display an indicator in the composition window
to inform you that this message will be signed / encrypted whenever that is the case.</para></listitem>
</varlistentry>

</variablelist>

<para>Now that you have set up the encryption tool, you must tell &kmail; which
OpenPGP key you want to use for signing and encrypting messages.
To do this go to the <link linkend="configure-identity">Identities configuration</link>
and set the key that should be used via the <guilabel>Cryptography</guilabel> tab in the
identity configuration dialog.</para>

<para>Now you can sign outgoing messages. To let people send you
encrypted messages, and to let them verify your signature, you
must send them your public key, or upload your public key to a public
<application>GnuPG</application> key server (so people can fetch your key from the server).
To send encrypted messages to other people, or to verify their signed
messages, you will need their public keys. You can search for public keys on a
public <application>GnuPG</application> key server. Or you can ask your friends
to send you one or more of their public keys.</para>

</sect2>

<sect2 id="pgp-sign-your-messages">
<title>Sign your Messages</title>

<para>Compose your message as usual in the composer
<<<<<<< HEAD
window. Before you send the message, check the <guibutton>Sign</guibutton>
icon on the toolbar of the composer window, or select <menuchoice>
<guimenu>Options</guimenu><guimenuitem>Sign Message</guimenuitem></menuchoice>. Then, you can send
=======
window. Before you send the message, check the <guibutton><inlinemediaobject>
<imageobject><imagedata fileref="document-edit.png" format="PNG"/>
</imageobject></inlinemediaobject> Sign</guibutton>
icon on the toolbar of the composer window, or select <menuchoice>
<guimenu>Options></guimenu><guimenuitem><inlinemediaobject><imageobject>
<imagedata fileref="document-edit.png" format="PNG"/></imageobject>
</inlinemediaobject> Sign Message</guimenuitem></menuchoice>. Then, you can send
>>>>>>> 145382b5
the message. The identity you are using to write the current message needs to 
be connected to an <guilabel>OpenPGP Key</guilabel> in the <guilabel>Identity</guilabel>
section of the <guilabel>Configure</guilabel> dialog.
To sign the message, &kmail; needs to know your <application>GnuPG</application> 
passphrase. You may be asked to supply it, or,
if you have previously given the phrase to &kmail;, the
message will be signed automatically.</para>

</sect2>

<sect2 id="pgp-encrypt-your-messages">
<title>Encrypt your Messages</title>

<para>To send an encrypted message to somebody whose
public key is on your gpg key ring, simply create the message in the composer window.
<<<<<<< HEAD
Before you send the message, check the <guibutton>Encrypt</guibutton> 
button in the toolbar of the composer window (or select <menuchoice>
<guimenu>Options</guimenu><guimenuitem>Encrypt Message</guimenuitem></menuchoice>).
Then send the message.</para>

<para>
If you checked the <guibutton>Encrypt</guibutton> button and &kmail;
=======
Before you send the message, check the <guibutton><inlinemediaobject><imageobject>
<imagedata fileref="document-decrypt.png" format="PNG"/>
</imageobject></inlinemediaobject> Encrypt</guibutton> 
button in the toolbar of the composer window (or select <menuchoice>
<guimenu>Options></guimenu><guimenuitem><inlinemediaobject><imageobject>
<imagedata fileref="document-decrypt.png" format="PNG"/>
</imageobject></inlinemediaobject> Encrypt Message</guimenuitem></menuchoice>).
Then send the message.</para>

<para>
If you checked the <guibutton><inlinemediaobject><imageobject>
<imagedata fileref="document-decrypt.png" format="PNG"/>
</imageobject></inlinemediaobject> Encrypt</guibutton> button and &kmail;
>>>>>>> 145382b5
cannot find a matching key for a recipient, it will allow you to modify
your key ring before trying again.
If &kmail; finds more than one trusted key for a recipient, it will
display a list containing all matching keys for this recipient. In either
case you can select the key(s) which should be used for encrypting
this message for the recipient in question.</para>

<para>If you are using a key for the first time, if there are conflicting
Encryption Preferences, or if <guilabel>Always
show the encryption keys for approval</guilabel> is selected in the
<guilabel>Security</guilabel> section of &kmail;'s configuration dialog,
the <guilabel>Encryption Key Approval</guilabel> dialog will appear.
You can select different keys for the recipients and can 
set the <guilabel>Encryption Preference</guilabel> for each recipient.
The option, <guilabel>Encrypt whenever encryption is
possible</guilabel> (on the <guilabel>Cryptography</guilabel> tab of the
<menuchoice><guimenu>Settings</guimenu><guimenuitem>Configure &kmail;...</guimenuitem>
</menuchoice> dialog), will automatically encrypt your message if there is a 
trusted key for each recipient.</para>

<para>As mentioned above, you will not be able to read your own encrypted sent
messages if you do not check <guilabel>When encrypting emails, always also encrypt 
to the certificate of my own identity</guilabel> in the
settings' <guilabel>Security</guilabel> page.</para>

</sect2>

<sect2 id="pgp-send-your-public-key">
<title>Send your Public Key</title>

<para>Prepare a message to the person to whom you want to send your public key.
Then choose, in the composer window's menu,
<menuchoice><guimenu>Attach</guimenu><guimenuitem>Attach Public
Key</guimenuitem></menuchoice>. This will attach your public key – the one you are
currently using – to the message.</para>

<para>Remember that it is not perfectly safe to just sign the message to ensure
that the receiver gets the correct key. There can (possibly) be a "man-in-the-middle"
attack: somebody could intercept your message, change the attached key, and then sign the message with that other
key. The recipient should verify the attached key by checking the
key's fingerprint against the one he received in a secure way from you.
Alternatively, just ask him to use the key he received to compose and send an encrypted
message back to you. If your secret key decrypts that message, he has a copy of your public key. See
the <application>GnuPG</application> documentation for further details.</para>

</sect2>

<sect2 id="pgp-you-received-an-encrypted-message">
<title>You received an encrypted Message</title>

<para>All you have to do is to select the message in &kmail;. You may be
prompted for your passphrase. Then, &kmail; will decrypt the message and
show you the plain text if the message was encrypted with your public
key. If not, you will not be able to read it. By default, &kmail; stores messages
encrypted, so nobody can read these messages without knowing your passphrase, or, at a minimum, your login password.</para>

</sect2>

<sect2 id="pgp-receiving-a-public-key">
<title>Receiving a Public Key</title>

<para>You can receive a public key as an attachment, or via http, ftp, or a floppy.
Before you use this key to encrypt a message to the owner of the
key, you should verify the key (check its fingerprint or look for
trusted signatures); then, you can add this key to your public keyring
by typing <userinput><command>gpg</command> <option>--import</option>
<replaceable>filename</replaceable></userinput> at the command line. 
If the key is not certified with another signature that you have already trusted,
you cannot use it to encrypt messages unless you sign (certify) the key with your own key.
</para>

</sect2>

</sect1>

<sect1 id="the-anti-spam-wizard">
<title>The Anti-Spam Wizard</title>

<sect2 id="spam-wizard-basics">
<title>Basics</title>

<para>&kmail; does not have a built-in spam detection solution: the developers believe 
using external, but specialized, tools is the better approach. &kmail; uses these tools 
through its flexible filter architecture. The Anti-Spam Wizard helps you with the 
initial filter setup.
</para>

<variablelist>
<varlistentry>
<term>What can the wizard do to help you?</term>
<listitem>
<para>It will give you some choices about how you want the spam filtering to be set up. 
Afterwards it will automatically create the appropriate filter rules.
</para>
</listitem>
</varlistentry>
<varlistentry>
<term>What are the limitations of the wizard?</term>
<listitem>
<para>All it can do is set up the filters for you; it will provide a 
standard setup. Manual modifications that have been applied to existing anti-spam filters are not recognized.
Instead, such filters are overwritten by the wizard.
</para>
</listitem>
</varlistentry>
</variablelist>

<para>You can activate the wizard via <menuchoice><guimenu>Tools</guimenu>
<guisubmenu>Anti-Spam Wizard...</guisubmenu></menuchoice>. If this choice is not
available, click <menuchoice><guimenu>Settings</guimenu><guisubmenu>Configure
&kmail;...</guisubmenu><guimenuitem>Plugins</guimenuitem></menuchoice> and
check the box next to <guilabel>Antispam</guilabel>. You will be prompted to
restart &kmail;; when you do, the wizard will appear on the <guilabel>Tools</guilabel> menu.</para>

<para>The wizard scans for known anti-spam tools on your computer. 
It is also possible to use the results of spam checks made by your service provider,
by evaluating header information which has been added to the messages.
You can let the wizard prepare &kmail; to use one or more of these in parallel.
However, note that anti-spam tool operations are unusually time consuming.
&kmail; can appear to be frozen during the scan of messages for spam, so
you may encounter problems with the responsiveness of &kmail;. Please consider 
deleting the filter rules created by the wizard if the filtering becomes 
too slow for you. (This has been a problem with older hardware. It probably won't afflict more modern machines.)</para>
<para>Here are some observations about a few anti-spam tools.</para>

<variablelist>
<varlistentry>
  <term>Bogofilter</term>
<listitem>
<para>Bogofilter is a Bayesian filter. Its spam detection ability
relies on an initial training phase. On the other hand, it's a pretty 
fast tool. That's why it is recommended for people who 
want fast spam detection, and who aren't worried
about putting some effort into the initial training, before the detection rate
increases significantly.
</para>
</listitem>
</varlistentry>
<varlistentry>
  <term>SpamAssassin</term>
<listitem>
<para>SpamAssassin is a fairly complex tool to use against spam.
Although its behavior depends heavily on its configuration,
it can detect spam quite well without any training. However,
scanning a message takes a little longer compared to pure Bayesian 
filters. Let's say it's not the tool of choice for people without
some background information about SpamAssassin's capabilities.
</para>
</listitem>
</varlistentry>
<varlistentry>
  <term>Annoyance Filter</term>
<listitem>
<para>Perhaps not so often used until more distributions pick it up.
It's clearly a tool for specialists.
</para>
</listitem>
</varlistentry>
<varlistentry>
  <term>GMX Spam Filter</term>
<listitem>
<para>If you get your mail via the GMX freemail provider,
your messages have already been scanned for spam. The result of that process is
documented in a special header field in each message. It's possible to
use the content of this header field to filter out spam. There is very little
slowdown in the filtering when this tool is used, as the messages
have already been processed by the external email server.
</para>
</listitem>
</varlistentry>
</variablelist>


</sect2>

<sect2 id="spam-wizard-advanced">
<title>Advanced</title>

<para>&kmail; can use several 
external tools to detect spam messages; it will try to automatically find 
out which tools are installed on your system, and will display all of these
in a list. The list is ordered by the average speed of the filtering
process of the tools. You can mark the tools which you want 
&kmail; to utilize to detect spam. If you want more choices, you 
can simply close the wizard, install a new tool, then restart the wizard.
</para>

<para>If you have marked at least one tool, &kmail; is able to provide filters
which allow the classification of the messages as spam or not spam. It will 
also provide actions to let you manually classify messages. These actions will 
be available in the <menuchoice><guimenu>Message</guimenu><guisubmenu>Apply
Filter &gt;</guisubmenu></menuchoice> menu item, and also via a pair of icons on the toolbar.
If any of the tools you selected support Bayesian filtering (&ie; a method 
to detect spam based on statistical analysis of the messages) then these 
messages are not only marked but additionally piped through the tools to
help them learn, thereby improving their detection rate.
</para>

<para>On the second page, you will be able to select some additional
actions to be performed in &kmail; with regard to spam messages: if you
want messages detected as spam to be moved into a certain folder, select
the appropriate folder and mark the <guilabel>Move known spam to:</guilabel> 
option; if messages detected as spam should additionally be marked as read, 
then mark the <guilabel>Mark detected spam messages as read</guilabel> option.
</para>

<para>Selecting at least one of the available tools will allow
the wizard to finish the filter setup. The wizard will not take any
modifications in existing filters, formerly created by it, into
consideration, but will either append new filters or replace existing filters.
In any case you may want to inspect the result of this process in the
<link linkend="filter-dialog">Filter Dialog</link>. 
The wizard will also create toolbar buttons for marking messages as spam or
as ham. Keep in mind that classifying messages as spam will also move those 
messages to the folder you have specified for spam messages, when you
select the <quote>spam</quote> option.
</para>

</sect2>

<sect2 id="spam-wizard-details">
<title>Some More Details for Experts</title>

<para>The wizard uses information stored in a special configuration file named 
<filename>kmail.antispamrc</filename> (stored in the global or local &kde;
config directory). It will first check the global config file and then the local 
config file. If the local config file contains an entry with a higher (newer) 
version number, the configuration data from the local file (for that
tool) is used, so both administrators and users can update the
wizard's configuration.
</para>

<para>The local detection of spam messages is achieved by creating 
<guilabel>pipe through</guilabel> actions per-tool within a 
special filter. Another filter contains rules to check for detected spam 
messages and actions to mark them and (optionally, depending on the choice 
in the wizard) to move them into a folder. Both filters are configured to 
be applied to incoming messages and for manual filtering.
</para>

<para>Two filters are needed for the classification of ham and spam. They
contain actions to mark the messages appropriately. As mentioned above, the
filter for classification as spam can have another supplementary action to
move the messages into a predefined folder. If the selected tools support
Bayesian filtering, the wizard will create additional filter actions to pass
the messages to the tools (via <guilabel>Execute Command</guilabel> actions)
in the appropriate learning mode.
</para>

<para>If you want to fine-tune the filtering process, you might be interested in the 
chapter about <link linkend="filter-optimization">Filter Optimization</link>.</para>

</sect2>

</sect1>

<sect1 id="the-anti-virus-wizard">
<title>The Anti-Virus Wizard</title>

<sect2 id="virus-wizard-basics">
<title>Basics</title>

<para>&kmail; does not have a built-in virus detection solution: the developers believe 
using external, but specialized, tools is the better approach. &kmail; uses these tools 
through its flexible filter architecture. The Anti-Virus Wizard helps you with the 
initial filter setup.
</para>

<variablelist>
<varlistentry>
<term>What can the wizard do to help you?</term>
<listitem>
<para>It will give you some choices about how you want virus filtering to be set up. 
Afterwards it will automatically create the appropriate filter rules.
</para>
</listitem>
</varlistentry>
<varlistentry>
<term>What are the limitations of the wizard?</term>
<listitem>
<para>All it can do is set up the filters for you; it will provide a 
standard setup. Manual modifications that have been applied to existing anti-virus filters are not recognized.
Instead, such filters are overwritten by the wizard.
</para>
</listitem>
</varlistentry>
</variablelist>

<para>You can activate the wizard via <menuchoice><guimenu>Tools</guimenu>
<guisubmenu>Anti-Virus Wizard...</guisubmenu></menuchoice>. If this choice is not
available, click <menuchoice><guimenu>Settings</guimenu><guisubmenu>Configure
&kmail;...</guisubmenu><guimenuitem>Plugins</guimenuitem></menuchoice> and
check the box next to <guilabel>Antivirus</guilabel>. You will be prompted to
restart &kmail;; when you do, the wizard will appear on the <guilabel>Tools</guilabel> menu.</para>

</sect2>

<sect2 id="virus-wizard-advanced">
<title>Advanced</title>

<para>The Anti-Virus Wizard basically works the same way as the
<link linkend="the-anti-spam-wizard">Anti-Spam Wizard</link> does.
&kmail; can use several 
external tools to detect messages containing viruses. It will determine 
which of these tools are installed on your system, and will show you the
results from the search. You can mark the tools which you want
&kmail; to use for virus detection. If you want more choices, you 
can simply close the wizard, install a new tool, then restart the wizard.
</para>

<para>If you have chosen at least one tool you will be able to select actions
for &kmail; to perform on messages containing viruses. To let &kmail; detect
messages containing viruses, you should mark the <guilabel>Check messages using the
anti-virus tools</guilabel> option. If you want messages infected by a 
virus to be moved into a certain folder, select the appropriate folder and
mark the <guilabel>Move detected viral messages to the selected folder</guilabel> 
option. If such messages should also be marked as read,
select the <guilabel>Additionally, mark detected viral messages as read</guilabel> option.
</para>

<para>Selecting at least one of these options will allow
the wizard to finish the filter setup. The wizard will not take any existing
filter rules into account, but will append new rules. In any case you
may want to inspect the result of this process in the 
<link linkend="filter-dialog">Filter Dialog</link>.
</para>

</sect2>

<sect2 id="virus-wizard-details">
<title>Details</title>

<para>The wizard uses information stored in a special configuration file named 
<filename>kmail.antivirusrc</filename> (stored in the global or local &kde;
config directory). If the local config file contains an entry with a higher (newer) 
version number, the configuration data from the local file (for that
tool) is used, so both administrators and users can update the
wizard's configuration.
</para>

<para>The detection of messages containing viruses is achieved by creating 
<guilabel>pipe through</guilabel> actions per-tool within a 
special filter. Another filter contains rules to check for infected 
messages, and actions to mark them and (optionally, depending on the choice 
in the wizard) to move them into a folder. Both filters are configured to 
be applied to incoming messages and for manual filtering.
</para>

</sect2>

</sect1>

</chapter><|MERGE_RESOLUTION|>--- conflicted
+++ resolved
@@ -463,19 +463,12 @@
 <para>
 If you want to send an <link linkend="pgp-encrypt-your-messages">encrypted</link>
 or <link linkend="pgp-sign-your-messages">digitally signed</link> message, select the
-<<<<<<< HEAD
-<guiicon>Sign</guiicon> and / or <guiicon>Encrypt</guiicon> icon in the toolbar.
-Use the <menuchoice><guimenuitem>Options</guimenuitem><guisubmenu>Cryptographic Message
-Format &gt;</guisubmenu></menuchoice> dropdown list to select the format used to encrypt the 
-message. (The <guilabel>Options</guilabel> menu also lets you sign / encrypt the message.)
-=======
 <guiicon><inlinemediaobject><imageobject><imagedata fileref="document-edit.png" format="PNG"/>
 </imageobject></inlinemediaobject> Sign</guiicon> and / or <guiicon><inlinemediaobject><imageobject><imagedata
 fileref="document-decrypt.png" format="PNG"/></imageobject></inlinemediaobject> Encrypt</guiicon> icon in the toolbar.
 Use the <menuchoice><guimenuitem>Options</guimenuitem><guisubmenu>Cryptographic Message
 Format &gt;</guisubmenu></menuchoice> dropdown list to select the format used to encrypt the 
 message. (The <guilabel>Optons</guilabel> menu also lets you sign / encrypt the message.)
->>>>>>> 145382b5
 You may choose one of five formatting options.
 </para>
 
@@ -535,14 +528,9 @@
 <para>To create &HTML; messages, you must first enable
 the markup tools. To do this, enable <guimenuitem>Rich Text Editing</guimenuitem>
 in the <menuchoice><guimenu>Options</guimenu></menuchoice> menu, or click on
-<<<<<<< HEAD
-the <guiicon>Rich Text</guiicon> icon on the &kmail; toolbar. A toolbar with several
-formatting tools will appear. Via the &HTML; toolbar you can choose
-=======
 the <guiicon><inlinemediaobject><imageobject><imagedata fileref="preferences-desktop-font.png"
 format="PNG"/></imageobject></inlinemediaobject> Rich Text</guiicon> icon on the &kmail; toolbar.
 An additional toolbar with several formatting tools will appear. Via the &HTML; toolbar you can choose
->>>>>>> 145382b5
 standard text or bulleted / numbered lists. (Use the <guilabel>None <inlinemediaobject><imageobject>
 <imagedata fileref="go-down.png" format="PNG"/></imageobject></inlinemediaobject></guilabel>
 drop-down list at the left edge of the toolbar to control the style of bulleted / numbered lists.)
@@ -670,11 +658,7 @@
   <title>Using the Built-in Translator</title>
   <para>The &kmail; 2 composer provides a built-in translator that can be accessed by selecting
     <menuchoice><guimenu>Tools</guimenu><guimenuitem>Translator</guimenuitem></menuchoice> from the
-<<<<<<< HEAD
-    menubar. A new panel will appear at the bottom of the composer window.</para>
-=======
     menu bar. A new panel will appear at the bottom of the composer window.</para>
->>>>>>> 145382b5
     <para> To translate a section of text, first enter the text you would like translated in the
 	box labeled <guilabel>Drag text that you want to translate.</guilabel>. Select the language in
     which it is written in the <guilabel>From:</guilabel> drop down box. Select the language you
@@ -1282,12 +1266,8 @@
 <para>Using the first row of check boxes, you can toggle when the
 filter is applied: the <guilabel>Apply this filter to incoming messages</guilabel>
 option means that the filter is applied to messages when you receive
-<<<<<<< HEAD
-them (&ie; on <guiicon>Check Mail</guiicon>).
-=======
 them (&ie; on <guiicon><inlinemediaobject><imageobject><imagedata fileref="mail-receive.png"
 format="PNG"/></imageobject></inlinemediaobject> Check Mail</guiicon>).
->>>>>>> 145382b5
 The filter can be applied to all messages, to all but online IMAP accounts, or
 to particular incoming email accounts.</para>
 <para>The <guilabel>Apply this filter to sent
@@ -2295,11 +2275,6 @@
 <title>Sign your Messages</title>
 
 <para>Compose your message as usual in the composer
-<<<<<<< HEAD
-window. Before you send the message, check the <guibutton>Sign</guibutton>
-icon on the toolbar of the composer window, or select <menuchoice>
-<guimenu>Options</guimenu><guimenuitem>Sign Message</guimenuitem></menuchoice>. Then, you can send
-=======
 window. Before you send the message, check the <guibutton><inlinemediaobject>
 <imageobject><imagedata fileref="document-edit.png" format="PNG"/>
 </imageobject></inlinemediaobject> Sign</guibutton>
@@ -2307,7 +2282,6 @@
 <guimenu>Options></guimenu><guimenuitem><inlinemediaobject><imageobject>
 <imagedata fileref="document-edit.png" format="PNG"/></imageobject>
 </inlinemediaobject> Sign Message</guimenuitem></menuchoice>. Then, you can send
->>>>>>> 145382b5
 the message. The identity you are using to write the current message needs to 
 be connected to an <guilabel>OpenPGP Key</guilabel> in the <guilabel>Identity</guilabel>
 section of the <guilabel>Configure</guilabel> dialog.
@@ -2323,15 +2297,6 @@
 
 <para>To send an encrypted message to somebody whose
 public key is on your gpg key ring, simply create the message in the composer window.
-<<<<<<< HEAD
-Before you send the message, check the <guibutton>Encrypt</guibutton> 
-button in the toolbar of the composer window (or select <menuchoice>
-<guimenu>Options</guimenu><guimenuitem>Encrypt Message</guimenuitem></menuchoice>).
-Then send the message.</para>
-
-<para>
-If you checked the <guibutton>Encrypt</guibutton> button and &kmail;
-=======
 Before you send the message, check the <guibutton><inlinemediaobject><imageobject>
 <imagedata fileref="document-decrypt.png" format="PNG"/>
 </imageobject></inlinemediaobject> Encrypt</guibutton> 
@@ -2345,7 +2310,6 @@
 If you checked the <guibutton><inlinemediaobject><imageobject>
 <imagedata fileref="document-decrypt.png" format="PNG"/>
 </imageobject></inlinemediaobject> Encrypt</guibutton> button and &kmail;
->>>>>>> 145382b5
 cannot find a matching key for a recipient, it will allow you to modify
 your key ring before trying again.
 If &kmail; finds more than one trusted key for a recipient, it will
