--- conflicted
+++ resolved
@@ -30,12 +30,7 @@
   /** Returns the type of this folder */
   virtual KMFolderType folderType() const { return KMFolderTypeMaildir; }
 
-<<<<<<< HEAD
-  /** Read a message and return a referece to a string */
-  virtual QByteArray& getMsgString(int idx, QByteArray& mDest);
-=======
   /** Read a message and return it as a string */
->>>>>>> 792c675b
   virtual DwString getDwString(int idx);
 
   /** Detach message from this folder. Usable to call addMsg() afterwards.
