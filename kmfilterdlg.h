--- conflicted
+++ resolved
@@ -29,26 +29,28 @@
 class QWidgetStack;
 class QCheckBox;
 class KIconButton;
+class KKeyButton;
+class KListView;
 
 
 /** This is a complex widget that is used to manipulate KMail's filter
     list. It consists of an internal list of filters, which is a deep
-    copy of the list @ref KMFilterMgr manages, a @ref QListBox
-    displaying that list, and a few buttons used to create new
-    filters, delete them, rename them and change the order of filters.
+    copy of the list KMFilterMgr manages, a QListBox displaying that list,
+    and a few buttons used to create new filters, delete them, rename them
+    and change the order of filters.
 
     It does not provide means to change the actual filter (besides the
-    name), but relies on auxiliary widgets (@ref KMSearchPatternEdit
-    and @ref KMFilterActionEdit) to do that.
+    name), but relies on auxiliary widgets (KMSearchPatternEdit
+    and KMFilterActionEdit) to do that.
 
     Communication with this widget is quite easy: simply create an
-    instance, connect the signals @ref filterSelected, @ref resetWidgets
-    and @ref applyWidgets with a slot that does the right thing and there
+    instance, connect the signals filterSelected, resetWidgets
+    and applyWidgets with a slot that does the right thing and there
     you go...
 
     This widget will operate on it's own copy of the filter list as
-    long as you don't call @ref slotApplyFilterChanges. It will then
-    transfer the altered filter list back to @ref KMFilterMgr.
+    long as you don't call slotApplyFilterChanges. It will then
+    transfer the altered filter list back to KMFilterMgr.
 
     @short A complex widget that allows managing a list of KMFilter's.
     @author Marc Mutz <Marc@Mutz.com>, based upon work by Stefan Taferner <taferner@kde.org>.
@@ -62,17 +64,19 @@
   /** Constuctor. */
   KMFilterListBox( const QString & title, QWidget* parent=0, const char* name=0, bool popFilter = false);
 
-  /** Called from @ref KMFilterDlg. Creates a new filter and presets
+  /** Called from KMFilterDlg. Creates a new filter and presets
       the first rule with "field equals value". It's there mainly to
       support "rapid filter creation" from a context menu. You should
-      instead call @ref KMFilterMgr::createFilter.
+      instead call KMFilterMgr::createFilter.
       @see KMFilterMgr::createFilter KMFilterDlg::createFilter
   */
   void createFilter( const QCString & field, const QString & value );
 
   /** Loads the filter list and selects the first filter. Should be
-      called when all signals are connected properly. */
-  void loadFilterList();
+      called when all signals are connected properly. If createDummyFilter
+      is true, an empty filter is created to improve the usability of the
+      dialog in case no filter has been defined so far.*/
+  void loadFilterList( bool createDummyFilter );
 
   /** Returns wheather the global option 'Show Later Msgs' is set or not */
   bool showLaterMsgs();
@@ -104,12 +108,12 @@
 
 public slots:
   /** Called when the name of a filter might have changed (e.g.
-      through changing the first rule in @ref KMSearchPatternEdit).
+      through changing the first rule in KMSearchPatternEdit).
       Updates the corresponding entry in the
       listbox and (if necessary) auto-names the filter. */
   void slotUpdateFilterName();
-  /** Called when the user clicks either 'Apply' or 'OK' in @ref
-      KMFilterDlg. Updates the filter list in the @ref KMFilterMgr. */
+  /** Called when the user clicks either 'Apply' or 'OK' in
+      KMFilterDlg. Updates the filter list in the KMFilterMgr. */
   void slotApplyFilterChanges();
   /** Called when the user toggles the 'Show Download Later Msgs'
       Checkbox in the Global Options section */
@@ -118,7 +122,7 @@
 protected slots:
   /** Called when the user clicks on a filter in the filter
       list. Calculates the corresponding filter and emits the
-      @ref filterSelected signal. */
+      filterSelected signal. */
   void slotSelected( int aIdx );
   /** Called when the user clicks the 'New' button. Creates a new
       empty filter just before the current one. */
@@ -129,12 +133,18 @@
   /** Called when the user clicks the 'Delete' button. Deletes the
       current filter. */
   void slotDelete();
+  /** Called when the user clicks the 'Top' button. Moves the current
+      filter to the top line. */
+  void slotTop();
   /** Called when the user clicks the 'Up' button. Moves the current
       filter up one line. */
   void slotUp();
   /** Called when the user clicks the 'Down' button. Moves the current
       filter down one line. */
   void slotDown();
+  /** Called when the user clicks the 'Bottom' button. Moves the current
+      filter to the bottom line. */
+  void slotBottom();
   /** Called when the user clicks the 'Rename' button. Pops up a
       dialog prompting to enter the new name. */
   void slotRename();
@@ -147,36 +157,32 @@
   /** The listbox displaying the filter list. */
   QListBox *mListBox;
   /** The various action buttons. */
-  QPushButton *mBtnNew, *mBtnCopy, *mBtnDelete, *mBtnUp, *mBtnDown, *mBtnRename;
+  QPushButton *mBtnNew, *mBtnCopy, *mBtnDelete, *mBtnRename;
+  QPushButton *mBtnTop, *mBtnUp, *mBtnDown, *mBtnBot;
   /** The index of the currently selected item. */
   int mIdxSelItem;
   bool mShowLater;
 private:
   void enableControls();
-<<<<<<< HEAD
  
   void swapFilters( int from, int to );
   void swapNeighbouringFilters( int untouchedOne, int movedOne );
-=======
-  void insertFilter( KMFilter* aFilter );
-  void swapNeighbouringFilters( int untouchedOne, int movedOne);
->>>>>>> bebc0b47
   bool bPopFilter;
 };
 
 
-/** This widgets allows to edit a single @ref KMFilterAction (in fact
+/** This widgets allows to edit a single KMFilterAction (in fact
     any derived class that is registered in
-    @ref KMFilterActionDict). It consists of a combo box which allows to
+    KMFilterActionDict). It consists of a combo box which allows to
     select the type of actions this widget should act upon and a
-    @ref QWidgetStack, which holds the parameter widgets for the different
+    QWidgetStack, which holds the parameter widgets for the different
     rule types.
 
-    You can load a @ref KMFilterAction into this widget with @ref
-    setAction, and retrieve the result of user action with @ref action.
+    You can load a KMFilterAction into this widget with setAction,
+    and retrieve the result of user action with action.
     The widget will copy it's setting into the corresponding
     parameter widget. For that, it internally creates an instance of
-    every @ref KMFilterAction in @ref KMFilterActionDict and asks each
+    every KMFilterAction in KMFilterActionDict and asks each
     one to create a parameter widget. The parameter widgets are put on
     the widget stack and are raised when their corresponding action
     type is selected in the combo box.
@@ -205,12 +211,12 @@
   KMFilterAction *action();
 
 private:
-  /** This list holds an instance of every @ref KMFilterAction
+  /** This list holds an instance of every KMFilterAction
       subclass. The only reason that these 'slave' actions exist is
       that they are 'forced' to create parameter widgets for the
-      widget stack and to clear them on @ref setAction. */
+      widget stack and to clear them on setAction. */
   QPtrList<KMFilterAction> mActionList;
-  /** The combo box that contains the labels of all @ref KMFilterActions.
+  /** The combo box that contains the labels of all KMFilterActions.
       It's @p activated(int) signal is internally
       connected to the @p raiseWidget(int) slot of @p mWidgetStack. */
   QComboBox      *mComboBox;
@@ -272,24 +278,24 @@
 
 
 /** The filter dialog. This is a non-modal dialog used to manage
-    KMail's filters. It should only be called through @ref
-    KMFilterMgr::openDialog. The dialog consists of three main parts:
-
-    @li The @ref KMFilterListBox in the left half allows the user to
+    KMail's filters. It should only be called through KMFilterMgr::openDialog.
+    The dialog consists of three main parts:
+
+    @li The KMFilterListBox in the left half allows the user to
     select a filter to be displayed using the widgets on the right
     half. It also has buttons to delete filters, add new ones, to
     rename them and to change their order (maybe you will be able to
     move the filters around by dragging later, and to optimise the
-    filters by trying to apply them to all locally available @ref
+    filters by trying to apply them to all locally available
     KMMessage in turn and thus profiling which filters (and which
     rules of the search patterns) matches most often and sorting the
     filter/rules list according to the results, but I first want the
     basic functionality in place).
 
-    @li The @ref KMSearchPatternEdit in the upper-right quarter allows
+    @li The KMSearchPatternEdit in the upper-right quarter allows
     the user to modify the filter criteria.
 
-    @li The @ref KMFilterActionEdit in the lower-right quarter allows
+    @li The KMFilterActionEdit in the lower-right quarter allows
     the user to select the actions that will be executed for any
     message that matches the search pattern.
 
@@ -302,8 +308,8 @@
     names of folders this rule will be applied to.
 
     Upon creating the dialog, a (deep) copy of the current filter list
-    is made by @ref KMFilterListBox. The changed filters are local to
-    @ref KMFilterListBox until the user clicks the 'Apply' button.
+    is made by KMFilterListBox. The changed filters are local to
+    KMFilterListBox until the user clicks the 'Apply' button.
 
     NOTE: Though this dialog is non-modal, it completely ignores all
     the stuff that goes on behind the scenes with folders esp. folder
@@ -312,10 +318,9 @@
     updated as you expect. I hope this will change sometime soon.
 
     KMFilterDlg supports the creation of new filters through context
-    menues, dubbed "rapid filters". Call @ref KMFilterMgr::createFilter
-    to use this. That call will be delivered
-    to this dialog, which in turn delivers it to the
-    @ref KMFilterListBox.
+    menues, dubbed "rapid filters". Call KMFilterMgr::createFilter
+    to use this. That call will be delivered to this dialog, which in
+    turn delivers it to the KMFilterListBox.
 
     If you change the (DocBook) anchor for the filter dialog help,
     make sure to change @p const @p QString @p KMFilterDlgHelpAnchor
@@ -332,37 +337,40 @@
   Q_OBJECT
 public:
   /** Create the filter dialog. The only class which should be able to
-      do this is @ref KMFilterMgr. This ensures that there is only a
+      do this is KMFilterMgr. This ensures that there is only a
       single filter dialog */
-  KMFilterDlg(QWidget* parent=0, const char* name=0, bool popFilter=false);
-
-  /** Called from @ref KMFilterMgr. Creates a new filter and presets
+  KMFilterDlg( QWidget* parent=0, const char* name=0, bool popFilter=false,
+               bool createDummyFilter=true );
+
+  /** Called from KMFilterMgr. Creates a new filter and presets
       the first rule with "field equals value". Internally forwarded
-      to @ref KMFilterListBox::createFilter. You should instead call
-      @ref KMFilterMgr::createFilter. */
+      to KMFilterListBox::createFilter. You should instead call
+      KMFilterMgr::createFilter. */
   void createFilter( const QCString & field, const QString & value )
     { mFilterList->createFilter( field, value ); }
 
 public slots:
-    /** Internally connected to @ref KMFilterListBox::filterSelected.
+    /** Internally connected to KMFilterListBox::filterSelected.
 	Just does a simple check and then calls
-	@ref KMSearchPatternEdit::setSearchPattern and
-	@ref KMFilterActionEdit::setActionList. */
+	KMSearchPatternEdit::setSearchPattern and
+	KMFilterActionEdit::setActionList. */
   void slotFilterSelected(KMFilter * aFilter);
   /** Action for popFilter */
   void slotActionChanged(const KMPopFilterAction aAction);
 
 protected slots:
   void slotApplicabilityChanged();
+  void slotApplicableAccountsChanged();
   void slotStopProcessingButtonToggled( bool aChecked );
   void slotConfigureShortcutButtonToggled( bool aChecked );
+  void slotCapturedShortcutChanged( const KShortcut& );
+  void slotConfigureToolbarButtonToggled( bool aChecked );
   void slotFilterActionIconChanged( QString icon );
   void slotReset();
   void slotUpdateFilter();
   void slotSaveSize();
-  /// called when the dialog is closed (finished)
+  // called when the dialog is closed (finished)
   void slotFinished();
-<<<<<<< HEAD
   // update the list of accounts shown in the advanced tab
   void slotUpdateAccountList();
   
@@ -376,8 +384,6 @@
    * a dialog asking the user which filters to export and which 
    * file to export to. */
   void slotExportFilters();
-=======
->>>>>>> bebc0b47
 
 protected:
   /** The widget that contains the ListBox showing the filters, and
@@ -393,10 +399,18 @@
   /** Lets the user select whether to apply this filter on
       inbound/outbound messages, both, or only on explicit CTRL-J. */
   QCheckBox *mApplyOnIn, *mApplyOnOut, *mApplyOnCtrlJ;
+  /** For a filter applied to inbound messages selects whether to apply
+      this filter to all accounts or to selected accounts only. */
+  QRadioButton *mApplyOnForAll, *mApplyOnForTraditional, *mApplyOnForChecked;
+  /** ListView that shows the accounts in the advanced tab */
+  KListView *mAccountList;
+
   QCheckBox *mStopProcessingHere;
   QCheckBox *mConfigureShortcut;
+  QCheckBox *mConfigureToolbar;
   QLabel *mFilterActionLabel;
   KIconButton *mFilterActionIconButton;
+  KKeyButton *mKeyButton;
   QGroupBox *mAdvOptsGroup;
   QVGroupBox *mGlobalsBox;
   QCheckBox *mShowLaterBtn;
