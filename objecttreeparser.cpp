--- conflicted
+++ resolved
@@ -108,10 +108,6 @@
 #include <QPointer>
 
 // other headers
-<<<<<<< HEAD
-=======
-#include <memory>
->>>>>>> 5ba6c99f
 #include <sstream>
 #include <sys/stat.h>
 #include <sys/types.h>
@@ -401,11 +397,7 @@
                                                       partNode& sign,
                                                       const QString& fromAddress,
                                                       bool doCheck,
-<<<<<<< HEAD
                                                       QByteArray* cleartextData,
-=======
-                                                      QCString* cleartextData,
->>>>>>> 5ba6c99f
                                                       const std::vector<GpgME::Signature> & paramSignatures,
                                                       bool hideErrors )
   {
@@ -480,24 +472,6 @@
     if ( doCheck && cryptProto ) {
       GpgME::VerificationResult result;
       if ( data ) { // detached
-<<<<<<< HEAD
-        if ( Kleo::VerifyDetachedJob * const job = cryptProto->verifyDetachedJob() ) {
-          KleoJobExecutor executor;
-          result = executor.exec( job, signaturetext, cleartext );
-          messagePart.auditLogError = executor.auditLogError();
-          messagePart.auditLog = executor.auditLogAsHtml();
-        } else {
-          cryptPlugError = CANT_VERIFY_SIGNATURES;
-        }
-      } else { // opaque
-        if ( Kleo::VerifyOpaqueJob * const job = cryptProto->verifyOpaqueJob() ) {
-          KleoJobExecutor executor;
-          result = executor.exec( job, signaturetext, cleartext );
-          messagePart.auditLogError = executor.auditLogError();
-          messagePart.auditLog = executor.auditLogAsHtml();
-        } else {
-          cryptPlugError = CANT_VERIFY_SIGNATURES;
-=======
         const VerifyDetachedBodyPartMemento * m
           = dynamic_cast<VerifyDetachedBodyPartMemento*>( data->bodyPartMemento( "verifydetached" ) );
         if ( !m ) {
@@ -568,20 +542,15 @@
         if ( m ) {
           result = m->verifyResult();
           const QByteArray & plainData = m->plainText();
-          cleartext = QCString( plainData.data(), plainData.size() + 1 );
+          cleartext = QByteArray( plainData.data(), plainData.size() + 1 );
           messagePart.auditLogError = m->auditLogError();
           messagePart.auditLog = m->auditLogAsHtml();
           key = m->signingKey();
->>>>>>> 5ba6c99f
         }
       }
       std::stringstream ss;
       ss << result;
-<<<<<<< HEAD
       kDebug() << ss.str().c_str();
-=======
-      kdDebug(5006) << ss.str().c_str() << endl;
->>>>>>> 5ba6c99f
       signatures = result.signatures();
     }
     else
@@ -606,21 +575,6 @@
       if ( messagePart.status_code & GPGME_SIG_STAT_GOOD )
         messagePart.isGoodSignature = true;
 
-<<<<<<< HEAD
-      // get key for this signature
-      Kleo::KeyListJob *job = cryptProto->keyListJob();
-      std::vector<GpgME::Key> keys;
-      if ( signature.fingerprint() ) // if the fingerprint is empty, the keylisting would return all available keys
-        GpgME::KeyListResult keyListRes = job->exec( QStringList( QString::fromLatin1( signature.fingerprint() ) ),
-                                                     false, keys );
-      GpgME::Key key;
-      if ( keys.size() == 1 )
-        key = keys[0];
-      else if ( keys.size() > 1 )
-        assert( false ); // ### wtf, what should we do in this case??
-
-=======
->>>>>>> 5ba6c99f
       // save extended signature status flags
       messagePart.sigSummary = signature.summary();
 
@@ -753,7 +707,6 @@
     return bIsOpaqueSigned;
   }
 
-<<<<<<< HEAD
 void ObjectTreeParser::writeDecryptionInProgressBlock()
 {
   kDebug();
@@ -798,49 +751,6 @@
                                            QString() ) );
   htmlWriter()->queue( decryptedData );
   htmlWriter()->queue( writeSigstatFooter( messagePart ) );
-=======
-void ObjectTreeParser::writeDecryptionInProgressBlock() {
-    kdDebug(5006) << k_funcinfo << endl;
-    assert( mReader );
-    // PENDING(marc) find an animated icon here:
-    //const QString iconName = KGlobal::instance()->iconLoader()->iconPath( "decrypted", KIcon::Small );
-    const QString decryptedData = i18n("Encrypted data not shown");
-    PartMetaData messagePart;
-    messagePart.isDecryptable = true;
-    messagePart.isEncrypted = true;
-    messagePart.isSigned = false;
-    messagePart.inProgress = true;
-    htmlWriter()->queue( writeSigstatHeader( messagePart,
-                                             cryptoProtocol(),
-                                             QString() ) );
-    //htmlWriter()->queue( decryptedData );
-    htmlWriter()->queue( writeSigstatFooter( messagePart ) );
-}
-
-void ObjectTreeParser::writeDeferredDecryptionBlock() {
-    kdDebug(5006) << k_funcinfo << endl;
-    assert( mReader );
-    const QString iconName = KGlobal::instance()->iconLoader()->iconPath( "decrypted", KIcon::Small );
-    const QString decryptedData =
-      "<div style=\"font-size:large; text-align:center;padding-top:20pt;\">" +
-      i18n("This message is encrypted.") +
-      "</div>"
-      "<div style=\"text-align:center; padding-bottom:20pt;\">"
-      "<a href=\"kmail:decryptMessage\">"
-      "<img src=\"" + iconName + "\"/>" +
-      i18n("Decrypt Message") +
-      "</a></div>";
-    PartMetaData messagePart;
-    messagePart.isDecryptable = true;
-    messagePart.isEncrypted = true;
-    messagePart.isSigned = false;
-    mRawReplyString += decryptedData.utf8();
-    htmlWriter()->queue( writeSigstatHeader( messagePart,
-                                             cryptoProtocol(),
-                                             QString() ) );
-    htmlWriter()->queue( decryptedData );
-    htmlWriter()->queue( writeSigstatFooter( messagePart ) );
->>>>>>> 5ba6c99f
 }
 
 bool ObjectTreeParser::okDecryptMIME( partNode& data,
@@ -856,16 +766,10 @@
                                       QString& auditLog )
 {
   passphraseError = false;
-<<<<<<< HEAD
+  decryptionStarted = false;
   aErrorText.clear();
   auditLogError = GpgME::Error();
   auditLog.clear();
-=======
-  decryptionStarted = false;
-  aErrorText = QString::null;
-  auditLogError = GpgME::Error();
-  auditLog = QString::null;
->>>>>>> 5ba6c99f
   bool bDecryptionOk = false;
   enum { NO_PLUGIN, NOT_INITIALIZED, CANT_DECRYPT }
     cryptPlugError = NO_PLUGIN;
@@ -906,21 +810,6 @@
     if ( mReader )
       emit mReader->noDrag(); // in case pineentry pops up, don't let kmheaders start a drag afterwards
 
-<<<<<<< HEAD
-    Kleo::DecryptVerifyJob* job = cryptProto->decryptVerifyJob();
-    if ( !job ) {
-      cryptPlugError = CANT_DECRYPT;
-      cryptProto = 0;
-    } else {
-      QByteArray plainText;
-      KleoJobExecutor executor;
-      const std::pair<GpgME::DecryptionResult,GpgME::VerificationResult> res = executor.exec( job, ciphertext, plainText );
-      const GpgME::DecryptionResult decryptResult = res.first;
-      const GpgME::VerificationResult verifyResult = res.second;
-      std::stringstream ss;
-      ss << decryptResult << '\n' << verifyResult;
-      kDebug() << ss.str().c_str();
-=======
     // Check whether the memento contains a result from last time:
     const DecryptVerifyBodyPartMemento * m
       = dynamic_cast<DecryptVerifyBodyPartMemento*>( data.bodyPartMemento( "decryptverify" ) );
@@ -957,8 +846,7 @@
       const GpgME::VerificationResult & verifyResult = m->verifyResult();
       std::stringstream ss;
       ss << decryptResult << '\n' << verifyResult;
-      kdDebug(5006) << ss.str().c_str() << endl;
->>>>>>> 5ba6c99f
+      kDebug() << ss.str().c_str();
       signatureFound = verifyResult.signatures().size() > 0;
       signatures = verifyResult.signatures();
       bDecryptionOk = !decryptResult.error();
@@ -966,13 +854,8 @@
         || decryptResult.error().code() == GPG_ERR_NO_SECKEY;
       actuallyEncrypted = decryptResult.error().code() != GPG_ERR_NO_DATA;
       aErrorText = QString::fromLocal8Bit( decryptResult.error().asString() );
-<<<<<<< HEAD
-      auditLogError = executor.auditLogError();
-      auditLog = executor.auditLogAsHtml();
-=======
       auditLogError = m->auditLogError();
       auditLog = m->auditLogAsHtml();
->>>>>>> 5ba6c99f
 
       kDebug() << "ObjectTreeParser::decryptMIME: returned from CRYPTPLUG";
       if ( bDecryptionOk )
@@ -1510,16 +1393,10 @@
       return true;
     }
 
-<<<<<<< HEAD
     kDebug() << "\n----->  Initially processing encrypted data";
 
     PartMetaData messagePart;
     QByteArray decryptedData;
-=======
-    kdDebug(5006) << "\n----->  Initially processing encrypted data\n" << endl;
-    PartMetaData messagePart;
-    QCString decryptedData;
->>>>>>> 5ba6c99f
     bool signatureFound;
     std::vector<GpgME::Signature> signatures;
     bool passphraseError;
@@ -1770,14 +1647,9 @@
 
       const QByteArray certData = node->msgPart().bodyDecodedBinary();
 
-<<<<<<< HEAD
       Kleo::ImportJob *import = smimeCrypto->importJob();
       KleoJobExecutor executor;
       const GpgME::ImportResult res = executor.exec( import, certData );
-=======
-      const STD_NAMESPACE_PREFIX auto_ptr<Kleo::ImportJob> import( smimeCrypto->importJob() );
-      const GpgME::ImportResult res = import->exec( certData );
->>>>>>> 5ba6c99f
       if ( res.error() ) {
         htmlWriter()->queue( i18n( "Sorry, certificate could not be imported.<br />"
                                    "Reason: %1", QString::fromLocal8Bit( res.error().asString() ) ) );
@@ -1884,19 +1756,6 @@
         isEncrypted = true;
         node->setEncryptionState( KMMsgFullyEncrypted );
         signTestNode = 0;
-<<<<<<< HEAD
-        // paint the frame
-        messagePart.isDecryptable = true;
-        if ( mReader )
-          htmlWriter()->queue( writeSigstatHeader( messagePart,
-                                                   cryptoProtocol(),
-                                                   node->trueFromAddress() ) );
-        insertAndParseNewChildNode( *node,
-                                    decryptedData.constData(),
-                                    "encrypted data" );
-        if ( mReader )
-          htmlWriter()->queue( writeSigstatFooter( messagePart ) );
-=======
         if ( decryptionStarted ) {
           writeDecryptionInProgressBlock();
         } else {
@@ -1912,7 +1771,6 @@
           if ( mReader )
             htmlWriter()->queue( writeSigstatFooter( messagePart ) );
         }
->>>>>>> 5ba6c99f
       } else {
           // decryption failed, which could be because the part was encrypted but
           // decryption failed, or because we didn't know if it was encrypted, tried,
@@ -2020,8 +1878,8 @@
   GlobalSettings::setChiasmusDecryptionKey( selectorDlg.key() );
   assert( !GlobalSettings::chiasmusDecryptionKey().isEmpty() );
 
-  const STD_NAMESPACE_PREFIX auto_ptr<Kleo::SpecialJob> job( chiasmus->specialJob( "x-decrypt", QMap<QString,QVariant>() ) );
-  if ( !job.get() ) {
+  Kleo::SpecialJob * job = chiasmus->specialJob( "x-decrypt", QMap<QString,QVariant>() );
+  if ( !job ) {
     errorText = i18n( "Chiasmus backend does not offer the "
                       "\"x-decrypt\" function. Please report this bug." );
     return false;
@@ -2437,7 +2295,6 @@
 static QString makeShowAuditLogLink( const GpgME::Error & err, const QString & auditLog ) {
   if ( const unsigned int code = err.code() ) {
     if ( code == GPG_ERR_NOT_IMPLEMENTED ) {
-<<<<<<< HEAD
       kDebug() << "not showing link (not implemented)";
       return QString();
     } else if ( code == GPG_ERR_NO_DATA ) {
@@ -2458,28 +2315,6 @@
   }
 
   return QString();
-=======
-      kdDebug(5006) << "makeShowAuditLogLink: not showing link (not implemented)" << endl;
-      return QString();
-    } else if ( code == GPG_ERR_NO_DATA ) {
-      kdDebug(5006) << "makeShowAuditLogLink: not showing link (not available)" << endl;
-      return i18n("No Audit Log available");
-    } else {
-      return i18n("Error Retrieving Audit Log: %1").arg( QString::fromLocal8Bit( err.asString() ) );
-    }
-  }
-
-  if ( !auditLog.isEmpty() ) {
-    KURL url;
-    url.setProtocol( "kmail" );
-    url.setPath( "showAuditLog" );
-    url.addQueryItem( "log", auditLog );
-
-    return "<a href=\"" + url.htmlURL() + "\">" + i18n("The Audit Log is a detailed error log from the gnupg backend", "Show Audit Log") + "</a>";
-  }
-
-  return QString::null;
->>>>>>> 5ba6c99f
 }
 
 static QString endVerboseSigstatHeader( const PartMetaData & pmd )
@@ -2535,38 +2370,12 @@
     htmlStr += "</td></tr><tr class=\"encrB\"><td>";
   }
 
-<<<<<<< HEAD
     if ( block.isSigned && block.inProgress ) {
       block.signClass = "signInProgress";
       htmlStr += "<table cellspacing=\"1\" "+cellPadding+" class=\"signInProgress\">"
         "<tr class=\"signInProgressH\"><td dir=\"" + dir + "\">";
       htmlStr += i18n("Please wait while the signature is being verified...");
       htmlStr += "</td></tr><tr class=\"signInProgressB\"><td>";
-=======
-    if( block.isEncrypted )
-    {
-        htmlStr += "<table cellspacing=\"1\" "+cellPadding+" class=\"encr\">"
-            "<tr class=\"encrH\"><td dir=\"" + dir + "\">";
-        if ( block.inProgress )
-            htmlStr += i18n("Please wait while the message is being decrypted...");
-        else if ( block.isDecryptable )
-            htmlStr += i18n("Encrypted message");
-        else {
-            htmlStr += i18n("Encrypted message (decryption not possible)");
-            if( !block.errorText.isEmpty() )
-                htmlStr += "<br />" + i18n("Reason: %1").arg( block.errorText );
-        }
-        htmlStr += "</td></tr><tr class=\"encrB\"><td>";
->>>>>>> 5ba6c99f
-    }
-
-    if ( block.isSigned && block.inProgress )
-    {
-        block.signClass = "signInProgress";
-        htmlStr += "<table cellspacing=\"1\" "+cellPadding+" class=\"signInProgress\">"
-            "<tr class=\"signInProgressH\"><td dir=\"" + dir + "\">";
-        htmlStr += i18n("Please wait while the signature is being verified...");
-        htmlStr += "</td></tr><tr class=\"signInProgressB\"><td>";
     }
     simpleHtmlStr = htmlStr;
 
