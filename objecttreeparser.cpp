/*  -*- mode: C++; c-file-style: "gnu" -*-
    objecttreeparser.cpp

    This file is part of KMail, the KDE mail client.
    Copyright (c) 2002-2004 Klarälvdalens Datakonsult AB
    Copyright (c) 2003      Marc Mutz <mutz@kde.org>

    KMail is free software; you can redistribute it and/or modify it
    under the terms of the GNU General Public License, version 2, as
    published by the Free Software Foundation.

    KMail is distributed in the hope that it will be useful, but
    WITHOUT ANY WARRANTY; without even the implied warranty of
    MERCHANTABILITY or FITNESS FOR A PARTICULAR PURPOSE.  See the GNU
    General Public License for more details.

    You should have received a copy of the GNU General Public License
    along with this program; if not, write to the Free Software
    Foundation, Inc., 51 Franklin Street, Fifth Floor, Boston, MA  02110-1301  USA

    In addition, as a special exception, the copyright holders give
    permission to link the code of this program with any edition of
    the Qt library by Trolltech AS, Norway (or with modified versions
    of Qt that use the same license as Qt), and distribute linked
    combinations including the two.  You must obey the GNU General
    Public License in all respects for all of the code used other than
    Qt.  If you modify this file, you may extend this exception to
    your version of the file, but you are not obligated to do so.  If
    you do not wish to do so, delete this exception statement from
    your version.
*/

// my header file
#include "objecttreeparser.h"
#include "objecttreeparser_p.h"

// other KMail headers
#include "kmkernel.h"
#include "kmreaderwin.h"
#include "partNode.h"
#include <kpimutils/email.h>
#include "partmetadata.h"
#include "attachmentstrategy.h"
#include "interfaces/htmlwriter.h"
#include "htmlstatusbar.h"
#include "csshelper.h"
#include "bodypartformatter.h"
#include "bodypartformatterfactory.h"
#include "partnodebodypart.h"
#include "interfaces/bodypartformatter.h"
#include "globalsettings.h"
#include "util.h"
#include "kleojobexecutor.h"
#include "stringutil.h"
#include "iconnamecache.h"
#include "autoqpointer.h"
#include "htmlquotecolorer.h"

// other module headers
#include <mimelib/enum.h>
#include <mimelib/bodypart.h>
#include <mimelib/string.h>
#include <mimelib/text.h>

#include <kleo/specialjob.h>
#include <kleo/cryptobackendfactory.h>
#include <kleo/decryptverifyjob.h>
#include <kleo/verifydetachedjob.h>
#include <kleo/verifyopaquejob.h>
#include <kleo/keylistjob.h>
#include <kleo/importjob.h>
#include <kleo/dn.h>

#include <gpgme++/importresult.h>
#include <gpgme++/decryptionresult.h>
#include <gpgme++/key.h>
#include <gpgme++/keylistresult.h>
#include <gpgme.h>

#include <libkpgp/kpgpblock.h>
#include <libkpgp/kpgp.h>
#include <kpimutils/linklocator.h>
using KPIMUtils::LinkLocator;

#include <ktnef/ktnefparser.h>
#include <ktnef/ktnefmessage.h>
#include <ktnef/ktnefattach.h>

// other KDE headers
#include <kdebug.h>
#include <klocale.h>
#include <kmimetype.h>
#include <kglobal.h>
#include <khtml_part.h>
#include <ktemporaryfile.h>
#include <kstandarddirs.h>
#include <kmessagebox.h>
#include <kiconloader.h>
#include <kcodecs.h>
#include <kconfiggroup.h>
#include <kstyle.h>

// other Qt headers
#include <QApplication>
#include <QDir>
#include <QFile>
#include <QTextCodec>
#include <QByteArray>
#include <QBuffer>
#include <QPixmap>
#include <QPainter>
#include <QPointer>

// other headers
#include <sstream>
#include <sys/stat.h>
#include <sys/types.h>
#include <unistd.h>
#include <cassert>
#include "chiasmuskeyselector.h"

namespace KMail {

  // A small class that eases temporary CryptPlugWrapper changes:
  class ObjectTreeParser::CryptoProtocolSaver {
    ObjectTreeParser * otp;
    const Kleo::CryptoBackend::Protocol * protocol;
  public:
    CryptoProtocolSaver( ObjectTreeParser * _otp, const Kleo::CryptoBackend::Protocol* _w )
      : otp( _otp ), protocol( _otp ? _otp->cryptoProtocol() : 0 )
    {
      if ( otp )
        otp->setCryptoProtocol( _w );
    }

    ~CryptoProtocolSaver() {
      if ( otp )
        otp->setCryptoProtocol( protocol );
    }
  };


  ObjectTreeParser::ObjectTreeParser( KMReaderWin * reader, const Kleo::CryptoBackend::Protocol * protocol,
                                      bool showOnlyOneMimePart, bool keepEncryptions,
                                      bool includeSignatures,
                                      const AttachmentStrategy * strategy,
                                      HtmlWriter * htmlWriter,
                                      CSSHelper * cssHelper )
    : mReader( reader ),
      mCryptoProtocol( protocol ),
      mShowOnlyOneMimePart( showOnlyOneMimePart ),
      mKeepEncryptions( keepEncryptions ),
      mIncludeSignatures( includeSignatures ),
      mHasPendingAsyncJobs( false ),
      mAllowAsync( false ),
      mAttachmentStrategy( strategy ),
      mHtmlWriter( htmlWriter ),
      mCSSHelper( cssHelper )
  {
    if ( !attachmentStrategy() )
      mAttachmentStrategy = reader ? reader->attachmentStrategy()
                                   : AttachmentStrategy::smart();
    if ( reader && !this->htmlWriter() )
      mHtmlWriter = reader->htmlWriter();
    if ( reader && !this->cssHelper() )
      mCSSHelper = reader->mCSSHelper;

  }

  ObjectTreeParser::ObjectTreeParser( const ObjectTreeParser & other )
    : mReader( other.mReader ),
      mCryptoProtocol( other.cryptoProtocol() ),
      mShowOnlyOneMimePart( other.showOnlyOneMimePart() ),
      mKeepEncryptions( other.keepEncryptions() ),
      mIncludeSignatures( other.includeSignatures() ),
      mHasPendingAsyncJobs( other.hasPendingAsyncJobs() ),
      mAllowAsync( other.allowAsync() ),
      mAttachmentStrategy( other.attachmentStrategy() ),
      mHtmlWriter( other.htmlWriter() ),
      mCSSHelper( other.cssHelper() )
  {

  }

  ObjectTreeParser::~ObjectTreeParser() {}

  void ObjectTreeParser::insertAndParseNewChildNode( partNode& startNode,
                                                     const char* content,
                                                     const char* cntDesc,
                                                     bool append, bool addToTextualContent )
  {
    DwBodyPart* myBody = new DwBodyPart( DwString( content ), 0 );
    myBody->Parse();

    if ( ( !myBody->Body().FirstBodyPart() ||
           myBody->Body().AsString().length() == 0 ) &&
         startNode.dwPart() &&
         startNode.dwPart()->Body().Message() &&
         startNode.dwPart()->Body().Message()->Body().FirstBodyPart() )
    {
      // if encapsulated imap messages are loaded the content-string is not complete
      // so we need to keep the child dwparts
      myBody = new DwBodyPart( *(startNode.dwPart()->Body().Message()) );
    }

    if ( myBody->hasHeaders() ) {
      DwText& desc = myBody->Headers().ContentDescription();
      desc.FromString( cntDesc );
      desc.SetModified();
      myBody->Headers().Parse();
      kDebug() << "SUBJECT:" << myBody->Headers().Subject().AsString().c_str() << "FROM:" << myBody->Headers().From().AsString().c_str();
    }

    partNode* parentNode = &startNode;
    partNode* newNode = new partNode(false, myBody);
    if ( append && parentNode->firstChild() ) {
      parentNode = parentNode->firstChild();
      while( parentNode->nextSibling() )
        parentNode = parentNode->nextSibling();
      parentNode->setNext( newNode );
    } else
      parentNode->setFirstChild( newNode );

    newNode->buildObjectTree( false );

    if ( startNode.mimePartTreeItem() ) {
      newNode->fillMimePartTree( startNode.mimePartTreeItem(), 0,
                                 QString(), QString(), QString(), 0,
                                 append );
    }
    ObjectTreeParser otp( mReader, cryptoProtocol() );
    otp.parseObjectTree( newNode );
    if ( addToTextualContent ) {
      mRawReplyString += otp.rawReplyString();
      mTextualContent += otp.textualContent();
      if ( !otp.textualContentCharset().isEmpty() )
        mTextualContentCharset = otp.textualContentCharset();
    }
  }


//-----------------------------------------------------------------------------

  void ObjectTreeParser::parseObjectTree( partNode * node ) {

    if ( !node )
      return;

    // reset pending async jobs state (we'll rediscover pending jobs as we go)
    mHasPendingAsyncJobs = false;

    // reset "processed" flags for...
    if ( showOnlyOneMimePart() ) {
      // ... this node and all descendants
      node->setProcessed( false, false );
      if ( partNode * child = node->firstChild() )
        child->setProcessed( false, true );
    } else if ( mReader && !node->parentNode() ) {
      // ...this node and all it's siblings and descendants
      node->setProcessed( false, true );
    }

    // Make sure the whole content is relative, so that nothing is painted over the header
    // if a malicious message uses absolute positioning.
    bool isRoot = ( node->parentNode() == 0 );
    if ( isRoot && mReader )
      htmlWriter()->queue( "<div style=\"position: relative\">\n" );

    for ( ; node ; node = node->nextSibling() ) {
      if ( node->processed() )
        continue;

      ProcessResult processResult;

      if ( mReader )
        htmlWriter()->queue( QString::fromLatin1("<a name=\"att%1\"/>").arg( node->nodeId() ) );
      if ( const Interface::BodyPartFormatter * formatter
           = BodyPartFormatterFactory::instance()->createFor( node->typeString(), node->subTypeString() ) ) {
        PartNodeBodyPart part( *node, codecFor( node ) );
        // Set the default display strategy for this body part relying on the
        // identity of KMail::Interface::BodyPart::Display and AttachmentStrategy::Display
        part.setDefaultDisplay( (KMail::Interface::BodyPart::Display) attachmentStrategy()->defaultDisplay( node ) );

        writeAttachmentMarkHeader( node );
        node->setDisplayedEmbedded( true );
        const Interface::BodyPartFormatter::Result result = formatter->format( &part, htmlWriter() );
        writeAttachmentMarkFooter();
#if 0
        // done in KMReaderWin::setBodyPartMemento() now
        if ( mReader && node->bodyPartMemento() )
          if ( Interface::Observable * obs = node->bodyPartMemento()->asObservable() )
            obs->attach( mReader );
#endif
        switch ( result ) {
        case Interface::BodyPartFormatter::AsIcon:
          processResult.setNeverDisplayInline( true );
          // fall through:
        case Interface::BodyPartFormatter::Failed:
          defaultHandling( node, processResult );
          break;
        case Interface::BodyPartFormatter::Ok:
        case Interface::BodyPartFormatter::NeedContent:
          // FIXME: incomplete content handling
          ;
        }
      } else {
        const BodyPartFormatter * bpf
          = BodyPartFormatter::createFor( node->type(), node->subType() );
        if ( !bpf ) {
          kFatal() << "THIS SHOULD NO LONGER HAPPEN ("
                   << node->typeString() << '/' << node->subTypeString() << ')';
        }

        writeAttachmentMarkHeader( node );
        if ( bpf && !bpf->process( this, node, processResult ) ) {
          defaultHandling( node, processResult );
        }
        writeAttachmentMarkFooter();
      }
      node->setProcessed( true, false );

      // adjust signed/encrypted flags if inline PGP was found
      processResult.adjustCryptoStatesOfNode( node );

      if ( showOnlyOneMimePart() )
        break;
    }

    if ( isRoot && mReader )
      htmlWriter()->queue( "</div>\n" );
  }

  void ObjectTreeParser::defaultHandling( partNode * node, ProcessResult & result ) {
    // ### (mmutz) default handling should go into the respective
    // ### bodypartformatters.
    if ( !mReader )
      return;

    // always show images in multipart/related when showing in html, not with an additional icon
    if ( result.isImage() &&
         node->parentNode() && node->parentNode()->subType() == DwMime::kSubtypeRelated &&
         mReader->htmlMail() &&
         !showOnlyOneMimePart() ) {
      QString fileName = mReader->writeMessagePartToTempFile( &node->msgPart(), node->nodeId() );
      QString href = "file:" + KUrl::toPercentEncoding( fileName );
      htmlWriter()->embedPart( node->msgPart().contentId(), href);
      return;
   }

    if ( attachmentStrategy() == AttachmentStrategy::hidden() &&
         !showOnlyOneMimePart() &&
         node->parentNode() /* message is not an attachment */ )
      return;

    bool asIcon = true;
    if ( !result.neverDisplayInline() )
      if ( const AttachmentStrategy * as = attachmentStrategy() )
        asIcon = as->defaultDisplay( node ) == AttachmentStrategy::AsIcon;

    // neither image nor text -> show as icon
    if ( !result.isImage()
         && node->type() != DwMime::kTypeText )
      asIcon = true;

    // if the image is not complete do not try to show it inline
    if ( result.isImage() && !node->msgPart().isComplete() )
      asIcon = true;

    if ( asIcon ) {
      if ( attachmentStrategy() != AttachmentStrategy::hidden()
           || showOnlyOneMimePart() )
        writePartIcon( &node->msgPart(), node->nodeId() );
    } else if ( result.isImage() ) {
      node->setDisplayedEmbedded( true );
      writePartIcon( &node->msgPart(), node->nodeId(), true );
    }
    else {
      node->setDisplayedEmbedded( true );
      writeBodyString( node->msgPart().bodyDecoded(),
                       node->trueFromAddress(),
                       codecFor( node ), result, false );
    }
    // end of ###
  }

  void ProcessResult::adjustCryptoStatesOfNode( partNode * node ) const {
    if ( ( inlineSignatureState()  != KMMsgNotSigned ) ||
         ( inlineEncryptionState() != KMMsgNotEncrypted ) ) {
      node->setSignatureState( inlineSignatureState() );
      node->setEncryptionState( inlineEncryptionState() );
    }
  }

  //////////////////
  //////////////////
  //////////////////

  static int signatureToStatus( const GpgME::Signature &sig )
  {
    switch ( sig.status().code() ) {
      case GPG_ERR_NO_ERROR:
        return GPGME_SIG_STAT_GOOD;
      case GPG_ERR_BAD_SIGNATURE:
        return GPGME_SIG_STAT_BAD;
      case GPG_ERR_NO_PUBKEY:
        return GPGME_SIG_STAT_NOKEY;
      case GPG_ERR_NO_DATA:
        return GPGME_SIG_STAT_NOSIG;
      case GPG_ERR_SIG_EXPIRED:
        return GPGME_SIG_STAT_GOOD_EXP;
      case GPG_ERR_KEY_EXPIRED:
        return GPGME_SIG_STAT_GOOD_EXPKEY;
      default:
        return GPGME_SIG_STAT_ERROR;
    }
  }

  bool ObjectTreeParser::writeOpaqueOrMultipartSignedData( partNode* data,
                                                      partNode& sign,
                                                      const QString& fromAddress,
                                                      bool doCheck,
                                                      QByteArray* cleartextData,
                                                      const std::vector<GpgME::Signature> & paramSignatures,
                                                      bool hideErrors )
  {
    bool bIsOpaqueSigned = false;
    enum { NO_PLUGIN, NOT_INITIALIZED, CANT_VERIFY_SIGNATURES }
      cryptPlugError = NO_PLUGIN;

    const Kleo::CryptoBackend::Protocol* cryptProto = cryptoProtocol();

    QString cryptPlugLibName;
    QString cryptPlugDisplayName;
    if ( cryptProto ) {
      cryptPlugLibName = cryptProto->name();
      cryptPlugDisplayName = cryptProto->displayName();
    }

#ifndef NDEBUG
    if ( !doCheck )
      kDebug() << "showing OpenPGP (Encrypted+Signed) data";
    else
      if ( data )
        kDebug() << "processing Multipart Signed data";
      else
        kDebug() << "processing Opaque Signed data";
#endif

    if ( doCheck && cryptProto ) {
      kDebug() << "going to call CRYPTPLUG" << cryptPlugLibName;
    }

    QByteArray cleartext;
    QByteArray signaturetext;

    if ( doCheck && cryptProto ) {
      if ( data ) {
        cleartext = KMail::Util::ByteArray( data->dwPart()->AsString() );

        dumpToFile( "dat_01_reader_signedtext_before_canonicalization",
                    cleartext.data(), cleartext.length() );

        // replace simple LFs by CRLSs
        // according to RfC 2633, 3.1.1 Canonicalization
        kDebug() << "Converting LF to CRLF (see RfC 2633, 3.1.1 Canonicalization)";
        cleartext = Util::lf2crlf( cleartext );
        kDebug() << "                                                      done.";
      }

      dumpToFile( "dat_02_reader_signedtext_after_canonicalization",
                  cleartext.data(), cleartext.length() );

      signaturetext = sign.msgPart().bodyDecodedBinary();
      dumpToFile( "dat_03_reader.sig", signaturetext.data(),
                  signaturetext.size() );
    }

    std::vector<GpgME::Signature> signatures;
    if ( !doCheck )
      signatures = paramSignatures;

    PartMetaData messagePart;
    messagePart.isSigned = true;
    messagePart.technicalProblem = ( cryptProto == 0 );
    messagePart.isGoodSignature = false;
    messagePart.isEncrypted = false;
    messagePart.isDecryptable = false;
    messagePart.keyTrust = Kpgp::KPGP_VALIDITY_UNKNOWN;
    messagePart.status = i18n("Wrong Crypto Plug-In.");
    messagePart.status_code = GPGME_SIG_STAT_NONE;

    GpgME::Key key;

    if ( doCheck && cryptProto ) {
      GpgME::VerificationResult result;
      if ( data ) { // detached
        const VerifyDetachedBodyPartMemento * m
          = dynamic_cast<VerifyDetachedBodyPartMemento*>( sign.bodyPartMemento( "verifydetached" ) );
        if ( !m ) {
          Kleo::VerifyDetachedJob * job = cryptProto->verifyDetachedJob();
          if ( !job ) {
            cryptPlugError = CANT_VERIFY_SIGNATURES;
            // PENDING(marc) cryptProto = 0 here?
          } else {
            QByteArray plainData = cleartext;
            VerifyDetachedBodyPartMemento * newM
              = new VerifyDetachedBodyPartMemento( job, cryptProto->keyListJob(), signaturetext, plainData );
            if ( allowAsync() ) {
              if ( newM->start() ) {
                messagePart.inProgress = true;
                mHasPendingAsyncJobs = true;
              } else {
                m = newM;
              }
            } else {
              newM->exec();
              m = newM;
            }
            sign.setBodyPartMemento( "verifydetached", newM );
          }
        } else if ( m->isRunning() ) {
          messagePart.inProgress = true;
          mHasPendingAsyncJobs = true;
          m = 0;
        }

        if ( m ) {
          result = m->verifyResult();
          messagePart.auditLogError = m->auditLogError();
          messagePart.auditLog = m->auditLogAsHtml();
          key = m->signingKey();
        }
      } else { // opaque
        const VerifyOpaqueBodyPartMemento * m
          = dynamic_cast<VerifyOpaqueBodyPartMemento*>( sign.bodyPartMemento( "verifyopaque" ) );
        if ( !m ) {
          Kleo::VerifyOpaqueJob * job = cryptProto->verifyOpaqueJob();
          if ( !job ) {
            cryptPlugError = CANT_VERIFY_SIGNATURES;
            // PENDING(marc) cryptProto = 0 here?
          } else {
            VerifyOpaqueBodyPartMemento * newM
              = new VerifyOpaqueBodyPartMemento( job, cryptProto->keyListJob(), signaturetext );
            if ( allowAsync() ) {
              if ( newM->start() ) {
                messagePart.inProgress = true;
                mHasPendingAsyncJobs = true;
              } else {
                m = newM;
              }
            } else {
              newM->exec();
              m = newM;
            }
            sign.setBodyPartMemento( "verifyopaque", newM );
          }
        } else if ( m->isRunning() ) {
          messagePart.inProgress = true;
          mHasPendingAsyncJobs = true;
          m = 0;
        }

        if ( m ) {
          result = m->verifyResult();
          cleartext = m->plainText();
          messagePart.auditLogError = m->auditLogError();
          messagePart.auditLog = m->auditLogAsHtml();
          key = m->signingKey();
        }
      }
      std::stringstream ss;
      ss << result;
      kDebug() << ss.str().c_str();
      signatures = result.signatures();
    }
    else
      messagePart.auditLogError = GpgME::Error( GPG_ERR_NOT_IMPLEMENTED );

    if ( doCheck ) {
      kDebug() << "returned from CRYPTPLUG";
    }

    // ### only one signature supported
    if ( !signatures.empty() ) {
      kDebug() << "\nFound signature";
      GpgME::Signature signature = signatures.front();

      messagePart.status_code = signatureToStatus( signature );
      messagePart.status = QString::fromLocal8Bit( signature.status().asString() );
      for ( uint i = 1; i < signatures.size(); ++i ) {
        if ( signatureToStatus( signatures[i] ) != messagePart.status_code ) {
          messagePart.status_code = GPGME_SIG_STAT_DIFF;
          messagePart.status = i18n("Different results for signatures");
        }
      }
      if ( messagePart.status_code & GPGME_SIG_STAT_GOOD )
        messagePart.isGoodSignature = true;

      // save extended signature status flags
      messagePart.sigSummary = signature.summary();

      if ( key.keyID() )
        messagePart.keyId = key.keyID();
      if ( messagePart.keyId.isEmpty() )
        messagePart.keyId = signature.fingerprint();
      // ### Ugh. We depend on two enums being in sync:
      messagePart.keyTrust = (Kpgp::Validity)signature.validity();
      if ( key.numUserIDs() > 0 && key.userID( 0 ).id() )
        messagePart.signer = Kleo::DN( key.userID( 0 ).id() ).prettyDN();
      for ( uint iMail = 0; iMail < key.numUserIDs(); ++iMail ) {
        // The following if /should/ always result in TRUE but we
        // won't trust implicitely the plugin that gave us these data.
        if ( key.userID( iMail ).email() ) {
          QString email = QString::fromUtf8( key.userID( iMail ).email() );
          // ### work around gpgme 0.3.x / cryptplug bug where the
          // ### email addresses are specified as angle-addr, not addr-spec:
          if ( email.startsWith( '<' ) && email.endsWith( '>' ) )
            email = email.mid( 1, email.length() - 2 );
          if ( !email.isEmpty() )
            messagePart.signerMailAddresses.append( email );
        }
      }

      if ( signature.creationTime() )
        messagePart.creationTime.setTime_t( signature.creationTime() );
      else
        messagePart.creationTime = QDateTime();
      if ( messagePart.signer.isEmpty() ) {
        if ( key.numUserIDs() > 0 && key.userID( 0 ).name() )
          messagePart.signer = Kleo::DN( key.userID( 0 ).name() ).prettyDN();
        if ( !messagePart.signerMailAddresses.empty() ) {
          if ( messagePart.signer.isEmpty() )
            messagePart.signer = messagePart.signerMailAddresses.front();
          else
            messagePart.signer += " <" + messagePart.signerMailAddresses.front() + '>';
        }
      }

      kDebug() << "\n  key id:" << messagePart.keyId
               << "\n  key trust:" << messagePart.keyTrust
               << "\n  signer:" << messagePart.signer;

    } else {
      messagePart.creationTime = QDateTime();
    }

    if ( !doCheck || !data ){
      if ( cleartextData || !cleartext.isEmpty() ) {
        if ( mReader )
          htmlWriter()->queue( writeSigstatHeader( messagePart,
                                                   cryptProto,
                                                   fromAddress ) );
        bIsOpaqueSigned = true;

        CryptoProtocolSaver cpws( this, cryptProto );
        insertAndParseNewChildNode( sign, doCheck ? cleartext.data() : cleartextData->data(),
                                    "opaqued signed data" );

        if ( mReader )
          htmlWriter()->queue( writeSigstatFooter( messagePart ) );

      }
      else if ( !hideErrors ) {
        QString txt;
        txt = "<hr><b><h2>";
        txt.append( i18n( "The crypto engine returned no cleartext data." ) );
        txt.append( "</h2></b>" );
        txt.append( "<br/>&nbsp;<br/>" );
        txt.append( i18n( "Status: " ) );
        if ( !messagePart.status.isEmpty() ) {
          txt.append( "<i>" );
          txt.append( messagePart.status );
          txt.append( "</i>" );
        }
        else
          txt.append( i18nc("Status of message unknown.","(unknown)") );
        if ( mReader )
          htmlWriter()->queue(txt);
      }
    }
    else {
      if ( mReader ) {
        if ( !cryptProto ) {
          QString errorMsg;
          switch ( cryptPlugError ) {
          case NOT_INITIALIZED:
            errorMsg = i18n( "Crypto plug-in \"%1\" is not initialized.",
                         cryptPlugLibName );
            break;
          case CANT_VERIFY_SIGNATURES:
            errorMsg = i18n( "Crypto plug-in \"%1\" cannot verify signatures.",
                         cryptPlugLibName );
            break;
          case NO_PLUGIN:
            if ( cryptPlugDisplayName.isEmpty() )
              errorMsg = i18n( "No appropriate crypto plug-in was found." );
            else
              errorMsg = i18nc( "%1 is either 'OpenPGP' or 'S/MIME'",
                               "No %1 plug-in was found.",
                             cryptPlugDisplayName );
            break;
          }
          messagePart.errorText = i18n( "The message is signed, but the "
                                        "validity of the signature cannot be "
                                        "verified.<br />"
                                        "Reason: %1",
                                    errorMsg );
        }

        if ( mReader )
          htmlWriter()->queue( writeSigstatHeader( messagePart,
                                                   cryptProto,
                                                 fromAddress ) );
      }

      ObjectTreeParser otp( mReader, cryptProto, true );
      otp.parseObjectTree( data );
      mRawReplyString += otp.rawReplyString();
      mTextualContent += otp.textualContent();
      if ( !otp.textualContentCharset().isEmpty() )
        mTextualContentCharset = otp.textualContentCharset();

      if ( mReader )
        htmlWriter()->queue( writeSigstatFooter( messagePart ) );
    }

    kDebug() << "done, returning" << ( bIsOpaqueSigned ? "TRUE" : "FALSE" );
    return bIsOpaqueSigned;
  }

void ObjectTreeParser::writeDecryptionInProgressBlock()
{
  kDebug();
  assert( mReader );
  // PENDING(marc) find an animated icon here:
  //const QString iconName = KGlobal::instance()->iconLoader()->iconPath( "decrypted", KIcon::Small );
  const QString decryptedData = i18n("Encrypted data not shown");
  PartMetaData messagePart;
  messagePart.isDecryptable = true;
  messagePart.isEncrypted = true;
  messagePart.isSigned = false;
  messagePart.inProgress = true;
  htmlWriter()->queue( writeSigstatHeader( messagePart,
                                           cryptoProtocol(),
                                           QString() ) );
  //htmlWriter()->queue( decryptedData );
  htmlWriter()->queue( writeSigstatFooter( messagePart ) );
}

void ObjectTreeParser::writeDeferredDecryptionBlock()
{
  kDebug();
  assert( mReader );
  const QString iconName = KIconLoader::global()->iconPath( "document-decrypt",
                                                            KIconLoader::Small );
  const QString decryptedData = "<div style=\"font-size:large; text-align:center;"
        "padding-top:20pt;\">"
        + i18n("This message is encrypted.")
        + "</div>"
        "<div style=\"text-align:center; padding-bottom:20pt;\">"
        "<a href=\"kmail:decryptMessage\">"
        "<img src=\"" + iconName.toUtf8() + "\"/>"
        + i18n("Decrypt Message")
        + "</a></div>";
  PartMetaData messagePart;
  messagePart.isDecryptable = true;
  messagePart.isEncrypted = true;
  messagePart.isSigned = false;
  mRawReplyString += decryptedData.toUtf8();
  htmlWriter()->queue( writeSigstatHeader( messagePart,
                                           cryptoProtocol(),
                                           QString() ) );
  htmlWriter()->queue( decryptedData );
  htmlWriter()->queue( writeSigstatFooter( messagePart ) );
}

bool ObjectTreeParser::okDecryptMIME( partNode& data,
                                      QByteArray& decryptedData,
                                      bool& signatureFound,
                                      std::vector<GpgME::Signature> &signatures,
                                      bool showWarning,
                                      bool& passphraseError,
                                      bool& actuallyEncrypted,
                                      bool& decryptionStarted,
                                      QString& aErrorText,
                                      GpgME::Error & auditLogError,
                                      QString& auditLog )
{
  passphraseError = false;
  decryptionStarted = false;
  aErrorText.clear();
  auditLogError = GpgME::Error();
  auditLog.clear();
  bool bDecryptionOk = false;
  enum { NO_PLUGIN, NOT_INITIALIZED, CANT_DECRYPT }
    cryptPlugError = NO_PLUGIN;

  const Kleo::CryptoBackend::Protocol* cryptProto = cryptoProtocol();

  QString cryptPlugLibName;
  if ( cryptProto )
    cryptPlugLibName = cryptProto->name();

  assert( !mReader || mReader->decryptMessage() );

  const QString errorMsg = i18n( "Could not decrypt the data." );
  if ( cryptProto && !kmkernel->contextMenuShown() ) {
    QByteArray ciphertext = data.msgPart().bodyDecodedBinary();
#ifdef MARCS_DEBUG
    QString cipherStr = QString::fromLatin1( ciphertext );
    bool cipherIsBinary = ( !cipherStr.contains("BEGIN ENCRYPTED MESSAGE", Qt::CaseInsensitive ) ) &&
                          ( !cipherStr.contains("BEGIN PGP ENCRYPTED MESSAGE", Qt::CaseInsensitive ) ) &&
                          ( !cipherStr.contains("BEGIN PGP MESSAGE", Qt::CaseInsensitive ) );

    dumpToFile( "dat_04_reader.encrypted", ciphertext.data(), ciphertext.size() );

    QString deb;
    deb =  "\n\nE N C R Y P T E D    D A T A = ";
    if ( cipherIsBinary )
      deb += "[binary data]";
    else {
      deb += "\"";
      deb += cipherStr;
      deb += "\"";
    }
    deb += "\n\n";
    kDebug() << deb;
#endif


    kDebug() << "going to call CRYPTPLUG" << cryptPlugLibName;
    if ( mReader )
      emit mReader->noDrag(); // in case pineentry pops up, don't let kmheaders start a drag afterwards

    // Check whether the memento contains a result from last time:
    const DecryptVerifyBodyPartMemento * m
      = dynamic_cast<DecryptVerifyBodyPartMemento*>( data.bodyPartMemento( "decryptverify" ) );
    if ( !m ) {
      Kleo::DecryptVerifyJob * job = cryptProto->decryptVerifyJob();
      if ( !job ) {
        cryptPlugError = CANT_DECRYPT;
        cryptProto = 0;
      } else {
        DecryptVerifyBodyPartMemento * newM
          = new DecryptVerifyBodyPartMemento( job, ciphertext );
        if ( allowAsync() ) {
          if ( newM->start() ) {
            decryptionStarted = true;
            mHasPendingAsyncJobs = true;
          } else {
            m = newM;
          }
        } else {
          newM->exec();
          m = newM;
        }
        data.setBodyPartMemento( "decryptverify", newM );
      }
    } else if ( m->isRunning() ) {
      decryptionStarted = true;
      mHasPendingAsyncJobs = true;
      m = 0;
    }

    if ( m ) {
      const QByteArray & plainText = m->plainText();
      const GpgME::DecryptionResult & decryptResult = m->decryptResult();
      const GpgME::VerificationResult & verifyResult = m->verifyResult();
      std::stringstream ss;
      ss << decryptResult << '\n' << verifyResult;
      kDebug() << ss.str().c_str();
      signatureFound = verifyResult.signatures().size() > 0;
      signatures = verifyResult.signatures();
      bDecryptionOk = !decryptResult.error();
      passphraseError =  decryptResult.error().isCanceled()
        || decryptResult.error().code() == GPG_ERR_NO_SECKEY;
      actuallyEncrypted = decryptResult.error().code() != GPG_ERR_NO_DATA;
      aErrorText = QString::fromLocal8Bit( decryptResult.error().asString() );
      auditLogError = m->auditLogError();
      auditLog = m->auditLogAsHtml();

      kDebug() << "ObjectTreeParser::decryptMIME: returned from CRYPTPLUG";
      if ( bDecryptionOk )
        decryptedData = plainText;
      else if ( mReader && showWarning ) {
        decryptedData = "<div style=\"font-size:x-large; text-align:center;"
                        "padding:20pt;\">"
                      + errorMsg.toUtf8()
                      + "</div>";
        if ( !passphraseError )
          aErrorText = i18n("Crypto plug-in \"%1\" could not decrypt the data.", cryptPlugLibName )
                    + "<br />"
                    + i18n("Error: %1", aErrorText );
      }
    }
  }

  if ( !cryptProto ) {
    decryptedData = "<div style=\"text-align:center; padding:20pt;\">"
                  + errorMsg.toUtf8()
                  + "</div>";
    switch ( cryptPlugError ) {
    case NOT_INITIALIZED:
      aErrorText = i18n( "Crypto plug-in \"%1\" is not initialized.",
                       cryptPlugLibName );
      break;
    case CANT_DECRYPT:
      aErrorText = i18n( "Crypto plug-in \"%1\" cannot decrypt messages.",
                       cryptPlugLibName );
      break;
    case NO_PLUGIN:
      aErrorText = i18n( "No appropriate crypto plug-in was found." );
      break;
    }
  } else if ( kmkernel->contextMenuShown() ) {
    // ### Workaround for bug 56693 (kmail freeze with the complete desktop
    // ### while pinentry-qt appears)
    QByteArray ciphertext( data.msgPart().bodyDecodedBinary() );
    QString cipherStr = QString::fromLatin1( ciphertext );
    bool cipherIsBinary = ( !cipherStr.contains("BEGIN ENCRYPTED MESSAGE", Qt::CaseInsensitive ) ) &&
                          ( !cipherStr.contains("BEGIN PGP ENCRYPTED MESSAGE", Qt::CaseInsensitive ) ) &&
                          ( !cipherStr.contains("BEGIN PGP MESSAGE", Qt::CaseInsensitive ) );
    if ( !cipherIsBinary ) {
      decryptedData = ciphertext;
    }
    else {
      decryptedData = "<div style=\"font-size:x-large; text-align:center;"
                      "padding:20pt;\">"
                    + errorMsg.toUtf8()
                    + "</div>";
    }
  }

  dumpToFile( "dat_05_reader.decrypted", decryptedData.data(), decryptedData.size() );

  return bDecryptionOk;
}

  //static
  bool ObjectTreeParser::containsExternalReferences( const QString & str )
  {
    int httpPos = str.indexOf( "\"http:", Qt::CaseInsensitive );
    int httpsPos = str.indexOf( "\"https:", Qt::CaseInsensitive );

    while ( httpPos >= 0 || httpsPos >= 0 ) {
      // pos = index of next occurrence of "http: or "https: whichever comes first
      int pos = ( httpPos < httpsPos )
                ? ( ( httpPos >= 0 ) ? httpPos : httpsPos )
                : ( ( httpsPos >= 0 ) ? httpsPos : httpPos );
      // look backwards for "href"
      if ( pos > 5 ) {
        int hrefPos = str.lastIndexOf( "href", pos - 5, Qt::CaseInsensitive );
        // if no 'href' is found or the distance between 'href' and '"http[s]:'
        // is larger than 7 (7 is the distance in 'href = "http[s]:') then
        // we assume that we have found an external reference
        if ( ( hrefPos == -1 ) || ( pos - hrefPos > 7 ) ) {

          // HTML messages created by KMail itself for now contain the following:
          // <!DOCTYPE HTML PUBLIC "-//W3C//DTD HTML 4.0//EN" "http://www.w3.org/TR/REC-html40/strict.dtd">
          // Make sure not to show an external references warning for this string
          int dtdPos = str.indexOf( "http://www.w3.org/TR/REC-html40/strict.dtd", pos + 1 );
          if ( dtdPos != ( pos + 1 ) )
            return true;
        }
      }
      // find next occurrence of "http: or "https:
      if ( pos == httpPos ) {
        httpPos = str.indexOf( "\"http:", httpPos + 6, Qt::CaseInsensitive );
      }
      else {
        httpsPos = str.indexOf( "\"https:", httpsPos + 7, Qt::CaseInsensitive );
      }
    }
    return false;
  }

  bool ObjectTreeParser::processTextHtmlSubtype( partNode * curNode, ProcessResult & ) {
    const QByteArray partBody( curNode->msgPart().bodyDecoded() );

    mRawReplyString = partBody;
    if ( curNode->isFirstTextPart() ) {
      mTextualContent += curNode->msgPart().bodyToUnicode();
      mTextualContentCharset = curNode->msgPart().charset();
    }

    if ( !mReader )
      return true;

    QString bodyText;
    if ( mReader->htmlMail() )
      bodyText = codecFor( curNode )->toUnicode( partBody );
    else
      bodyText = StringUtil::html2source( partBody );

    if ( curNode->isFirstTextPart() ||
         attachmentStrategy()->defaultDisplay( curNode ) == AttachmentStrategy::Inline ||
         showOnlyOneMimePart() )
    {
      if ( mReader->htmlMail() ) {

        HTMLQuoteColorer colorer( cssHelper() );
        bodyText = colorer.process( bodyText );
        curNode->setDisplayedEmbedded( true );

        // Strip <html>, <head>, and <body>, so we don't end up having those tags
        // twice, which confuses KHTML (especially with a signed
        // multipart/alternative message, the signature bars get rendered at the
        // wrong place)
        bodyText = bodyText.remove( "<html>", Qt::CaseInsensitive );
        bodyText = bodyText.remove( "<head>", Qt::CaseInsensitive );
        bodyText = bodyText.remove( "</head>", Qt::CaseInsensitive );
        QRegExp bodyRegExp( "<body.*>" ); //the body tag might have additional attributes,
        bodyRegExp.setMinimal( true );    //so make sure to match them as well
        bodyRegExp.setCaseSensitivity( Qt::CaseInsensitive );
        bodyText = bodyText.remove( bodyRegExp );

        // Strip </BODY> and </HTML> from end.
        // We must do this, or else the message will not be displayed correctly
        // because we have two </body> or </html> tags in the generated HTML.
        // It is IMHO enough to search only for </BODY> and put \0 there.
        int i = bodyText.lastIndexOf( "</body>", -1, Qt::CaseInsensitive );
        if ( 0 <= i )
          bodyText.truncate(i);
        else { // just in case - search for </html>
          i = bodyText.lastIndexOf( "</html>", -1, Qt::CaseInsensitive );
          if ( 0 <= i )
            bodyText.truncate(i);
        }

        // Show the "external references" warning (with possibility to load
        // external references only if loading external references is disabled
        // and the HTML code contains obvious external references). For
        // messages where the external references are obfuscated the user won't
        // have an easy way to load them but that shouldn't be a problem
        // because only spam contains obfuscated external references.
        if ( !mReader->htmlLoadExternal() &&
             containsExternalReferences( bodyText ) ) {
          htmlWriter()->queue( "<div class=\"htmlWarn\">\n" );
          htmlWriter()->queue( i18n("<b>Note:</b> This HTML message may contain external "
                                    "references to images etc. For security/privacy reasons "
                                    "external references are not loaded. If you trust the "
                                    "sender of this message then you can load the external "
                                    "references for this message "
                                    "<a href=\"kmail:loadExternal\">by clicking here</a>.") );
          htmlWriter()->queue( "</div><br><br>" );
        }
      } else {
        htmlWriter()->queue( "<div class=\"htmlWarn\">\n" );
        htmlWriter()->queue( i18n("<b>Note:</b> This is an HTML message. For "
                                  "security reasons, only the raw HTML code "
                                  "is shown. If you trust the sender of this "
                                  "message then you can activate formatted "
                                  "HTML display for this message "
                                  "<a href=\"kmail:showHTML\">by clicking here</a>.") );
        htmlWriter()->queue( "</div><br><br>" );
      }
      // Make sure the body is relative, so that nothing is painted over above "Note: ..."
      // if a malicious message uses absolute positioning. #137643
      htmlWriter()->queue( "<div style=\"position: relative\">\n" );
      htmlWriter()->queue( bodyText );
      htmlWriter()->queue( "</div>\n" );
      mReader->mColorBar->setHtmlMode();
      return true;
    }
    return false;
  }
} // namespace KMail

static bool isMailmanMessage( partNode * curNode ) {
  if ( !curNode->dwPart() || !curNode->dwPart()->hasHeaders() )
    return false;
  DwHeaders & headers = curNode->dwPart()->Headers();
  if ( headers.HasField("X-Mailman-Version") )
    return true;
  if ( headers.HasField("X-Mailer") &&
       0 == QString::fromLatin1( headers.FieldBody("X-Mailer").AsString().c_str() )
       .contains("MAILMAN", Qt::CaseInsensitive ) )
    return true;
  return false;
}

namespace KMail {

  bool ObjectTreeParser::processMailmanMessage( partNode * curNode ) {
    const QString str = QString::fromLatin1( curNode->msgPart().bodyDecoded() );

    //###
    const QLatin1String delim1( "--__--__--\n\nMessage:" );
    const QLatin1String delim2( "--__--__--\r\n\r\nMessage:" );
    const QLatin1String delimZ2( "--__--__--\n\n_____________" );
    const QLatin1String delimZ1( "--__--__--\r\n\r\n_____________" );
    QString partStr, digestHeaderStr;
    int thisDelim = str.indexOf( delim1, Qt::CaseInsensitive );
    if ( thisDelim == -1 ) {
      thisDelim = str.indexOf( delim2, Qt::CaseInsensitive );
    }
    if ( thisDelim == -1 ) {
      return false;
    }

    int nextDelim = str.indexOf( delim1, thisDelim+1, Qt::CaseInsensitive );
    if ( -1 == nextDelim ) {
      nextDelim = str.indexOf( delim2, thisDelim+1, Qt::CaseInsensitive );
    }
    if ( -1 == nextDelim ) {
      nextDelim = str.indexOf( delimZ1, thisDelim+1, Qt::CaseInsensitive );
    }
    if ( -1 == nextDelim ) {
      nextDelim = str.indexOf( delimZ2, thisDelim+1, Qt::CaseInsensitive );
    }
    if ( nextDelim < 0) {
      return false;
    }

    //if ( curNode->mRoot )
    //  curNode = curNode->mRoot;

    // at least one message found: build a mime tree
    digestHeaderStr = "Content-Type: text/plain\nContent-Description: digest header\n\n";
    digestHeaderStr += str.mid( 0, thisDelim );
    insertAndParseNewChildNode( *curNode,
                                digestHeaderStr.toLatin1(),
                                "Digest Header", true );
    //mReader->queueHtml("<br><hr><br>");
    // temporarily change curent node's Content-Type
    // to get our embedded RfC822 messages properly inserted
    curNode->setType(    DwMime::kTypeMultipart );
    curNode->setSubType( DwMime::kSubtypeDigest );
    while( -1 < nextDelim ){
      int thisEoL = str.indexOf("\nMessage:", thisDelim, Qt::CaseInsensitive );
      if ( -1 < thisEoL )
        thisDelim = thisEoL+1;
      else{
        thisEoL = str.indexOf("\n_____________", thisDelim, Qt::CaseInsensitive );
        if ( -1 < thisEoL )
          thisDelim = thisEoL+1;
      }
      thisEoL = str.indexOf( '\n', thisDelim );
      if ( -1 < thisEoL )
        thisDelim = thisEoL+1;
      else
        thisDelim = thisDelim+1;
      //while( thisDelim < cstr.size() && '\n' == cstr[thisDelim] )
      //  ++thisDelim;

      partStr = "Content-Type: message/rfc822\nContent-Description: embedded message\n\n";
      partStr += str.mid( thisDelim, nextDelim-thisDelim );
      QString subject = QString::fromLatin1("embedded message");
      QString subSearch = QString::fromLatin1("\nSubject:");
      int subPos = partStr.indexOf(subSearch, 0, Qt::CaseInsensitive );
      if ( -1 < subPos ){
        subject = partStr.mid(subPos+subSearch.length());
        thisEoL = subject.indexOf('\n');
        if ( -1 < thisEoL )
          subject.truncate( thisEoL );
      }
      kDebug() << "        embedded message found:" << subject;
      insertAndParseNewChildNode( *curNode,
                                  partStr.toLatin1(),
                                  subject.toLatin1(), true );
      //mReader->queueHtml("<br><hr><br>");
      thisDelim = nextDelim+1;
      nextDelim = str.indexOf(delim1, thisDelim, Qt::CaseInsensitive );
      if ( -1 == nextDelim )
        nextDelim = str.indexOf(delim2, thisDelim, Qt::CaseInsensitive);
      if ( -1 == nextDelim )
        nextDelim = str.indexOf(delimZ1, thisDelim, Qt::CaseInsensitive);
      if ( -1 == nextDelim )
        nextDelim = str.indexOf(delimZ2, thisDelim, Qt::CaseInsensitive);
    }
    // reset curent node's Content-Type
    curNode->setType(    DwMime::kTypeText );
    curNode->setSubType( DwMime::kSubtypePlain );
    int thisEoL = str.indexOf( "_____________", thisDelim );
    if ( -1 < thisEoL ){
      thisDelim = thisEoL;
      thisEoL = str.indexOf( '\n', thisDelim );
      if ( -1 < thisEoL )
        thisDelim = thisEoL+1;
    }
    else
      thisDelim = thisDelim+1;
    partStr = "Content-Type: text/plain\nContent-Description: digest footer\n\n";
    partStr += str.mid( thisDelim );
    insertAndParseNewChildNode( *curNode,
                                partStr.toLatin1(),
                                "Digest Footer", true );
    return true;
  }

  bool ObjectTreeParser::processTextPlainSubtype( partNode * curNode, ProcessResult & result ) {
    if ( !mReader ) {
      mRawReplyString = curNode->msgPart().bodyDecoded();
      if ( curNode->isFirstTextPart() ) {
        mTextualContent += curNode->msgPart().bodyToUnicode();
        mTextualContentCharset = curNode->msgPart().charset();
      }
      return true;
    }

    if ( !curNode->isFirstTextPart() &&
         attachmentStrategy()->defaultDisplay( curNode ) != AttachmentStrategy::Inline &&
         !showOnlyOneMimePart() )
      return false;

    mRawReplyString = curNode->msgPart().bodyDecoded();
    if ( curNode->isFirstTextPart() ) {
      mTextualContent += curNode->msgPart().bodyToUnicode();
      mTextualContentCharset = curNode->msgPart().charset();
    }

    QString label = curNode->msgPart().fileName().trimmed();
    if ( label.isEmpty() )
      label = curNode->msgPart().name().trimmed();

    const bool bDrawFrame = !curNode->isFirstTextPart()
                          && !showOnlyOneMimePart()
                          && !label.isEmpty();
    if ( bDrawFrame ) {
      label = StringUtil::quoteHtmlChars( label, true );

      const QString comment =
        StringUtil::quoteHtmlChars( curNode->msgPart().contentDescription(), true );

      const QString fileName =
        mReader->writeMessagePartToTempFile( &curNode->msgPart(),
                                             curNode->nodeId() );

      const QString dir = QApplication::isRightToLeft() ? "rtl" : "ltr" ;

      QString htmlStr = "<table cellspacing=\"1\" class=\"textAtm\">"
                 "<tr class=\"textAtmH\"><td dir=\"" + dir + "\">";
      if ( !fileName.isEmpty() )
        htmlStr += "<a href=\"" +curNode->asHREF( "body" ) + "\">"
          + label + "</a>";
      else
        htmlStr += label;
      if ( !comment.isEmpty() )
        htmlStr += "<br>" + comment;
      htmlStr += "</td></tr><tr class=\"textAtmB\"><td>";

      htmlWriter()->queue( htmlStr );
    }
    // process old style not-multipart Mailman messages to
    // enable verification of the embedded messages' signatures
    if ( !isMailmanMessage( curNode ) ||
         !processMailmanMessage( curNode ) ) {
      writeBodyString( mRawReplyString, curNode->trueFromAddress(),
                       codecFor( curNode ), result, !bDrawFrame );
      curNode->setDisplayedEmbedded( true );
    }
    if ( bDrawFrame )
      htmlWriter()->queue( "</td></tr></table>" );

    return true;
  }

  void ObjectTreeParser::stdChildHandling( partNode * child ) {
    if ( !child )
      return;

    ObjectTreeParser otp( *this );
    otp.setShowOnlyOneMimePart( false );
    otp.parseObjectTree( child );
    mRawReplyString += otp.rawReplyString();
    mTextualContent += otp.textualContent();
    if ( !otp.textualContentCharset().isEmpty() )
      mTextualContentCharset = otp.textualContentCharset();
  }

  bool ObjectTreeParser::processMultiPartMixedSubtype( partNode * node, ProcessResult & ) {
    partNode * child = node->firstChild();
    if ( !child )
      return false;

    // normal treatment of the parts in the mp/mixed container
    stdChildHandling( child );
    return true;
  }

  bool ObjectTreeParser::processMultiPartAlternativeSubtype( partNode * node, ProcessResult & ) {
    partNode * child = node->firstChild();
    if ( !child )
      return false;

    partNode * dataHtml = child->findType( DwMime::kTypeText,
                                           DwMime::kSubtypeHtml, false, true );
    if ( !dataHtml ) {
      // If we didn't find the HTML part as the first child of the multipart/alternative, it might
      // be that this is a HTML message with images, and text/plain and multipart/related are the
      // immediate children of this multipart/alternative node.
      // In this case, the HTML node is a child of multipart/related.
      dataHtml = child->findType( DwMime::kTypeMultipart, DwMime::kSubtypeRelated, false, true );
    }
    partNode * dataPlain = child->findType( DwMime::kTypeText,
                                            DwMime::kSubtypePlain, false, true );

    if ( (mReader && mReader->htmlMail() && dataHtml) ||
         (dataHtml && dataPlain && dataPlain->msgPart().body().isEmpty()) ) {
      if ( dataPlain )
        dataPlain->setProcessed( true, false );
      stdChildHandling( dataHtml );
      return true;
    }

    if ( !mReader || (!mReader->htmlMail() && dataPlain) ) {
      if ( dataHtml )
        dataHtml->setProcessed( true, false );
      stdChildHandling( dataPlain );
      return true;
    }

    stdChildHandling( child );
    return true;
  }

  bool ObjectTreeParser::processMultiPartDigestSubtype( partNode * node, ProcessResult & result ) {
    return processMultiPartMixedSubtype( node, result );
  }

  bool ObjectTreeParser::processMultiPartParallelSubtype( partNode * node, ProcessResult & result ) {
    return processMultiPartMixedSubtype( node, result );
  }

  bool ObjectTreeParser::processMultiPartSignedSubtype( partNode * node, ProcessResult & ) {
    if ( node->childCount() != 2 ) {
      kDebug() << "mulitpart/signed must have exactly two child parts!" << endl
               << "processing as multipart/mixed";
      if ( node->firstChild() )
        stdChildHandling( node->firstChild() );
      return node->firstChild();
    }

    partNode * signedData = node->firstChild();
    assert( signedData );

    partNode * signature = signedData->nextSibling();
    assert( signature );

    signature->setProcessed( true, true );

    if ( !includeSignatures() ) {
      stdChildHandling( signedData );
      return true;
    }

    QString protocolContentType = node->contentTypeParameter( "protocol" ).toLower();
    const QString signatureContentType =
        QString( "%1/%2" ).arg( QString( signature->typeString() ).toLower() )
                          .arg( QString( signature->subTypeString() ).toLower() );
    if ( protocolContentType.isEmpty() ) {
      kWarning() << "Message doesn't set the protocol for the multipart/signed content-type, "
                    "using content-type of the signature:" << signatureContentType;
      protocolContentType = signatureContentType;
    }

    const Kleo::CryptoBackend::Protocol *protocol = 0;
    if ( protocolContentType == "application/pkcs7-signature" ||
         protocolContentType == "application/x-pkcs7-signature" )
      protocol = Kleo::CryptoBackendFactory::instance()->smime();
    else if ( protocolContentType == "application/pgp-signature" ||
              protocolContentType == "application/x-pgp-signature" )
      protocol = Kleo::CryptoBackendFactory::instance()->openpgp();

    if ( !protocol ) {
      signature->setProcessed( true, true );
      stdChildHandling( signedData );
      return true;
    }

    CryptoProtocolSaver saver( this, protocol );

    node->setSignatureState( KMMsgFullySigned );
    writeOpaqueOrMultipartSignedData( signedData, *signature,
                                      node->trueFromAddress() );
    return true;
  }

  bool ObjectTreeParser::processMultiPartEncryptedSubtype( partNode * node, ProcessResult & result ) {
    partNode * child = node->firstChild();
    if ( !child )
      return false;

    if ( keepEncryptions() ) {
      node->setEncryptionState( KMMsgFullyEncrypted );
      const QByteArray cstr = node->msgPart().bodyDecoded();
      if ( mReader )
        writeBodyString( cstr, node->trueFromAddress(),
                         codecFor( node ), result, false );
      mRawReplyString += cstr;
      return true;
    }

    const Kleo::CryptoBackend::Protocol * useThisCryptProto = 0;

    /*
      ATTENTION: This code is to be replaced by the new 'auto-detect' feature. --------------------------------------
    */
    partNode * data = child->findType( DwMime::kTypeApplication,
                                       DwMime::kSubtypeOctetStream, false, true );
    if ( data ) {
      useThisCryptProto = Kleo::CryptoBackendFactory::instance()->openpgp();
    }
    if ( !data ) {
      data = child->findType( DwMime::kTypeApplication,
                              DwMime::kSubtypePkcs7Mime, false, true );
      if ( data ) {
        useThisCryptProto = Kleo::CryptoBackendFactory::instance()->smime();
      }
    }
    /*
      ---------------------------------------------------------------------------------------------------------------
    */

    if ( !data ) {
      stdChildHandling( child );
      return true;
    }

    CryptoProtocolSaver cpws( this, useThisCryptProto );

    if ( partNode * dataChild = data->firstChild() ) {
      stdChildHandling( dataChild );
      return true;
    }

    node->setEncryptionState( KMMsgFullyEncrypted );

    if ( mReader && !mReader->decryptMessage() ) {
      writeDeferredDecryptionBlock();
      data->setProcessed( true, false ); // Set the data node to done to prevent it from being processed
      return true;
    }

    PartMetaData messagePart;
    QByteArray decryptedData;
    bool signatureFound;
    std::vector<GpgME::Signature> signatures;
    bool passphraseError;
    bool actuallyEncrypted = true;
    bool decryptionStarted;

    bool bOkDecrypt = okDecryptMIME( *data,
                                     decryptedData,
                                     signatureFound,
                                     signatures,
                                     true,
                                     passphraseError,
                                     actuallyEncrypted,
                                     decryptionStarted,
                                     messagePart.errorText,
                                     messagePart.auditLogError,
                                     messagePart.auditLog );

    if ( decryptionStarted ) {
      writeDecryptionInProgressBlock();
      return true;
    }

    // paint the frame
    if ( mReader ) {
      messagePart.isDecryptable = bOkDecrypt;
      messagePart.isEncrypted = true;
      messagePart.isSigned = false;
      htmlWriter()->queue( writeSigstatHeader( messagePart,
                                               cryptoProtocol(),
                                               node->trueFromAddress() ) );
    }

    if ( bOkDecrypt ) {
      // Note: Multipart/Encrypted might also be signed
      //       without encapsulating a nicely formatted
      //       ~~~~~~~                 Multipart/Signed part.
      //                               (see RFC 3156 --> 6.2)
      // In this case we paint a _2nd_ frame inside the
      // encryption frame, but we do _not_ show a respective
      // encapsulated MIME part in the Mime Tree Viewer
      // since we do want to show the _true_ structure of the
      // message there - not the structure that the sender's
      // MUA 'should' have sent.  :-D       (khz, 12.09.2002)
      //
      if ( signatureFound ) {
        writeOpaqueOrMultipartSignedData( 0,
                                          *node,
                                          node->trueFromAddress(),
                                          false,
                                          &decryptedData,
                                          signatures,
                                          false );
        node->setSignatureState( KMMsgFullySigned );
      } else {
        insertAndParseNewChildNode( *node,
                                    decryptedData.constData(),
                                    "encrypted data" );
      }
    } else {
      mRawReplyString += decryptedData;
      if ( mReader ) {
        // print the error message that was returned in decryptedData
        // (utf8-encoded)
        htmlWriter()->queue( QString::fromUtf8( decryptedData.data() ) );
      }
    }

    if ( mReader )
      htmlWriter()->queue( writeSigstatFooter( messagePart ) );
    data->setProcessed( true, false ); // Set the data node to done to prevent it from being processed
    return true;
  }


  bool ObjectTreeParser::processMessageRfc822Subtype( partNode * node, ProcessResult & ) {
    if ( mReader
         && !attachmentStrategy()->inlineNestedMessages()
         && !showOnlyOneMimePart() )
      return false;

    if ( partNode * child = node->firstChild() ) {
      ObjectTreeParser otp( mReader, cryptoProtocol() );
      otp.parseObjectTree( child );
      mRawReplyString += otp.rawReplyString();
      mTextualContent += otp.textualContent();
      if ( !otp.textualContentCharset().isEmpty() )
        mTextualContentCharset = otp.textualContentCharset();
      return true;
    }
    // paint the frame
    PartMetaData messagePart;
    if ( mReader ) {
      messagePart.isEncrypted = false;
      messagePart.isSigned = false;
      messagePart.isEncapsulatedRfc822Message = true;
      QString filename =
        mReader->writeMessagePartToTempFile( &node->msgPart(),
                                            node->nodeId() );
      htmlWriter()->queue( writeSigstatHeader( messagePart,
                                               cryptoProtocol(),
                                               node->trueFromAddress(),
                                               node ) );
    }
    QByteArray rfc822messageStr( node->msgPart().bodyDecoded() );
    // display the headers of the encapsulated message
    DwMessage* rfc822DwMessage = new DwMessage(); // will be deleted by c'tor of rfc822headers
    rfc822DwMessage->FromString( rfc822messageStr );
    rfc822DwMessage->Parse();
    KMMessage rfc822message( rfc822DwMessage );
    node->setFromAddress( rfc822message.from() );
    if ( mReader )
      htmlWriter()->queue( mReader->writeMsgHeader( &rfc822message ) );
      //mReader->parseMsgHeader( &rfc822message );
    // display the body of the encapsulated message
    insertAndParseNewChildNode( *node,
                                rfc822messageStr.constData(),
                                "encapsulated message", false /*append*/,
                                false /*add to textual content*/ );
<<<<<<< HEAD
=======
    node->setDisplayedEmbedded( true );
>>>>>>> 6907a137
    if ( mReader )
      htmlWriter()->queue( writeSigstatFooter( messagePart ) );
    return true;
  }


  bool ObjectTreeParser::processApplicationOctetStreamSubtype( partNode * node, ProcessResult & result ) {
    if ( partNode * child = node->firstChild() ) {
      ObjectTreeParser otp( mReader, cryptoProtocol() );
      otp.parseObjectTree( child );
      mRawReplyString += otp.rawReplyString();
      mTextualContent += otp.textualContent();
      if ( !otp.textualContentCharset().isEmpty() )
        mTextualContentCharset = otp.textualContentCharset();
      return true;
    }

    const Kleo::CryptoBackend::Protocol* oldUseThisCryptPlug = cryptoProtocol();
    if (    node->parentNode()
            && DwMime::kTypeMultipart    == node->parentNode()->type()
            && DwMime::kSubtypeEncrypted == node->parentNode()->subType() ) {
      node->setEncryptionState( KMMsgFullyEncrypted );
      if ( keepEncryptions() ) {
        const QByteArray cstr = node->msgPart().bodyDecoded();
        if ( mReader )
          writeBodyString( cstr, node->trueFromAddress(),
                           codecFor( node ), result, false );
        mRawReplyString += cstr;
      } else if ( mReader && !mReader->decryptMessage() ) {
        writeDeferredDecryptionBlock();
      } else {
        /*
          ATTENTION: This code is to be replaced by the planned 'auto-detect' feature.
        */
        PartMetaData messagePart;
        setCryptoProtocol( Kleo::CryptoBackendFactory::instance()->openpgp() );
        QByteArray decryptedData;
        bool signatureFound;
        std::vector<GpgME::Signature> signatures;
        bool passphraseError;
        bool actuallyEncrypted = true;
        bool decryptionStarted;

        bool bOkDecrypt = okDecryptMIME( *node,
                                         decryptedData,
                                         signatureFound,
                                         signatures,
                                         true,
                                         passphraseError,
                                         actuallyEncrypted,
                                         decryptionStarted,
                                         messagePart.errorText,
                                         messagePart.auditLogError,
                                         messagePart.auditLog );

        if ( decryptionStarted ) {
          writeDecryptionInProgressBlock();
          return true;
        }

        // paint the frame
        if ( mReader ) {
          messagePart.isDecryptable = bOkDecrypt;
          messagePart.isEncrypted = true;
          messagePart.isSigned = false;
          htmlWriter()->queue( writeSigstatHeader( messagePart,
                                                   cryptoProtocol(),
                                                   node->trueFromAddress() ) );
        }

        if ( bOkDecrypt ) {
          // fixing the missing attachments bug #1090-b
          insertAndParseNewChildNode( *node,
                                      decryptedData.constData(),
                                      "encrypted data" );
        } else {
          mRawReplyString += decryptedData;
          if ( mReader ) {
            // print the error message that was returned in decryptedData
            // (utf8-encoded)
            htmlWriter()->queue( QString::fromUtf8( decryptedData.data() ) );
          }
        }

        if ( mReader )
          htmlWriter()->queue( writeSigstatFooter( messagePart ) );
      }
      return true;
    }
    setCryptoProtocol( oldUseThisCryptPlug );
    return false;
  }

  bool ObjectTreeParser::processApplicationPkcs7MimeSubtype( partNode * node, ProcessResult & result ) {
    if ( partNode * child = node->firstChild() ) {
      ObjectTreeParser otp( mReader, cryptoProtocol() );
      otp.parseObjectTree( child );
      mRawReplyString += otp.rawReplyString();
      mTextualContent += otp.textualContent();
      if ( !otp.textualContentCharset().isEmpty() )
        mTextualContentCharset = otp.textualContentCharset();
      return true;
    }

    if ( !node->dwPart() || !node->dwPart()->hasHeaders() )
      return false;

    const Kleo::CryptoBackend::Protocol * smimeCrypto = Kleo::CryptoBackendFactory::instance()->smime();

    const QString smimeType = node->contentTypeParameter("smime-type").toLower();

    if ( smimeType == "certs-only" ) {
      result.setNeverDisplayInline( true );
      if ( !smimeCrypto || !mReader )
        return false;

      const KConfigGroup reader( KMKernel::config(), "Reader" );
      if ( !reader.readEntry( "AutoImportKeys", false ) )
        return false;

      const QByteArray certData = node->msgPart().bodyDecodedBinary();

      Kleo::ImportJob *import = smimeCrypto->importJob();
      KleoJobExecutor executor;
      const GpgME::ImportResult res = executor.exec( import, certData );
      if ( res.error() ) {
        htmlWriter()->queue( i18n( "Sorry, certificate could not be imported.<br />"
                                   "Reason: %1", QString::fromLocal8Bit( res.error().asString() ) ) );
        return true;
      }

      const int nImp = res.numImported();
      const int nUnc = res.numUnchanged();
      const int nSKImp = res.numSecretKeysImported();
      const int nSKUnc = res.numSecretKeysUnchanged();
      if ( !nImp && !nSKImp && !nUnc && !nSKUnc ) {
        htmlWriter()->queue( i18n( "Sorry, no certificates were found in this message." ) );
        return true;
      }
      QString comment = "<b>" + i18n( "Certificate import status:" ) + "</b><br>&nbsp;<br>";
      if ( nImp )
        comment += i18np( "1 new certificate was imported.",
                         "%1 new certificates were imported.", nImp ) + "<br>";
      if ( nUnc )
        comment += i18np( "1 certificate was unchanged.",
                         "%1 certificates were unchanged.", nUnc ) + "<br>";
      if ( nSKImp )
        comment += i18np( "1 new secret key was imported.",
                         "%1 new secret keys were imported.", nSKImp ) + "<br>";
      if ( nSKUnc )
        comment += i18np( "1 secret key was unchanged.",
                         "%1 secret keys were unchanged.", nSKUnc ) + "<br>";
      comment += "&nbsp;<br>";
      htmlWriter()->queue( comment );
      if ( !nImp && !nSKImp ) {
        htmlWriter()->queue( "<hr>" );
        return true;
      }
      const std::vector<GpgME::Import> imports = res.imports();
      if ( imports.empty() ) {
        htmlWriter()->queue( i18n( "Sorry, no details on certificate import available." ) + "<hr>" );
        return true;
      }
      htmlWriter()->queue( "<b>" + i18n( "Certificate import details:" ) + "</b><br>" );
      for ( std::vector<GpgME::Import>::const_iterator it = imports.begin() ; it != imports.end() ; ++it ) {
        if ( (*it).error() ) {
          htmlWriter()->queue( i18nc( "Certificate import failed.", "Failed: %1 (%2)", (*it).fingerprint(),
                                     QString::fromLocal8Bit( (*it).error().asString() ) ) );
        } else if ( (*it).status() & ~GpgME::Import::ContainedSecretKey ) {
          if ( (*it).status() & GpgME::Import::ContainedSecretKey ) {
            htmlWriter()->queue( i18n( "New or changed: %1 (secret key available)", (*it).fingerprint() ) );
          } else {
            htmlWriter()->queue( i18n( "New or changed: %1", (*it).fingerprint() ) );
          }
        }
        htmlWriter()->queue( "<br>" );
      }

      htmlWriter()->queue( "<hr>" );
      return true;
    }

    if ( !smimeCrypto )
      return false;
    CryptoProtocolSaver cpws( this, smimeCrypto );

    bool isSigned      = smimeType == "signed-data";
    bool isEncrypted   = smimeType == "enveloped-data";

    // Analyze "signTestNode" node to find/verify a signature.
    // If zero this verification was successfully done after
    // decrypting via recursion by insertAndParseNewChildNode().
    partNode* signTestNode = isEncrypted ? 0 : node;


    // We try decrypting the content
    // if we either *know* that it is an encrypted message part
    // or there is neither signed nor encrypted parameter.
    if ( !isSigned ) {
      if ( isEncrypted )
        kDebug() << "pkcs7 mime     ==      S/MIME TYPE: enveloped (encrypted) data";
      else
        kDebug() << "pkcs7 mime  -  type unknown  -  enveloped (encrypted) data ?";
      QByteArray decryptedData;
      PartMetaData messagePart;
      messagePart.isEncrypted = true;
      messagePart.isSigned = false;
      bool signatureFound;
      std::vector<GpgME::Signature> signatures;
      bool passphraseError;
      bool actuallyEncrypted = true;
      bool decryptionStarted;

      if ( mReader && !mReader->decryptMessage() ) {
        writeDeferredDecryptionBlock();
        isEncrypted = true;
      } else if ( okDecryptMIME( *node,
                          decryptedData,
                          signatureFound,
                          signatures,
                          false,
                          passphraseError,
                          actuallyEncrypted,
                          decryptionStarted,
                          messagePart.errorText,
                          messagePart.auditLogError,
                          messagePart.auditLog ) ) {
        kDebug() << "pkcs7 mime  -  encryption found  -  enveloped (encrypted) data !";
        isEncrypted = true;
        node->setEncryptionState( KMMsgFullyEncrypted );
        signTestNode = 0;
        if ( decryptionStarted ) {
          writeDecryptionInProgressBlock();
        } else {
          // paint the frame
          messagePart.isDecryptable = true;
          if ( mReader )
            htmlWriter()->queue( writeSigstatHeader( messagePart,
                                                     cryptoProtocol(),
                                                     node->trueFromAddress() ) );
          insertAndParseNewChildNode( *node,
                                      &*decryptedData,
                                      "encrypted data" );
          if ( mReader )
            htmlWriter()->queue( writeSigstatFooter( messagePart ) );
        }
      } else {
          // decryption failed, which could be because the part was encrypted but
          // decryption failed, or because we didn't know if it was encrypted, tried,
          // and failed. If the message was not actually encrypted, we continue
          // assuming it's signed
        if ( passphraseError || ( smimeType.isEmpty() && actuallyEncrypted ) ) {
          isEncrypted = true;
          signTestNode = 0;
        }

        if ( isEncrypted ) {
          kDebug() << "pkcs7 mime  -  ERROR: COULD NOT DECRYPT enveloped data !";
          // paint the frame
          messagePart.isDecryptable = false;
          if ( mReader ) {
            htmlWriter()->queue( writeSigstatHeader( messagePart,
                                                     cryptoProtocol(),
                                                     node->trueFromAddress() ) );
            assert( mReader->decryptMessage() ); // handled above
            writePartIcon( &node->msgPart(), node->nodeId() );
            htmlWriter()->queue( writeSigstatFooter( messagePart ) );
          }
        } else {
          kDebug() << "pkcs7 mime  -  NO encryption found";
        }
      }
      if ( isEncrypted )
        node->setEncryptionState( KMMsgFullyEncrypted );
    }

    // We now try signature verification if necessarry.
    if ( signTestNode ) {
      if ( isSigned )
        kDebug() << "pkcs7 mime     ==      S/MIME TYPE: opaque signed data";
      else
        kDebug() << "pkcs7 mime  -  type unknown  -  opaque signed data ?";

      bool sigFound = writeOpaqueOrMultipartSignedData( 0,
                                                        *signTestNode,
                                                        node->trueFromAddress(),
                                                        true,
                                                        0,
                                                        std::vector<GpgME::Signature>(),
                                                        isEncrypted );
      if ( sigFound ) {
        if ( !isSigned ) {
          kDebug() << "pkcs7 mime  -  signature found  -  opaque signed data !";
          isSigned = true;
        }
        signTestNode->setSignatureState( KMMsgFullySigned );
        if ( signTestNode != node )
          node->setSignatureState( KMMsgFullySigned );
      } else {
        kDebug() << "pkcs7 mime  -  NO signature found   :-(";
      }
    }

    return isSigned || isEncrypted;
}

bool ObjectTreeParser::decryptChiasmus( const QByteArray& data, QByteArray& bodyDecoded, QString& errorText )
{
  const Kleo::CryptoBackend::Protocol * chiasmus =
    Kleo::CryptoBackendFactory::instance()->protocol( "Chiasmus" );
  Q_ASSERT( chiasmus );
  if ( !chiasmus )
    return false;

  const std::auto_ptr<Kleo::SpecialJob> listjob( chiasmus->specialJob( "x-obtain-keys", QMap<QString,QVariant>() ) );
  if ( !listjob.get() ) {
    errorText = i18n( "Chiasmus backend does not offer the "
                      "\"x-obtain-keys\" function. Please report this bug." );
    return false;
  }

  if ( listjob->exec() ) {
    errorText = i18n( "Chiasmus Backend Error" );
    return false;
  }

  const QVariant result = listjob->property( "result" );
  if ( result.type() != QVariant::StringList ) {
    errorText = i18n( "Unexpected return value from Chiasmus backend: "
                      "The \"x-obtain-keys\" function did not return a "
                      "string list. Please report this bug." );
    return false;
  }

  const QStringList keys = result.toStringList();
  if ( keys.empty() ) {
    errorText = i18n( "No keys have been found. Please check that a "
                      "valid key path has been set in the Chiasmus "
                      "configuration." );
    return false;
  }

  emit mReader->noDrag();
  AutoQPointer<ChiasmusKeySelector> selectorDlg;
  selectorDlg = new ChiasmusKeySelector( mReader, i18n( "Chiasmus Decryption Key Selection" ),
                                         keys, GlobalSettings::chiasmusDecryptionKey(),
                                         GlobalSettings::chiasmusDecryptionOptions() );
  if ( selectorDlg->exec() != KDialog::Accepted || !selectorDlg ) {
    return false;
  }

  GlobalSettings::setChiasmusDecryptionOptions( selectorDlg->options() );
  GlobalSettings::setChiasmusDecryptionKey( selectorDlg->key() );
  assert( !GlobalSettings::chiasmusDecryptionKey().isEmpty() );

  Kleo::SpecialJob * job = chiasmus->specialJob( "x-decrypt", QMap<QString,QVariant>() );
  if ( !job ) {
    errorText = i18n( "Chiasmus backend does not offer the "
                      "\"x-decrypt\" function. Please report this bug." );
    return false;
  }

  if ( !job->setProperty( "key", GlobalSettings::chiasmusDecryptionKey() ) ||
       !job->setProperty( "options", GlobalSettings::chiasmusDecryptionOptions() ) ||
       !job->setProperty( "input", data ) ) {
    errorText = i18n( "The \"x-decrypt\" function does not accept "
                      "the expected parameters. Please report this bug." );
    return false;
  }

  if ( job->exec() ) {
    errorText = i18n( "Chiasmus Decryption Error" );
    return false;
  }

  const QVariant resultData = job->property( "result" );
  if ( resultData.type() != QVariant::ByteArray ) {
    errorText = i18n( "Unexpected return value from Chiasmus backend: "
                      "The \"x-decrypt\" function did not return a "
                      "byte array. Please report this bug." );
    return false;
  }
  bodyDecoded = resultData.toByteArray();
  return true;
}

bool ObjectTreeParser::processApplicationChiasmusTextSubtype( partNode * curNode, ProcessResult & result )
{
  if ( !mReader ) {
    mRawReplyString = curNode->msgPart().bodyDecoded();
    mTextualContent += curNode->msgPart().bodyToUnicode();
    mTextualContentCharset = curNode->msgPart().charset();
    return true;
  }

  QByteArray decryptedBody;
  QString errorText;
  const QByteArray data = curNode->msgPart().bodyDecodedBinary();
  bool bOkDecrypt = decryptChiasmus( data, decryptedBody, errorText );
  PartMetaData messagePart;
  messagePart.isDecryptable = bOkDecrypt;
  messagePart.isEncrypted = true;
  messagePart.isSigned = false;
  messagePart.errorText = errorText;
  if ( mReader )
    htmlWriter()->queue( writeSigstatHeader( messagePart,
                                             0, //cryptPlugWrapper(),
                                             curNode->trueFromAddress() ) );
  const QByteArray body = bOkDecrypt ? decryptedBody : data;
  const QString chiasmusCharset = curNode->contentTypeParameter("chiasmus-charset");
  const QTextCodec* aCodec = chiasmusCharset.isEmpty()
    ? codecFor( curNode )
    : KMMsgBase::codecForName( chiasmusCharset.toAscii() );
  htmlWriter()->queue( quotedHTML( aCodec->toUnicode( body ), false /*decorate*/ ) );
  result.setInlineEncryptionState( KMMsgFullyEncrypted );
  if ( mReader )
    htmlWriter()->queue( writeSigstatFooter( messagePart ) );
  return true;
}

bool ObjectTreeParser::processApplicationMsTnefSubtype( partNode *node, ProcessResult &result )
{
  Q_UNUSED( result );
  if ( !mReader )
    return false;

  const QString fileName = mReader->writeMessagePartToTempFile( &node->msgPart(), node->nodeId() );
  KTnef::KTNEFParser parser;
  if ( !parser.openFile( fileName ) || !parser.message()) {
    kDebug() << "Could not parse" << fileName;
    return false;
  }

  QList<KTnef::KTNEFAttach*> tnefatts = parser.message()->attachmentList();
  if ( tnefatts.isEmpty() ) {
    kDebug() << "No attachments found in" << fileName;
    return false;
  }

  if ( !showOnlyOneMimePart() ) {
    QString label = node->msgPart().fileName().trimmed();
    if ( label.isEmpty() )
      label = node->msgPart().name().trimmed();
    label = StringUtil::quoteHtmlChars( label, true );
    const QString comment = StringUtil::quoteHtmlChars( node->msgPart().contentDescription(), true );
    const QString dir = QApplication::isRightToLeft() ? "rtl" : "ltr" ;

    QString htmlStr = "<table cellspacing=\"1\" class=\"textAtm\">"
                "<tr class=\"textAtmH\"><td dir=\"" + dir + "\">";
    if ( !fileName.isEmpty() )
      htmlStr += "<a href=\"" +node->asHREF( "body" ) + "\">"
        + label + "</a>";
    else
      htmlStr += label;
    if ( !comment.isEmpty() )
      htmlStr += "<br>" + comment;
    htmlStr += "</td></tr><tr class=\"textAtmB\"><td>";
    htmlWriter()->queue( htmlStr );
  }

  for ( int i = 0; i < tnefatts.count(); ++i ) {
    KTnef::KTNEFAttach *att = tnefatts.at( i );
    QString label = att->displayName();
    if( label.isEmpty() )
      label = att->name();
    label = StringUtil::quoteHtmlChars( label, true );

    QString dir = mReader->createTempDir( "ktnef-" + QString::number( i ) );
    parser.extractFileTo( att->name(), dir );
    mReader->mTempFiles.append( dir + QDir::separator() + att->name() );
    QString href = "file:" + KUrl::toPercentEncoding( dir + QDir::separator() + att->name() );

    KMimeType::Ptr mimeType = KMimeType::mimeType( att->mimeTag(), KMimeType::ResolveAliases );
    QString iconName = KIconLoader::global()->iconPath( mimeType->iconName(), KIconLoader::Desktop );

    htmlWriter()->queue( "<div><a href=\"" + href + "\"><img src=\"" +
                          iconName + "\" border=\"0\" style=\"max-width: 100%\">" + label +
                          "</a></div><br>" );
  }

  if ( !showOnlyOneMimePart() )
    htmlWriter()->queue( "</td></tr></table>" );

  return true;
}

  void ObjectTreeParser::writeBodyString( const QByteArray & bodyString,
                                          const QString & fromAddress,
                                          const QTextCodec * codec,
                                          ProcessResult & result,
                                          bool decorate ) {
    assert( mReader ); assert( codec );
    KMMsgSignatureState inlineSignatureState = result.inlineSignatureState();
    KMMsgEncryptionState inlineEncryptionState = result.inlineEncryptionState();
    writeBodyStr( bodyString, codec, fromAddress,
                  inlineSignatureState, inlineEncryptionState, decorate );
    result.setInlineSignatureState( inlineSignatureState );
    result.setInlineEncryptionState( inlineEncryptionState );
  }

  void ObjectTreeParser::writePartIcon( KMMessagePart * msgPart, int partNum, bool inlineImage )
  {
    if ( !mReader || !msgPart )
      return;

    QString label = msgPart->fileName();
    if ( label.isEmpty() )
      label = msgPart->name();
    if ( label.isEmpty() )
      label = i18nc( "display name for an unnamed attachment", "Unnamed" );
    label = StringUtil::quoteHtmlChars( label, true );

    QString comment = msgPart->contentDescription();
    comment = StringUtil::quoteHtmlChars( comment, true );
    if ( label == comment )
      comment.clear();

    QString fileName = mReader->writeMessagePartToTempFile( msgPart, partNum );
    QString href = QString( "attachment:%1?place=body" ).arg( partNum );

    QString iconName;
    QByteArray contentId = msgPart->contentId();
    if ( inlineImage ) {
      iconName = href;
    }
    else {
      iconName = msgPart->iconName();
      if( iconName.right( 14 ) == "mime_empty.png" ) {
        msgPart->magicSetType();
        iconName = msgPart->iconName();
      }
    }

    if ( inlineImage ) {
      // show the filename of the image below the embedded image
      htmlWriter()->queue( "<div><a href=\"" + href + "\">"
                           "<img src=\"" + iconName + "\" border=\"0\" style=\"max-width: 100%\"></a>"
                           "</div>"
                           "<div><a href=\"" + href + "\">" + label + "</a>"
                           "</div>"
                           "<div>" + comment + "</div><br>" );
    }
    else {
      // show the filename next to the image
      htmlWriter()->queue( "<div><a href=\"" + href + "\"><img src=\"" +
                           iconName + "\" border=\"0\" style=\"max-width: 100%\">" + label +
                           "</a></div>"
                           "<div>" + comment + "</div><br>" );
    }
  }

#define SIG_FRAME_COL_UNDEF  99
#define SIG_FRAME_COL_RED    -1
#define SIG_FRAME_COL_YELLOW  0
#define SIG_FRAME_COL_GREEN   1
QString ObjectTreeParser::sigStatusToString( const Kleo::CryptoBackend::Protocol* cryptProto,
                                        int status_code,
                                        GpgME::Signature::Summary summary,
                                        int& frameColor,
                                        bool& showKeyInfos )
{
    // note: At the moment frameColor and showKeyInfos are
    //       used for CMS only but not for PGP signatures
    // pending(khz): Implement usage of these for PGP sigs as well.
    showKeyInfos = true;
    QString result;
    if( cryptProto ) {
        if( cryptProto == Kleo::CryptoBackendFactory::instance()->openpgp() ) {
            // process enum according to it's definition to be read in
            // GNU Privacy Guard CVS repository /gpgme/gpgme/gpgme.h
            switch( status_code ) {
            case 0: // GPGME_SIG_STAT_NONE
                result = i18n("Error: Signature not verified");
                break;
            case 1: // GPGME_SIG_STAT_GOOD
                result = i18n("Good signature");
                break;
            case 2: // GPGME_SIG_STAT_BAD
                result = i18n("<b>Bad</b> signature");
                break;
            case 3: // GPGME_SIG_STAT_NOKEY
                result = i18n("No public key to verify the signature");
                break;
            case 4: // GPGME_SIG_STAT_NOSIG
                result = i18n("No signature found");
                break;
            case 5: // GPGME_SIG_STAT_ERROR
                result = i18n("Error verifying the signature");
                break;
            case 6: // GPGME_SIG_STAT_DIFF
                result = i18n("Different results for signatures");
                break;
            /* PENDING(khz) Verify exact meaning of the following values:
            case 7: // GPGME_SIG_STAT_GOOD_EXP
                return i18n("Signature certificate is expired");
            break;
            case 8: // GPGME_SIG_STAT_GOOD_EXPKEY
                return i18n("One of the certificate's keys is expired");
            break;
            */
            default:
                result = "";   // do *not* return a default text here !
                break;
            }
        }
        else if ( cryptProto == Kleo::CryptoBackendFactory::instance()->smime() ) {
            // process status bits according to SigStatus_...
            // definitions in kdenetwork/libkdenetwork/cryptplug.h

            if( summary == GpgME::Signature::None ) {
                result = i18n("No status information available.");
                frameColor = SIG_FRAME_COL_YELLOW;
                showKeyInfos = false;
                return result;
            }

            if( summary & GpgME::Signature::Valid ) {
                result = i18n("Good signature.");
                // Note:
                // Here we are work differently than KMail did before!
                //
                // The GOOD case ( == sig matching and the complete
                // certificate chain was verified and is valid today )
                // by definition does *not* show any key
                // information but just states that things are OK.
                //           (khz, according to LinuxTag 2002 meeting)
                frameColor = SIG_FRAME_COL_GREEN;
                showKeyInfos = false;
                return result;
            }

            // we are still there?  OK, let's test the different cases:

            // we assume green, test for yellow or red (in this order!)
            frameColor = SIG_FRAME_COL_GREEN;
            QString result2;
            if( summary & GpgME::Signature::KeyExpired ){
                // still is green!
                result2 += i18n("One key has expired.");
            }
            if( summary & GpgME::Signature::SigExpired ){
                // and still is green!
                result2 += i18n("The signature has expired.");
            }

            // test for yellow:
            if( summary & GpgME::Signature::KeyMissing ) {
                result2 += i18n("Unable to verify: key missing.");
                // if the signature certificate is missing
                // we cannot show information on it
                showKeyInfos = false;
                frameColor = SIG_FRAME_COL_YELLOW;
            }
            if( summary & GpgME::Signature::CrlMissing ){
                result2 += i18n("CRL not available.");
                frameColor = SIG_FRAME_COL_YELLOW;
            }
            if( summary & GpgME::Signature::CrlTooOld ){
                result2 += i18n("Available CRL is too old.");
                frameColor = SIG_FRAME_COL_YELLOW;
            }
            if( summary & GpgME::Signature::BadPolicy ){
                result2 += i18n("A policy was not met.");
                frameColor = SIG_FRAME_COL_YELLOW;
            }
            if( summary & GpgME::Signature::SysError ){
                result2 += i18n("A system error occurred.");
                // if a system error occurred
                // we cannot trust any information
                // that was given back by the plug-in
                showKeyInfos = false;
                frameColor = SIG_FRAME_COL_YELLOW;
            }

            // test for red:
            if( summary & GpgME::Signature::KeyRevoked ){
                // this is red!
                result2 += i18n("One key has been revoked.");
                frameColor = SIG_FRAME_COL_RED;
            }
            if( summary & GpgME::Signature::Red ) {
                if( result2.isEmpty() )
                    // Note:
                    // Here we are work differently than KMail did before!
                    //
                    // The BAD case ( == sig *not* matching )
                    // by definition does *not* show any key
                    // information but just states that things are BAD.
                    //
                    // The reason for this: In this case ALL information
                    // might be falsificated, we can NOT trust the data
                    // in the body NOT the signature - so we don't show
                    // any key/signature information at all!
                    //         (khz, according to LinuxTag 2002 meeting)
                    showKeyInfos = false;
                frameColor = SIG_FRAME_COL_RED;
            }
            else
                result = "";

            if( SIG_FRAME_COL_GREEN == frameColor ) {
                result = i18n("Good signature.");
            } else if( SIG_FRAME_COL_RED == frameColor ) {
                result = i18n("<b>Bad</b> signature.");
            } else
                result = "";

            if( !result2.isEmpty() ) {
                if( !result.isEmpty() )
                    result.append("<br />");
                result.append( result2 );
            }
        }
        /*
        // add i18n support for 3rd party plug-ins here:
        else if ( cryptPlug->libName().contains( "yetanotherpluginname", Qt::CaseInsensitive )) {

        }
        */
    }
    return result;
}


static QString writeSimpleSigstatHeader( const PartMetaData &block )
{
  QString html;
  html += "<table cellspacing=\"0\" cellpadding=\"0\" width=\"100%\"><tr><td>";

  if ( block.signClass == "signErr" ) {
    html += i18n( "Invalid signature." );
  } else if ( block.signClass == "signOkKeyBad" || block.signClass == "signWarn" ) {
    html += i18n( "Not enough information to check signature validity." );
  } else if ( block.signClass == "signOkKeyOk" ) {
    QString addr;
    if ( !block.signerMailAddresses.isEmpty() )
      addr = block.signerMailAddresses.first();
    QString name = addr;
    if ( name.isEmpty() )
      name = block.signer;
    if ( addr.isEmpty() ) {
      html += i18n( "Signature is valid." );
    } else {
      html += i18n( "Signed by <a href=\"mailto:%1\">%2</a>.", addr, name );
    }
  } else {
    // should not happen
    html += i18n( "Unknown signature state" );
  }
  html += "</td><td align=\"right\">";
  html += "<a href=\"kmail:showSignatureDetails\">";
  html += i18n( "Show Details" );
  html += "</a></td></tr></table>";
  return html;
}

static QString beginVerboseSigstatHeader()
{
  return "<table cellspacing=\"0\" cellpadding=\"0\" width=\"100%\"><tr><td rowspan=\"2\">";
}

static QString makeShowAuditLogLink( const GpgME::Error & err, const QString & auditLog ) {
  if ( const unsigned int code = err.code() ) {
    if ( code == GPG_ERR_NOT_IMPLEMENTED ) {
      kDebug() << "not showing link (not implemented)";
      return QString();
    } else if ( code == GPG_ERR_NO_DATA ) {
      kDebug() << "not showing link (not available)";
      return i18n("No Audit Log available");
    } else {
      return i18n("Error Retrieving Audit Log: %1", QString::fromLocal8Bit( err.asString() ) );
    }
  }

  if ( !auditLog.isEmpty() ) {
    KUrl url;
    url.setProtocol( "kmail" );
    url.setPath( "showAuditLog" );
    url.addQueryItem( "log", auditLog );

    return "<a href=\"" + url.url() + "\">" + i18nc("The Audit Log is a detailed error log from the gnupg backend", "Show Audit Log") + "</a>";
  }

  return QString();
}

static QString endVerboseSigstatHeader( const PartMetaData & pmd )
{
  QString html;
  html += "</td><td align=\"right\" valign=\"top\" nowrap=\"nowrap\">";
  html += "<a href=\"kmail:hideSignatureDetails\">";
  html += i18n( "Hide Details" );
  html += "</a></td></tr>";
  html += "<tr><td align=\"right\" valign=\"bottom\" nowrap=\"nowrap\">";
  html += makeShowAuditLogLink( pmd.auditLogError, pmd.auditLog );
  html += "</td></tr></table>";
  return html;
}

QString ObjectTreeParser::writeSigstatHeader( PartMetaData & block,
                                              const Kleo::CryptoBackend::Protocol * cryptProto,
                                              const QString & fromAddress,
                                              partNode *node )
{
  const bool isSMIME = cryptProto && ( cryptProto == Kleo::CryptoBackendFactory::instance()->smime() );
  QString signer = block.signer;

  QString htmlStr, simpleHtmlStr;
  QString dir = ( QApplication::isRightToLeft() ? "rtl" : "ltr" );
  QString cellPadding("cellpadding=\"1\"");

  if ( block.isEncapsulatedRfc822Message ) {
    htmlStr += "<table cellspacing=\"1\" "+cellPadding+" class=\"rfc822\">"
               "<tr class=\"rfc822H\"><td dir=\"" + dir + "\">";
    if ( node ) {
      htmlStr += "<a href=\"" +node->asHREF( "body" ) + "\">" +
        i18n("Encapsulated message") + "</a>";
    } else {
      htmlStr += i18n("Encapsulated message");
    }
    htmlStr += "</td></tr><tr class=\"rfc822B\"><td>";
  }

  if ( block.isEncrypted ) {
    htmlStr += "<table cellspacing=\"1\" "+cellPadding+" class=\"encr\">"
               "<tr class=\"encrH\"><td dir=\"" + dir + "\">";
    if ( block.inProgress ) {
      htmlStr += i18n("Please wait while the message is being decrypted...");
    } else if ( block.isDecryptable ) {
      htmlStr += i18n("Encrypted message");
    } else {
      htmlStr += i18n("Encrypted message (decryption not possible)");
      if( !block.errorText.isEmpty() )
        htmlStr += "<br />" + i18n("Reason: %1", block.errorText );
    }
    htmlStr += "</td></tr><tr class=\"encrB\"><td>";
  }

    if ( block.isSigned && block.inProgress ) {
      block.signClass = "signInProgress";
      htmlStr += "<table cellspacing=\"1\" "+cellPadding+" class=\"signInProgress\">"
        "<tr class=\"signInProgressH\"><td dir=\"" + dir + "\">";
      htmlStr += i18n("Please wait while the signature is being verified...");
      htmlStr += "</td></tr><tr class=\"signInProgressB\"><td>";
    }
    simpleHtmlStr = htmlStr;

    if ( block.isSigned && !block.inProgress ) {
        QStringList& blockAddrs( block.signerMailAddresses );
        // note: At the moment frameColor and showKeyInfos are
        //       used for CMS only but not for PGP signatures
        // pending(khz): Implement usage of these for PGP sigs as well.
        int frameColor = SIG_FRAME_COL_UNDEF;
        bool showKeyInfos;
        bool onlyShowKeyURL = false;
        bool cannotCheckSignature = true;
        QString statusStr = sigStatusToString( cryptProto,
                                               block.status_code,
                                               block.sigSummary,
                                               frameColor,
                                               showKeyInfos );
        // if needed fallback to english status text
        // that was reported by the plugin
        if( statusStr.isEmpty() )
            statusStr = block.status;
        if( block.technicalProblem )
            frameColor = SIG_FRAME_COL_YELLOW;

        switch( frameColor ){
            case SIG_FRAME_COL_RED:
                cannotCheckSignature = false;
                break;
            case SIG_FRAME_COL_YELLOW:
                cannotCheckSignature = true;
                break;
            case SIG_FRAME_COL_GREEN:
                cannotCheckSignature = false;
                break;
        }

        // compose the string for displaying the key ID
        // either as URL or not linked (for PGP)
        // note: Once we can start PGP key manager programs
        //       from within KMail we could change this and
        //       always show the URL.    (khz, 2002/06/27)
        QString startKeyHREF;
        if( isSMIME )
            startKeyHREF =
                QString("<a href=\"kmail:showCertificate#%1 ### %2 ### %3\">")
                .arg( cryptProto->displayName(),
                      cryptProto->name(),
                      QString::fromLatin1( block.keyId ) );
        QString keyWithWithoutURL
            // FIXME: Kleopatra misses a -query option, so disable this for now.
            = /*isSMIME
            ? QString("%1%2</a>")
                .arg( startKeyHREF,
                      cannotCheckSignature ? i18n("[Details]") : ("0x" + block.keyId) )
            : */"0x" + QString::fromUtf8( block.keyId );


        // temporary hack: always show key information!
        showKeyInfos = true;

        // Sorry for using 'black' as null color but .isValid()
        // checking with QColor default c'tor did not work for
        // some reason.
        if( isSMIME && (SIG_FRAME_COL_UNDEF != frameColor) ) {

            // new frame settings for CMS:
            // beautify the status string
            if( !statusStr.isEmpty() ) {
                statusStr.prepend("<i>");
                statusStr.append( "</i>");
            }

            // special color handling: S/MIME uses only green/yellow/red.
            switch( frameColor ) {
                case SIG_FRAME_COL_RED:
                    block.signClass = "signErr";//"signCMSRed";
                    onlyShowKeyURL = true;
                    break;
                case SIG_FRAME_COL_YELLOW:
                    if( block.technicalProblem )
                        block.signClass = "signWarn";
                    else
                        block.signClass = "signOkKeyBad";//"signCMSYellow";
                    break;
                case SIG_FRAME_COL_GREEN:
                    block.signClass = "signOkKeyOk";//"signCMSGreen";
                    // extra hint for green case
                    // that email addresses in DN do not match fromAddress
                    QString greenCaseWarning;
                    QString msgFrom( KPIMUtils::extractEmailAddress(fromAddress) );
                    QString certificate;
                    if( block.keyId.isEmpty() )
                        certificate = i18n("certificate");
                    else
                        certificate = startKeyHREF + i18n("certificate") + "</a>";
                    if( !blockAddrs.empty() ){
                        if( !blockAddrs.contains( msgFrom, Qt::CaseInsensitive ) ) {
                            greenCaseWarning =
                                "<u>" +
                                i18nc("Start of warning message."
                                  ,"Warning:") +
                                "</u> " +
                                i18n("Sender's mail address is not stored "
                                     "in the %1 used for signing.", certificate) +
                                "<br />" +
                                i18n("sender: ") +
                                msgFrom +
                                "<br />" +
                                i18n("stored: ");
                            // We cannot use Qt's join() function here but
                            // have to join the addresses manually to
                            // extract the mail addresses (without '<''>')
                            // before including it into our string:
                            bool bStart = true;
                            for(QStringList::ConstIterator it = blockAddrs.constBegin();
                                it != blockAddrs.constEnd(); ++it ){
                                if( !bStart )
                                    greenCaseWarning.append(", <br />&nbsp; &nbsp;");
                                bStart = false;
                                greenCaseWarning.append( KPIMUtils::extractEmailAddress(*it) );
                            }
                        }
                    } else {
                        greenCaseWarning =
                            "<u>" +
                            i18nc("Start of warning message.","Warning:") +
                            "</u> " +
                            i18n("No mail address is stored in the %1 used for signing, "
                                 "so we cannot compare it to the sender's address %2.",
                             certificate,
                             msgFrom);
                    }
                    if( !greenCaseWarning.isEmpty() ) {
                        if( !statusStr.isEmpty() )
                            statusStr.append("<br />&nbsp;<br />");
                        statusStr.append( greenCaseWarning );
                    }
                    break;
            }

            QString frame = "<table cellspacing=\"1\" "+cellPadding+" "
                "class=\"" + block.signClass + "\">"
                "<tr class=\"" + block.signClass + "H\"><td dir=\"" + dir + "\">";
            htmlStr += frame + beginVerboseSigstatHeader();
            simpleHtmlStr += frame;
            simpleHtmlStr += writeSimpleSigstatHeader( block );
            if( block.technicalProblem ) {
                htmlStr += block.errorText;
            }
            else if( showKeyInfos ) {
                if( cannotCheckSignature ) {
                    htmlStr += i18n( "Not enough information to check "
                                     "signature. %1",
                                  keyWithWithoutURL );
                }
                else {

                    if (block.signer.isEmpty())
                        signer = "";
                    else {
                        if( !blockAddrs.empty() ){
                            QString address = StringUtil::encodeMailtoUrl( blockAddrs.first() );
                            signer = "<a href=\"mailto:" + address + "\">" + signer + "</a>";
                        }
                    }

                    if( block.keyId.isEmpty() ) {
                        if( signer.isEmpty() || onlyShowKeyURL )
                            htmlStr += i18n( "Message was signed with unknown key." );
                        else
                            htmlStr += i18n( "Message was signed by %1.",
                                      signer );
                    } else {
                        QDateTime created = block.creationTime;
                        if( created.isValid() ) {
                            if( signer.isEmpty() ) {
                                if( onlyShowKeyURL )
                                    htmlStr += i18n( "Message was signed with key %1.",
                                                  keyWithWithoutURL );
                                else
                                    htmlStr += i18n( "Message was signed on %1 with key %2.",
                                                  KGlobal::locale()->formatDateTime( created ),
                                                  keyWithWithoutURL );
                            }
                            else {
                                if( onlyShowKeyURL )
                                    htmlStr += i18n( "Message was signed with key %1.",
                                              keyWithWithoutURL );
                                else
                                    htmlStr += i18n( "Message was signed by %3 on %1 with key %2",
                                              KGlobal::locale()->formatDateTime( created ),
                                              keyWithWithoutURL,
                                              signer );
                            }
                        }
                        else {
                            if( signer.isEmpty() || onlyShowKeyURL )
                                htmlStr += i18n( "Message was signed with key %1.",
                                          keyWithWithoutURL );
                            else
                                htmlStr += i18n( "Message was signed by %2 with key %1.",
                                          keyWithWithoutURL,
                                          signer );
                        }
                    }
                }
                htmlStr += "<br />";
                if( !statusStr.isEmpty() ) {
                    htmlStr += "&nbsp;<br />";
                    htmlStr += i18n( "Status: " );
                    htmlStr += statusStr;
                }
            } else {
                htmlStr += statusStr;
            }
            frame = "</td></tr><tr class=\"" + block.signClass + "B\"><td>";
            htmlStr += endVerboseSigstatHeader( block ) + frame;
            simpleHtmlStr += frame;

        } else {

            // old frame settings for PGP:

            if( block.signer.isEmpty() || block.technicalProblem ) {
                block.signClass = "signWarn";
                QString frame = "<table cellspacing=\"1\" "+cellPadding+" "
                    "class=\"" + block.signClass + "\">"
                    "<tr class=\"" + block.signClass + "H\"><td dir=\"" + dir + "\">";
                htmlStr += frame + beginVerboseSigstatHeader();
                simpleHtmlStr += frame;
                simpleHtmlStr += writeSimpleSigstatHeader( block );
                if( block.technicalProblem ) {
                    htmlStr += block.errorText;
                }
                else {
                  if( !block.keyId.isEmpty() ) {
                    QDateTime created = block.creationTime;
                    if ( created.isValid() )
                        htmlStr += i18n( "Message was signed on %1 with unknown key %2.",
                                  KGlobal::locale()->formatDateTime( created ),
                                  keyWithWithoutURL );
                    else
                        htmlStr += i18n( "Message was signed with unknown key %1.",
                                  keyWithWithoutURL );
                  }
                  else
                    htmlStr += i18n( "Message was signed with unknown key." );
                  htmlStr += "<br />";
                  htmlStr += i18n( "The validity of the signature cannot be "
                                   "verified." );
                  if( !statusStr.isEmpty() ) {
                    htmlStr += "<br />";
                    htmlStr += i18n( "Status: " );
                    htmlStr += "<i>";
                    htmlStr += statusStr;
                    htmlStr += "</i>";
                  }
                }
                frame = "</td></tr><tr class=\"" + block.signClass + "B\"><td>";
                htmlStr += endVerboseSigstatHeader( block ) + frame;
                simpleHtmlStr += frame;
            }
            else
            {
                // HTMLize the signer's user id and create mailto: link
                signer = StringUtil::quoteHtmlChars( signer, true );
                signer = "<a href=\"mailto:" + signer + "\">" + signer + "</a>";

                if (block.isGoodSignature) {
                    if( block.keyTrust < Kpgp::KPGP_VALIDITY_MARGINAL )
                        block.signClass = "signOkKeyBad";
                    else
                        block.signClass = "signOkKeyOk";
                    QString frame = "<table cellspacing=\"1\" "+cellPadding+" "
                        "class=\"" + block.signClass + "\">"
                        "<tr class=\"" + block.signClass + "H\"><td dir=\"" + dir + "\">";
                    htmlStr += frame + beginVerboseSigstatHeader();
                    simpleHtmlStr += frame;
                    simpleHtmlStr += writeSimpleSigstatHeader( block );
                    if( !block.keyId.isEmpty() )
                        htmlStr += i18n( "Message was signed by %2 (Key ID: %1).",
                                     keyWithWithoutURL,
                                     signer );
                    else
                        htmlStr += i18n( "Message was signed by %1.", signer );
                    htmlStr += "<br />";

                    switch( block.keyTrust )
                    {
                        case Kpgp::KPGP_VALIDITY_UNKNOWN:
                        htmlStr += i18n( "The signature is valid, but the key's "
                                "validity is unknown." );
                        break;
                        case Kpgp::KPGP_VALIDITY_MARGINAL:
                        htmlStr += i18n( "The signature is valid and the key is "
                                "marginally trusted." );
                        break;
                        case Kpgp::KPGP_VALIDITY_FULL:
                        htmlStr += i18n( "The signature is valid and the key is "
                                "fully trusted." );
                        break;
                        case Kpgp::KPGP_VALIDITY_ULTIMATE:
                        htmlStr += i18n( "The signature is valid and the key is "
                                "ultimately trusted." );
                        break;
                        default:
                        htmlStr += i18n( "The signature is valid, but the key is "
                                "untrusted." );
                    }
                    frame = "</td></tr>"
                        "<tr class=\"" + block.signClass + "B\"><td>";
                    htmlStr += endVerboseSigstatHeader( block ) + frame;
                    simpleHtmlStr += frame;
                }
                else
                {
                    block.signClass = "signErr";
                    QString frame = "<table cellspacing=\"1\" "+cellPadding+" "
                        "class=\"" + block.signClass + "\">"
                        "<tr class=\"" + block.signClass + "H\"><td dir=\"" + dir + "\">";
                    htmlStr += frame + beginVerboseSigstatHeader();
                    simpleHtmlStr += frame;
                    simpleHtmlStr += writeSimpleSigstatHeader( block );
                    if( !block.keyId.isEmpty() )
                        htmlStr += i18n( "Message was signed by %2 (Key ID: %1).",
                          keyWithWithoutURL,
                          signer );
                    else
                        htmlStr += i18n( "Message was signed by %1.", signer );
                    htmlStr += "<br />";
                    htmlStr += i18n("Warning: The signature is bad.");
                    frame = "</td></tr>"
                        "<tr class=\"" + block.signClass + "B\"><td>";
                    htmlStr += endVerboseSigstatHeader( block ) + frame;
                    simpleHtmlStr += frame;
                }
            }
        }
    }

    if ( mReader->showSignatureDetails() )
      return htmlStr;
    return simpleHtmlStr;
}

QString ObjectTreeParser::writeSigstatFooter( PartMetaData& block )
{
    QString dir = ( QApplication::isRightToLeft() ? "rtl" : "ltr" );

    QString htmlStr;

    if (block.isSigned) {
        htmlStr += "</td></tr><tr class=\"" + block.signClass + "H\">";
        htmlStr += "<td dir=\"" + dir + "\">" +
            i18n( "End of signed message" ) +
            "</td></tr></table>";
    }

    if (block.isEncrypted) {
        htmlStr += "</td></tr><tr class=\"encrH\"><td dir=\"" + dir + "\">" +
                i18n( "End of encrypted message" ) +
            "</td></tr></table>";
    }

    if( block.isEncapsulatedRfc822Message )
    {
        htmlStr += "</td></tr><tr class=\"rfc822H\"><td dir=\"" + dir + "\">" +
            i18n( "End of encapsulated message" ) +
            "</td></tr></table>";
    }

    return htmlStr;
}

//-----------------------------------------------------------------------------

void ObjectTreeParser::writeAttachmentMarkHeader( partNode *node )
{
  if ( !mReader )
    return;

  htmlWriter()->queue( QString( "<div id=\"attachmentDiv%1\">\n" ).arg( node->nodeId() ) );
}

//-----------------------------------------------------------------------------

void ObjectTreeParser::writeAttachmentMarkFooter()
{
  if ( !mReader )
    return;

  htmlWriter()->queue( QString( "</div>" ) );
}

//-----------------------------------------------------------------------------
void ObjectTreeParser::writeBodyStr( const QByteArray& aStr, const QTextCodec *aCodec,
                                     const QString& fromAddress )
{
  KMMsgSignatureState dummy1;
  KMMsgEncryptionState dummy2;
  writeBodyStr( aStr, aCodec, fromAddress, dummy1, dummy2, false );
}

//-----------------------------------------------------------------------------
void ObjectTreeParser::writeBodyStr( const QByteArray& aStr, const QTextCodec *aCodec,
                                const QString& fromAddress,
                                KMMsgSignatureState&  inlineSignatureState,
                                KMMsgEncryptionState& inlineEncryptionState,
                                bool decorate )
{
  bool goodSignature = false;
  Kpgp::Module* pgp = Kpgp::Module::getKpgp();
  assert(pgp != 0);
  bool isPgpMessage = false; // true if the message contains at least one
                             // PGP MESSAGE or one PGP SIGNED MESSAGE block
  QString dir = ( QApplication::isRightToLeft() ? "rtl" : "ltr" );
  QString headerStr = QString("<div dir=\"%1\">").arg(dir);

  inlineSignatureState  = KMMsgNotSigned;
  inlineEncryptionState = KMMsgNotEncrypted;
  QList<Kpgp::Block> pgpBlocks;
  QList<QByteArray> nonPgpBlocks;
  if( Kpgp::Module::prepareMessageForDecryption( aStr, pgpBlocks, nonPgpBlocks ) )
  {
      bool isEncrypted = false, isSigned = false;
      bool fullySignedOrEncrypted = true;
      bool firstNonPgpBlock = true;
      bool couldDecrypt = false;
      QString signer;
      QByteArray keyId;
      QString decryptionError;
      Kpgp::Validity keyTrust = Kpgp::KPGP_VALIDITY_FULL;

      QList<Kpgp::Block>::iterator pbit =  pgpBlocks.begin();
      QListIterator<QByteArray> npbit( nonPgpBlocks );
      QString htmlStr;
      for( ; pbit != pgpBlocks.end(); ++pbit )
      {
          // insert the next Non-OpenPGP block
          QByteArray str( npbit.next() );
          if( !str.isEmpty() ) {
            htmlStr += quotedHTML( aCodec->toUnicode( str ), decorate );
            kDebug() << "Non-empty Non-OpenPGP block found: '" << str  << "'";
            // treat messages with empty lines before the first clearsigned
            // block as fully signed/encrypted
            if( firstNonPgpBlock ) {
              // check whether str only consists of \n
              for( QByteArray::ConstIterator c = str.begin(); *c; ++c ) {
                if( *c != '\n' ) {
                  fullySignedOrEncrypted = false;
                  break;
                }
              }
            }
            else {
              fullySignedOrEncrypted = false;
            }
          }
          firstNonPgpBlock = false;

          //htmlStr += "<br>";

          Kpgp::Block &block = *pbit;
          if( ( block.type() == Kpgp::PgpMessageBlock &&
                // ### Workaround for bug 56693
                !kmkernel->contextMenuShown() ) ||
              ( block.type() == Kpgp::ClearsignedBlock ) )
          {
              isPgpMessage = true;
              if( block.type() == Kpgp::PgpMessageBlock )
              {
                if ( mReader )
                  emit mReader->noDrag();
                // try to decrypt this OpenPGP block
                couldDecrypt = block.decrypt();
                isEncrypted = block.isEncrypted();
                if (!couldDecrypt) {
                  decryptionError = pgp->lastErrorMsg();
                }
              }
              else
              {
                  // try to verify this OpenPGP block
                  block.verify();
              }

              isSigned = block.isSigned();
              if( isSigned )
              {
                  keyId = block.signatureKeyId();
                  signer = block.signatureUserId();
                  if( !signer.isEmpty() )
                  {
                      goodSignature = block.goodSignature();

                      if( !keyId.isEmpty() ) {
                        keyTrust = pgp->keyTrust( keyId );
                        Kpgp::Key* key = pgp->publicKey( keyId );
                        if ( key ) {
                          // Use the user ID from the key because this one
                          // is charset safe.
                          signer = key->primaryUserID();
                        }
                      }
                      else
                        // This is needed for the PGP 6 support because PGP 6 doesn't
                        // print the key id of the signing key if the key is known.
                        keyTrust = pgp->keyTrust( signer );
                  }
              }

              if( isSigned )
                inlineSignatureState = KMMsgPartiallySigned;
              if( isEncrypted )
                inlineEncryptionState = KMMsgPartiallyEncrypted;

              PartMetaData messagePart;

              messagePart.isSigned = isSigned;
              messagePart.technicalProblem = false;
              messagePart.isGoodSignature = goodSignature;
              messagePart.isEncrypted = isEncrypted;
              messagePart.isDecryptable = couldDecrypt;
              messagePart.decryptionError = decryptionError;
              messagePart.signer = signer;
              messagePart.keyId = keyId;
              messagePart.keyTrust = keyTrust;
              messagePart.auditLogError = GpgME::Error( GPG_ERR_NOT_IMPLEMENTED );

              htmlStr += writeSigstatHeader( messagePart, 0, fromAddress );

              if ( couldDecrypt || !isEncrypted ) {
                htmlStr += quotedHTML( aCodec->toUnicode( block.text() ), decorate );
              }
              else {
                htmlStr += QString( "<div align=\"center\">%1</div>" )
                           .arg( i18n( "The message could not be decrypted.") );
              }
              htmlStr += writeSigstatFooter( messagePart );
          }
          else // block is neither message block nor clearsigned block
            htmlStr += quotedHTML( aCodec->toUnicode( block.text() ),
                                   decorate );
      }

      // add the last Non-OpenPGP block
      QByteArray str( nonPgpBlocks.last() );
      if( !str.isEmpty() ) {
        htmlStr += quotedHTML( aCodec->toUnicode( str ), decorate );
        // Even if the trailing Non-OpenPGP block isn't empty we still
        // consider the message part fully signed/encrypted because else
        // all inline signed mailing list messages would only be partially
        // signed because of the footer which is often added by the mailing
        // list software. IK, 2003-02-15
      }
      if( fullySignedOrEncrypted ) {
        if( inlineSignatureState == KMMsgPartiallySigned )
          inlineSignatureState = KMMsgFullySigned;
        if( inlineEncryptionState == KMMsgPartiallyEncrypted )
          inlineEncryptionState = KMMsgFullyEncrypted;
      }
      htmlWriter()->queue( htmlStr );
  }
  else
    htmlWriter()->queue( quotedHTML( aCodec->toUnicode( aStr ), decorate ) );
}


QString ObjectTreeParser::quotedHTML( const QString& s, bool decorate )
{
  assert( mReader );
  assert( cssHelper() );

  int convertFlags = LinkLocator::PreserveSpaces | LinkLocator::HighlightText;
  if ( decorate && GlobalSettings::self()->showEmoticons() ) {
    convertFlags |= LinkLocator::ReplaceSmileys;
  }
  QString htmlStr;
  const QString normalStartTag = cssHelper()->nonQuotedFontTag();
  QString quoteFontTag[3];
  QString deepQuoteFontTag[3];
  for ( int i = 0 ; i < 3 ; ++i ) {
    quoteFontTag[i] = cssHelper()->quoteFontTag( i );
    deepQuoteFontTag[i] = cssHelper()->quoteFontTag( i+3 );
  }
  const QString normalEndTag = "</div>";
  const QString quoteEnd = "</div>";

  const unsigned int length = s.length();
  bool paraIsRTL = false;
  bool startNewPara = true;
  unsigned int pos, beg;

  // skip leading empty lines
  for ( pos = 0; pos < length && s[pos] <= ' '; pos++ )
    ;
  while (pos > 0 && (s[pos-1] == ' ' || s[pos-1] == '\t')) pos--;
  beg = pos;

  int currQuoteLevel = -2; // -2 == no previous lines
  bool curHidden = false; // no hide any block

  if ( GlobalSettings::self()->showExpandQuotesMark() && beg<length )
  {
    // Cache Icons
    if ( mCollapseIcon.isEmpty() ) {
      mCollapseIcon= LinkLocator::pngToDataUrl(
          KMail::IconNameCache::instance()->iconPath( "quotecollapse", 0 ));
    }
    if ( (mExpandIcon).isEmpty() )
      mExpandIcon= LinkLocator::pngToDataUrl(
          KMail::IconNameCache::instance()->iconPath( "quoteexpand", 0 ));
  }

  while (beg<length)
  {
    QString line;

    /* search next occurrence of '\n' */
    pos = s.indexOf('\n', beg, Qt::CaseInsensitive);
    if (pos == (unsigned int)(-1))
        pos = length;

    line = s.mid(beg,pos-beg);
    beg = pos+1;

    /* calculate line's current quoting depth */
    int actQuoteLevel = -1;

    for (int p=0; p<line.length(); p++) {
      switch (line[p].toLatin1()) {
        case '>':
        case '|':
          actQuoteLevel++;
          break;
        case ' ':  // spaces and tabs are allowed between the quote markers
        case '\t':
        case '\r':
          break;
        default:  // stop quoting depth calculation
          p = line.length();
          break;
      }
    } /* for() */

    bool actHidden = false;
    QString textExpand;

    // This quoted line needs be hidden
    if (GlobalSettings::self()->showExpandQuotesMark() && mReader->mLevelQuote >= 0
        && mReader->mLevelQuote <= ( actQuoteLevel ) )
      actHidden = true;

    if ( actQuoteLevel != currQuoteLevel ) {
      /* finish last quotelevel */
      if (currQuoteLevel == -1)
        htmlStr.append( normalEndTag );
      else if ( currQuoteLevel >= 0 && !curHidden )
        htmlStr.append( quoteEnd );

      /* start new quotelevel */
      if (actQuoteLevel == -1)
        htmlStr += normalStartTag;
      else
      {
        if ( GlobalSettings::self()->showExpandQuotesMark() )
        {
          if (  actHidden )
          {
            //only show the QuoteMark when is the first line of the level hidden
            if ( !curHidden )
            {
              //Expand all quotes
              htmlStr += "<div class=\"quotelevelmark\" >" ;
              htmlStr += QString( "<a href=\"kmail:levelquote?%1 \">"
                  "<img src=\"%2\" alt=\"\" title=\"\"/></a>" )
                .arg(-1)
                .arg( mExpandIcon );
              htmlStr += "</div><br/>";
              htmlStr += quoteEnd;
            }
          }else {
            htmlStr += "<div class=\"quotelevelmark\" >" ;
            htmlStr += QString( "<a href=\"kmail:levelquote?%1 \">"
                "<img src=\"%2\" alt=\"\" title=\"\"/></a>" )
              .arg(actQuoteLevel)
              .arg( mCollapseIcon);
            htmlStr += "</div>";
            if ( actQuoteLevel < 3 )
              htmlStr += quoteFontTag[actQuoteLevel];
            else
              htmlStr += deepQuoteFontTag[actQuoteLevel%3];
          }
        } else
            if ( actQuoteLevel < 3 )
              htmlStr += quoteFontTag[actQuoteLevel];
            else
              htmlStr += deepQuoteFontTag[actQuoteLevel%3];
      }
      currQuoteLevel = actQuoteLevel;
    }
    curHidden = actHidden;


    if ( !actHidden )
    {
      // don't write empty <div ...></div> blocks (they have zero height)
      // ignore ^M DOS linebreaks
      if( !line.remove( '\015' ).isEmpty() )
      {
         if ( startNewPara )
           paraIsRTL = line.isRightToLeft();
         htmlStr += QString( "<div dir=\"%1\">" ).arg( paraIsRTL ? "rtl" : "ltr" );
         htmlStr += LinkLocator::convertToHtml( line, convertFlags );
         htmlStr += QString( "</div>" );
         startNewPara = looksLikeParaBreak( s, pos );
      }
      else
      {
        htmlStr += "<br>";
        // after an empty line, always start a new paragraph
        startNewPara = true;
      }
    }
  } /* while() */

  /* really finish the last quotelevel */
  if (currQuoteLevel == -1)
     htmlStr.append( normalEndTag );
  else
     htmlStr.append( quoteEnd );

  //kDebug() << "========================================\n"
  //         << htmlStr
  //         << "\n======================================\n";
  return htmlStr;
}



  const QTextCodec * ObjectTreeParser::codecFor( partNode * node ) const {
    assert( node );
    if ( mReader && mReader->overrideCodec() )
      return mReader->overrideCodec();
    return node->msgPart().codec();
  }

  // Guesstimate if the newline at newLinePos actually separates paragraphs in the text s
  // We use several heuristics:
  // 1. If newLinePos points after or before (=at the very beginning of) text, it is not between paragraphs
  // 2. If the previous line was longer than the wrap size, we want to consider it a paragraph on its own
  //    (some clients, notably Outlook, send each para as a line in the plain-text version).
  // 3. Otherwise, we check if the newline could have been inserted for wrapping around; if this
  //    was the case, then the previous line will be shorter than the wrap size (which we already
  //    know because of item 2 above), but adding the first word from the next line will make it
  //    longer than the wrap size.
  bool ObjectTreeParser::looksLikeParaBreak( const QString& s, unsigned int newLinePos ) const
  {
    const unsigned int WRAP_COL = 78;

    unsigned int length = s.length();
    // 1. Is newLinePos at an end of the text?
    if ( newLinePos >= length-1 || newLinePos == 0 ) {
      return false;
    }

    // 2. Is the previous line really a paragraph -- longer than the wrap size?

    // First char of prev line -- works also for first line
    unsigned prevStart = s.lastIndexOf( '\n', newLinePos - 1 ) + 1;
    unsigned prevLineLength = newLinePos - prevStart;
    if ( prevLineLength > WRAP_COL ) {
      return true;
    }

    // find next line to delimit search for first word
    unsigned int nextStart = newLinePos + 1;
    int nextEnd = s.indexOf( '\n', nextStart );
    if ( nextEnd == -1 ) {
      nextEnd = length;
    }
    QString nextLine = s.mid( nextStart, nextEnd - nextStart );
    length = nextLine.length();
    // search for first word in next line
    unsigned int wordStart;
    bool found = false;
    for ( wordStart = 0; !found && wordStart < length; wordStart++ ) {
      switch ( nextLine[wordStart].toLatin1() ) {
        case '>':
        case '|':
        case ' ':  // spaces, tabs and quote markers don't count
        case '\t':
        case '\r':
          break;
        default:
          found = true;
          break;
      }
    } /* for() */

    if ( !found ) {
      // next line is essentially empty, it seems -- empty lines are
      // para separators
      return true;
    }
    //Find end of first word.
    //Note: flowText (in kmmessage.cpp) separates words for wrap by
    //spaces only. This should be consistent, which calls for some
    //refactoring.
    int wordEnd = nextLine.indexOf( ' ', wordStart );
    if ( wordEnd == (-1) ) {
      wordEnd = length;
    }
    int wordLength = wordEnd - wordStart;

    // 3. If adding a space and the first word to the prev line don't
    //    make it reach the wrap column, then the break was probably
    //    meaningful
    return prevLineLength + wordLength + 1 < WRAP_COL;
  }

#ifdef MARCS_DEBUG
  void ObjectTreeParser::dumpToFile( const char * filename, const char * start,
                                     size_t len ) {
    assert( filename );

    QFile f( filename );
    if ( f.open( QIODevice::WriteOnly ) ) {
      if ( start ) {
        QDataStream ds( &f );
        ds.writeRawData( start, len );
      }
      f.close();  // If data is 0 we just create a zero length file.
    }
  }
#endif // !NDEBUG


} // namespace KMail<|MERGE_RESOLUTION|>--- conflicted
+++ resolved
@@ -1553,10 +1553,7 @@
                                 rfc822messageStr.constData(),
                                 "encapsulated message", false /*append*/,
                                 false /*add to textual content*/ );
-<<<<<<< HEAD
-=======
     node->setDisplayedEmbedded( true );
->>>>>>> 6907a137
     if ( mReader )
       htmlWriter()->queue( writeSigstatFooter( messagePart ) );
     return true;
