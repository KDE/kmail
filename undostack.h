/*
    This file is part of KMail

    Copyright (C) 1999 Waldo Bastian (bastian@kde.org)
    Copyright (c) 2003 Zack Rusin <zack@kde.org>

    This library is free software; you can redistribute it and/or
    modify it under the terms of the GNU General Public License
    version 2 as published by the Free Software Foundation.

    This software is distributed in the hope that it will be useful,
    but WITHOUT ANY WARRANTY; without even the implied warranty of
    MERCHANTABILITY or FITNESS FOR A PARTICULAR PURPOSE.  See the GNU
    General Public License for more details.

    You should have received a copy of the GNU General Public License
    along with this library; see the file COPYING. If not, write to
    the Free Software Foundation, Inc., 51 Franklin Street, Fifth Floor,
    Boston, MA 02110-1301, USA.
*/

#ifndef UNDOSTACK_H
#define UNDOSTACK_H

#include <QList>
#include <QObject>
#include <AkonadiCore/collection.h>
#include <AkonadiCore/item.h>
class KJob;

namespace KMail
{

/** A class for storing Undo information. */
class UndoInfo
{
public:
    UndoInfo()
        : id(-1),
          moveToTrash(false)
    {
    }

    int id;
    Akonadi::Item::List items;
    Akonadi::Collection srcFolder;
    Akonadi::Collection destFolder;
    bool moveToTrash;
};

class UndoStack : public QObject
{
    Q_OBJECT

public:
    explicit UndoStack(int size);
    ~UndoStack();

    void clear();
<<<<<<< HEAD
    int  size() const
    {
        return mStack.count();
    }
    int  newUndoAction(const Akonadi::Collection &srcFolder, const Akonadi::Collection &destFolder);
    void addMsgToAction(int undoId, const Akonadi::Item &item);
=======
    bool isEmpty() const { return mStack.isEmpty(); }
    int  size() const { return mStack.count(); }
    int  newUndoAction( const Akonadi::Collection& srcFolder, const Akonadi::Collection & destFolder );
    void addMsgToAction( int undoId, const Akonadi::Item &item );
>>>>>>> edd96da6
    void undo();

    void pushSingleAction(const Akonadi::Item &item, const Akonadi::Collection &, const Akonadi::Collection &destFolder);
    void folderDestroyed(const Akonadi::Collection &folder);

    QString undoInfo() const;

protected Q_SLOTS:
    void slotMoveResult(KJob *);

protected:
    QList<UndoInfo *> mStack;
    int mSize;
    int mLastId;
    UndoInfo *mCachedInfo;

Q_SIGNALS:
    void undoStackChanged();
};

}

#endif<|MERGE_RESOLUTION|>--- conflicted
+++ resolved
@@ -57,19 +57,13 @@
     ~UndoStack();
 
     void clear();
-<<<<<<< HEAD
     int  size() const
     {
         return mStack.count();
     }
     int  newUndoAction(const Akonadi::Collection &srcFolder, const Akonadi::Collection &destFolder);
     void addMsgToAction(int undoId, const Akonadi::Item &item);
-=======
     bool isEmpty() const { return mStack.isEmpty(); }
-    int  size() const { return mStack.count(); }
-    int  newUndoAction( const Akonadi::Collection& srcFolder, const Akonadi::Collection & destFolder );
-    void addMsgToAction( int undoId, const Akonadi::Item &item );
->>>>>>> edd96da6
     void undo();
 
     void pushSingleAction(const Akonadi::Item &item, const Akonadi::Collection &, const Akonadi::Collection &destFolder);
