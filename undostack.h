/*
    This file is part of KMail

    Copyright (C) 1999 Waldo Bastian (bastian@kde.org)
    Copyright (c) 2003 Zack Rusin <zack@kde.org>

    This library is free software; you can redistribute it and/or
    modify it under the terms of the GNU General Public License
    version 2 as published by the Free Software Foundation.

    This software is distributed in the hope that it will be useful,
    but WITHOUT ANY WARRANTY; without even the implied warranty of
    MERCHANTABILITY or FITNESS FOR A PARTICULAR PURPOSE.  See the GNU
    General Public License for more details.

    You should have received a copy of the GNU General Public License
    along with this library; see the file COPYING. If not, write to
    the Free Software Foundation, Inc., 51 Franklin Street, Fifth Floor,
    Boston, MA 02110-1301, USA.
*/

#ifndef UNDOSTACK_H
#define UNDOSTACK_H

#include <QList>
#include <QObject>
#include <AkonadiCore/collection.h>
#include <AkonadiCore/item.h>
class KJob;

namespace KMail
{

/** A class for storing Undo information. */
class UndoInfo
{
public:
    UndoInfo()
        : id(-1),
          moveToTrash(false)
    {
    }

    int id;
    Akonadi::Item::List items;
    Akonadi::Collection srcFolder;
    Akonadi::Collection destFolder;
    bool moveToTrash;
};

class UndoStack : public QObject
{
    Q_OBJECT

public:
    explicit UndoStack(int size);
    ~UndoStack();

    void clear();
    int  size() const
    {
        return mStack.count();
    }
    int  newUndoAction(const Akonadi::Collection &srcFolder, const Akonadi::Collection &destFolder);
    void addMsgToAction(int undoId, const Akonadi::Item &item);
    void undo();

    void pushSingleAction(const Akonadi::Item &item, const Akonadi::Collection &, const Akonadi::Collection &destFolder);
    void folderDestroyed(const Akonadi::Collection &folder);

    QString undoInfo() const;
<<<<<<< HEAD
public Q_SLOTS:
    void msgDestroyed(const Akonadi::Item &msg);
=======
>>>>>>> ec39c912

protected Q_SLOTS:
    void slotMoveResult(KJob *);

protected:
    QList<UndoInfo *> mStack;
    int mSize;
    int mLastId;
    UndoInfo *mCachedInfo;

Q_SIGNALS:
    void undoStackChanged();
};

}

#endif<|MERGE_RESOLUTION|>--- conflicted
+++ resolved
@@ -69,11 +69,6 @@
     void folderDestroyed(const Akonadi::Collection &folder);
 
     QString undoInfo() const;
-<<<<<<< HEAD
-public Q_SLOTS:
-    void msgDestroyed(const Akonadi::Item &msg);
-=======
->>>>>>> ec39c912
 
 protected Q_SLOTS:
     void slotMoveResult(KJob *);
