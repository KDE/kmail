--- conflicted
+++ resolved
@@ -19,32 +19,40 @@
     Boston, MA 02110-1301, USA.
 */
 
+
 #include "recipientspicker.h"
-
 #include "globalsettings.h"
 
 #include <libkdepim/recentaddresses.h>
 #include <libkdepim/ldapsearchdialog.h>
 
-#include <libemailfunctions/email.h>
-
-#ifndef KDEPIM_NEW_DISTRLISTS
+#include <kpimutils/email.h>
+
+#ifdef KDEPIM_NEW_DISTRLISTS
+#include <libkdepim/distributionlist.h>
+#else
 #include <kabc/distributionlist.h>
 #endif
 
-#include <klistview.h>
 #include <klocale.h>
 #include <kabc/resource.h>
 #include <kiconloader.h>
 #include <kdialog.h>
-#include <kwin.h>
+#include <kwindowsystem.h>
 #include <kmessagebox.h>
-
-#include <qlayout.h>
-#include <qcombobox.h>
-#include <qpushbutton.h>
-#include <qtoolbutton.h>
-#include <qlabel.h>
+#include <kconfiggroup.h>
+
+#include <QBoxLayout>
+#include <QComboBox>
+#include <QHBoxLayout>
+#include <QKeyEvent>
+#include <QLabel>
+#include <QLayout>
+#include <QPixmap>
+#include <QPushButton>
+#include <QToolButton>
+#include <QTreeWidget>
+#include <QVBoxLayout>
 
 #ifdef KDEPIM_NEW_DISTRLISTS
 RecipientItem::RecipientItem( KABC::AddressBook *ab )
@@ -63,7 +71,6 @@
 {
   mDistributionList = list;
 
-<<<<<<< HEAD
   mIcon = KIconLoader::global()->loadIcon( "x-mail-distribution-list", KIconLoader::Small );
 
   mName = list.name();
@@ -71,18 +78,16 @@
 
   int count = list.entries( mAddressBook ).count();
   mEmail = i18np( "1 email address", "%1 email addresses", count );
-=======
-  mIcon = KGlobal::iconLoader()->loadIcon( "kdmconfig", KIcon::Small );
->>>>>>> 67ffa688
-
-  mKey = "D" + list.name();
+
+  mRecipient = mName;
+
+  mTooltip = createTooltip( list );
 }
 #else
 void RecipientItem::setDistributionList( KABC::DistributionList *list )
 {
   mDistributionList = list;
 
-<<<<<<< HEAD
   mIcon = KIconLoader::global()->loadIcon( "x-mail-distribution-list", KIconLoader::Small );
 
   mName = list->name();
@@ -92,11 +97,8 @@
   mEmail = i18np( "1 email address", "%1 email addresses", count );
 
   mRecipient = mName;
-=======
-  mIcon = KGlobal::iconLoader()->loadIcon( "kdmconfig", KIcon::Small );
->>>>>>> 67ffa688
-
-  mKey = "D" + list->name();
+
+  mTooltip = createTooltip( list );
 }
 #endif
 
@@ -105,18 +107,22 @@
 {
   mAddressee = a;
   mEmail = email;
+  mRecipient = mAddressee.fullEmail( mEmail );
 
   QImage img = a.photo().data();
   if ( !img.isNull() )
-    mIcon = img.smoothScale( 20, 20, QImage::ScaleMin );
+    mIcon = QPixmap::fromImage( img.scaled( 20, 20, Qt::KeepAspectRatio, Qt::SmoothTransformation ) );
   else
-<<<<<<< HEAD
     mIcon = KIconLoader::global()->loadIcon( "x-office-contact", KIconLoader::Small );
-=======
-    mIcon = KGlobal::iconLoader()->loadIcon( "personal", KIcon::Small );
->>>>>>> 67ffa688
-
-  mKey = "A" + a.preferredEmail();
+
+  mName = mAddressee.realName();
+  mKey = mAddressee.realName() + '|' + mEmail;
+
+  mTooltip = "<qt>";
+  if ( !mAddressee.realName().isEmpty() ) {
+    mTooltip += mAddressee.realName() + "<br/>";
+  }
+  mTooltip += "<b>" + mEmail + "</b>";
 }
 
 QPixmap RecipientItem::icon() const
@@ -126,104 +132,81 @@
 
 QString RecipientItem::name() const
 {
-#ifdef KDEPIM_NEW_DISTRLISTS
-  if ( !mAddressee.isEmpty() ) return mAddressee.realName();
-  else if ( !mDistributionList.isEmpty() ) return mDistributionList.name();
-  else return QString::null;
-#else
-  if ( !mAddressee.isEmpty() ) return mAddressee.realName();
-  else if ( mDistributionList ) return mDistributionList->name();
-  else return QString::null;
-#endif
+  return mName;
 }
 
 QString RecipientItem::email() const
 {
-#ifdef KDEPIM_NEW_DISTRLISTS
-  if ( mAddressee.isEmpty() && !mDistributionList.isEmpty() ) {
-    int count = mDistributionList.entries( mAddressBook ).count();
-    return i18n( "1 email address", "%n email addresses", count );
-  } else {
-    return mEmail;
-  }
-#else
-  if ( mAddressee.isEmpty() &&  mDistributionList ) {
-    int count = mDistributionList->entries().count();
-    return i18n( "1 email address", "%n email addresses", count );
-  } else {
-    return mEmail;
-  }
-#endif
-  return QString::null;
-}
-
-#ifdef KDEPIM_NEW_DISTRLISTS
+  return mEmail;
+}
+
 QString RecipientItem::recipient() const
 {
-  QString r;
-  if ( !mAddressee.isEmpty() ) r = mAddressee.fullEmail( mEmail );
-  else if ( !mDistributionList.isEmpty() ) r = mDistributionList.name();
-  return r;
-}
-#else
-QString RecipientItem::recipient() const
-{
-  QString r;
-  if ( !mAddressee.isEmpty() ) r = mAddressee.fullEmail( mEmail );
-  else if ( mDistributionList ) r = mDistributionList->name();
-  return r;
-}
-#endif
-
-QString RecipientItem::toolTip() const
+  return mRecipient;
+}
+
+QString RecipientItem::tooltip() const
+{
+  return mTooltip;
+}
+
+#ifdef KDEPIM_NEW_DISTRLISTS
+KPIM::DistributionList& RecipientItem::distributionList() const {
+  return mDistributionList;
+}
+#else
+KABC::DistributionList * RecipientItem::distributionList() const {
+  return mDistributionList;
+}
+#endif
+
+#ifdef KDEPIM_NEW_DISTRLISTS
+QString RecipientItem::createTooltip( KPIM::DistributionList &distributionList ) const
 {
   QString txt = "<qt>";
 
-  if ( !mAddressee.isEmpty() ) {
-    if ( !mAddressee.realName().isEmpty() ) {
-      txt += mAddressee.realName() + "<br/>";
-    }
-    txt += "<b>" + mEmail + "</b>";
-#ifdef KDEPIM_NEW_DISTRLISTS
-  } else if ( !mDistributionList.isEmpty() ) {
-    txt += "<b>" + i18n("Distribution List %1")
-      .arg( mDistributionList.name() ) + "</b>";
-    txt += "<ul>";
-    KPIM::DistributionList::Entry::List entries = mDistributionList.entries( mAddressBook );
-    KPIM::DistributionList::Entry::List::ConstIterator it;
-    for( it = entries.begin(); it != entries.end(); ++it ) {
-      txt += "<li>";
-      txt += (*it).addressee.realName() + " ";
-      txt += "<em>";
-      if ( (*it).email.isEmpty() ) txt += (*it).addressee.preferredEmail();
-      else txt += (*it).email;
-      txt += "</em>";
-      txt += "<li/>";
-    }
-    txt += "</ul>";
-  }
-#else
-  } else if ( mDistributionList ) {
-    txt += "<b>" + i18n("Distribution List %1")
-      .arg( mDistributionList->name() ) + "</b>";
-    txt += "<ul>";
-    KABC::DistributionList::Entry::List entries = mDistributionList->entries();
-    KABC::DistributionList::Entry::List::ConstIterator it;
-    for( it = entries.begin(); it != entries.end(); ++it ) {
-      txt += "<li>";
-      txt += (*it).addressee.realName() + " ";
-      txt += "<em>";
-      if ( (*it).email.isEmpty() ) txt += (*it).addressee.preferredEmail();
-      else txt += (*it).email;
-      txt += "</em>";
-      txt += "<li/>";
-    }
-    txt += "</ul>";
-  }
-#endif
+  txt += "<b>" + i18n( "Distribution List %1", distributionList.name() ) + "</b>";
+  txt += "<ul>";
+  KPIM::DistributionList::Entry::List entries = distributionList.entries( mAddressBook );
+  KPIM::DistributionList::Entry::List::ConstIterator it;
+  for( it = entries.begin(); it != entries.end(); ++it ) {
+    txt += "<li>";
+    txt += (*it).addressee.realName() + ' ';
+    txt += "<em>";
+    if ( (*it).email.isEmpty() ) txt += (*it).addressee.preferredEmail();
+    else txt += (*it).email;
+    txt += "</em>";
+    txt += "<li/>";
+  }
+  txt += "</ul>";
+  txt += "</qt>";
 
   return txt;
 }
+#else
+QString RecipientItem::createTooltip( KABC::DistributionList *distributionList ) const
+{
+  QString txt = "<qt>";
+
+  txt += "<b>" + i18n("Distribution List %1", distributionList->name() ) + "</b>";
+  txt += "<ul>";
+  KABC::DistributionList::Entry::List entries = distributionList->entries();
+  KABC::DistributionList::Entry::List::ConstIterator it;
+  for( it = entries.begin(); it != entries.end(); ++it ) {
+    txt += "<li>";
+    txt += (*it).addressee().realName() + ' ';
+    txt += "<em>";
+    if ( (*it).email().isEmpty() ) txt += (*it).addressee().preferredEmail();
+    else txt += (*it).email();
+    txt += "</em>";
+    txt += "</li>";
+  }
+  txt += "</ul>";
+  txt += "</qt>";
+
+  return txt;
+}
+#endif
 
 void RecipientItem::setRecipientType( const QString &type )
 {
@@ -235,15 +218,14 @@
   return mType;
 }
 
-
-RecipientViewItem::RecipientViewItem( RecipientItem *item, KListView *listView )
-  : KListViewItem( listView ), mRecipientItem( item )
+RecipientViewItem::RecipientViewItem( RecipientItem *item, QTreeWidget *listView )
+  : QTreeWidgetItem( listView ), mRecipientItem( item )
 {
   setText( 0, item->recipientType() );
   setText( 1, item->name() );
   setText( 2, item->email() );
 
-  setPixmap( 1, item->icon() );
+  setIcon( 1, item->icon() );
 }
 
 RecipientItem *RecipientViewItem::recipientItem() const
@@ -251,148 +233,153 @@
   return mRecipientItem;
 }
 
-
-RecipientsListToolTip::RecipientsListToolTip( QWidget *parent,
-  KListView *listView )
-  : QToolTip( parent )
-{
-  mListView = listView;
-}
-
-void RecipientsListToolTip::maybeTip( const QPoint & pos )
-{
-  QRect r;
-  QListViewItem *item = mListView->itemAt( pos );
-  RecipientViewItem *i = static_cast<RecipientViewItem *>( item );
-
-  if( item ) {
-    r = mListView->itemRect( item );
-    QString tipText( i->recipientItem()->toolTip() );
-    if ( !tipText.isEmpty() ) {
-      tip( r, tipText );
-    }
-  }
-}
-
-
-RecipientsCollection::RecipientsCollection()
-{
+RecipientsCollection::RecipientsCollection( const QString &id )
+{
+  mId = id;
+  mTitle = id;
+  mIsReferenceContainer = false;
 }
 
 RecipientsCollection::~RecipientsCollection()
 {
+  deleteAll();
+}
+
+void RecipientsCollection::setReferenceContainer( bool isReferenceContainer )
+{
+  mIsReferenceContainer = isReferenceContainer;
+}
+
+bool RecipientsCollection::isReferenceContainer() const
+{
+  return mIsReferenceContainer;
+}
+
+void RecipientsCollection::setTitle( const QString &title )
+{
+  mTitle = title;
+}
+
+QString RecipientsCollection::title() const
+{
+  return mTitle;
+}
+
+void RecipientsCollection::addItem( RecipientItem *item )
+{
+  mKeyMap.insert( item->key(), item );
+}
+
+RecipientItem::List RecipientsCollection::items() const
+{
+  return mKeyMap.values();
+}
+
+bool RecipientsCollection::hasEquivalentItem( RecipientItem *item ) const
+{
+  return mKeyMap.find( item->key() ) != mKeyMap.end();
+}
+
+RecipientItem * RecipientsCollection::getEquivalentItem( RecipientItem *item) const
+{
+  QMap<QString, RecipientItem *>::ConstIterator it;
+  it = mKeyMap.find( item->key() );
+  if ( it == mKeyMap.end() )
+    return 0;
+  return (*it);
+}
+
+void RecipientsCollection::clear()
+{
+  mKeyMap.clear();
+}
+
+void RecipientsCollection::deleteAll()
+{
+  if ( !isReferenceContainer() ) {
+    QMap<QString, RecipientItem *>::ConstIterator it;
+    for( it = mKeyMap.begin(); it != mKeyMap.end(); ++it ) {
+      delete *it;
+    }
+  }
   clear();
 }
 
-void RecipientsCollection::setTitle( const QString &title )
-{
-  mTitle = title;
-}
-
-QString RecipientsCollection::title() const
-{
-  return mTitle;
-}
-
-void RecipientsCollection::addItem( RecipientItem *item )
-{
-  mItems.append( item );
-
-  mKeyMap.insert( item->key(), item );
-}
-
-RecipientItem::List RecipientsCollection::items() const
-{
-  return mItems;
-}
-
-bool RecipientsCollection::hasEquivalentItem( RecipientItem *item ) const
-{
-  return mKeyMap.find( item->key() ) != mKeyMap.end();
-}
-
-void RecipientsCollection::clear()
-{
-  mKeyMap.clear();
-}
-
-void RecipientsCollection::deleteAll()
-{
-  QMap<QString, RecipientItem *>::ConstIterator it;
-  for( it = mKeyMap.begin(); it != mKeyMap.end(); ++it ) {
-    delete *it;
-  }
-  clear();
-}
-
-
-SearchLine::SearchLine( QWidget *parent, KListView *listView )
-  : KListViewSearchLine( parent, listView )
+QString RecipientsCollection::id() const
+{
+  return mId;
+}
+
+SearchLine::SearchLine( QWidget *parent, QTreeWidget *listView )
+  : KTreeWidgetSearchLine( parent, listView )
 {
 }
 
 void SearchLine::keyPressEvent( QKeyEvent *ev )
 {
-  if ( ev->key() == Key_Down ) emit downPressed();
-
-  KListViewSearchLine::keyPressEvent( ev );
-}
-
+  if ( ev->key() == Qt::Key_Down ) emit downPressed();
+
+  KTreeWidgetSearchLine::keyPressEvent( ev );
+}
+
+RecipientsTreeWidget::RecipientsTreeWidget( QWidget *parent )
+  : QTreeWidget( parent )
+{}
+
+void RecipientsTreeWidget::keyPressEvent ( QKeyEvent *event ) {
+  if ( event->key() == Qt::Key_Return )
+    emit returnPressed();
+  QTreeWidget::keyPressEvent( event );
+}
 
 RecipientsPicker::RecipientsPicker( QWidget *parent )
-  : QDialog( parent, "RecipientsPicker" )
-#ifndef KDEPIM_NEW_DISTRLISTS
-    , mDistributionListManager( 0 )
-#endif
+  : QDialog( parent )
     ,mLdapSearchDialog( 0 )
 {
-//  KWin::setType( winId(), NET::Dock );
-
-  setCaption( i18n("Select Recipient") );
+  setObjectName("RecipientsPicker");
+  setWindowTitle( i18n("Select Recipient") );
 
   QBoxLayout *topLayout = new QVBoxLayout( this );
   topLayout->setSpacing( KDialog::spacingHint() );
   topLayout->setMargin( KDialog::marginHint() );
 
-  QBoxLayout *resLayout = new QHBoxLayout( topLayout );
+  QBoxLayout *resLayout = new QHBoxLayout();
+  topLayout->addItem( resLayout );
 
   QLabel *label = new QLabel( i18n("Address book:"), this );
   resLayout->addWidget( label );
 
   mCollectionCombo = new QComboBox( this );
   resLayout->addWidget( mCollectionCombo );
-  resLayout->addItem(new QSpacerItem(1, 1, QSizePolicy::Expanding));
-
-  connect( mCollectionCombo, SIGNAL( highlighted( int ) ),
-    SLOT( updateList() ) );
-  connect( mCollectionCombo, SIGNAL( activated( int ) ),
-    SLOT( updateList() ) );
-
-  QBoxLayout *searchLayout = new QHBoxLayout( topLayout );
-
-  QToolButton *button = new QToolButton( this );
-  button->setIconSet( KGlobal::iconLoader()->loadIconSet(
-              KApplication::reverseLayout() ? "clear_left":"locationbar_erase", KIcon::Small, 0 ) );
-  searchLayout->addWidget( button );
-  connect( button, SIGNAL( clicked() ), SLOT( resetSearch() ) );
+  resLayout->addItem( new QSpacerItem( 1, 1, QSizePolicy::Expanding ) );
+
+  connect( mCollectionCombo, SIGNAL( activated( int ) ), SLOT( updateList() ) );
+
+  QBoxLayout *searchLayout = new QHBoxLayout();
+  topLayout->addItem( searchLayout );
 
   label = new QLabel( i18n("&Search:"), this );
   searchLayout->addWidget( label );
 
-  mRecipientList = new KListView( this );
-  mRecipientList->setSelectionMode( QListView::Extended );
+  mRecipientList = new RecipientsTreeWidget( this );
+  mRecipientList->setSelectionMode( QAbstractItemView::ExtendedSelection );
   mRecipientList->setAllColumnsShowFocus( true );
-  mRecipientList->setFullWidth( true );
+  mRecipientList->setIndentation( 0 );
+  mRecipientList->setAlternatingRowColors( true );
+  mRecipientList->setSortingEnabled( true );
+  mRecipientList->sortItems( 1, Qt::AscendingOrder );
+  mRecipientList->setHeaderLabels( QStringList() << i18n("->")
+                                                 << i18n("Name")
+                                                 << i18n("Email") );
+  mRecipientList->setColumnWidth( 0, 80);
+  mRecipientList->setColumnWidth( 1, 200 );
+  mRecipientList->setColumnWidth( 2, 200 );
   topLayout->addWidget( mRecipientList );
-  mRecipientList->addColumn( i18n("->") );
-  mRecipientList->addColumn( i18n("Name") );
-  mRecipientList->addColumn( i18n("Email") );
-  connect( mRecipientList, SIGNAL( doubleClicked( QListViewItem *,
-    const QPoint &, int ) ), SLOT( slotPicked() ) );
-  connect( mRecipientList, SIGNAL( returnPressed( QListViewItem * ) ),
-    SLOT( slotPicked() ) );
-
-  new RecipientsListToolTip( mRecipientList->viewport(), mRecipientList );
+
+  connect( mRecipientList, SIGNAL( itemDoubleClicked(QTreeWidgetItem*,int) ),
+           SLOT( slotPicked() ) );
+  connect( mRecipientList, SIGNAL( returnPressed() ),
+           SLOT( slotPicked() ) );
 
   mSearchLine = new SearchLine( this, mRecipientList );
   searchLayout->addWidget( mSearchLine );
@@ -403,7 +390,8 @@
   searchLayout->addWidget( mSearchLDAPButton );
   connect( mSearchLDAPButton, SIGNAL( clicked() ), SLOT( slotSearchLDAP() ) );
 
-  QBoxLayout *buttonLayout = new QHBoxLayout( topLayout );
+  QBoxLayout *buttonLayout = new QHBoxLayout();
+  topLayout->addItem( buttonLayout );
 
   buttonLayout->addStretch( 1 );
 
@@ -418,8 +406,6 @@
   mBccButton = new QPushButton( i18n("Add as BCC"), this );
   buttonLayout->addWidget( mBccButton );
   connect( mBccButton, SIGNAL( clicked() ), SLOT( slotBccClicked() ) );
-  // BCC isn't commonly used, so hide it for now
-  //mBccButton->hide();
 
   QPushButton *closeButton = new QPushButton( i18n("&Cancel"), this );
   buttonLayout->addWidget( closeButton );
@@ -434,7 +420,7 @@
 
   initCollections();
 
-  mCollectionCombo->setCurrentItem( 0 );
+  mCollectionCombo->setCurrentIndex( 0 );
 
   updateList();
 
@@ -451,12 +437,6 @@
 {
   writeConfig();
 
-#ifndef KDEPIM_NEW_DISTRLISTS
-  delete mDistributionListManager;
-#endif
-
-  mAllRecipients->deleteAll();
-
   QMap<int,RecipientsCollection *>::ConstIterator it;
   for( it = mCollectionMap.begin(); it != mCollectionMap.end(); ++it ) {
     delete *it;
@@ -465,31 +445,30 @@
 
 void RecipientsPicker::initCollections()
 {
-  mAllRecipients = new RecipientsCollection;
-  mAllRecipients->setTitle( i18n("All") );
+  mAllRecipients = new RecipientsCollection( i18n("All") );
+  mAllRecipients->setReferenceContainer( true );
+  mDistributionLists = new RecipientsCollection( i18n("Distribution Lists") );
+  mSelectedRecipients = new RecipientsCollection( i18n("Selected Recipients") );
+
   insertCollection( mAllRecipients );
-
   insertAddressBook( mAddressBook );
-
-  insertDistributionLists();
-
+  insertCollection( mDistributionLists );
   insertRecentAddresses();
-
-  mSelectedRecipients = new RecipientsCollection;
-  mSelectedRecipients->setTitle( i18n("Selected Recipients") );
   insertCollection( mSelectedRecipients );
+
+  rebuildAllRecipientsList();
 }
 
 void RecipientsPicker::insertAddressBook( KABC::AddressBook *addressbook )
 {
   QMap<KABC::Resource *,RecipientsCollection *> collectionMap;
 
-  QPtrList<KABC::Resource> resources = addressbook->resources();
-  KABC::Resource *res;
-  for( res = resources.first(); res; res = resources.next() ) {
-    RecipientsCollection *collection = new RecipientsCollection;
-    collectionMap.insert( res, collection );
-    collection->setTitle( res->resourceName() );
+  QList<KABC::Resource*> resources = addressbook->resources();
+  QList<KABC::Resource*>::const_iterator rit;
+  for( rit = resources.constBegin(); rit != resources.constEnd() ; ++rit ) {
+    RecipientsCollection *collection = new RecipientsCollection( (*rit)->identifier() );
+    collectionMap.insert( *rit, collection );
+    collection->setTitle( (*rit)->resourceName() );
   }
 
   QMap<QString,RecipientsCollection *> categoryMap;
@@ -505,12 +484,13 @@
       RecipientItem *item = new RecipientItem;
 #endif
       item->setAddressee( *it, *it3 );
-      mAllRecipients->addItem( item );
 
       QMap<KABC::Resource *,RecipientsCollection *>::ConstIterator collIt;
-      collIt = collectionMap.find( it->resource() );
+      collIt = collectionMap.find( (*it).resource() );
       if ( collIt != collectionMap.end() ) {
         (*collIt)->addItem( item );
+      } else {
+        kDebug(5006) << "Collection for resource not found. shouldn't happen";
       }
 
       QStringList categories = (*it).categories();
@@ -520,8 +500,8 @@
         catMapIt = categoryMap.find( *catIt );
         RecipientsCollection *collection;
         if ( catMapIt == categoryMap.end() ) {
-          collection = new RecipientsCollection;
-          collection->setTitle( *catIt );
+          collection = new RecipientsCollection( *catIt );
+          collection->setReferenceContainer( true );
           categoryMap.insert( *catIt, collection );
         } else {
           collection = *catMapIt;
@@ -540,53 +520,40 @@
   for( it3 = categoryMap.begin(); it3 != categoryMap.end(); ++it3 ) {
     insertCollection( *it3 );
   }
-  
+
+  insertDistributionLists();
+  rebuildAllRecipientsList();
   updateList();
 }
 
 void RecipientsPicker::insertDistributionLists()
 {
-  RecipientsCollection *collection = new RecipientsCollection;
-  collection->setTitle( i18n("Distribution Lists") );
-
-#ifdef KDEPIM_NEW_DISTRLISTS
-  QValueList<KPIM::DistributionList> lists = KPIM::DistributionList::allDistributionLists( mAddressBook );
-  for ( uint i = 0; i < lists.count(); ++i ) {
+  mDistributionLists->deleteAll();
+
+#ifdef KDEPIM_NEW_DISTRLISTS
+  QList<KPIM::DistributionList> lists = KPIM::DistributionList::allDistributionLists( mAddressBook );
+  for ( int i = 0; i < lists.count(); ++i ) {
     RecipientItem *item = new RecipientItem( mAddressBook );
     item->setDistributionList( lists[ i ] );
-    mAllRecipients->addItem( item );
-    collection->addItem( item );
-  }
-#else
-  delete mDistributionListManager;
-  mDistributionListManager =
-    new KABC::DistributionListManager( KABC::StdAddressBook::self( true ) );
-
-  mDistributionListManager->load();
-
-  QStringList lists = mDistributionListManager->listNames();
-
-  QStringList::Iterator listIt;
-  for ( listIt = lists.begin(); listIt != lists.end(); ++listIt ) {
-    KABC::DistributionList *list = mDistributionListManager->list( *listIt );
+    mDistributionLists->addItem( item );
+  }
+#else
+  QList<KABC::DistributionList*> lists = mAddressBook->allDistributionLists();
+  foreach ( KABC::DistributionList *list, lists ) {
     RecipientItem *item = new RecipientItem;
     item->setDistributionList( list );
-    mAllRecipients->addItem( item );
-    collection->addItem( item );
-  }
-#endif
-
-  insertCollection( collection );
+    mDistributionLists->addItem( item );
+  }
+#endif
 }
 
 void RecipientsPicker::insertRecentAddresses()
 {
-  RecipientsCollection *collection = new RecipientsCollection;
-  collection->setTitle( i18n("Recent Addresses") );
+  RecipientsCollection *collection = new RecipientsCollection( i18n("Recent Addresses") );
 
   KConfig config( "kmailrc" );
   KABC::Addressee::List recents =
-    KRecentAddress::RecentAddresses::self( &config )->kabcAddresses();
+    KPIM::RecentAddresses::self( &config )->kabcAddresses();
 
   KABC::Addressee::List::ConstIterator it;
   for( it = recents.begin(); it != recents.end(); ++it ) {
@@ -596,9 +563,6 @@
     RecipientItem *item = new RecipientItem;
 #endif
     item->setAddressee( *it, (*it).preferredEmail() );
-    if ( !mAllRecipients->hasEquivalentItem( item ) ) {
-      mAllRecipients->addItem( item );
-    }
     collection->addItem( item );
   }
 
@@ -607,12 +571,19 @@
 
 void RecipientsPicker::insertCollection( RecipientsCollection *coll )
 {
-  int index = mCollectionMap.count();
-
-  kdDebug() << "RecipientsPicker::insertCollection() " << coll->title()
-    << "  index: " << index << endl;
-
-  mCollectionCombo->insertItem( coll->title(), index );
+  int index = 0;
+  QMap<int,RecipientsCollection *>::ConstIterator it;
+  for ( it = mCollectionMap.begin(); it != mCollectionMap.end(); ++it ) {
+    if ( (*it)->id() == coll->id() ) {
+      delete *it;
+      mCollectionMap.remove( index );
+      mCollectionMap.insert( index, coll );
+      return;
+    }
+    index++;
+  }
+
+  mCollectionCombo->insertItem( index, coll->title() );
   mCollectionMap.insert( index, coll );
 }
 
@@ -630,27 +601,37 @@
 
 void RecipientsPicker::setRecipients( const Recipient::List &recipients )
 {
-  RecipientItem::List allRecipients = mAllRecipients->items();
-  RecipientItem::List::ConstIterator itAll;
-  for( itAll = allRecipients.begin(); itAll != allRecipients.end(); ++itAll ) {
-    (*itAll)->setRecipientType( QString::null );
-  }
-
-  mSelectedRecipients->clear();
+  mSelectedRecipients->deleteAll();
 
   Recipient::List::ConstIterator it;
   for( it = recipients.begin(); it != recipients.end(); ++it ) {
     RecipientItem *item = 0;
-    for( itAll = allRecipients.begin(); itAll != allRecipients.end(); ++itAll ) {
-      if ( (*itAll)->recipient() == (*it).email() ) {
-        (*itAll)->setRecipientType( (*it).typeLabel() );
-        item = *itAll;
+
+    // if recipient is a distribution list, create
+    // a detached copy.
+    RecipientItem::List items = mDistributionLists->items();
+    RecipientItem::List::ConstIterator distIt;
+#ifdef KDEPIM_NEW_DISTRLISTS
+    for ( distIt = items.begin(); distIt != items.end(); ++distIt ) {
+      if ( (*it).email() == (*distIt)->name() ) {
+        item = new RecipientItem( mAddressBook );
+        item->setDistributionList( (*distIt)->distributionList() );
       }
     }
+#else
+    for ( distIt = items.begin(); distIt != items.end(); ++distIt ) {
+      if ( (*it).email() == (*distIt)->name() ) {
+        item = new RecipientItem();
+        item->setDistributionList( (*distIt)->distributionList() );
+      }
+    }
+#endif
+
     if ( !item ) {
       KABC::Addressee a;
       QString name;
       QString email;
+
       KABC::Addressee::parseEmailAddress( (*it).email(), name, email );
       a.setNameFromString( name );
       a.insertEmail( email );
@@ -661,9 +642,9 @@
       item = new RecipientItem;
 #endif
       item->setAddressee( a, a.preferredEmail() );
-      item->setRecipientType( (*it).typeLabel() );
-      mAllRecipients->addItem( item );
-    }
+    }
+
+    item->setRecipientType( (*it).typeLabel() );
     mSelectedRecipients->addItem( item );
   }
 
@@ -672,20 +653,35 @@
 
 void RecipientsPicker::setDefaultButton( QPushButton *button )
 {
-//  button->setText( "<qt><b>" + button->text() + "</b></qt>" );
   button->setDefault( true );
 }
 
 void RecipientsPicker::setDefaultType( Recipient::Type type )
 {
   mDefaultType = type;
-
-  if ( type == Recipient::To ) {
-    setDefaultButton( mToButton );
-  } else if ( type == Recipient::Cc ) {
-    setDefaultButton( mCcButton );
-  } else if ( type == Recipient::Bcc ) {
-    setDefaultButton( mBccButton );
+  mToButton->setDefault( type == Recipient::To );
+  mCcButton->setDefault( type == Recipient::Cc );
+  mBccButton->setDefault( type == Recipient::Bcc );
+}
+
+void RecipientsPicker::rebuildAllRecipientsList()
+{
+  mAllRecipients->clear();
+
+  QMap<int,RecipientsCollection *>::ConstIterator it;
+  for( it = mCollectionMap.begin(); it != mCollectionMap.end(); ++it ) {
+    // skip self
+    if ( (*it) == mAllRecipients )
+      continue;
+
+    kDebug(5006) << "processing collection" << (*it)->id() << (*it)->title();
+
+    RecipientItem::List coll = (*it)->items();
+
+    RecipientItem::List::ConstIterator rcptIt;
+    for ( rcptIt = coll.begin(); rcptIt != coll.end(); ++rcptIt ) {
+      mAllRecipients->addItem( *rcptIt );
+    }
   }
 }
 
@@ -693,12 +689,23 @@
 {
   mRecipientList->clear();
 
-  RecipientsCollection *coll = mCollectionMap[ mCollectionCombo->currentItem() ];
+  RecipientsCollection *coll = mCollectionMap[ mCollectionCombo->currentIndex() ];
 
   RecipientItem::List items = coll->items();
   RecipientItem::List::ConstIterator it;
   for( it = items.begin(); it != items.end(); ++it ) {
-    new RecipientViewItem( *it, mRecipientList );
+    if ( coll != mSelectedRecipients ) {
+      RecipientItem *selItem = mSelectedRecipients->getEquivalentItem( *it );
+      if ( selItem ) {
+        (*it)->setRecipientType( selItem->recipientType() );
+      } else {
+        (*it)->setRecipientType( QString() );
+      }
+    }
+    RecipientViewItem *newItem = new RecipientViewItem( *it, mRecipientList );
+    for ( int i = 0; i < mRecipientList->columnCount(); i++ )
+      newItem->setToolTip( i, newItem->recipientItem()->tooltip() );
+    mRecipientList->addTopLevelItem( newItem );
   }
 
   mSearchLine->updateSearch();
@@ -719,7 +726,7 @@
   pick( Recipient::Bcc );
 }
 
-void RecipientsPicker::slotPicked( QListViewItem *viewItem )
+void RecipientsPicker::slotPicked( QTreeWidgetItem *viewItem )
 {
   RecipientViewItem *item = static_cast<RecipientViewItem *>( viewItem );
   if ( item ) {
@@ -736,28 +743,24 @@
 
 void RecipientsPicker::pick( Recipient::Type type )
 {
-  kdDebug() << "RecipientsPicker::pick " << int( type ) << endl;
-
-  int count = 0;
-  QListViewItemIterator it( mRecipientList , 
-            QListViewItemIterator::Visible | QListViewItemIterator::Selected );
-  for ( ; it.current(); ++it )
-      ++count;
+  kDebug(5006) << int( type );
+
+  int count = mRecipientList->selectedItems().count();
 
   if ( count > GlobalSettings::self()->maximumRecipients() ) {
     KMessageBox::sorry( this,
-        i18n("You selected 1 recipient. The maximum supported number of "
-             "recipients is %1. Please adapt the selection.",
-             "You selected %n recipients. The maximum supported number of "
-             "recipients is %1. Please adapt the selection.", count)
-      .arg( GlobalSettings::self()->maximumRecipients() ) );
+        i18np("You selected 1 recipient. The maximum supported number of "
+             "recipients is %2. Please adapt the selection.",
+             "You selected %1 recipients. The maximum supported number of "
+             "recipients is %2. Please adapt the selection.", count,
+        GlobalSettings::self()->maximumRecipients() ) );
     return;
   }
 
-  it = QListViewItemIterator( mRecipientList , 
-            QListViewItemIterator::Visible | QListViewItemIterator::Selected );
-  for ( ; it.current(); ++it ) {
-    RecipientViewItem *item = static_cast<RecipientViewItem *>( it.current() );
+  QList<QTreeWidgetItem*> selectedItems = mRecipientList->selectedItems();
+  QList<QTreeWidgetItem*>::iterator it = selectedItems.begin();
+  for ( ; it != selectedItems.end(); ++it ) {
+    RecipientViewItem *item = static_cast<RecipientViewItem *>( *it );
     if ( item ) {
       RecipientItem *i = item->recipientItem();
       Recipient r = i->recipient();
@@ -770,32 +773,33 @@
 
 void RecipientsPicker::keyPressEvent( QKeyEvent *ev )
 {
-  if ( ev->key() == Key_Escape ) close();
-
-  QWidget::keyPressEvent( ev );
+  if ( ev->key() == Qt::Key_Escape )
+    close();
+
+  QDialog::keyPressEvent( ev );
 }
 
 void RecipientsPicker::readConfig()
 {
-  KConfig *cfg = KGlobal::config();
-  cfg->setGroup( "RecipientsPicker" );
-  QSize size = cfg->readSizeEntry( "Size" );
+  KSharedConfig::Ptr cfg = KGlobal::config();
+  KConfigGroup group( cfg, "RecipientsPicker" );
+  QSize size = group.readEntry( "Size", QSize() );
   if ( !size.isEmpty() ) {
     resize( size );
   }
-  int currentCollection = cfg->readNumEntry( "CurrentCollection", -1 );
+  int currentCollection = group.readEntry( "CurrentCollection", -1 );
   if ( currentCollection >= 0 &&
        currentCollection < mCollectionCombo->count() ) {
-    mCollectionCombo->setCurrentItem( currentCollection );
+    mCollectionCombo->setCurrentIndex( currentCollection );
   }
 }
 
 void RecipientsPicker::writeConfig()
 {
-  KConfig *cfg = KGlobal::config();
-  cfg->setGroup( "RecipientsPicker" );
-  cfg->writeEntry( "Size", size() );
-  cfg->writeEntry( "CurrentCollection", mCollectionCombo->currentItem() );
+  KSharedConfig::Ptr cfg = KGlobal::config();
+  KConfigGroup group( cfg, "RecipientsPicker" );
+  group.writeEntry( "Size", size() );
+  group.writeEntry( "CurrentCollection", mCollectionCombo->currentIndex() );
 }
 
 void RecipientsPicker::setFocusList()
@@ -803,15 +807,11 @@
   mRecipientList->setFocus();
 }
 
-void RecipientsPicker::resetSearch()
-{
-  mSearchLine->setText( QString::null );
-}
 
 void RecipientsPicker::slotSearchLDAP()
 {
     if ( !mLdapSearchDialog ) {
-        mLdapSearchDialog = new KPIM::LDAPSearchDialog( this );
+        mLdapSearchDialog = new KPIM::LdapSearchDialog( this );
         connect( mLdapSearchDialog, SIGNAL( addresseesAdded() ),
                  SLOT(ldapSearchResult() ) );
     }
@@ -822,20 +822,24 @@
 
 void RecipientsPicker::ldapSearchResult()
 {
-    kdDebug() << k_funcinfo ;
-
     QStringList emails = QStringList::split(',', mLdapSearchDialog->selectedEMails() );
     QStringList::iterator it( emails.begin() );
     QStringList::iterator end( emails.end() );
     for ( ; it != end; ++it ){
         QString name;
         QString email;
-        KPIM::getNameAndMail( (*it), name, email );
+        KPIMUtils::extractEmailAddressAndName( (*it), email, name );
         KABC::Addressee ad;
         ad.setNameFromString( name );
         ad.insertEmail( email );
-    }
-
+#ifdef KDEPIM_NEW_DISTRLISTS
+        RecipientItem *item = new RecipientItem( mAddressBook );
+#else
+        RecipientItem *item = new RecipientItem;
+#endif
+        item->setAddressee( ad, ad.preferredEmail() );
+        emit pickedRecipient( Recipient( item->recipient(), Recipient::Undefined ) );
+    }
 }
 
 #include "recipientspicker.moc"