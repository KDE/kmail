/*
 * This file is part of KMail.
 * Copyright (c) 2011-2012 Laurent Montel <montel@kde.org>
 * 
 * Copyright (c) 2009 Constantin Berzan <exit3219@gmail.com>
 *
 * Parts based on KMail code by:
 * Copyright (c) 2003 Ingo Kloecker <kloecker@kde.org>
 * Copyright (c) 2007 Thomas McGuire <Thomas.McGuire@gmx.net>
 *
 * This program is free software; you can redistribute it and/or modify
 * it under the terms of the GNU General Public License as published by
 * the Free Software Foundation; either version 2 of the License, or
 * (at your option) any later version.
 *
 * This program is distributed in the hope that it will be useful,
 * but WITHOUT ANY WARRANTY; without even the implied warranty of
 * MERCHANTABILITY or FITNESS FOR A PARTICULAR PURPOSE.  See the
 * GNU General Public License for more details.
 *
 * You should have received a copy of the GNU General Public License along
 * with this program; if not, write to the Free Software Foundation, Inc.,
 * 51 Franklin Street, Fifth Floor, Boston, MA 02110-1301, USA.
 */

#include "attachmentview.h"

#include "messagecomposer/attachmentmodel.h"
#include "kmkernel.h"

#include <QContextMenuEvent>
#include <QHeaderView>
#include <QKeyEvent>
#include <QSortFilterProxyModel>
#include <QToolButton>
#include <QHBoxLayout>
#include <QLabel>

#include <KDebug>
#include <KConfigGroup>
#include <KIcon>
#include <KLocale>
#include <KGlobal>

#include <messagecore/attachmentpart.h>
#include <boost/shared_ptr.hpp>
using MessageCore::AttachmentPart;

using namespace KMail;

class KMail::AttachmentView::Private
{
  public:
    Private(AttachmentView *qq)
      : q(qq)
    {
      widget = new QWidget();
      QHBoxLayout *lay = new QHBoxLayout;
      lay->setMargin(0);
      widget->setLayout(lay);
      toolButton = new QToolButton;
      connect(toolButton,SIGNAL(toggled(bool)),q,SLOT(slotShowHideAttchementList(bool)));
      toolButton->setIcon(KIcon(QLatin1String( "mail-attachment" )));
      toolButton->setAutoRaise(true);
      toolButton->setCheckable(true);
      lay->addWidget(toolButton);
      infoAttachment = new QLabel;
      infoAttachment->setMargin(0);
      lay->addWidget(infoAttachment);
    }

    Message::AttachmentModel *model;
    QToolButton *toolButton;
    QLabel *infoAttachment;
    QWidget *widget;
    AttachmentView *q;
};

AttachmentView::AttachmentView( Message::AttachmentModel *model, QWidget *parent )
  : QTreeView( parent )
  , d( new Private(this) )
{
  d->model = model;
  connect( model, SIGNAL(encryptEnabled(bool)), this, SLOT(setEncryptEnabled(bool)) );
  connect( model, SIGNAL(signEnabled(bool)), this, SLOT(setSignEnabled(bool)) );

  QSortFilterProxyModel *sortModel = new QSortFilterProxyModel( this );
  sortModel->setSortCaseSensitivity( Qt::CaseInsensitive );
  sortModel->setSourceModel( model );
  setModel( sortModel );
  connect( model, SIGNAL(rowsInserted(QModelIndex,int,int)), this, SLOT(hideIfEmpty()) );
  connect( model, SIGNAL(rowsRemoved(QModelIndex,int,int)), this, SLOT(hideIfEmpty()) );
  connect( model, SIGNAL(rowsRemoved(QModelIndex,int,int)), this, SLOT(selectNewAttachment()) );
  connect( model, SIGNAL(dataChanged(QModelIndex,QModelIndex)), this, SLOT(updateAttachmentLabel()) );

  setRootIsDecorated( false );
  setUniformRowHeights( true );
  setSelectionMode( QAbstractItemView::ExtendedSelection );
  setDragDropMode( QAbstractItemView::DragDrop );
  setDropIndicatorShown( false );
  setSortingEnabled( true );

  header()->setResizeMode( QHeaderView::Interactive );
  header()->setStretchLastSection( false );
  restoreHeaderState();
  setColumnWidth( 0, 200 );
}

AttachmentView::~AttachmentView()
{
  saveHeaderState();
  delete d;
}

void AttachmentView::restoreHeaderState()
{
  KConfigGroup grp( KMKernel::self()->config(), "AttachmentView" );
  header()->restoreState( grp.readEntry( "State", QByteArray() ) );
}

void AttachmentView::saveHeaderState()
{
  KConfigGroup grp( KMKernel::self()->config(), "AttachmentView" );
  grp.writeEntry( "State", header()->saveState() );
  grp.sync();
}

void AttachmentView::contextMenuEvent( QContextMenuEvent *event )
{
  Q_UNUSED( event );
  emit contextMenuRequested();
}

void AttachmentView::keyPressEvent( QKeyEvent *event )
{
  if( event->key() == Qt::Key_Delete ) {
    // Indexes are based on row numbers, and row numbers change when items are deleted.
    // Therefore, first we need to make a list of AttachmentParts to delete.
    AttachmentPart::List toRemove;
    foreach( const QModelIndex &index, selectionModel()->selectedRows() ) {
      AttachmentPart::Ptr part = model()->data(
          index, Message::AttachmentModel::AttachmentPartRole ).value<AttachmentPart::Ptr>();
      toRemove.append( part );
    }
    foreach( const AttachmentPart::Ptr &part, toRemove ) {
      d->model->removeAttachment( part );
    }
  }
}

void AttachmentView::dragEnterEvent( QDragEnterEvent *event )
{
  if( event->source() == this ) {
    // Ignore drags from ourselves.
    event->ignore();
  } else {
    QTreeView::dragEnterEvent( event );
  }
}

void AttachmentView::setEncryptEnabled( bool enabled )
{
  setColumnHidden( Message::AttachmentModel::EncryptColumn, !enabled );
}

void AttachmentView::setSignEnabled( bool enabled )
{
  setColumnHidden( Message::AttachmentModel::SignColumn, !enabled );
}

void AttachmentView::hideIfEmpty()
{
<<<<<<< HEAD
  const bool needToShowIt = (model()->rowCount() > 0);
  setVisible( needToShowIt );
  d->toolButton->setChecked( needToShowIt );
  widget()->setVisible( needToShowIt );
  if (needToShowIt) {
    updateAttachmentLabel();
  } else {
    d->infoAttachment->clear();
  }
}

void AttachmentView::updateAttachmentLabel()
{
  MessageCore::AttachmentPart::List list = d->model->attachments();
  qint64 size = 0;
  Q_FOREACH(MessageCore::AttachmentPart::Ptr part, list) {
    size += part->size();
  }
  d->infoAttachment->setText(i18np("1 attachment (%2)", "%1 attachments (%2)",model()->rowCount(), KGlobal::locale()->formatByteSize(qMax( 0LL, size ))));
=======
  setVisible( model()->rowCount() > 0 );
  emit modified(true);
>>>>>>> 1e6fca06
}

void AttachmentView::selectNewAttachment()
{
  if ( selectionModel()->selectedRows().isEmpty() ) {
    selectionModel()->select( selectionModel()->currentIndex(),
                              QItemSelectionModel::Select | QItemSelectionModel::Rows );
  }
}

void AttachmentView::startDrag( Qt::DropActions supportedActions )
{
  Q_UNUSED( supportedActions );

  const QModelIndexList selection = selectionModel()->selectedRows();
  if( !selection.isEmpty() ) {
    QMimeData *mimeData = model()->mimeData( selection );
    QDrag *drag = new QDrag( this );
    drag->setMimeData( mimeData );
    drag->exec( Qt::CopyAction );
  }
}

QWidget *AttachmentView::widget()
{
  return d->widget;
}

void AttachmentView::slotShowHideAttchementList(bool show)
{
  setVisible(show);
  if(show) {
    d->toolButton->setToolTip(i18n("Hide attachment list"));
  } else {
    d->toolButton->setToolTip(i18n("Show attachment list"));
  }
}

#include "attachmentview.moc"<|MERGE_RESOLUTION|>--- conflicted
+++ resolved
@@ -170,7 +170,6 @@
 
 void AttachmentView::hideIfEmpty()
 {
-<<<<<<< HEAD
   const bool needToShowIt = (model()->rowCount() > 0);
   setVisible( needToShowIt );
   d->toolButton->setChecked( needToShowIt );
@@ -180,6 +179,7 @@
   } else {
     d->infoAttachment->clear();
   }
+  emit modified(true)
 }
 
 void AttachmentView::updateAttachmentLabel()
@@ -190,10 +190,6 @@
     size += part->size();
   }
   d->infoAttachment->setText(i18np("1 attachment (%2)", "%1 attachments (%2)",model()->rowCount(), KGlobal::locale()->formatByteSize(qMax( 0LL, size ))));
-=======
-  setVisible( model()->rowCount() > 0 );
-  emit modified(true);
->>>>>>> 1e6fca06
 }
 
 void AttachmentView::selectNewAttachment()
