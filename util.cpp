/*******************************************************************************
**
** Filename   : util
** Created on : 03 April, 2005
** Copyright  : (c) 2005 Till Adam
** Email      : <adam@kde.org>
**
*******************************************************************************/

/*******************************************************************************
**
**   This program is free software; you can redistribute it and/or modify
**   it under the terms of the GNU General Public License as published by
**   the Free Software Foundation; either version 2 of the License, or
**   (at your option) any later version.
**
**   It is distributed in the hope that it will be useful, but
**   WITHOUT ANY WARRANTY; without even the implied warranty of
**   MERCHANTABILITY or FITNESS FOR A PARTICULAR PURPOSE.  See the GNU
**   General Public License for more details.
**
**   You should have received a copy of the GNU General Public License
**   along with this program; if not, write to the Free Software
**   Foundation, Inc., 51 Franklin Street, Fifth Floor, Boston, MA  02110-1301  USA
**
**   In addition, as a special exception, the copyright holders give
**   permission to link the code of this program with any edition of
**   the Qt library by Trolltech AS, Norway (or with modified versions
**   of Qt that use the same license as Qt), and distribute linked
**   combinations including the two.  You must obey the GNU General
**   Public License in all respects for all of the code used other than
**   Qt.  If you modify this file, you may extend this exception to
**   your version of the file, but you are not obligated to do so.  If
**   you do not wish to do so, delete this exception statement from
**   your version.
**
*******************************************************************************/
#include "util.h"
#include "kmkernel.h"

#include "messagecore/utils/stringutil.h"
#include "messagecomposer/helper/messagehelper.h"

#include "templateparser/templateparser.h"

#include <kmime/kmime_message.h>
#include <kmessagebox.h>
#include <KLocalizedString>
#include <KProcess>
#include "kmail_debug.h"

#include <QProcess>
#include <QFileInfo>
#include <QAction>
#include <QStandardPaths>

#include "foldercollection.h"

using namespace MailCommon;

KMime::Types::Mailbox::List KMail::Util::mailingListsFromMessage(const Akonadi::Item &item)
{
    KMime::Types::Mailbox::List addresses;
    // determine the mailing list posting address
    Akonadi::Collection parentCollection = item.parentCollection();
    if (parentCollection.isValid()) {
        const QSharedPointer<FolderCollection> fd = FolderCollection::forCollection(parentCollection, false);
        if (fd->isMailingListEnabled() && !fd->mailingListPostAddress().isEmpty()) {
            addresses << MessageCore::StringUtil::mailboxFromUnicodeString(fd->mailingListPostAddress());
        }
    }

    return addresses;
}

Akonadi::Item::Id KMail::Util::putRepliesInSameFolder(const Akonadi::Item &item)
{
    Akonadi::Collection parentCollection = item.parentCollection();
    if (parentCollection.isValid()) {
        const QSharedPointer<FolderCollection> fd = FolderCollection::forCollection(parentCollection, false);
        if (fd->putRepliesInSameFolder()) {
            return parentCollection.id();
        }
    }
    return -1;
}

<<<<<<< HEAD
void KMail::Util::launchAccountWizard(QWidget *w)
{
    QStringList lst;
    lst.append(QLatin1String("--type"));
    lst.append(QLatin1String("message/rfc822"));

    const QString path = QStandardPaths::findExecutable(QLatin1String("accountwizard"));
    if (!QProcess::startDetached(path, lst))
        KMessageBox::error(w, i18n("Could not start the account wizard. "
                                   "Please check your installation."),
                           i18n("Unable to start account wizard"));

}

bool KMail::Util::handleClickedURL(const KUrl &url, const QSharedPointer<MailCommon::FolderCollection> &folder)
=======
bool KMail::Util::handleClickedURL( const KUrl &url, const QSharedPointer<MailCommon::FolderCollection> &folder )
>>>>>>> f468bcf3
{
    if (url.scheme() == QLatin1String("mailto")) {
        KMime::Message::Ptr msg(new KMime::Message);
        uint identity = !folder.isNull() ? folder->identity() : 0;
        MessageHelper::initHeader(msg, KMKernel::self()->identityManager(), identity);
        msg->contentType()->setCharset("utf-8");

        QMap<QString, QString> fields =  MessageCore::StringUtil::parseMailtoUrl(url);

        msg->to()->fromUnicodeString(fields.value(QLatin1String("to")), "utf-8");
        if (!fields.value(QLatin1String("subject")).isEmpty()) {
            msg->subject()->fromUnicodeString(fields.value(QLatin1String("subject")), "utf-8");
        }
        if (!fields.value(QLatin1String("body")).isEmpty()) {
            msg->setBody(fields.value(QLatin1String("body")).toUtf8());
        }
        if (!fields.value(QLatin1String("cc")).isEmpty()) {
            msg->cc()->fromUnicodeString(fields.value(QLatin1String("cc")), "utf-8");
        }

        if (!folder.isNull()) {
            TemplateParser::TemplateParser parser(msg, TemplateParser::TemplateParser::NewMessage);
            parser.setIdentityManager(KMKernel::self()->identityManager());
            parser.process(msg, folder->collection());
        }

        KMail::Composer *win = KMail::makeComposer(msg, false, false, KMail::Composer::New, identity);
        win->setFocusToSubject();
        if (!folder.isNull()) {
            win->setCollectionForNewMessage(folder->collection());
        }
        win->show();
        return true;
    } else {
        qCWarning(KMAIL_LOG) << "Can't handle URL:" << url;
        return false;
    }
}

bool KMail::Util::mailingListsHandleURL(const QList<QUrl> &lst, const QSharedPointer<MailCommon::FolderCollection> &folder)
{
    const QString handler = (folder->mailingList().handler() == MailingList::KMail)
                            ? QLatin1String("mailto") : QLatin1String("https");

    QUrl urlToHandle;
    QList<QUrl>::ConstIterator end(lst.constEnd());
    for (QList<QUrl>::ConstIterator itr = lst.constBegin(); itr != end; ++itr) {
        if (handler == (*itr).scheme()) {
            urlToHandle = *itr;
            break;
        }
    }
    if (urlToHandle.isEmpty() && !lst.empty()) {
        urlToHandle = lst.first();
    }

    if (!urlToHandle.isEmpty()) {
        return KMail::Util::handleClickedURL(urlToHandle, folder);
    } else {
        qCWarning(KMAIL_LOG) << "Can't handle url";
        return false;
    }
}

bool KMail::Util::mailingListPost(const QSharedPointer<MailCommon::FolderCollection> &fd)
{
    if (fd) {
        return KMail::Util::mailingListsHandleURL(fd->mailingList().postUrls(), fd);
    }
    return false;
}

bool KMail::Util::mailingListSubscribe(const QSharedPointer<MailCommon::FolderCollection> &fd)
{
    if (fd) {
        return KMail::Util::mailingListsHandleURL(fd->mailingList().subscribeUrls(), fd);
    }
    return false;
}

bool KMail::Util::mailingListUnsubscribe(const QSharedPointer<MailCommon::FolderCollection> &fd)
{
    if (fd) {
        return KMail::Util::mailingListsHandleURL(fd->mailingList().unsubscribeUrls(), fd);
    }
    return false;
}

bool KMail::Util::mailingListArchives(const QSharedPointer<MailCommon::FolderCollection> &fd)
{
    if (fd) {
        return KMail::Util::mailingListsHandleURL(fd->mailingList().archiveUrls(), fd);
    }
    return false;
}

bool KMail::Util::mailingListHelp(const QSharedPointer<MailCommon::FolderCollection> &fd)
{
    if (fd) {
        return KMail::Util::mailingListsHandleURL(fd->mailingList().helpUrls(), fd);
    }
    return false;
}

void KMail::Util::lastEncryptAndSignState(bool &lastEncrypt, bool &lastSign, const KMime::Message::Ptr &msg)
{
    lastSign = KMime::isSigned(msg.get());
    lastEncrypt = KMime::isEncrypted(msg.get());
}

QColor KMail::Util::misspelledColor()
{
    return QColor(Qt::red);
}

QColor KMail::Util::quoteL1Color()
{
    return QColor(0x00, 0x80, 0x00);
}

QColor KMail::Util::quoteL2Color()
{
    return QColor(0x00, 0x70, 0x00);
}

QColor KMail::Util::quoteL3Color()
{
    return QColor(0x00, 0x60, 0x00);
}

void KMail::Util::addQActionHelpText(QAction *action, const QString &text)
{
    action->setStatusTip(text);
    action->setToolTip(text);
    if (action->whatsThis().isEmpty()) {
        action->setWhatsThis(text);
    }
}<|MERGE_RESOLUTION|>--- conflicted
+++ resolved
@@ -85,25 +85,7 @@
     return -1;
 }
 
-<<<<<<< HEAD
-void KMail::Util::launchAccountWizard(QWidget *w)
-{
-    QStringList lst;
-    lst.append(QLatin1String("--type"));
-    lst.append(QLatin1String("message/rfc822"));
-
-    const QString path = QStandardPaths::findExecutable(QLatin1String("accountwizard"));
-    if (!QProcess::startDetached(path, lst))
-        KMessageBox::error(w, i18n("Could not start the account wizard. "
-                                   "Please check your installation."),
-                           i18n("Unable to start account wizard"));
-
-}
-
 bool KMail::Util::handleClickedURL(const KUrl &url, const QSharedPointer<MailCommon::FolderCollection> &folder)
-=======
-bool KMail::Util::handleClickedURL( const KUrl &url, const QSharedPointer<MailCommon::FolderCollection> &folder )
->>>>>>> f468bcf3
 {
     if (url.scheme() == QLatin1String("mailto")) {
         KMime::Message::Ptr msg(new KMime::Message);
