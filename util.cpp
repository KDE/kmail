/*******************************************************************************
**
** Filename   : util
** Created on : 03 April, 2005
** Copyright  : (c) 2005 Till Adam
** Email      : <adam@kde.org>
**
*******************************************************************************/

/*******************************************************************************
**
**   This program is free software; you can redistribute it and/or modify
**   it under the terms of the GNU General Public License as published by
**   the Free Software Foundation; either version 2 of the License, or
**   (at your option) any later version.
**
**   It is distributed in the hope that it will be useful, but
**   WITHOUT ANY WARRANTY; without even the implied warranty of
**   MERCHANTABILITY or FITNESS FOR A PARTICULAR PURPOSE.  See the GNU
**   General Public License for more details.
**
**   You should have received a copy of the GNU General Public License
**   along with this program; if not, write to the Free Software
**   Foundation, Inc., 51 Franklin Street, Fifth Floor, Boston, MA  02110-1301  USA
**
**   In addition, as a special exception, the copyright holders give
**   permission to link the code of this program with any edition of
**   the Qt library by Trolltech AS, Norway (or with modified versions
**   of Qt that use the same license as Qt), and distribute linked
**   combinations including the two.  You must obey the GNU General
**   Public License in all respects for all of the code used other than
**   Qt.  If you modify this file, you may extend this exception to
**   your version of the file, but you are not obligated to do so.  If
**   you do not wish to do so, delete this exception statement from
**   your version.
**
*******************************************************************************/
#include "util.h"
#include "kmkernel.h"

#include "messagecore/stringutil.h"
#include "messagecomposer/messagehelper.h"

#include "templateparser/templateparser.h"

#include <kmime/kmime_message.h>
#include <kmessagebox.h>
#include <KLocale>

#include <KStandardDirs>
#include <Akonadi/EntityTreeModel>
#include <Akonadi/EntityMimeTypeFilterModel>

#include <QProcess>
#include <QModelIndex>

#include "foldercollection.h"

using namespace MailCommon;


KMime::Types::Mailbox::List KMail::Util::mailingListsFromMessage( const Akonadi::Item& item )
{
  KMime::Types::Mailbox::List addresses;
  // determine the mailing list posting address
  Akonadi::Collection parentCollection = item.parentCollection();
  if ( parentCollection.isValid() ) {
    const QSharedPointer<FolderCollection> fd = FolderCollection::forCollection( parentCollection, false );
    if ( fd->isMailingListEnabled() && !fd->mailingListPostAddress().isEmpty() ) {
      addresses << MessageCore::StringUtil::mailboxFromUnicodeString( fd->mailingListPostAddress() );
    }
  }

  return addresses;
}

Akonadi::Item::Id KMail::Util::putRepliesInSameFolder( const Akonadi::Item& item )
{
  Akonadi::Collection parentCollection = item.parentCollection();
  if ( parentCollection.isValid() ) {
    const QSharedPointer<FolderCollection> fd = FolderCollection::forCollection( parentCollection, false );
    if( fd->putRepliesInSameFolder() ) {
      return parentCollection.id();
    }
  }
  return -1;
}

void KMail::Util::launchAccountWizard( QWidget *w )
{
  QStringList lst;
  lst.append( "--type" );
  lst.append( "message/rfc822" );

  const QString path = KStandardDirs::findExe( QLatin1String("accountwizard" ) );
  if( !QProcess::startDetached( path, lst ) )
    KMessageBox::error( w, i18n( "Could not start the account wizard. "
                                 "Please check your installation." ),
                        i18n( "Unable to start account wizard" ) );

}

<<<<<<< HEAD
void KMail::Util::handleClickedURL( const KUrl &url, const QSharedPointer<MailCommon::FolderCollection> &folder )
=======
bool KMail::Util::handleClickedURL( const KUrl &url )
{
  if ( url.protocol() == QLatin1String( "mailto" ) )
  {
    KMime::Message::Ptr msg ( new KMime::Message );
    MessageHelper::initHeader( msg, KMKernel::self()->identityManager(), 0 );
    msg->contentType()->setCharset("utf-8");

    QMap<QString, QString> fields =  MessageCore::StringUtil::parseMailtoUrl( url );

    msg->to()->fromUnicodeString( fields.value( "to" ),"utf-8" );
    if ( !fields.value( "subject" ).isEmpty() )
      msg->subject()->fromUnicodeString( fields.value( "subject" ),"utf-8" );
    if ( !fields.value( "body" ).isEmpty() )
      msg->setBody( fields.value( "body" ).toUtf8() );
    if ( !fields.value( "cc" ).isEmpty() )
      msg->cc()->fromUnicodeString( fields.value( "cc" ),"utf-8" );

    KMail::Composer * win = KMail::makeComposer( msg, false, false,KMail::Composer::New, 0 );
    win->setFocusToSubject();
    win->show();
    return true;
  } else {
    kWarning() << "Can't handle URL:" << url;
    return false;
  }
}

bool KMail::Util::handleClickedURL( const KUrl &url, const QSharedPointer<MailCommon::FolderCollection> &folder )
>>>>>>> 37dff9cd
{
  if ( url.protocol() == QLatin1String( "mailto" ) )
  {
    KMime::Message::Ptr msg ( new KMime::Message );
    uint identity = !folder.isNull() ? folder->identity() : 0;
    MessageHelper::initHeader( msg, KMKernel::self()->identityManager(), identity );
    msg->contentType()->setCharset("utf-8");

    QMap<QString, QString> fields =  MessageCore::StringUtil::parseMailtoUrl( url );

    msg->to()->fromUnicodeString( fields.value( "to" ),"utf-8" );
    if ( !fields.value( "subject" ).isEmpty() )
      msg->subject()->fromUnicodeString( fields.value( "subject" ),"utf-8" );
    if ( !fields.value( "body" ).isEmpty() )
      msg->setBody( fields.value( "body" ).toUtf8() );
    if ( !fields.value( "cc" ).isEmpty() )
      msg->cc()->fromUnicodeString( fields.value( "cc" ),"utf-8" );

    if ( !folder.isNull() ) {
      TemplateParser::TemplateParser parser( msg, TemplateParser::TemplateParser::NewMessage );
      parser.setIdentityManager( KMKernel::self()->identityManager() );
      parser.process( msg, folder->collection() );
    }

    KMail::Composer * win = KMail::makeComposer( msg, false, false, KMail::Composer::New, identity );
    win->setFocusToSubject();
    if ( !folder.isNull() ) {
      win->setCollectionForNewMessage( folder->collection() );
    }
    win->show();
    return true;
  } else {
    kWarning() << "Can't handle URL:" << url;
    return false;
  }
}

bool KMail::Util::mailingListsHandleURL( const KUrl::List& lst,const QSharedPointer<MailCommon::FolderCollection> &folder )
{
  const QString handler = ( folder->mailingList().handler() == MailingList::KMail )
    ? QLatin1String( "mailto" ) : QLatin1String( "https" );

  KUrl urlToHandle;
  KUrl::List::ConstIterator end( lst.constEnd() );
  for ( KUrl::List::ConstIterator itr = lst.constBegin(); itr != end; ++itr ) {
    if ( handler == (*itr).protocol() ) {
      urlToHandle = *itr;
      break;
    }
  }
  if ( urlToHandle.isEmpty() && !lst.empty() ) {
    urlToHandle = lst.first();
  }

  if ( !urlToHandle.isEmpty() ) {
    return KMail::Util::handleClickedURL( urlToHandle, folder );
  } else {
    kWarning()<< "Can't handle url";
    return false;
  }
}

bool KMail::Util::mailingListPost( const QSharedPointer<MailCommon::FolderCollection> &fd )
{
  if ( fd )
    return KMail::Util::mailingListsHandleURL( fd->mailingList().postUrls(),fd );
  return false;
}

bool KMail::Util::mailingListSubscribe( const QSharedPointer<MailCommon::FolderCollection> &fd )
{
  if ( fd )
    return KMail::Util::mailingListsHandleURL( fd->mailingList().subscribeUrls(),fd );
  return false;
}

bool KMail::Util::mailingListUnsubscribe( const QSharedPointer<MailCommon::FolderCollection> &fd )
{
  if ( fd )
    return KMail::Util::mailingListsHandleURL( fd->mailingList().unsubscribeUrls(),fd );
  return false;
}

bool KMail::Util::mailingListArchives( const QSharedPointer<MailCommon::FolderCollection> &fd )
{
  if ( fd )
    return KMail::Util::mailingListsHandleURL( fd->mailingList().archiveUrls(),fd );
  return false;
}

bool KMail::Util::mailingListHelp( const QSharedPointer<MailCommon::FolderCollection> &fd )
{
  if ( fd )
    return KMail::Util::mailingListsHandleURL( fd->mailingList().helpUrls(),fd );
  return false;
}

void KMail::Util::lastEncryptAndSignState(bool &lastEncrypt, bool &lastSign, const KMime::Message::Ptr& msg)
{
  lastSign = KMime::isSigned(msg.get());
  lastEncrypt = KMime::isEncrypted(msg.get());
}

QColor KMail::Util::misspelledColor()
{
  return QColor(Qt::red);
}

QColor KMail::Util::quoteL1Color()
{
  return QColor( 0x00, 0x80, 0x00 );
}

QColor KMail::Util::quoteL2Color()
{
  return QColor( 0x00, 0x70, 0x00 );
}

QColor KMail::Util::quoteL3Color()
{
  return QColor( 0x00, 0x60, 0x00 );
}<|MERGE_RESOLUTION|>--- conflicted
+++ resolved
@@ -100,15 +100,13 @@
 
 }
 
-<<<<<<< HEAD
 void KMail::Util::handleClickedURL( const KUrl &url, const QSharedPointer<MailCommon::FolderCollection> &folder )
-=======
-bool KMail::Util::handleClickedURL( const KUrl &url )
 {
   if ( url.protocol() == QLatin1String( "mailto" ) )
   {
     KMime::Message::Ptr msg ( new KMime::Message );
-    MessageHelper::initHeader( msg, KMKernel::self()->identityManager(), 0 );
+    uint identity = !folder.isNull() ? folder->identity() : 0;
+    MessageHelper::initHeader( msg, KMKernel::self()->identityManager(), identity );
     msg->contentType()->setCharset("utf-8");
 
     QMap<QString, QString> fields =  MessageCore::StringUtil::parseMailtoUrl( url );
@@ -121,36 +119,6 @@
     if ( !fields.value( "cc" ).isEmpty() )
       msg->cc()->fromUnicodeString( fields.value( "cc" ),"utf-8" );
 
-    KMail::Composer * win = KMail::makeComposer( msg, false, false,KMail::Composer::New, 0 );
-    win->setFocusToSubject();
-    win->show();
-    return true;
-  } else {
-    kWarning() << "Can't handle URL:" << url;
-    return false;
-  }
-}
-
-bool KMail::Util::handleClickedURL( const KUrl &url, const QSharedPointer<MailCommon::FolderCollection> &folder )
->>>>>>> 37dff9cd
-{
-  if ( url.protocol() == QLatin1String( "mailto" ) )
-  {
-    KMime::Message::Ptr msg ( new KMime::Message );
-    uint identity = !folder.isNull() ? folder->identity() : 0;
-    MessageHelper::initHeader( msg, KMKernel::self()->identityManager(), identity );
-    msg->contentType()->setCharset("utf-8");
-
-    QMap<QString, QString> fields =  MessageCore::StringUtil::parseMailtoUrl( url );
-
-    msg->to()->fromUnicodeString( fields.value( "to" ),"utf-8" );
-    if ( !fields.value( "subject" ).isEmpty() )
-      msg->subject()->fromUnicodeString( fields.value( "subject" ),"utf-8" );
-    if ( !fields.value( "body" ).isEmpty() )
-      msg->setBody( fields.value( "body" ).toUtf8() );
-    if ( !fields.value( "cc" ).isEmpty() )
-      msg->cc()->fromUnicodeString( fields.value( "cc" ),"utf-8" );
-
     if ( !folder.isNull() ) {
       TemplateParser::TemplateParser parser( msg, TemplateParser::TemplateParser::NewMessage );
       parser.setIdentityManager( KMKernel::self()->identityManager() );
