/*******************************************************************************
**
** Filename   : util
** Created on : 03 April, 2005
** Copyright  : (c) 2005 Till Adam
** Email      : <adam@kde.org>
**
*******************************************************************************/

/*******************************************************************************
**
**   This program is free software; you can redistribute it and/or modify
**   it under the terms of the GNU General Public License as published by
**   the Free Software Foundation; either version 2 of the License, or
**   (at your option) any later version.
**
**   It is distributed in the hope that it will be useful, but
**   WITHOUT ANY WARRANTY; without even the implied warranty of
**   MERCHANTABILITY or FITNESS FOR A PARTICULAR PURPOSE.  See the GNU
**   General Public License for more details.
**
**   You should have received a copy of the GNU General Public License
**   along with this program; if not, write to the Free Software
**   Foundation, Inc., 51 Franklin Street, Fifth Floor, Boston, MA  02110-1301  USA
**
**   In addition, as a special exception, the copyright holders give
**   permission to link the code of this program with any edition of
**   the Qt library by Trolltech AS, Norway (or with modified versions
**   of Qt that use the same license as Qt), and distribute linked
**   combinations including the two.  You must obey the GNU General
**   Public License in all respects for all of the code used other than
**   Qt.  If you modify this file, you may extend this exception to
**   your version of the file, but you are not obligated to do so.  If
**   you do not wish to do so, delete this exception statement from
**   your version.
**
*******************************************************************************/
#include "util.h"
#include "kmkernel.h"

#include "messagecore/utils/stringutil.h"
#include "messagecomposer/helper/messagehelper.h"

#include "templateparser/templateparser.h"

#include <kmime/kmime_message.h>
#include <kmessagebox.h>
#include <KLocale>

#include <KStandardDirs>

#include <QProcess>
#include <QModelIndex>

#include "foldercollection.h"

using namespace MailCommon;


KMime::Types::Mailbox::List KMail::Util::mailingListsFromMessage( const Akonadi::Item& item )
{
    KMime::Types::Mailbox::List addresses;
    // determine the mailing list posting address
    Akonadi::Collection parentCollection = item.parentCollection();
    if ( parentCollection.isValid() ) {
        const QSharedPointer<FolderCollection> fd = FolderCollection::forCollection( parentCollection, false );
        if ( fd->isMailingListEnabled() && !fd->mailingListPostAddress().isEmpty() ) {
            addresses << MessageCore::StringUtil::mailboxFromUnicodeString( fd->mailingListPostAddress() );
        }
    }

    return addresses;
}

Akonadi::Item::Id KMail::Util::putRepliesInSameFolder( const Akonadi::Item& item )
{
    Akonadi::Collection parentCollection = item.parentCollection();
    if ( parentCollection.isValid() ) {
        const QSharedPointer<FolderCollection> fd = FolderCollection::forCollection( parentCollection, false );
        if( fd->putRepliesInSameFolder() ) {
            return parentCollection.id();
        }
    }
    return -1;
}

void KMail::Util::launchAccountWizard( QWidget *w )
{
    QStringList lst;
    lst.append( QLatin1String("--type") );
    lst.append( QLatin1String("message/rfc822") );

    const QString path = KStandardDirs::findExe( QLatin1String("accountwizard" ) );
    if( !QProcess::startDetached( path, lst ) )
        KMessageBox::error( w, i18n( "Could not start the account wizard. "
                                     "Please check your installation." ),
                            i18n( "Unable to start account wizard" ) );

}

bool KMail::Util::handleClickedURL( const KUrl &url, const QSharedPointer<MailCommon::FolderCollection> &folder )
{
    if ( url.protocol() == QLatin1String( "mailto" ) ) {
        KMime::Message::Ptr msg ( new KMime::Message );
        uint identity = !folder.isNull() ? folder->identity() : 0;
        MessageHelper::initHeader( msg, KMKernel::self()->identityManager(), identity );
        msg->contentType()->setCharset("utf-8");

        QMap<QString, QString> fields =  MessageCore::StringUtil::parseMailtoUrl( url );

        msg->to()->fromUnicodeString( fields.value( QLatin1String("to") ),"utf-8" );
        if ( !fields.value( QLatin1String("subject") ).isEmpty() )
            msg->subject()->fromUnicodeString( fields.value( QLatin1String("subject") ),"utf-8" );
        if ( !fields.value( QLatin1String("body") ).isEmpty() )
            msg->setBody( fields.value( QLatin1String("body") ).toUtf8() );
        if ( !fields.value( QLatin1String("cc" )).isEmpty() )
            msg->cc()->fromUnicodeString( fields.value( QLatin1String("cc") ),"utf-8" );

        if ( !folder.isNull() ) {
            TemplateParser::TemplateParser parser( msg, TemplateParser::TemplateParser::NewMessage );
            parser.setIdentityManager( KMKernel::self()->identityManager() );
            parser.process( msg, folder->collection() );
        }

        KMail::Composer * win = KMail::makeComposer( msg, false, false, KMail::Composer::New, identity );
        win->setFocusToSubject();
        if ( !folder.isNull() ) {
            win->setCollectionForNewMessage( folder->collection() );
        }
        win->show();
        return true;
    } else {
        kWarning() << "Can't handle URL:" << url;
        return false;
    }
}

bool KMail::Util::mailingListsHandleURL( const KUrl::List& lst,const QSharedPointer<MailCommon::FolderCollection> &folder )
{
    const QString handler = ( folder->mailingList().handler() == MailingList::KMail )
            ? QLatin1String( "mailto" ) : QLatin1String( "https" );

    KUrl urlToHandle;
    KUrl::List::ConstIterator end( lst.constEnd() );
    for ( KUrl::List::ConstIterator itr = lst.constBegin(); itr != end; ++itr ) {
        if ( handler == (*itr).protocol() ) {
            urlToHandle = *itr;
            break;
        }
    }
    if ( urlToHandle.isEmpty() && !lst.empty() ) {
        urlToHandle = lst.first();
    }

    if ( !urlToHandle.isEmpty() ) {
        return KMail::Util::handleClickedURL( urlToHandle, folder );
    } else {
        kWarning()<< "Can't handle url";
        return false;
    }
}

bool KMail::Util::mailingListPost( const QSharedPointer<MailCommon::FolderCollection> &fd )
{
    if ( fd )
        return KMail::Util::mailingListsHandleURL( fd->mailingList().postUrls(),fd );
    return false;
}

bool KMail::Util::mailingListSubscribe( const QSharedPointer<MailCommon::FolderCollection> &fd )
{
    if ( fd )
        return KMail::Util::mailingListsHandleURL( fd->mailingList().subscribeUrls(),fd );
    return false;
}

bool KMail::Util::mailingListUnsubscribe( const QSharedPointer<MailCommon::FolderCollection> &fd )
{
    if ( fd )
        return KMail::Util::mailingListsHandleURL( fd->mailingList().unsubscribeUrls(),fd );
    return false;
}

bool KMail::Util::mailingListArchives( const QSharedPointer<MailCommon::FolderCollection> &fd )
{
    if ( fd )
        return KMail::Util::mailingListsHandleURL( fd->mailingList().archiveUrls(),fd );
    return false;
}

bool KMail::Util::mailingListHelp( const QSharedPointer<MailCommon::FolderCollection> &fd )
{
    if ( fd )
        return KMail::Util::mailingListsHandleURL( fd->mailingList().helpUrls(),fd );
    return false;
}

void KMail::Util::lastEncryptAndSignState(bool &lastEncrypt, bool &lastSign, const KMime::Message::Ptr& msg)
{
    lastSign = KMime::isSigned(msg.get());
    lastEncrypt = KMime::isEncrypted(msg.get());
}

QColor KMail::Util::misspelledColor()
{
    return QColor(Qt::red);
}

QColor KMail::Util::quoteL1Color()
{
    return QColor( 0x00, 0x80, 0x00 );
}

QColor KMail::Util::quoteL2Color()
{
    return QColor( 0x00, 0x70, 0x00 );
}

QColor KMail::Util::quoteL3Color()
{
<<<<<<< HEAD
    return QColor( 0x00, 0x60, 0x00 );
=======
  return QColor( 0x00, 0x60, 0x00 );
}


void KMail::Util::reduceQuery(QString &query)
{
    QRegExp rx(QLatin1String("<[\\w]+://[\\w\\d-_.]+(/[\\d\\w/-._]+/)*([\\w\\d-._]+)#([\\w\\d]+)>"));
    query.replace(rx,QLatin1String("\\2:\\3"));
    query.replace( QLatin1String("rdf-schema:"), QLatin1String("rdfs:") );
    query.replace( QLatin1String("22-rdf-syntax-ns:"), QLatin1String("rdf:") );
    query.replace( QLatin1String("XMLSchema:"), QLatin1String("xsd:") );
    query = query.simplified();
>>>>>>> 5e551648
}<|MERGE_RESOLUTION|>--- conflicted
+++ resolved
@@ -218,10 +218,7 @@
 
 QColor KMail::Util::quoteL3Color()
 {
-<<<<<<< HEAD
     return QColor( 0x00, 0x60, 0x00 );
-=======
-  return QColor( 0x00, 0x60, 0x00 );
 }
 
 
@@ -233,5 +230,4 @@
     query.replace( QLatin1String("22-rdf-syntax-ns:"), QLatin1String("rdf:") );
     query.replace( QLatin1String("XMLSchema:"), QLatin1String("xsd:") );
     query = query.simplified();
->>>>>>> 5e551648
 }