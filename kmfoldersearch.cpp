// Author: Don Sanders <sanders@kde.org>
// License GPL

//Factor byteswap stuff into one header file

#include <config.h>

#include "kmfoldersearch.h"
#include "kmfolderimap.h"
#include "kmfoldermgr.h"
#include "kmsearchpattern.h"
#include "kmmsgdict.h"
#include "kmmsgindex.h"
#include "jobscheduler.h"

#include <kdebug.h>
#include <klocale.h>
#include <kconfig.h>

#include <qfileinfo.h>

#include <assert.h>
#include <stdio.h>
#include <unistd.h>
#include <errno.h>
#include <stdlib.h>
#include <sys/types.h>
#include <sys/stat.h>
#include <sys/file.h>
#include <utime.h>

#ifdef HAVE_BYTESWAP_H
#include <byteswap.h>
#endif

// We define functions as kmail_swap_NN so that we don't get compile errors
// on platforms where bswap_NN happens to be a function instead of a define.

/* Swap bytes in 32 bit value.  */
#ifndef kmail_swap_32
#ifdef bswap_32
#define kmail_swap_32(x) bswap_32(x)
#else
#define kmail_swap_32(x) \
     ((((x) & 0xff000000) >> 24) | (((x) & 0x00ff0000) >>  8) |		      \
      (((x) & 0x0000ff00) <<  8) | (((x) & 0x000000ff) << 24))
#endif
#endif // kmail_swap_32

// Current version of the .index.search files
#define IDS_SEARCH_VERSION 1000
// The asterisk at the end is important
#define IDS_SEARCH_HEADER "# KMail-Search-IDs V%d\n*"
#define IDS_SEARCH_HEADER_LEN 30


KMSearch::KMSearch(QObject * parent, const char * name)
    :QObject(parent, name)
{
  mRemainingFolders = -1;
  mRemainingMessages = -1;
  mRecursive = true;
  mRunByIndex = mRunning = false;
  mIdle = false;
  mRoot = 0;
  mSearchPattern = 0;
  mSearchedCount = 0;
  mFoundCount = 0;
  mProcessNextBatchTimer = new QTimer();
  connect(mProcessNextBatchTimer, SIGNAL(timeout()),
	  this, SLOT(slotProcessNextBatch()));
}

KMSearch::~KMSearch()
{
  delete mProcessNextBatchTimer;
  delete mSearchPattern;
}

bool KMSearch::write(QString location) const
{
  KConfig config(location);
  config.setGroup("Search Folder");
  if (mSearchPattern)
      mSearchPattern->writeConfig(&config);
  if (mRoot.isNull())
      config.writeEntry("Base", "");
  else
      config.writeEntry("Base", mRoot->idString());
  config.writeEntry("Recursive", recursive());
  return true;
}

bool KMSearch::read(QString location)
{
  KConfig config(location);
  config.setGroup("Search Folder");
  if (!mSearchPattern)
      mSearchPattern = new KMSearchPattern();
  mSearchPattern->readConfig(&config);
  QString rootString = config.readEntry("Base");
  mRoot = kmkernel->findFolderById(rootString);
  mRecursive = config.readBoolEntry("Recursive");
  return true;
}

void KMSearch::setSearchPattern(KMSearchPattern *searchPattern)
{
    if (running())
	stop();
    if (mSearchPattern != searchPattern) {
	delete mSearchPattern;
	mSearchPattern = searchPattern;
    }
}

bool KMSearch::inScope(KMFolder* folder) const
{
    if (mRoot.isNull() || folder == mRoot)
	return true;
    if (!recursive())
	return false;

    KMFolderDir *rootDir = mRoot->child();
    KMFolderDir *ancestorDir = folder->parent();
    while (ancestorDir) {
	if (ancestorDir == rootDir)
	    return true;
	ancestorDir = ancestorDir->parent();
    }
    return false;
}

void KMSearch::start()
{
    if (running())
	return;

    if (!mSearchPattern) {
	emit finished(true);
	return;
    }

    mSearchedCount = 0;
    mFoundCount = 0;
    mRunning = true;
    mRunByIndex = false;
    if(kmkernel->msgIndex() && kmkernel->msgIndex()->startQuery(this)) {
	mRunByIndex = true;
	return;
    }

    QValueList<QGuardedPtr<KMFolder> > folders;
    folders.append(mRoot);
    if (recursive()) { //Append all descendants to folders
  	KMFolderNode* node;
	KMFolder* folder;
	QValueListConstIterator<QGuardedPtr<KMFolder> > it;
	for (it = folders.begin(); it != folders.end(); ++it) {
	    folder = *it;
	    KMFolderDir *dir = 0;
	    if (folder)
		dir = folder->child();
	    else
		dir = &kmkernel->folderMgr()->dir();
	    if (!dir)
		continue;
	    QPtrListIterator<KMFolderNode> it(*dir);
	    while ((node = it.current())) {
		++it;
		if (!node->isDir())
		{
		    KMFolder* kmf = dynamic_cast<KMFolder*>(node);
		    if (kmf)
			folders.append(kmf);
		}
	    }
	}
    }

    mLastFolder = QString::null;
    mRemainingFolders = folders.count();
    mRemainingMessages = 0;
    QValueListConstIterator<QGuardedPtr<KMFolder> > it;
    for (it = folders.begin(); it != folders.end(); ++it) {
	KMFolder *folder = *it;
	if (!folder) {
	    --mRemainingFolders;
	    continue;
	}
	//TODO: Get rid of this protocol check, need a bool KMFolder::isComplete()
	if (folder->folderType() == KMFolderTypeImap) {
	    KMFolderImap *imapFolder =
          dynamic_cast<KMFolderImap*>( folder->storage() );
	    if (imapFolder && imapFolder->getContentState() ==
		KMFolderImap::imapNoInformation) {
		mIncompleteFolders.append(imapFolder);
		connect(imapFolder, SIGNAL(folderComplete(KMFolderImap*, bool)),
			SLOT(slotFolderComplete(KMFolderImap*, bool)));
		imapFolder->getFolder();
	    } else {
		mFolders.append(folder);
	    }
	} else {
	    mFolders.append(folder);
	}
    }

    mProcessNextBatchTimer->start(0, true);
}

void KMSearch::stop()
{
    if (!running())
	return;
    if(mRunByIndex) {
	if(kmkernel->msgIndex())
	    kmkernel->msgIndex()->stopQuery(this);
    } else {
	//kill all pending jobs
	QValueListConstIterator<QGuardedPtr<KMFolderImap> > it;
	for (it = mIncompleteFolders.begin();
	     it != mIncompleteFolders.end(); ++it) {
	    KMFolderImap *aFolder = (*it);
	    if (aFolder)
		disconnect(aFolder,
			   SIGNAL(folderComplete(KMFolderImap*, bool)),
			   this,
			   SLOT(slotFolderComplete(KMFolderImap*, bool)));
	}
	mIncompleteFolders.clear();
	QValueListConstIterator<QGuardedPtr<KMFolder> > jt;
	for (jt = mOpenedFolders.begin(); jt != mOpenedFolders.end(); ++jt) {
	    KMFolder *folder = *jt;
	    if (folder)
		folder->close();
	}
    }
    mOpenedFolders.clear();
    mRemainingMessages = -1;
    mRemainingFolders = -1;
    mFolders.clear();
    mLastFolder = "";
    mRunByIndex = mRunning = false;
    mIdle = false;
    emit finished(false);
}

void KMSearch::slotProcessNextBatch()
{
    if (!running())
	return;
    mIdle = false;

    if (mSerNums.count() != 0) {
	int i = 100;
	QValueListIterator<Q_UINT32> it;
	for (it = mSerNums.begin(); it != mSerNums.end();) {
	    if (--i == 0)
		break;

	    Q_UINT32 serNum = *it;
	    it = mSerNums.erase(it);
	    --mRemainingMessages;
	    ++mSearchedCount;

	    //TODO: matches should try header rules first and check
            // rule->needsBody() and download imap message if needed
 	    if (mSearchPattern && !mSearchPattern->matches(serNum))
		continue;
	    emit found(serNum);
	    ++mFoundCount;
	}
	mProcessNextBatchTimer->start(0, true);
	return;
    }

    if (mFolders.count() != 0) {
	--mRemainingFolders;
	KMFolder *folder = *(mFolders.begin());
	if (folder) {
	    if (folder->isSystemFolder())
		mLastFolder = i18n(folder->name().utf8());
	    else
		mLastFolder = folder->name();
	}
	mFolders.erase(mFolders.begin());
	if (folder) {
	    folder->open();
	    mOpenedFolders.append(folder);
	    for(int i = 0; i < folder->count(); ++i) {
		Q_UINT32 serNum = kmkernel->msgDict()->getMsgSerNum(folder, i);
		++mRemainingMessages;
                // Prepend message to the list to search newest mail first.
                mSerNums.prepend(serNum);
	    }
	}
	mProcessNextBatchTimer->start(0, true);
	return;
    }
    if (mRemainingFolders == 0) {
	mRunning = false;
	QValueListConstIterator<QGuardedPtr<KMFolder> > it;
	for (it = mOpenedFolders.begin(); it != mOpenedFolders.end(); ++it) {
	    KMFolder *folder = *it;
	    if (folder)
		folder->close();
	}
	mOpenedFolders.clear();
	mRemainingMessages = -1;
	mRemainingFolders = -1;
	mFolders.clear();
	mLastFolder = "";
	emit finished(true);
	return;
    }

    //wait for imap folders to be retrieved
    mIdle = true;
}

void KMSearch::slotFolderComplete(KMFolderImap *folder, bool success)
{
  disconnect(folder, SIGNAL(folderComplete(KMFolderImap*, bool)),
             this, SLOT(slotFolderComplete(KMFolderImap*, bool)));

  if (success) {
      //if !(mSearchPattern.hasBodyRules())
          mFolders.append(folder->folder());
      //else
      //  get all the bodies of messages in the folder, need kroupware body caching
      if (mIdle)
	  mProcessNextBatchTimer->start(0, true);
  } else {
      stop();
  }
}


//-----------------------------------------------------------------------------
KMFolderSearch::KMFolderSearch(KMFolder* folder, const char* name)
  : FolderStorage(folder, name)
{
    mIdsStream = 0;
    mSearch = 0;
    mInvalid = false;
    mUnlinked = true;
    mTempOpened = false;
    setNoChildren(true);

    //Hook up some slots for live updating of search folders
    //TODO: Optimize folderInvalidated, folderAdded, folderRemoved
    connect(kmkernel->folderMgr(), SIGNAL(msgAdded(KMFolder*, Q_UINT32)),
	    this, SLOT(examineAddedMessage(KMFolder*, Q_UINT32)));
    connect(kmkernel->folderMgr(), SIGNAL(msgRemoved(KMFolder*, Q_UINT32)),
	    this, SLOT(examineRemovedMessage(KMFolder*, Q_UINT32)));
    connect(kmkernel->folderMgr(), SIGNAL(msgChanged(KMFolder*, Q_UINT32, int)),
	    this, SLOT(examineChangedMessage(KMFolder*, Q_UINT32, int)));
    connect(kmkernel->folderMgr(), SIGNAL(folderInvalidated(KMFolder*)),
	    this, SLOT(examineInvalidatedFolder(KMFolder*)));
    connect(kmkernel->folderMgr(), SIGNAL(folderAdded(KMFolder*)),
	    this, SLOT(examineInvalidatedFolder(KMFolder*)));
    connect(kmkernel->folderMgr(), SIGNAL(folderRemoved(KMFolder*)),
	    this, SLOT(examineRemovedFolder(KMFolder*)));
    connect(kmkernel->folderMgr(), SIGNAL(msgHeaderChanged(KMFolder*,int)),
	    this, SLOT(propagateHeaderChanged(KMFolder*,int)));

    connect(kmkernel->imapFolderMgr(), SIGNAL(msgAdded(KMFolder*, Q_UINT32)),
	    this, SLOT(examineAddedMessage(KMFolder*, Q_UINT32)));
    connect(kmkernel->imapFolderMgr(), SIGNAL(msgRemoved(KMFolder*, Q_UINT32)),
	    this, SLOT(examineRemovedMessage(KMFolder*, Q_UINT32)));
    connect(kmkernel->imapFolderMgr(), SIGNAL(msgChanged(KMFolder*, Q_UINT32, int)),
	    this, SLOT(examineChangedMessage(KMFolder*, Q_UINT32, int)));
    connect(kmkernel->imapFolderMgr(), SIGNAL(folderInvalidated(KMFolder*)),
	    this, SLOT(examineInvalidatedFolder(KMFolder*)));
    connect(kmkernel->imapFolderMgr(), SIGNAL(folderAdded(KMFolder*)),
	    this, SLOT(examineInvalidatedFolder(KMFolder*)));
    connect(kmkernel->imapFolderMgr(), SIGNAL(folderRemoved(KMFolder*)),
	    this, SLOT(examineRemovedFolder(KMFolder*)));
    connect(kmkernel->imapFolderMgr(), SIGNAL(msgHeaderChanged(KMFolder*,int)),
	    this, SLOT(propagateHeaderChanged(KMFolder*,int)));

    connect(kmkernel->dimapFolderMgr(), SIGNAL(msgAdded(KMFolder*, Q_UINT32)),
	    this, SLOT(examineAddedMessage(KMFolder*, Q_UINT32)));
    connect(kmkernel->dimapFolderMgr(), SIGNAL(msgRemoved(KMFolder*, Q_UINT32)),
	    this, SLOT(examineRemovedMessage(KMFolder*, Q_UINT32)));
    connect(kmkernel->dimapFolderMgr(), SIGNAL(msgChanged(KMFolder*, Q_UINT32, int)),
	    this, SLOT(examineChangedMessage(KMFolder*, Q_UINT32, int)));
    connect(kmkernel->dimapFolderMgr(), SIGNAL(folderInvalidated(KMFolder*)),
	    this, SLOT(examineInvalidatedFolder(KMFolder*)));
    connect(kmkernel->dimapFolderMgr(), SIGNAL(folderAdded(KMFolder*)),
	    this, SLOT(examineInvalidatedFolder(KMFolder*)));
    connect(kmkernel->dimapFolderMgr(), SIGNAL(folderRemoved(KMFolder*)),
	    this, SLOT(examineRemovedFolder(KMFolder*)));
    connect(kmkernel->dimapFolderMgr(), SIGNAL(msgHeaderChanged(KMFolder*,int)),
	    this, SLOT(propagateHeaderChanged(KMFolder*,int)));

  mExecuteSearchTimer = new QTimer();
  connect(mExecuteSearchTimer, SIGNAL(timeout()),
	  this, SLOT(executeSearch()));
}

KMFolderSearch::~KMFolderSearch()
{
    delete mExecuteSearchTimer;
    delete mSearch;
    mSearch = 0;
    if (mOpenCount > 0)
	close(TRUE);
}

void KMFolderSearch::setSearch(KMSearch *search)
{
    truncateIndex(); //new search old index is obsolete
    emit cleared();
    mInvalid = false;
    setDirty( true ); //have to write the index
    if (!mUnlinked) {
	unlink(QFile::encodeName(indexLocation()));
	mUnlinked = true;
    }
    if (mSearch != search) {
	close();
	delete mSearch;
	mSearch = search; // take ownership
	if (mSearch) {
	    QObject::connect(search, SIGNAL(found(Q_UINT32)),
			     SLOT(addSerNum(Q_UINT32)));
	    QObject::connect(search, SIGNAL(finished(bool)),
			     SLOT(searchFinished(bool)));
	}
    }
    if (mSearch)
	mSearch->write(location());
    clearIndex();
    mTotalMsgs = 0;
    mUnreadMsgs = 0;
    emit numUnreadMsgsChanged( folder() );
    emit changed(); // really want a kmfolder cleared signal
    /* TODO There is KMFolder::cleared signal now. Adjust. */
    if (mSearch)
	mSearch->start();
    open();
}

void KMFolderSearch::executeSearch()
{
    if (mSearch)
	mSearch->stop();
    setSearch(mSearch);
    if ( folder()->parent() )
      folder()->parent()->manager()->invalidateFolder(kmkernel->msgDict(), folder() );
}

const KMSearch* KMFolderSearch::search() const
{
    return mSearch;
}

void KMFolderSearch::searchFinished(bool success)
{
    if (!success)
	mSerNums.clear();
    close();
}

void KMFolderSearch::addSerNum(Q_UINT32 serNum)
{
    if (mInvalid) // A new search is scheduled don't bother doing anything
	return;
    int idx = -1;
    KMFolder *aFolder = 0;
    kmkernel->msgDict()->getLocation(serNum, &aFolder, &idx);
    assert(aFolder && (idx != -1));
    if(mFolders.findIndex(aFolder) == -1) {
	aFolder->open();
	// Exceptional case, for when folder has invalid ids
	if (mInvalid)
	    return;
	mFolders.append(aFolder);
    }
    setDirty( true ); //TODO append a single entry to .ids file and sync.
    if (!mUnlinked) {
	unlink(QFile::encodeName(indexLocation()));
	mUnlinked = true;
    }
    mSerNums.append(serNum);
    KMMsgBase *mb = aFolder->getMsgBase(idx);
    if (mb->isUnread() || mb->isNew()) {
       if (mUnreadMsgs == -1)
           mUnreadMsgs = 0;
       ++mUnreadMsgs;
       emit numUnreadMsgsChanged( folder() );
    }
    emitMsgAddedSignals(mSerNums.count()-1);
}

void KMFolderSearch::removeSerNum(Q_UINT32 serNum)
{
    QValueVector<Q_UINT32>::const_iterator it;
    int i = 0;
    for(it = mSerNums.begin(); it != mSerNums.end(); ++it, ++i)
	if ((*it) == serNum) {
	    int idx = -1;
	    KMFolder *aFolder = 0;
	    kmkernel->msgDict()->getLocation(serNum, &aFolder, &idx);
	    assert(aFolder && (idx != -1));
	    emit msgRemoved(folder(), serNum);
	    removeMsg(i);
	    return;
	}
    if (!mUnlinked) {
	unlink(QFile::encodeName(indexLocation()));
	mUnlinked = true;
    }
}

QCString& KMFolderSearch::getMsgString(int idx, QCString& mDest)
{
  KMFolder *folder = getMsgBase(idx)->parent();
  assert(folder);
  return folder->getMsgString(folder->find(getMsgBase(idx)), mDest);
}

int KMFolderSearch::addMsg(KMMessage*, int* index_return)
{
    //Not supported search folder can't own messages
    *index_return = -1;
    return 0;
}

bool KMFolderSearch::readSearch()
{
    mSearch = new KMSearch;
    QObject::connect(mSearch, SIGNAL(found(Q_UINT32)), SLOT(addSerNum(Q_UINT32)));
    QObject::connect(mSearch, SIGNAL(finished(bool)), SLOT(searchFinished(bool)));
    return mSearch->read(location());
}

int KMFolderSearch::open()
{
    mOpenCount++;
    kmkernel->jobScheduler()->notifyOpeningFolder( folder() );
    if (mOpenCount > 1)
	return 0;  // already open

    readConfig();
    if (!mSearch && !readSearch())
	return -1;

    emit cleared();
    if (!mSearch || !search()->running())
	if (!readIndex()) {
	    executeSearch();
	}

    return 0;
}

int KMFolderSearch::canAccess()
{
    assert(!folder()->name().isEmpty());

    if (access(QFile::encodeName(location()), R_OK | W_OK | X_OK) != 0)
	return 1;
    return 0;
}

void KMFolderSearch::sync()
{
    if (mDirty) {
	if (mSearch)
	    mSearch->write(location());
	updateIndex();
    }
}

void KMFolderSearch::close(bool force)
{
    if (mOpenCount <= 0) return;
    if (mOpenCount > 0) mOpenCount--;
    if (mOpenCount > 0 && !force) return;

    if (mAutoCreateIndex) {
	if (mSearch)
	    mSearch->write(location());
	updateIndex();
	if (mSearch && search()->running())
	    mSearch->stop();
	writeConfig();
    }

    //close all referenced folders
    QValueListIterator<QGuardedPtr<KMFolder> > fit;
    for (fit = mFolders.begin(); fit != mFolders.end(); ++fit) {
	if (!(*fit))
	    continue;
	(*fit)->close();
    }
    mFolders.clear();

    clearIndex(TRUE);

    if (mIdsStream)
	fclose(mIdsStream);

    mOpenCount   = 0;
    mIdsStream = 0;
    mUnreadMsgs  = -1;
}

int KMFolderSearch::create(bool)
{
    int old_umask;
    int rc = unlink(QFile::encodeName(location()));
    if (!rc)
	return rc;
    rc = 0;

    assert(!folder()->name().isEmpty());
    assert(mOpenCount == 0);

    kdDebug(5006) << "Creating folder " << location() << endl;
    if (access(QFile::encodeName(location()), F_OK) == 0) {
	kdDebug(5006) << "KMFolderSearch::create call to access function failed."
		      << endl;
	return EEXIST;
    }

    old_umask = umask(077);
    FILE *mStream = fopen(QFile::encodeName(location()), "w+");
    umask(old_umask);
    if (!mStream) return errno;
    fclose(mStream);

    clearIndex();
    if (!mSearch) {
	mSearch = new KMSearch();
	QObject::connect(mSearch, SIGNAL(found(Q_UINT32)), SLOT(addSerNum(Q_UINT32)));
	QObject::connect(mSearch, SIGNAL(finished(bool)), SLOT(searchFinished(bool)));
    }
    mSearch->write(location());
    mOpenCount++;
    mChanged = false;
    mUnreadMsgs = 0;
    mTotalMsgs = 0;
    return rc;
}

int KMFolderSearch::compact( bool )
{
    needsCompact = false;
    return 0;
}

bool KMFolderSearch::isReadOnly() const
{
    return false; //TODO: Make it true and get that working ok
}

FolderJob* KMFolderSearch::doCreateJob(KMMessage*, FolderJob::JobType,
                                     KMFolder*, QString, const AttachmentStrategy* ) const
{
    // Should never be called
    assert(0);
    return 0;
}

FolderJob* KMFolderSearch::doCreateJob(QPtrList<KMMessage>&, const QString&,
                                       FolderJob::JobType, KMFolder*) const
{
    // Should never be called
    assert(0);
    return 0;
}

const KMMsgBase* KMFolderSearch::getMsgBase(int idx) const
{
    int folderIdx = -1;
    KMFolder *folder = 0;
    if (idx < 0 || (Q_UINT32)idx >= mSerNums.count())
	return 0;
    kmkernel->msgDict()->getLocation(mSerNums[idx], &folder, &folderIdx);
    assert(folder && (folderIdx != -1));
    return folder->getMsgBase(folderIdx);
}

KMMsgBase* KMFolderSearch::getMsgBase(int idx)
{
    int folderIdx = -1;
    KMFolder *folder = 0;
    if (idx < 0 || (Q_UINT32)idx >= mSerNums.count())
	return 0;
    kmkernel->msgDict()->getLocation(mSerNums[idx], &folder, &folderIdx);
    if (!folder || folderIdx == -1)
	return 0; //exceptional case
    return folder->getMsgBase(folderIdx);
}

//-----------------------------------------------------------------------------
KMMessage* KMFolderSearch::getMsg(int idx)
{
    int folderIdx = -1;
    KMFolder *folder = 0;
    if (idx < 0 || (Q_UINT32)idx >= mSerNums.count())
	return 0;
    kmkernel->msgDict()->getLocation(mSerNums[idx], &folder, &folderIdx);
    assert(folder && (folderIdx != -1));
    KMMessage* msg = folder->getMsg( folderIdx );
    return msg;
}

//-------------------------------------------------------------
void
KMFolderSearch::ignoreJobsForMessage( KMMessage* msg )
{
    if ( !msg || msg->transferInProgress() )
      return;
  /* While non-imap folders manage their jobs themselves, imap ones let
     their account manage them. Therefor first clear the jobs managed by
     this folder via the inherited method, then clear the imap ones. */
  FolderStorage::ignoreJobsForMessage( msg );

  if (msg->parent()->folderType() == KMFolderTypeImap) {
    KMAcctImap *account =
      static_cast<KMFolderImap*>( msg->storage() )->account();
    if( !account )
      return;
    account->ignoreJobsForMessage( msg );
  }
}


int KMFolderSearch::find(const KMMsgBase* msg) const
{
    int pos = 0;
    Q_UINT32 serNum = msg->getMsgSerNum();
    QValueVector<Q_UINT32>::const_iterator it;
    for(it = mSerNums.begin(); it != mSerNums.end(); ++it) {
	if ((*it) == serNum)
	    return pos;
	++pos;
    }
    return -1;
}

QString KMFolderSearch::indexLocation() const
{
    QString sLocation(folder()->path());

    if (!sLocation.isEmpty()) sLocation += '/';
    sLocation += '.';
    sLocation += dotEscape(fileName());
    sLocation += ".index";
    sLocation += ".search";

    return sLocation;
}

int KMFolderSearch::updateIndex()
{
  if (mSearch && search()->running())
      unlink(QFile::encodeName(indexLocation()));
  else
      if (dirty())
	  return writeIndex();
  return 0;
}

int KMFolderSearch::writeIndex( bool )
{
    // TODO:If we fail to write the index we should panic the kernel
    // TODO:and the same for other folder types too, and the msgDict.
    QString filename = indexLocation();
    int old_umask = umask(077);
    QString tempName = filename + ".temp";
    unlink(QFile::encodeName(tempName));

    // We touch the folder, otherwise the index is regenerated, if KMail is
    // running, while the clock switches from daylight savings time to normal time
    utime(QFile::encodeName(location()), 0);

    FILE *tmpIndexStream = fopen(QFile::encodeName(tempName), "w");
    umask(old_umask);

    if (!tmpIndexStream) {
	kdDebug(5006) << "Cannot write '" << filename
		      << strerror(errno) << " (" << errno << ")" << endl;
	truncate(QFile::encodeName(filename), 0);
	return -1;
    }
    fprintf(tmpIndexStream, IDS_SEARCH_HEADER, IDS_SEARCH_VERSION);
    Q_UINT32 byteOrder = 0x12345678;
    fwrite(&byteOrder, sizeof(byteOrder), 1, tmpIndexStream);

    Q_UINT32 count = mSerNums.count();
    if (!fwrite(&count, sizeof(count), 1, tmpIndexStream)) {
	fclose(tmpIndexStream);
	truncate(QFile::encodeName(filename), 0);
	return -1;
    }

    QValueVector<Q_UINT32>::iterator it;
    for(it = mSerNums.begin(); it != mSerNums.end(); ++it) {
	Q_UINT32 serNum = *it;
	if (!fwrite(&serNum, sizeof(serNum), 1, tmpIndexStream))
	    return -1;
    }
    if (ferror(tmpIndexStream)) return ferror(tmpIndexStream);
    if (fflush(tmpIndexStream) != 0) return errno;
    if (fsync(fileno(tmpIndexStream)) != 0) return errno;
    if (fclose(tmpIndexStream) != 0) return errno;

    ::rename(QFile::encodeName(tempName), QFile::encodeName(indexLocation()));
    mDirty = FALSE;
    mUnlinked = FALSE;

    return 0;
}

DwString KMFolderSearch::getDwString(int idx)
{
    return getMsgBase(idx)->parent()->getDwString( idx );
}

KMMessage* KMFolderSearch::readMsg(int idx)
{
    int folderIdx = -1;
    KMFolder *folder = 0;
    kmkernel->msgDict()->getLocation(mSerNums[idx], &folder, &folderIdx);
    assert(folder && (folderIdx != -1));
    return folder->getMsg( folderIdx );
}

bool KMFolderSearch::readIndex()
{
    clearIndex();
    QString filename = indexLocation();
    mIdsStream = fopen(QFile::encodeName(filename), "r+");
    if (!mIdsStream)
	return false;

    int version = 0;
<<<<<<< HEAD
    fscanf(mIdsStream, IDS_HEADER, &version);
    if (version != IDS_VERSION) {
	fclose(mIdsStream);
	mIdsStream = 0;
	return false;
=======
    fscanf(mIdsStream, IDS_SEARCH_HEADER, &version);
    if (version != IDS_SEARCH_VERSION) {
        fclose(mIdsStream);
        mIdsStream = 0;
        return false;
>>>>>>> 0df2c9fd
    }
    bool swapByteOrder;
    Q_UINT32 byte_order;
    if (!fread(&byte_order, sizeof(byte_order), 1, mIdsStream)) {
	fclose(mIdsStream);
	mIdsStream = 0;
	return false;
    }
    swapByteOrder = (byte_order == 0x78563412);

    Q_UINT32 count;
    if (!fread(&count, sizeof(count), 1, mIdsStream)) {
	fclose(mIdsStream);
	mIdsStream = 0;
	return false;
    }
    if (swapByteOrder)
	count = kmail_swap_32(count);

    mUnreadMsgs = 0;
    mSerNums.reserve(count);
    for (unsigned int index = 0; index < count; index++) {
	Q_UINT32 serNum;
	int folderIdx = -1;
	KMFolder *folder = 0;
	bool readOk = fread(&serNum, sizeof(serNum), 1, mIdsStream);
	if (!readOk) {
	    clearIndex();
	    fclose(mIdsStream);
	    mIdsStream = 0;
	    return false;
	}
	if (swapByteOrder)
	    serNum = kmail_swap_32(serNum);

	kmkernel->msgDict()->getLocation( serNum, &folder, &folderIdx );
	if (!folder || (folderIdx == -1)) {
	    clearIndex();
	    fclose(mIdsStream);
	    mIdsStream = 0;
	    return false;
	}
	mSerNums.push_back(serNum);
	if(mFolders.findIndex(folder) == -1) {
	    folder->open();
	    if (mInvalid) //exceptional case for when folder has invalid ids
		return false;
	    mFolders.append(folder);
	}
	KMMsgBase *mb = folder->getMsgBase(folderIdx);
	if (!mb) //Exceptional case our .ids file is messed up
	    return false;
	if (mb->isNew() || mb->isUnread()) {
	    if (mUnreadMsgs == -1) ++mUnreadMsgs;
	    ++mUnreadMsgs;
	}
    }
    mTotalMsgs = mSerNums.count();
    fclose(mIdsStream);
    mIdsStream = 0;
    mUnlinked = true;
    return true;
}

int KMFolderSearch::removeContents()
{
    unlink(QFile::encodeName(location()));
    unlink(QFile::encodeName(indexLocation()));
    mUnlinked = true;
    return 0;
}

int KMFolderSearch::expungeContents()
{
    setSearch(new KMSearch());
    return 0;
}

int KMFolderSearch::count(bool cache) const
{
  int res = FolderStorage::count(cache);
  if (res == -1) {
      // open()
      res = mSerNums.count();
      // close()
  }
  return res;
}

KMMsgBase* KMFolderSearch::takeIndexEntry(int idx)
{
    assert(idx >= 0 && idx < (int)mSerNums.count());
    KMMsgBase *msgBase = getMsgBase(idx);
    QValueVector<Q_UINT32>::iterator it = mSerNums.begin();
    mSerNums.erase(&it[idx]);
    return msgBase;
}

KMMsgInfo* KMFolderSearch::setIndexEntry(int idx, KMMessage *msg)
{
    assert(idx >= 0 && idx < (int)mSerNums.count());
    Q_UNUSED( idx );
    return msg->storage()->setIndexEntry(msg->parent()->find(msg), msg);
}

void KMFolderSearch::clearIndex(bool, bool)
{
    mSerNums.clear();
}

void KMFolderSearch::fillDictFromIndex(KMMsgDict *)
{
    // No dict for search folders, as search folders don't own any messages
    return;
}

void KMFolderSearch::truncateIndex()
{
    truncate(QFile::encodeName(indexLocation()), IDS_SEARCH_HEADER_LEN);
}

void KMFolderSearch::examineAddedMessage(KMFolder *aFolder, Q_UINT32 serNum)
{
    if (!search() && !readSearch())
	return;
    if (!search()->inScope(aFolder))
	return;
    if (!mTempOpened) {
	open();
	mTempOpened = true;
    }

    if (!search()->searchPattern())
	return;

    int idx = -1;
    KMFolder *folder = 0;
    kmkernel->msgDict()->getLocation(serNum, &folder, &idx);
    assert(folder && (idx != -1));
    assert(folder == aFolder);
    if (!folder->isOpened())
      return;

    if (folder->folderType() == KMFolderTypeImap) {
        // Unless there is a search currently running, add the message to
	// the list of ones to check on folderCompleted and hook up the signal.
        KMFolderImap *imapFolder =
           dynamic_cast<KMFolderImap*> ( folder->storage() );
	if (!mSearch->running()) {
	    mUnexaminedMessages.push(serNum);
            disconnect(imapFolder, SIGNAL(folderComplete(KMFolderImap*, bool)),
	           this, SLOT (examineCompletedFolder(KMFolderImap*, bool)));
	    connect(imapFolder, SIGNAL(folderComplete(KMFolderImap*, bool)),
	           this, SLOT (examineCompletedFolder(KMFolderImap*, bool)));
	}
    } else {
        if (search()->searchPattern()->matches(serNum))
            if (mSearch->running()) {
                mSearch->stop();
		mExecuteSearchTimer->start(0, true);
            } else {
                addSerNum(serNum);
            }
    }
}

void KMFolderSearch::examineCompletedFolder(KMFolderImap *aFolder, bool success)
{
    if (!success) return;
    disconnect (aFolder, SIGNAL(folderComplete(KMFolderImap*, bool)),
                this, SLOT(examineCompletedFolder(KMFolderImap*, bool)));
    Q_UINT32 serNum;
    while (!mUnexaminedMessages.isEmpty()) {
        serNum = mUnexaminedMessages.pop();
        if (search()->searchPattern()->matches(serNum))
            addSerNum(serNum);
    }
}

void KMFolderSearch::examineRemovedMessage(KMFolder *folder, Q_UINT32 serNum)
{
    if (!search() && !readSearch())
	return;
    if (!search()->inScope(folder))
	return;
    if (!mTempOpened) {
	open();
	mTempOpened = true;
    }

    if (mSearch->running()) {
	mSearch->stop();
	mExecuteSearchTimer->start(0, true);
    } else {
	removeSerNum(serNum);
    }
}

void KMFolderSearch::examineChangedMessage(KMFolder *aFolder, Q_UINT32 serNum, int delta)
{
    if (!search() && !readSearch())
	return;
    if (!search()->inScope(aFolder))
	return;
    if (!mTempOpened) {
	open();
	mTempOpened = true;
    }
    QValueVector<Q_UINT32>::const_iterator it;
    it = qFind( mSerNums.begin(), mSerNums.end(), serNum );
    if (it != mSerNums.end()) {
	mUnreadMsgs += delta;
	emit numUnreadMsgsChanged( folder() );
	emit msgChanged( folder(), serNum, delta );
    }
}

void KMFolderSearch::examineInvalidatedFolder(KMFolder *folder)
{
    if (!search() && !readSearch())
	return;
    if (!search()->inScope(folder))
	return;
    if (mTempOpened) {
	close();
	mTempOpened = false;
    }

    mInvalid = true;
    if (mSearch)
	mSearch->stop();

    removeContents();
    if (!isOpened()) //give up, until the user manually opens the folder
	return;

    if (!mTempOpened) {
	open();
	mTempOpened = true;
    }
    mExecuteSearchTimer->start(0, true);
}

void KMFolderSearch::examineRemovedFolder(KMFolder *folder)
{
    examineInvalidatedFolder(folder);
    if (mSearch->root() == folder) {
	delete mSearch;
	mSearch = 0;
    }
}

void KMFolderSearch::propagateHeaderChanged(KMFolder *aFolder, int idx)
{
    int pos = 0;
    if (!search() && !readSearch())
	return;
    if (!search()->inScope(aFolder))
	return;
    if (!mTempOpened) {
	open();
	mTempOpened = true;
    }

    Q_UINT32 serNum = kmkernel->msgDict()->getMsgSerNum(aFolder, idx);
    QValueVector<Q_UINT32>::const_iterator it;
    for(it = mSerNums.begin(); it != mSerNums.end(); ++it) {
	if ((*it) == serNum) {
	    emit msgHeaderChanged(folder(), pos);
	    return;
	}
	++pos;
    }
}

void KMFolderSearch::tryReleasingFolder(KMFolder* folder)
{
  // We'll succeed releasing the folder only if mTempOpened and mOpenCount==1.
  // Otherwise if mOpenCount>1 (e.g while the search dialog is up), we would just keep closing/reopening for nothing
  if ( mTempOpened && mOpenCount == 1 )
  {
    examineInvalidatedFolder( folder );
  }
}

#include "kmfoldersearch.moc"<|MERGE_RESOLUTION|>--- conflicted
+++ resolved
@@ -42,7 +42,7 @@
 #define kmail_swap_32(x) bswap_32(x)
 #else
 #define kmail_swap_32(x) \
-     ((((x) & 0xff000000) >> 24) | (((x) & 0x00ff0000) >>  8) |		      \
+     ((((x) & 0xff000000) >> 24) | (((x) & 0x00ff0000) >>  8) |               \
       (((x) & 0x0000ff00) <<  8) | (((x) & 0x000000ff) << 24))
 #endif
 #endif // kmail_swap_32
@@ -57,76 +57,76 @@
 KMSearch::KMSearch(QObject * parent, const char * name)
     :QObject(parent, name)
 {
-  mRemainingFolders = -1;
-  mRemainingMessages = -1;
-  mRecursive = true;
-  mRunByIndex = mRunning = false;
-  mIdle = false;
-  mRoot = 0;
-  mSearchPattern = 0;
-  mSearchedCount = 0;
-  mFoundCount = 0;
-  mProcessNextBatchTimer = new QTimer();
-  connect(mProcessNextBatchTimer, SIGNAL(timeout()),
-	  this, SLOT(slotProcessNextBatch()));
+    mRemainingFolders = -1;
+    mRemainingMessages = -1;
+    mRecursive = true;
+    mRunByIndex = mRunning = false;
+    mIdle = false;
+    mRoot = 0;
+    mSearchPattern = 0;
+    mSearchedCount = 0;
+    mFoundCount = 0;
+    mProcessNextBatchTimer = new QTimer();
+    connect(mProcessNextBatchTimer, SIGNAL(timeout()),
+            this, SLOT(slotProcessNextBatch()));
 }
 
 KMSearch::~KMSearch()
 {
-  delete mProcessNextBatchTimer;
-  delete mSearchPattern;
+    delete mProcessNextBatchTimer;
+    delete mSearchPattern;
 }
 
 bool KMSearch::write(QString location) const
 {
-  KConfig config(location);
-  config.setGroup("Search Folder");
-  if (mSearchPattern)
-      mSearchPattern->writeConfig(&config);
-  if (mRoot.isNull())
-      config.writeEntry("Base", "");
-  else
-      config.writeEntry("Base", mRoot->idString());
-  config.writeEntry("Recursive", recursive());
-  return true;
+    KConfig config(location);
+    config.setGroup("Search Folder");
+    if (mSearchPattern)
+        mSearchPattern->writeConfig(&config);
+    if (mRoot.isNull())
+        config.writeEntry("Base", "");
+    else
+        config.writeEntry("Base", mRoot->idString());
+    config.writeEntry("Recursive", recursive());
+    return true;
 }
 
 bool KMSearch::read(QString location)
 {
-  KConfig config(location);
-  config.setGroup("Search Folder");
-  if (!mSearchPattern)
-      mSearchPattern = new KMSearchPattern();
-  mSearchPattern->readConfig(&config);
-  QString rootString = config.readEntry("Base");
-  mRoot = kmkernel->findFolderById(rootString);
-  mRecursive = config.readBoolEntry("Recursive");
-  return true;
+    KConfig config(location);
+    config.setGroup("Search Folder");
+    if (!mSearchPattern)
+        mSearchPattern = new KMSearchPattern();
+    mSearchPattern->readConfig(&config);
+    QString rootString = config.readEntry("Base");
+    mRoot = kmkernel->findFolderById(rootString);
+    mRecursive = config.readBoolEntry("Recursive");
+    return true;
 }
 
 void KMSearch::setSearchPattern(KMSearchPattern *searchPattern)
 {
     if (running())
-	stop();
+        stop();
     if (mSearchPattern != searchPattern) {
-	delete mSearchPattern;
-	mSearchPattern = searchPattern;
+        delete mSearchPattern;
+        mSearchPattern = searchPattern;
     }
 }
 
 bool KMSearch::inScope(KMFolder* folder) const
 {
     if (mRoot.isNull() || folder == mRoot)
-	return true;
+        return true;
     if (!recursive())
-	return false;
+        return false;
 
     KMFolderDir *rootDir = mRoot->child();
     KMFolderDir *ancestorDir = folder->parent();
     while (ancestorDir) {
-	if (ancestorDir == rootDir)
-	    return true;
-	ancestorDir = ancestorDir->parent();
+        if (ancestorDir == rootDir)
+            return true;
+        ancestorDir = ancestorDir->parent();
     }
     return false;
 }
@@ -134,11 +134,11 @@
 void KMSearch::start()
 {
     if (running())
-	return;
+        return;
 
     if (!mSearchPattern) {
-	emit finished(true);
-	return;
+        emit finished(true);
+        return;
     }
 
     mSearchedCount = 0;
@@ -146,36 +146,36 @@
     mRunning = true;
     mRunByIndex = false;
     if(kmkernel->msgIndex() && kmkernel->msgIndex()->startQuery(this)) {
-	mRunByIndex = true;
-	return;
+        mRunByIndex = true;
+        return;
     }
 
     QValueList<QGuardedPtr<KMFolder> > folders;
     folders.append(mRoot);
     if (recursive()) { //Append all descendants to folders
-  	KMFolderNode* node;
-	KMFolder* folder;
-	QValueListConstIterator<QGuardedPtr<KMFolder> > it;
-	for (it = folders.begin(); it != folders.end(); ++it) {
-	    folder = *it;
-	    KMFolderDir *dir = 0;
-	    if (folder)
-		dir = folder->child();
-	    else
-		dir = &kmkernel->folderMgr()->dir();
-	    if (!dir)
-		continue;
-	    QPtrListIterator<KMFolderNode> it(*dir);
-	    while ((node = it.current())) {
-		++it;
-		if (!node->isDir())
-		{
-		    KMFolder* kmf = dynamic_cast<KMFolder*>(node);
-		    if (kmf)
-			folders.append(kmf);
-		}
-	    }
-	}
+        KMFolderNode* node;
+        KMFolder* folder;
+        QValueListConstIterator<QGuardedPtr<KMFolder> > it;
+        for (it = folders.begin(); it != folders.end(); ++it) {
+            folder = *it;
+            KMFolderDir *dir = 0;
+            if (folder)
+                dir = folder->child();
+            else
+                dir = &kmkernel->folderMgr()->dir();
+            if (!dir)
+                continue;
+            QPtrListIterator<KMFolderNode> it(*dir);
+            while ((node = it.current())) {
+                ++it;
+                if (!node->isDir())
+                {
+                    KMFolder* kmf = dynamic_cast<KMFolder*>(node);
+                    if (kmf)
+                        folders.append(kmf);
+                }
+            }
+        }
     }
 
     mLastFolder = QString::null;
@@ -183,27 +183,27 @@
     mRemainingMessages = 0;
     QValueListConstIterator<QGuardedPtr<KMFolder> > it;
     for (it = folders.begin(); it != folders.end(); ++it) {
-	KMFolder *folder = *it;
-	if (!folder) {
-	    --mRemainingFolders;
-	    continue;
-	}
-	//TODO: Get rid of this protocol check, need a bool KMFolder::isComplete()
-	if (folder->folderType() == KMFolderTypeImap) {
-	    KMFolderImap *imapFolder =
-          dynamic_cast<KMFolderImap*>( folder->storage() );
-	    if (imapFolder && imapFolder->getContentState() ==
-		KMFolderImap::imapNoInformation) {
-		mIncompleteFolders.append(imapFolder);
-		connect(imapFolder, SIGNAL(folderComplete(KMFolderImap*, bool)),
-			SLOT(slotFolderComplete(KMFolderImap*, bool)));
-		imapFolder->getFolder();
-	    } else {
-		mFolders.append(folder);
-	    }
-	} else {
-	    mFolders.append(folder);
-	}
+        KMFolder *folder = *it;
+        if (!folder) {
+            --mRemainingFolders;
+            continue;
+        }
+        //TODO: Get rid of this protocol check, need a bool KMFolder::isComplete()
+        if (folder->folderType() == KMFolderTypeImap) {
+            KMFolderImap *imapFolder =
+                dynamic_cast<KMFolderImap*>( folder->storage() );
+            if (imapFolder && imapFolder->getContentState() ==
+                    KMFolderImap::imapNoInformation) {
+                mIncompleteFolders.append(imapFolder);
+                connect(imapFolder, SIGNAL(folderComplete(KMFolderImap*, bool)),
+                        SLOT(slotFolderComplete(KMFolderImap*, bool)));
+                imapFolder->getFolder();
+            } else {
+                mFolders.append(folder);
+            }
+        } else {
+            mFolders.append(folder);
+        }
     }
 
     mProcessNextBatchTimer->start(0, true);
@@ -212,29 +212,29 @@
 void KMSearch::stop()
 {
     if (!running())
-	return;
+        return;
     if(mRunByIndex) {
-	if(kmkernel->msgIndex())
-	    kmkernel->msgIndex()->stopQuery(this);
+        if(kmkernel->msgIndex())
+            kmkernel->msgIndex()->stopQuery(this);
     } else {
-	//kill all pending jobs
-	QValueListConstIterator<QGuardedPtr<KMFolderImap> > it;
-	for (it = mIncompleteFolders.begin();
-	     it != mIncompleteFolders.end(); ++it) {
-	    KMFolderImap *aFolder = (*it);
-	    if (aFolder)
-		disconnect(aFolder,
-			   SIGNAL(folderComplete(KMFolderImap*, bool)),
-			   this,
-			   SLOT(slotFolderComplete(KMFolderImap*, bool)));
-	}
-	mIncompleteFolders.clear();
-	QValueListConstIterator<QGuardedPtr<KMFolder> > jt;
-	for (jt = mOpenedFolders.begin(); jt != mOpenedFolders.end(); ++jt) {
-	    KMFolder *folder = *jt;
-	    if (folder)
-		folder->close();
-	}
+        //kill all pending jobs
+        QValueListConstIterator<QGuardedPtr<KMFolderImap> > it;
+        for (it = mIncompleteFolders.begin();
+                it != mIncompleteFolders.end(); ++it) {
+            KMFolderImap *aFolder = (*it);
+            if (aFolder)
+                disconnect(aFolder,
+                        SIGNAL(folderComplete(KMFolderImap*, bool)),
+                        this,
+                        SLOT(slotFolderComplete(KMFolderImap*, bool)));
+        }
+        mIncompleteFolders.clear();
+        QValueListConstIterator<QGuardedPtr<KMFolder> > jt;
+        for (jt = mOpenedFolders.begin(); jt != mOpenedFolders.end(); ++jt) {
+            KMFolder *folder = *jt;
+            if (folder)
+                folder->close();
+        }
     }
     mOpenedFolders.clear();
     mRemainingMessages = -1;
@@ -249,70 +249,70 @@
 void KMSearch::slotProcessNextBatch()
 {
     if (!running())
-	return;
+        return;
     mIdle = false;
 
     if (mSerNums.count() != 0) {
-	int i = 100;
-	QValueListIterator<Q_UINT32> it;
-	for (it = mSerNums.begin(); it != mSerNums.end();) {
-	    if (--i == 0)
-		break;
-
-	    Q_UINT32 serNum = *it;
-	    it = mSerNums.erase(it);
-	    --mRemainingMessages;
-	    ++mSearchedCount;
-
-	    //TODO: matches should try header rules first and check
+        int i = 10;
+        QValueListIterator<Q_UINT32> it;
+        for (it = mSerNums.begin(); it != mSerNums.end();) {
+            if (--i == 0)
+                break;
+
+            Q_UINT32 serNum = *it;
+            it = mSerNums.erase(it);
+            --mRemainingMessages;
+            ++mSearchedCount;
+
+            //TODO: matches should try header rules first and check
             // rule->needsBody() and download imap message if needed
- 	    if (mSearchPattern && !mSearchPattern->matches(serNum))
-		continue;
-	    emit found(serNum);
-	    ++mFoundCount;
-	}
-	mProcessNextBatchTimer->start(0, true);
-	return;
+            if (mSearchPattern && !mSearchPattern->matches(serNum))
+                continue;
+            emit found(serNum);
+            ++mFoundCount;
+        }
+        mProcessNextBatchTimer->start(0, true);
+        return;
     }
 
     if (mFolders.count() != 0) {
-	--mRemainingFolders;
-	KMFolder *folder = *(mFolders.begin());
-	if (folder) {
-	    if (folder->isSystemFolder())
-		mLastFolder = i18n(folder->name().utf8());
-	    else
-		mLastFolder = folder->name();
-	}
-	mFolders.erase(mFolders.begin());
-	if (folder) {
-	    folder->open();
-	    mOpenedFolders.append(folder);
-	    for(int i = 0; i < folder->count(); ++i) {
-		Q_UINT32 serNum = kmkernel->msgDict()->getMsgSerNum(folder, i);
-		++mRemainingMessages;
+        --mRemainingFolders;
+        KMFolder *folder = *(mFolders.begin());
+        if (folder) {
+            if (folder->isSystemFolder())
+                mLastFolder = i18n(folder->name().utf8());
+            else
+                mLastFolder = folder->name();
+        }
+        mFolders.erase(mFolders.begin());
+        if (folder) {
+            folder->open();
+            mOpenedFolders.append(folder);
+            for(int i = 0; i < folder->count(); ++i) {
+                Q_UINT32 serNum = kmkernel->msgDict()->getMsgSerNum(folder, i);
+                ++mRemainingMessages;
                 // Prepend message to the list to search newest mail first.
                 mSerNums.prepend(serNum);
-	    }
-	}
-	mProcessNextBatchTimer->start(0, true);
-	return;
+            }
+        }
+        mProcessNextBatchTimer->start(0, true);
+        return;
     }
     if (mRemainingFolders == 0) {
-	mRunning = false;
-	QValueListConstIterator<QGuardedPtr<KMFolder> > it;
-	for (it = mOpenedFolders.begin(); it != mOpenedFolders.end(); ++it) {
-	    KMFolder *folder = *it;
-	    if (folder)
-		folder->close();
-	}
-	mOpenedFolders.clear();
-	mRemainingMessages = -1;
-	mRemainingFolders = -1;
-	mFolders.clear();
-	mLastFolder = "";
-	emit finished(true);
-	return;
+        mRunning = false;
+        QValueListConstIterator<QGuardedPtr<KMFolder> > it;
+        for (it = mOpenedFolders.begin(); it != mOpenedFolders.end(); ++it) {
+            KMFolder *folder = *it;
+            if (folder)
+                folder->close();
+        }
+        mOpenedFolders.clear();
+        mRemainingMessages = -1;
+        mRemainingFolders = -1;
+        mFolders.clear();
+        mLastFolder = "";
+        emit finished(true);
+        return;
     }
 
     //wait for imap folders to be retrieved
@@ -321,19 +321,19 @@
 
 void KMSearch::slotFolderComplete(KMFolderImap *folder, bool success)
 {
-  disconnect(folder, SIGNAL(folderComplete(KMFolderImap*, bool)),
-             this, SLOT(slotFolderComplete(KMFolderImap*, bool)));
-
-  if (success) {
-      //if !(mSearchPattern.hasBodyRules())
-          mFolders.append(folder->folder());
-      //else
-      //  get all the bodies of messages in the folder, need kroupware body caching
-      if (mIdle)
-	  mProcessNextBatchTimer->start(0, true);
-  } else {
-      stop();
-  }
+    disconnect(folder, SIGNAL(folderComplete(KMFolderImap*, bool)),
+            this, SLOT(slotFolderComplete(KMFolderImap*, bool)));
+
+    if (success) {
+        //if !(mSearchPattern.hasBodyRules())
+        mFolders.append(folder->folder());
+        //else
+        //  get all the bodies of messages in the folder, need kroupware body caching
+        if (mIdle)
+            mProcessNextBatchTimer->start(0, true);
+    } else {
+        stop();
+    }
 }
 
 
@@ -351,53 +351,53 @@
     //Hook up some slots for live updating of search folders
     //TODO: Optimize folderInvalidated, folderAdded, folderRemoved
     connect(kmkernel->folderMgr(), SIGNAL(msgAdded(KMFolder*, Q_UINT32)),
-	    this, SLOT(examineAddedMessage(KMFolder*, Q_UINT32)));
+            this, SLOT(examineAddedMessage(KMFolder*, Q_UINT32)));
     connect(kmkernel->folderMgr(), SIGNAL(msgRemoved(KMFolder*, Q_UINT32)),
-	    this, SLOT(examineRemovedMessage(KMFolder*, Q_UINT32)));
+            this, SLOT(examineRemovedMessage(KMFolder*, Q_UINT32)));
     connect(kmkernel->folderMgr(), SIGNAL(msgChanged(KMFolder*, Q_UINT32, int)),
-	    this, SLOT(examineChangedMessage(KMFolder*, Q_UINT32, int)));
+            this, SLOT(examineChangedMessage(KMFolder*, Q_UINT32, int)));
     connect(kmkernel->folderMgr(), SIGNAL(folderInvalidated(KMFolder*)),
-	    this, SLOT(examineInvalidatedFolder(KMFolder*)));
+            this, SLOT(examineInvalidatedFolder(KMFolder*)));
     connect(kmkernel->folderMgr(), SIGNAL(folderAdded(KMFolder*)),
-	    this, SLOT(examineInvalidatedFolder(KMFolder*)));
+            this, SLOT(examineInvalidatedFolder(KMFolder*)));
     connect(kmkernel->folderMgr(), SIGNAL(folderRemoved(KMFolder*)),
-	    this, SLOT(examineRemovedFolder(KMFolder*)));
+            this, SLOT(examineRemovedFolder(KMFolder*)));
     connect(kmkernel->folderMgr(), SIGNAL(msgHeaderChanged(KMFolder*,int)),
-	    this, SLOT(propagateHeaderChanged(KMFolder*,int)));
+            this, SLOT(propagateHeaderChanged(KMFolder*,int)));
 
     connect(kmkernel->imapFolderMgr(), SIGNAL(msgAdded(KMFolder*, Q_UINT32)),
-	    this, SLOT(examineAddedMessage(KMFolder*, Q_UINT32)));
+            this, SLOT(examineAddedMessage(KMFolder*, Q_UINT32)));
     connect(kmkernel->imapFolderMgr(), SIGNAL(msgRemoved(KMFolder*, Q_UINT32)),
-	    this, SLOT(examineRemovedMessage(KMFolder*, Q_UINT32)));
+            this, SLOT(examineRemovedMessage(KMFolder*, Q_UINT32)));
     connect(kmkernel->imapFolderMgr(), SIGNAL(msgChanged(KMFolder*, Q_UINT32, int)),
-	    this, SLOT(examineChangedMessage(KMFolder*, Q_UINT32, int)));
+            this, SLOT(examineChangedMessage(KMFolder*, Q_UINT32, int)));
     connect(kmkernel->imapFolderMgr(), SIGNAL(folderInvalidated(KMFolder*)),
-	    this, SLOT(examineInvalidatedFolder(KMFolder*)));
+            this, SLOT(examineInvalidatedFolder(KMFolder*)));
     connect(kmkernel->imapFolderMgr(), SIGNAL(folderAdded(KMFolder*)),
-	    this, SLOT(examineInvalidatedFolder(KMFolder*)));
+            this, SLOT(examineInvalidatedFolder(KMFolder*)));
     connect(kmkernel->imapFolderMgr(), SIGNAL(folderRemoved(KMFolder*)),
-	    this, SLOT(examineRemovedFolder(KMFolder*)));
+            this, SLOT(examineRemovedFolder(KMFolder*)));
     connect(kmkernel->imapFolderMgr(), SIGNAL(msgHeaderChanged(KMFolder*,int)),
-	    this, SLOT(propagateHeaderChanged(KMFolder*,int)));
+            this, SLOT(propagateHeaderChanged(KMFolder*,int)));
 
     connect(kmkernel->dimapFolderMgr(), SIGNAL(msgAdded(KMFolder*, Q_UINT32)),
-	    this, SLOT(examineAddedMessage(KMFolder*, Q_UINT32)));
+            this, SLOT(examineAddedMessage(KMFolder*, Q_UINT32)));
     connect(kmkernel->dimapFolderMgr(), SIGNAL(msgRemoved(KMFolder*, Q_UINT32)),
-	    this, SLOT(examineRemovedMessage(KMFolder*, Q_UINT32)));
+            this, SLOT(examineRemovedMessage(KMFolder*, Q_UINT32)));
     connect(kmkernel->dimapFolderMgr(), SIGNAL(msgChanged(KMFolder*, Q_UINT32, int)),
-	    this, SLOT(examineChangedMessage(KMFolder*, Q_UINT32, int)));
+            this, SLOT(examineChangedMessage(KMFolder*, Q_UINT32, int)));
     connect(kmkernel->dimapFolderMgr(), SIGNAL(folderInvalidated(KMFolder*)),
-	    this, SLOT(examineInvalidatedFolder(KMFolder*)));
+            this, SLOT(examineInvalidatedFolder(KMFolder*)));
     connect(kmkernel->dimapFolderMgr(), SIGNAL(folderAdded(KMFolder*)),
-	    this, SLOT(examineInvalidatedFolder(KMFolder*)));
+            this, SLOT(examineInvalidatedFolder(KMFolder*)));
     connect(kmkernel->dimapFolderMgr(), SIGNAL(folderRemoved(KMFolder*)),
-	    this, SLOT(examineRemovedFolder(KMFolder*)));
+            this, SLOT(examineRemovedFolder(KMFolder*)));
     connect(kmkernel->dimapFolderMgr(), SIGNAL(msgHeaderChanged(KMFolder*,int)),
-	    this, SLOT(propagateHeaderChanged(KMFolder*,int)));
+            this, SLOT(propagateHeaderChanged(KMFolder*,int)));
 
   mExecuteSearchTimer = new QTimer();
   connect(mExecuteSearchTimer, SIGNAL(timeout()),
-	  this, SLOT(executeSearch()));
+          this, SLOT(executeSearch()));
 }
 
 KMFolderSearch::~KMFolderSearch()
@@ -406,7 +406,7 @@
     delete mSearch;
     mSearch = 0;
     if (mOpenCount > 0)
-	close(TRUE);
+        close(TRUE);
 }
 
 void KMFolderSearch::setSearch(KMSearch *search)
@@ -416,22 +416,21 @@
     mInvalid = false;
     setDirty( true ); //have to write the index
     if (!mUnlinked) {
-	unlink(QFile::encodeName(indexLocation()));
-	mUnlinked = true;
+        unlink(QFile::encodeName(indexLocation()));
+        mUnlinked = true;
     }
     if (mSearch != search) {
-	close();
-	delete mSearch;
-	mSearch = search; // take ownership
-	if (mSearch) {
-	    QObject::connect(search, SIGNAL(found(Q_UINT32)),
-			     SLOT(addSerNum(Q_UINT32)));
-	    QObject::connect(search, SIGNAL(finished(bool)),
-			     SLOT(searchFinished(bool)));
-	}
+        delete mSearch;
+        mSearch = search; // take ownership
+        if (mSearch) {
+            QObject::connect(search, SIGNAL(found(Q_UINT32)),
+                    SLOT(addSerNum(Q_UINT32)));
+            QObject::connect(search, SIGNAL(finished(bool)),
+                    SLOT(searchFinished(bool)));
+        }
     }
     if (mSearch)
-	mSearch->write(location());
+        mSearch->write(location());
     clearIndex();
     mTotalMsgs = 0;
     mUnreadMsgs = 0;
@@ -439,17 +438,17 @@
     emit changed(); // really want a kmfolder cleared signal
     /* TODO There is KMFolder::cleared signal now. Adjust. */
     if (mSearch)
-	mSearch->start();
-    open();
+        mSearch->start();
+    open(); // will be closed in searchFinished
 }
 
 void KMFolderSearch::executeSearch()
 {
     if (mSearch)
-	mSearch->stop();
+        mSearch->stop();
     setSearch(mSearch);
     if ( folder()->parent() )
-      folder()->parent()->manager()->invalidateFolder(kmkernel->msgDict(), folder() );
+        folder()->parent()->manager()->invalidateFolder(kmkernel->msgDict(), folder() );
 }
 
 const KMSearch* KMFolderSearch::search() const
@@ -460,29 +459,29 @@
 void KMFolderSearch::searchFinished(bool success)
 {
     if (!success)
-	mSerNums.clear();
+        mSerNums.clear();
     close();
 }
 
 void KMFolderSearch::addSerNum(Q_UINT32 serNum)
 {
     if (mInvalid) // A new search is scheduled don't bother doing anything
-	return;
+        return;
     int idx = -1;
     KMFolder *aFolder = 0;
     kmkernel->msgDict()->getLocation(serNum, &aFolder, &idx);
     assert(aFolder && (idx != -1));
     if(mFolders.findIndex(aFolder) == -1) {
-	aFolder->open();
-	// Exceptional case, for when folder has invalid ids
-	if (mInvalid)
-	    return;
-	mFolders.append(aFolder);
+        aFolder->open();
+        // Exceptional case, for when folder has invalid ids
+        if (mInvalid)
+            return;
+        mFolders.append(aFolder);
     }
     setDirty( true ); //TODO append a single entry to .ids file and sync.
     if (!mUnlinked) {
-	unlink(QFile::encodeName(indexLocation()));
-	mUnlinked = true;
+        unlink(QFile::encodeName(indexLocation()));
+        mUnlinked = true;
     }
     mSerNums.append(serNum);
     KMMsgBase *mb = aFolder->getMsgBase(idx);
@@ -500,26 +499,26 @@
     QValueVector<Q_UINT32>::const_iterator it;
     int i = 0;
     for(it = mSerNums.begin(); it != mSerNums.end(); ++it, ++i)
-	if ((*it) == serNum) {
-	    int idx = -1;
-	    KMFolder *aFolder = 0;
-	    kmkernel->msgDict()->getLocation(serNum, &aFolder, &idx);
-	    assert(aFolder && (idx != -1));
-	    emit msgRemoved(folder(), serNum);
-	    removeMsg(i);
-	    return;
-	}
+        if ((*it) == serNum) {
+            int idx = -1;
+            KMFolder *aFolder = 0;
+            kmkernel->msgDict()->getLocation(serNum, &aFolder, &idx);
+            assert(aFolder && (idx != -1));
+            emit msgRemoved(folder(), serNum);
+            removeMsg(i);
+            return;
+        }
     if (!mUnlinked) {
-	unlink(QFile::encodeName(indexLocation()));
-	mUnlinked = true;
+        unlink(QFile::encodeName(indexLocation()));
+        mUnlinked = true;
     }
 }
 
 QCString& KMFolderSearch::getMsgString(int idx, QCString& mDest)
 {
-  KMFolder *folder = getMsgBase(idx)->parent();
-  assert(folder);
-  return folder->getMsgString(folder->find(getMsgBase(idx)), mDest);
+    KMFolder *folder = getMsgBase(idx)->parent();
+    assert(folder);
+    return folder->getMsgString(folder->find(getMsgBase(idx)), mDest);
 }
 
 int KMFolderSearch::addMsg(KMMessage*, int* index_return)
@@ -542,17 +541,17 @@
     mOpenCount++;
     kmkernel->jobScheduler()->notifyOpeningFolder( folder() );
     if (mOpenCount > 1)
-	return 0;  // already open
+        return 0;  // already open
 
     readConfig();
     if (!mSearch && !readSearch())
-	return -1;
+        return -1;
 
     emit cleared();
     if (!mSearch || !search()->running())
-	if (!readIndex()) {
-	    executeSearch();
-	}
+        if (!readIndex()) {
+            executeSearch();
+        }
 
     return 0;
 }
@@ -562,16 +561,16 @@
     assert(!folder()->name().isEmpty());
 
     if (access(QFile::encodeName(location()), R_OK | W_OK | X_OK) != 0)
-	return 1;
+        return 1;
     return 0;
 }
 
 void KMFolderSearch::sync()
 {
     if (mDirty) {
-	if (mSearch)
-	    mSearch->write(location());
-	updateIndex();
+        if (mSearch)
+            mSearch->write(location());
+        updateIndex();
     }
 }
 
@@ -582,27 +581,27 @@
     if (mOpenCount > 0 && !force) return;
 
     if (mAutoCreateIndex) {
-	if (mSearch)
-	    mSearch->write(location());
-	updateIndex();
-	if (mSearch && search()->running())
-	    mSearch->stop();
-	writeConfig();
+        if (mSearch)
+            mSearch->write(location());
+        updateIndex();
+        if (mSearch && search()->running())
+            mSearch->stop();
+        writeConfig();
     }
 
     //close all referenced folders
     QValueListIterator<QGuardedPtr<KMFolder> > fit;
     for (fit = mFolders.begin(); fit != mFolders.end(); ++fit) {
-	if (!(*fit))
-	    continue;
-	(*fit)->close();
+        if (!(*fit))
+            continue;
+        (*fit)->close();
     }
     mFolders.clear();
 
     clearIndex(TRUE);
 
     if (mIdsStream)
-	fclose(mIdsStream);
+        fclose(mIdsStream);
 
     mOpenCount   = 0;
     mIdsStream = 0;
@@ -614,7 +613,7 @@
     int old_umask;
     int rc = unlink(QFile::encodeName(location()));
     if (!rc)
-	return rc;
+        return rc;
     rc = 0;
 
     assert(!folder()->name().isEmpty());
@@ -622,9 +621,9 @@
 
     kdDebug(5006) << "Creating folder " << location() << endl;
     if (access(QFile::encodeName(location()), F_OK) == 0) {
-	kdDebug(5006) << "KMFolderSearch::create call to access function failed."
-		      << endl;
-	return EEXIST;
+        kdDebug(5006) << "KMFolderSearch::create call to access function failed."
+            << endl;
+        return EEXIST;
     }
 
     old_umask = umask(077);
@@ -635,9 +634,9 @@
 
     clearIndex();
     if (!mSearch) {
-	mSearch = new KMSearch();
-	QObject::connect(mSearch, SIGNAL(found(Q_UINT32)), SLOT(addSerNum(Q_UINT32)));
-	QObject::connect(mSearch, SIGNAL(finished(bool)), SLOT(searchFinished(bool)));
+        mSearch = new KMSearch();
+        QObject::connect(mSearch, SIGNAL(found(Q_UINT32)), SLOT(addSerNum(Q_UINT32)));
+        QObject::connect(mSearch, SIGNAL(finished(bool)), SLOT(searchFinished(bool)));
     }
     mSearch->write(location());
     mOpenCount++;
@@ -679,7 +678,7 @@
     int folderIdx = -1;
     KMFolder *folder = 0;
     if (idx < 0 || (Q_UINT32)idx >= mSerNums.count())
-	return 0;
+        return 0;
     kmkernel->msgDict()->getLocation(mSerNums[idx], &folder, &folderIdx);
     assert(folder && (folderIdx != -1));
     return folder->getMsgBase(folderIdx);
@@ -690,10 +689,10 @@
     int folderIdx = -1;
     KMFolder *folder = 0;
     if (idx < 0 || (Q_UINT32)idx >= mSerNums.count())
-	return 0;
+        return 0;
     kmkernel->msgDict()->getLocation(mSerNums[idx], &folder, &folderIdx);
     if (!folder || folderIdx == -1)
-	return 0; //exceptional case
+        return 0; //exceptional case
     return folder->getMsgBase(folderIdx);
 }
 
@@ -703,7 +702,7 @@
     int folderIdx = -1;
     KMFolder *folder = 0;
     if (idx < 0 || (Q_UINT32)idx >= mSerNums.count())
-	return 0;
+        return 0;
     kmkernel->msgDict()->getLocation(mSerNums[idx], &folder, &folderIdx);
     assert(folder && (folderIdx != -1));
     KMMessage* msg = folder->getMsg( folderIdx );
@@ -715,19 +714,19 @@
 KMFolderSearch::ignoreJobsForMessage( KMMessage* msg )
 {
     if ( !msg || msg->transferInProgress() )
-      return;
-  /* While non-imap folders manage their jobs themselves, imap ones let
-     their account manage them. Therefor first clear the jobs managed by
-     this folder via the inherited method, then clear the imap ones. */
-  FolderStorage::ignoreJobsForMessage( msg );
-
-  if (msg->parent()->folderType() == KMFolderTypeImap) {
-    KMAcctImap *account =
-      static_cast<KMFolderImap*>( msg->storage() )->account();
-    if( !account )
-      return;
-    account->ignoreJobsForMessage( msg );
-  }
+        return;
+    /* While non-imap folders manage their jobs themselves, imap ones let
+       their account manage them. Therefor first clear the jobs managed by
+       this folder via the inherited method, then clear the imap ones. */
+    FolderStorage::ignoreJobsForMessage( msg );
+
+    if (msg->parent()->folderType() == KMFolderTypeImap) {
+        KMAcctImap *account =
+            static_cast<KMFolderImap*>( msg->storage() )->account();
+        if( !account )
+            return;
+        account->ignoreJobsForMessage( msg );
+    }
 }
 
 
@@ -737,9 +736,9 @@
     Q_UINT32 serNum = msg->getMsgSerNum();
     QValueVector<Q_UINT32>::const_iterator it;
     for(it = mSerNums.begin(); it != mSerNums.end(); ++it) {
-	if ((*it) == serNum)
-	    return pos;
-	++pos;
+        if ((*it) == serNum)
+            return pos;
+        ++pos;
     }
     return -1;
 }
@@ -759,12 +758,12 @@
 
 int KMFolderSearch::updateIndex()
 {
-  if (mSearch && search()->running())
-      unlink(QFile::encodeName(indexLocation()));
-  else
-      if (dirty())
-	  return writeIndex();
-  return 0;
+    if (mSearch && search()->running())
+        unlink(QFile::encodeName(indexLocation()));
+    else
+        if (dirty())
+            return writeIndex();
+    return 0;
 }
 
 int KMFolderSearch::writeIndex( bool )
@@ -784,10 +783,10 @@
     umask(old_umask);
 
     if (!tmpIndexStream) {
-	kdDebug(5006) << "Cannot write '" << filename
-		      << strerror(errno) << " (" << errno << ")" << endl;
-	truncate(QFile::encodeName(filename), 0);
-	return -1;
+        kdDebug(5006) << "Cannot write '" << filename
+            << strerror(errno) << " (" << errno << ")" << endl;
+        truncate(QFile::encodeName(filename), 0);
+        return -1;
     }
     fprintf(tmpIndexStream, IDS_SEARCH_HEADER, IDS_SEARCH_VERSION);
     Q_UINT32 byteOrder = 0x12345678;
@@ -795,16 +794,16 @@
 
     Q_UINT32 count = mSerNums.count();
     if (!fwrite(&count, sizeof(count), 1, tmpIndexStream)) {
-	fclose(tmpIndexStream);
-	truncate(QFile::encodeName(filename), 0);
-	return -1;
+        fclose(tmpIndexStream);
+        truncate(QFile::encodeName(filename), 0);
+        return -1;
     }
 
     QValueVector<Q_UINT32>::iterator it;
     for(it = mSerNums.begin(); it != mSerNums.end(); ++it) {
-	Q_UINT32 serNum = *it;
-	if (!fwrite(&serNum, sizeof(serNum), 1, tmpIndexStream))
-	    return -1;
+        Q_UINT32 serNum = *it;
+        if (!fwrite(&serNum, sizeof(serNum), 1, tmpIndexStream))
+            return -1;
     }
     if (ferror(tmpIndexStream)) return ferror(tmpIndexStream);
     if (fflush(tmpIndexStream) != 0) return errno;
@@ -838,78 +837,70 @@
     QString filename = indexLocation();
     mIdsStream = fopen(QFile::encodeName(filename), "r+");
     if (!mIdsStream)
-	return false;
+        return false;
 
     int version = 0;
-<<<<<<< HEAD
-    fscanf(mIdsStream, IDS_HEADER, &version);
-    if (version != IDS_VERSION) {
-	fclose(mIdsStream);
-	mIdsStream = 0;
-	return false;
-=======
     fscanf(mIdsStream, IDS_SEARCH_HEADER, &version);
     if (version != IDS_SEARCH_VERSION) {
         fclose(mIdsStream);
         mIdsStream = 0;
         return false;
->>>>>>> 0df2c9fd
     }
     bool swapByteOrder;
     Q_UINT32 byte_order;
     if (!fread(&byte_order, sizeof(byte_order), 1, mIdsStream)) {
-	fclose(mIdsStream);
-	mIdsStream = 0;
-	return false;
+        fclose(mIdsStream);
+        mIdsStream = 0;
+        return false;
     }
     swapByteOrder = (byte_order == 0x78563412);
 
     Q_UINT32 count;
     if (!fread(&count, sizeof(count), 1, mIdsStream)) {
-	fclose(mIdsStream);
-	mIdsStream = 0;
-	return false;
+        fclose(mIdsStream);
+        mIdsStream = 0;
+        return false;
     }
     if (swapByteOrder)
-	count = kmail_swap_32(count);
+        count = kmail_swap_32(count);
 
     mUnreadMsgs = 0;
     mSerNums.reserve(count);
     for (unsigned int index = 0; index < count; index++) {
-	Q_UINT32 serNum;
-	int folderIdx = -1;
-	KMFolder *folder = 0;
-	bool readOk = fread(&serNum, sizeof(serNum), 1, mIdsStream);
-	if (!readOk) {
-	    clearIndex();
-	    fclose(mIdsStream);
-	    mIdsStream = 0;
-	    return false;
-	}
-	if (swapByteOrder)
-	    serNum = kmail_swap_32(serNum);
-
-	kmkernel->msgDict()->getLocation( serNum, &folder, &folderIdx );
-	if (!folder || (folderIdx == -1)) {
-	    clearIndex();
-	    fclose(mIdsStream);
-	    mIdsStream = 0;
-	    return false;
-	}
-	mSerNums.push_back(serNum);
-	if(mFolders.findIndex(folder) == -1) {
-	    folder->open();
-	    if (mInvalid) //exceptional case for when folder has invalid ids
-		return false;
-	    mFolders.append(folder);
-	}
-	KMMsgBase *mb = folder->getMsgBase(folderIdx);
-	if (!mb) //Exceptional case our .ids file is messed up
-	    return false;
-	if (mb->isNew() || mb->isUnread()) {
-	    if (mUnreadMsgs == -1) ++mUnreadMsgs;
-	    ++mUnreadMsgs;
-	}
+        Q_UINT32 serNum;
+        int folderIdx = -1;
+        KMFolder *folder = 0;
+        bool readOk = fread(&serNum, sizeof(serNum), 1, mIdsStream);
+        if (!readOk) {
+            clearIndex();
+            fclose(mIdsStream);
+            mIdsStream = 0;
+            return false;
+        }
+        if (swapByteOrder)
+            serNum = kmail_swap_32(serNum);
+
+        kmkernel->msgDict()->getLocation( serNum, &folder, &folderIdx );
+        if (!folder || (folderIdx == -1)) {
+            clearIndex();
+            fclose(mIdsStream);
+            mIdsStream = 0;
+            return false;
+        }
+        mSerNums.push_back(serNum);
+        if(mFolders.findIndex(folder) == -1) {
+            folder->open();
+            if (mInvalid) //exceptional case for when folder has invalid ids
+                return false;
+            mFolders.append(folder);
+        }
+        KMMsgBase *mb = folder->getMsgBase(folderIdx);
+        if (!mb) //Exceptional case our .ids file is messed up
+            return false;
+        if (mb->isNew() || mb->isUnread()) {
+            if (mUnreadMsgs == -1) ++mUnreadMsgs;
+            ++mUnreadMsgs;
+        }
     }
     mTotalMsgs = mSerNums.count();
     fclose(mIdsStream);
@@ -934,13 +925,8 @@
 
 int KMFolderSearch::count(bool cache) const
 {
-  int res = FolderStorage::count(cache);
-  if (res == -1) {
-      // open()
-      res = mSerNums.count();
-      // close()
-  }
-  return res;
+    Q_UNUSED(cache);
+    return mSerNums.count();
 }
 
 KMMsgBase* KMFolderSearch::takeIndexEntry(int idx)
@@ -978,16 +964,16 @@
 void KMFolderSearch::examineAddedMessage(KMFolder *aFolder, Q_UINT32 serNum)
 {
     if (!search() && !readSearch())
-	return;
+        return;
     if (!search()->inScope(aFolder))
-	return;
+        return;
     if (!mTempOpened) {
-	open();
-	mTempOpened = true;
+        open();
+        mTempOpened = true;
     }
 
     if (!search()->searchPattern())
-	return;
+        return;
 
     int idx = -1;
     KMFolder *folder = 0;
@@ -999,21 +985,21 @@
 
     if (folder->folderType() == KMFolderTypeImap) {
         // Unless there is a search currently running, add the message to
-	// the list of ones to check on folderCompleted and hook up the signal.
+        // the list of ones to check on folderCompleted and hook up the signal.
         KMFolderImap *imapFolder =
            dynamic_cast<KMFolderImap*> ( folder->storage() );
-	if (!mSearch->running()) {
-	    mUnexaminedMessages.push(serNum);
+        if (!mSearch->running()) {
+            mUnexaminedMessages.push(serNum);
             disconnect(imapFolder, SIGNAL(folderComplete(KMFolderImap*, bool)),
-	           this, SLOT (examineCompletedFolder(KMFolderImap*, bool)));
-	    connect(imapFolder, SIGNAL(folderComplete(KMFolderImap*, bool)),
-	           this, SLOT (examineCompletedFolder(KMFolderImap*, bool)));
-	}
+                    this, SLOT (examineCompletedFolder(KMFolderImap*, bool)));
+            connect(imapFolder, SIGNAL(folderComplete(KMFolderImap*, bool)),
+                    this, SLOT (examineCompletedFolder(KMFolderImap*, bool)));
+        }
     } else {
         if (search()->searchPattern()->matches(serNum))
             if (mSearch->running()) {
                 mSearch->stop();
-		mExecuteSearchTimer->start(0, true);
+                mExecuteSearchTimer->start(0, true);
             } else {
                 addSerNum(serNum);
             }
@@ -1022,9 +1008,9 @@
 
 void KMFolderSearch::examineCompletedFolder(KMFolderImap *aFolder, bool success)
 {
-    if (!success) return;
     disconnect (aFolder, SIGNAL(folderComplete(KMFolderImap*, bool)),
                 this, SLOT(examineCompletedFolder(KMFolderImap*, bool)));
+    if (!success) return;
     Q_UINT32 serNum;
     while (!mUnexaminedMessages.isEmpty()) {
         serNum = mUnexaminedMessages.pop();
@@ -1036,63 +1022,67 @@
 void KMFolderSearch::examineRemovedMessage(KMFolder *folder, Q_UINT32 serNum)
 {
     if (!search() && !readSearch())
-	return;
+        return;
     if (!search()->inScope(folder))
-	return;
+        return;
     if (!mTempOpened) {
-	open();
-	mTempOpened = true;
+        open();
+        mTempOpened = true;
     }
 
     if (mSearch->running()) {
-	mSearch->stop();
-	mExecuteSearchTimer->start(0, true);
+        mSearch->stop();
+        mExecuteSearchTimer->start(0, true);
     } else {
-	removeSerNum(serNum);
+        removeSerNum(serNum);
     }
 }
 
 void KMFolderSearch::examineChangedMessage(KMFolder *aFolder, Q_UINT32 serNum, int delta)
 {
     if (!search() && !readSearch())
-	return;
+        return;
     if (!search()->inScope(aFolder))
-	return;
+        return;
     if (!mTempOpened) {
-	open();
-	mTempOpened = true;
+        open();
+        mTempOpened = true;
     }
     QValueVector<Q_UINT32>::const_iterator it;
     it = qFind( mSerNums.begin(), mSerNums.end(), serNum );
     if (it != mSerNums.end()) {
-	mUnreadMsgs += delta;
-	emit numUnreadMsgsChanged( folder() );
-	emit msgChanged( folder(), serNum, delta );
+        mUnreadMsgs += delta;
+        emit numUnreadMsgsChanged( folder() );
+        emit msgChanged( folder(), serNum, delta );
     }
 }
 
 void KMFolderSearch::examineInvalidatedFolder(KMFolder *folder)
 {
     if (!search() && !readSearch())
-	return;
+        return;
     if (!search()->inScope(folder))
-	return;
+        return;
     if (mTempOpened) {
-	close();
-	mTempOpened = false;
+        close();
+        mTempOpened = false;
     }
 
     mInvalid = true;
     if (mSearch)
-	mSearch->stop();
-
-    removeContents();
+        mSearch->stop();
+
+    if (!mUnlinked) {
+        unlink(QFile::encodeName(indexLocation()));
+        mUnlinked = true;
+    }
+
     if (!isOpened()) //give up, until the user manually opens the folder
-	return;
+        return;
 
     if (!mTempOpened) {
-	open();
-	mTempOpened = true;
+        open();
+        mTempOpened = true;
     }
     mExecuteSearchTimer->start(0, true);
 }
@@ -1101,8 +1091,8 @@
 {
     examineInvalidatedFolder(folder);
     if (mSearch->root() == folder) {
-	delete mSearch;
-	mSearch = 0;
+        delete mSearch;
+        mSearch = 0;
     }
 }
 
@@ -1110,22 +1100,22 @@
 {
     int pos = 0;
     if (!search() && !readSearch())
-	return;
+        return;
     if (!search()->inScope(aFolder))
-	return;
+        return;
     if (!mTempOpened) {
-	open();
-	mTempOpened = true;
+        open();
+        mTempOpened = true;
     }
 
     Q_UINT32 serNum = kmkernel->msgDict()->getMsgSerNum(aFolder, idx);
     QValueVector<Q_UINT32>::const_iterator it;
     for(it = mSerNums.begin(); it != mSerNums.end(); ++it) {
-	if ((*it) == serNum) {
-	    emit msgHeaderChanged(folder(), pos);
-	    return;
-	}
-	++pos;
+        if ((*it) == serNum) {
+            emit msgHeaderChanged(folder(), pos);
+            return;
+        }
+        ++pos;
     }
 }
 
