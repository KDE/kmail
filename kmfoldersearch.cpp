--- conflicted
+++ resolved
@@ -499,16 +499,6 @@
     }
 }
 
-<<<<<<< HEAD
-QByteArray& KMFolderSearch::getMsgString(int idx, QByteArray& mDest)
-{
-    KMFolder *folder = getMsgBase(idx)->parent();
-    assert(folder);
-    return folder->getMsgString(folder->find(getMsgBase(idx)), mDest);
-}
-
-=======
->>>>>>> 792c675b
 int KMFolderSearch::addMsg(KMMessage*, int* index_return)
 {
     //Not supported search folder can't own messages
