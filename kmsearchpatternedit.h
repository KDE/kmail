// -*- mode: C++; c-file-style: "gnu" -*-
// kmfilterrulesedit.h
// Author: Marc Mutz <Marc@Mutz.com>
// This code is under GPL

#ifndef KMFILTERRULESEDIT_H
#define KMFILTERRULESEDIT_H

#include "kwidgetlister.h"

#include <qgroupbox.h>
#include <qstringlist.h>

class KMSearchRule;
class KMSearchPattern;

template <typename T> class QPtrList;
class QString;
class QComboBox;
class QLineEdit;
class QRadioButton;
class QWidgetStack;
class QLabel;

/** A widget to edit a single KMSearchRule.
    It consists of an editable @ref QComboBox for the field,
    a read-only @ref QComboBox for the function and
    a @ref QLineEdit for the content or the pattern (in case of regexps).
    It manages the i18n itself, so field name should be in it's english form.

    To use, you essentially give it the reference to a @ref
    KMSearchRule and it does the rest. It will never delete the rule
    itself, as it assumes that something outside of it manages this.

    @short A widget to edit a single KMSearchRule.
    @author Marc Mutz <Marc@Mutz.com>
*/

class KMSearchRuleWidget : public QWidget
{
  Q_OBJECT
public:
  /** Constructor. You can give a @ref KMSearchRule as parameter, which will
      be used to initialize the widget. */
  KMSearchRuleWidget( QWidget* parent=0, KMSearchRule* aRule=0, const char* name=0, bool headersOnly = false, bool absoluteDates = false );

<<<<<<< HEAD
=======
  enum { Message, Body, AnyHeader, Recipients, Size, AgeInDays, Status };

  /** Set whether only header fields can be searched. If @p is true only
      header fields can be searched otherwise \<message\> and \<body\> searches
      are available also. */
  void setHeadersOnly( bool headersOnly );
>>>>>>> 218736db
  /** Set the rule. The rule is accepted regardless of the return
      value of @ref KMSearchRule::isEmpty. This widget makes a shallow
      copy of @p aRule and operates directly on it. If @p aRule is
      0, resets itself, taks user input, but does essentially
      nothing. If you pass 0, you should probably disable it. */
  void setRule( KMSearchRule* aRule );
  /** Return a reference to the currently-worked-on @ref KMSearchRule. */
  KMSearchRule* rule() const;
  /** Resets the rule currently worked on and updates the widget
      accordingly. */
  void reset();
  static int ruleFieldToId( const QString & i18nVal );

public slots:
  void slotFunctionChanged();
  void slotValueChanged();

signals:
  /** This signal is emitted whenever the user alters the field.  The
     pseudo-headers <...> are returned in their i18n form, but stored
     in their english form in the rule. */
  void fieldChanged( const QString & );

  /** This signal is emitted whenever the user alters the
     contents/value of the rule. */
  void contentsChanged( const QString & );

protected:
  /** Used internally to translate i18n-ized pseudo-headers back to
      english. */
  static QCString ruleFieldToEnglish(const QString & i18nVal);
  /** Used internally to find the corresponding index into the field
      ComboBox. Returns the index if found or -1 if the search failed, */
  int indexOfRuleField( const QCString & aName ) const;

protected slots:
  void slotRuleFieldChanged( const QString & );

private:
  void initWidget();
  void initFieldList( bool headersOnly, bool absoluteDates );

  QStringList mFilterFieldList;
  QComboBox *mRuleField;
  QWidgetStack *mFunctionStack;
  QWidgetStack *mValueStack;
};


class KMSearchRuleWidgetLister : public KWidgetLister
{
  Q_OBJECT

  friend class KMSearchPatternEdit;

public:
  KMSearchRuleWidgetLister( QWidget *parent=0, const char* name=0, bool headersOnly = false, bool absoluteDates = false );

  virtual ~KMSearchRuleWidgetLister();

  void setRuleList( QPtrList<KMSearchRule> * aList );

public slots:
  void reset();

protected:
  virtual void clearWidget( QWidget *aWidget );
  virtual QWidget* createWidget( QWidget *parent );

private:
  void regenerateRuleListFromWidgets();
  QPtrList<KMSearchRule> *mRuleList;
  bool mHeadersOnly;
  bool mAbsoluteDates;
};


/** This widget is intended to be used in the filter configuration as
    well as in the message search dialogs. It consists of a frame,
    inside which there are placed two radio buttons entitled "Match
    {all,any} of the following", followed by a vertical stack of @ref
    KMSearchRuleWidgets (initially two) and two buttons to add and
    remove, resp., additional @ref KMSearchWidget 's.

    To set the widget according to a given @ref KMSearchPattern, use
    @ref setSearchPattern; to initialize it (e.g. for a new, virgin
    rule), use @ref setSearchPattern with a 0 argument. The widget
    operates directly on a shallow(!) copy of the search rule. So
    while you actually don't really need @ref searchPattern, because
    you can always store a pointer to the current pattern yourself,
    you must not modify the currently-worked-on pattern yourself while
    this widget holds a reference to it. The only exceptions are:

    @li If you edit a derived class, you can change aspects of the
    class that don't interfere with the @ref KMSearchPattern part. An
    example is @ref KMFilter, whose actions you can still edit while
    the @ref KMSearchPattern part of it is being acted upon by this
    widget.

    @li You can change the name of the pattern, but only using (this
    widget's) @ref setName. You cannot change the pattern's name
    directly, although this widget in itself doesn't let the user
    change it. This is because it auto-names the pattern to
    "<$field>:$contents" iff the pattern begins with "<".

    @short A widget which allows editing a set of KMSearchRule's.
    @author Marc Mutz <Marc@Mutz.com>
*/

class KMSearchPatternEdit : public QGroupBox  {
  Q_OBJECT
public:
  /** Constructor. The parent and name parameters are passed to the underlying
      @ref QGroupBox, as usual. */
  KMSearchPatternEdit(QWidget *parent=0, const char *name=0, bool headersOnly = false, bool absoluteDates = false);
  /** Constructor. This one allows you to set a title different from
      i18n("Search Criteria"). */
  KMSearchPatternEdit(const QString & title, QWidget *parent=0, const char *name=0, bool headersOnly = false, bool absoluteDates = false);
  ~KMSearchPatternEdit();

  /** Set the search pattern. Rules are inserted regardless of the
      return value of each rules' @ref KMSearchRule::isEmpty. This
      widget makes a shallow copy of @p aPattern and operates directly
      on it. */
  void setSearchPattern( KMSearchPattern* aPattern );

  /** Updates the search pattern according to the current widget values */
  void updateSearchPattern() { mRuleLister->regenerateRuleListFromWidgets(); }

public slots:
  /** Called when the widget should let go of the currently referenced
      filter and disable itself. */
  void reset();

signals:
    /** This signal is emitted whenever the name of the processed
        search pattern may have changed. */
  void maybeNameChanged();

private slots:
  void slotRadioClicked(int aIdx);
  void slotAutoNameHack();

private:
  void initLayout( bool headersOnly, bool absoluteDates );

  KMSearchPattern *mPattern;
  QRadioButton    *mAllRBtn, *mAnyRBtn;
  KMSearchRuleWidgetLister *mRuleLister;
};

#endif<|MERGE_RESOLUTION|>--- conflicted
+++ resolved
@@ -44,15 +44,12 @@
       be used to initialize the widget. */
   KMSearchRuleWidget( QWidget* parent=0, KMSearchRule* aRule=0, const char* name=0, bool headersOnly = false, bool absoluteDates = false );
 
-<<<<<<< HEAD
-=======
   enum { Message, Body, AnyHeader, Recipients, Size, AgeInDays, Status };
 
   /** Set whether only header fields can be searched. If @p is true only
-      header fields can be searched otherwise \<message\> and \<body\> searches
+      header fields can be searched otherwise <message> and <body> searches
       are available also. */
   void setHeadersOnly( bool headersOnly );
->>>>>>> 218736db
   /** Set the rule. The rule is accepted regardless of the return
       value of @ref KMSearchRule::isEmpty. This widget makes a shallow
       copy of @p aRule and operates directly on it. If @p aRule is
@@ -99,6 +96,7 @@
   QComboBox *mRuleField;
   QWidgetStack *mFunctionStack;
   QWidgetStack *mValueStack;
+  bool mAbsoluteDates;
 };
 
 
@@ -114,6 +112,7 @@
   virtual ~KMSearchRuleWidgetLister();
 
   void setRuleList( QPtrList<KMSearchRule> * aList );
+  void setHeadersOnly( bool headersOnly );
 
 public slots:
   void reset();
@@ -178,6 +177,10 @@
       widget makes a shallow copy of @p aPattern and operates directly
       on it. */
   void setSearchPattern( KMSearchPattern* aPattern );
+  /** Set whether only header fields can be searched. If @p is true only
+      header fields can be searched otherwise <message> and <body> searches
+      are available also. */
+  void setHeadersOnly( bool headersOnly );
 
   /** Updates the search pattern according to the current widget values */
   void updateSearchPattern() { mRuleLister->regenerateRuleListFromWidgets(); }
