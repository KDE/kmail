// -*- Mode: C++; c-basic-offset: 2; indent-tabs-mode: nil; -*-

#include "mailinglist-magic.h"

#include <kmime/kmime_message.h>
#include <kconfig.h>
#include <kconfiggroup.h>
#include <kurl.h>
#include <kdebug.h>

#include <QStringList>
#include <QByteArray>

using namespace KMail;

typedef QString (*MagicDetectorFunc) (KMime::Message *, QByteArray &, QString &);

/* Sender: (owner-([^@]+)|([^@+]-owner)@ */
static QString check_sender(KMime::Message  *message,
                            QByteArray &header_name,
                            QString &header_value )
{
  QString header = message->sender()->asUnicodeString();

  if ( header.isEmpty() )
    return QString();

  if ( header.left( 6 ) == "owner-" )
  {
    header_name = "Sender";
    header_value = header;
    header = header.mid( 6, header.indexOf( '@' ) - 6 );

  } else {
    int index = header.indexOf( "-owner@ " );
    if ( index == -1 )
      return QString();

    header.truncate( index );
    header_name = "Sender";
    header_value = header;
  }

  return header;
}

/* X-BeenThere: ([^@]+) */
static QString check_x_beenthere(KMime::Message  *message,
                                 QByteArray &header_name,
                                 QString &header_value )
{
  QString header = message->headerByType( "X-BeenThere" ) ?message->headerByType( "X-BeenThere" )->asUnicodeString() : "";
  if ( header.isNull() || header.indexOf( '@' ) == -1 )
    return QString();

  header_name = "X-BeenThere";
  header_value = header;
  header.truncate( header.indexOf( '@' ) );
  return header;
}

/* Delivered-To:: <([^@]+) */
static QString check_delivered_to(KMime::Message  *message,
                                  QByteArray &header_name,
                                  QString &header_value )
{
   QString header = message->headerByType( "Delivered-To" ) ?message->headerByType( "Delivered-To" )->asUnicodeString() : "";
 if ( header.isNull() || header.left(13 ) != "mailing list"
       || header.indexOf( '@' ) == -1 )
    return QString();

  header_name = "Delivered-To";
  header_value = header;

  return header.mid( 13, header.indexOf( '@' ) - 13 );
}

/* X-Mailing-List: <?([^@]+) */
static QString check_x_mailing_list( KMime::Message  *message,
                                    QByteArray &header_name,
                                    QString &header_value )
{
  QString header = message->headerByType( "X-Mailing-List" ) ?message->headerByType( "X-Mailing-List" )->asUnicodeString() : "";
  if ( header.isEmpty() )
    return QString();

  if ( header.indexOf( '@' ) < 1 )
    return QString();

  header_name = "X-Mailing-List";
  header_value = header;
  if ( header[0] == '<' )
    header = header.mid(1,  header.indexOf( '@' ) - 1);
  else
    header.truncate( header.indexOf( '@' ) );
  return header;
}

/* List-Id: [^<]* <([^.]+) */
static QString check_list_id(KMime::Message  *message,
			     QByteArray &header_name,
			     QString &header_value )
{
  int lAnglePos, firstDotPos;
  QString header = message->headerByType( "List-Id" ) ?message->headerByType( "List-Id" )->asUnicodeString() : "";
  if ( header.isEmpty() )
    return QString();

  lAnglePos = header.indexOf( '<' );
  if ( lAnglePos < 0 )
    return QString();

  firstDotPos = header.indexOf( '.', lAnglePos );
  if ( firstDotPos < 0 )
    return QString();

  header_name = "List-Id";
  header_value = header.mid( lAnglePos );
  header = header.mid( lAnglePos + 1, firstDotPos - lAnglePos - 1 );
  return header;
}


/* List-Post: <mailto:[^< ]*>) */
static QString check_list_post(KMime::Message  *message,
                               QByteArray &header_name,
                               QString &header_value )
{
  QString header = message->headerByType( "List-Post" ) ?message->headerByType( "List-Post" )->asUnicodeString() : "";
  if ( header.isEmpty() )
    return QString();

  int lAnglePos = header.indexOf( "<mailto:" );
  if ( lAnglePos < 0 )
    return QString();

  header_name = "List-Post";
  header_value = header;
  header = header.mid( lAnglePos + 8, header.length());
  header.truncate( header.indexOf('@') );
  return header;
}

/* Mailing-List: list ([^@]+) */
static QString check_mailing_list(KMime::Message  *message,
                                  QByteArray &header_name,
                                  QString &header_value )
{
  QString header = message->headerByType( "Mailing-List" ) ?message->headerByType( "Mailing-List" )->asUnicodeString() : "";
  if ( header.isEmpty() )
    return QString();

  if (header.left( 5 ) != "list " || header.indexOf( '@' ) < 5 )
    return QString();

  header_name = "Mailing-List";
  header_value = header;
  header = header.mid(5,  header.indexOf( '@' ) - 5);
  return header;
}


/* X-Loop: ([^@]+) */
static QString check_x_loop(KMime::Message  *message,
                            QByteArray &header_name,
                            QString &header_value ){
  QString header = message->headerByType( "X-Loop" ) ?message->headerByType( "X-Loop" )->asUnicodeString() : "";
  if ( header.isEmpty() )
    return QString();

  if (header.indexOf( '@' ) < 2 )
    return QString();

  header_name = "X-Loop";
  header_value = header;
  header.truncate(header.indexOf( '@' ));
  return header;
}

/* X-ML-Name: (.+) */
static QString check_x_ml_name(KMime::Message  *message,
                               QByteArray &header_name,
                               QString &header_value ){
  QString header = message->headerByType( "X-ML-Name" ) ?message->headerByType( "X-ML-Name" )->asUnicodeString() : "";
  if ( header.isEmpty() )
    return QString();

  header_name = "X-ML-Name";
  header_value = header;
  header.truncate(header.indexOf( '@' ));
  return header;
}

MagicDetectorFunc magic_detector[] =
{
  check_list_id,
  check_list_post,
  check_sender,
  check_x_mailing_list,
  check_mailing_list,
  check_delivered_to,
  check_x_beenthere,
  check_x_loop,
  check_x_ml_name
};

static const int num_detectors = sizeof (magic_detector) / sizeof (magic_detector[0]);

static QStringList
headerToAddress( const QString& header )
{
  QStringList addr;
  int start = 0;
  int end = 0;

  if ( header.isEmpty() )
    return addr;

  while ( (start = header.indexOf( "<", start )) != -1 ) {
    if ( (end = header.indexOf( ">", ++start ) ) == -1 ) {
      kDebug()<<"Serious mailing list header parsing error !";
      return addr;
    }
    kDebug()<<"Mailing list ="<<header.mid( start, end - start );
    addr.append( header.mid( start, end - start ) );
  }
  return  addr;
}

MailingList
MailingList::detect( KMime::Message *message )
{
  MailingList mlist;

  mlist.setPostURLS( headerToAddress(
                       message->headerByType( "List-Post" ) ? message->headerByType( "List-Post" )->asUnicodeString() : "" ) );
  mlist.setHelpURLS( headerToAddress(
                       message->headerByType( "List-Help" ) ? message->headerByType( "List-Help" )->asUnicodeString() : "" ) );
  mlist.setSubscribeURLS( headerToAddress(
                          message->headerByType( "List-Subscribe" ) ? message->headerByType( "List-Subscribe" )->asUnicodeString() : ""));
  mlist.setUnsubscribeURLS( headerToAddress(
                          message->headerByType( "List-Unsubscribe" ) ? message->headerByType( "List-Unsubscribe" )->asUnicodeString() : ""));
  mlist.setArchiveURLS( headerToAddress(
<<<<<<< HEAD
                          message->headerByType( "List-Arhive" ) ? message->headerByType( "List-Archive" )->asUnicodeString() : "" ) );
  mlist.setId( message->headerByType( "List-Id" ) ? message->headerByType( "List-Id" )->asUnicodeString() : ""  );
=======
                          message->headerField( "List-Archive" ) ) );
  mlist.setOwnerURLS( headerToAddress(
                          message->headerField( "List-Owner" ) ) );
  mlist.setArchivedAt( message->headerField( "Archived-At" ) );
  mlist.setId( message->headerField( "List-Id" ) );
>>>>>>> cdb4815b

  return mlist;
}

QString
MailingList::name( KMime::Message  *message, QByteArray &header_name,
                   QString &header_value )
{
  QString mlist;
  header_name = QByteArray();
  header_value.clear();

  if ( !message )
    return QString();

  for (int i = 0; i < num_detectors; i++) {
    mlist = magic_detector[i] (message, header_name, header_value);
    if ( !mlist.isNull() )
      return mlist;
  }

  return QString();
}

MailingList::MailingList()
  : mFeatures( None ), mHandler( KMail )
{
}

int MailingList::features() const
{
  return mFeatures;
}

void MailingList::setHandler( MailingList::Handler han )
{
  mHandler = han;
}

MailingList::Handler MailingList::handler() const
{
  return mHandler;
}

void MailingList::setPostURLS ( const KUrl::List& lst )
{
  mFeatures |= Post;
  if ( lst.empty() ) {
    mFeatures ^= Post;
  }
  mPostURLS = lst;
}

KUrl::List MailingList::postURLS() const
{
  return mPostURLS;
}

void MailingList::setSubscribeURLS( const KUrl::List& lst )
{
  mFeatures |= Subscribe;
  if ( lst.empty() ) {
    mFeatures ^= Subscribe;
  }

  mSubscribeURLS = lst;
}

KUrl::List MailingList::subscribeURLS() const
{
  return mSubscribeURLS;
}

void MailingList::setUnsubscribeURLS( const KUrl::List& lst )
{
  mFeatures |= Unsubscribe;
  if ( lst.empty() ) {
    mFeatures ^= Unsubscribe;
  }

  mUnsubscribeURLS = lst;
}

KUrl::List MailingList::unsubscribeURLS() const
{
  return mUnsubscribeURLS;
}

void MailingList::setHelpURLS( const KUrl::List& lst )
{
  mFeatures |= Help;
  if ( lst.empty() ) {
    mFeatures ^= Help;
  }

  mHelpURLS = lst;
}

KUrl::List MailingList::helpURLS() const
{
  return mHelpURLS;
}

void MailingList::setArchiveURLS( const KUrl::List& lst )
{
  mFeatures |= Archive;
  if ( lst.empty() ) {
    mFeatures ^= Archive;
  }

  mArchiveURLS = lst;
}

KUrl::List MailingList::archiveURLS() const
{
  return mArchiveURLS;
}

void MailingList::setOwnerURLS( const KUrl::List& lst )
{
  mFeatures |= Owner;
  if ( lst.empty() ) {
    mFeatures ^= Owner;
  }

  mOwnerURLS = lst;
}

KUrl::List MailingList::ownerURLS() const
{
  return mOwnerURLS;
}

void MailingList::setArchivedAt( const QString& str )
{
  mFeatures |= ArchivedAt;
  if ( str.isEmpty() ) {
    mFeatures ^= ArchivedAt;
  }

  mArchivedAt = str;
}
QString MailingList::archivedAt() const
{
  return mArchivedAt;
}

void MailingList::setId( const QString& str )
{
  mFeatures |= Id;
  if ( str.isEmpty() ) {
    mFeatures ^= Id;
  }

  mId = str;
}

QString MailingList::id() const
{
  return mId;
}

void MailingList::writeConfig( KConfigGroup & config ) const
{
  config.writeEntry( "MailingListFeatures", mFeatures );
  config.writeEntry( "MailingListHandler", (int)mHandler );
  config.writeEntry( "MailingListId",  mId );
  config.writeEntry( "MailingListPostingAddress", mPostURLS.toStringList() );
  config.writeEntry( "MailingListSubscribeAddress", mSubscribeURLS.toStringList() );
  config.writeEntry( "MailingListUnsubscribeAddress", mUnsubscribeURLS.toStringList() );
  config.writeEntry( "MailingListArchiveAddress", mArchiveURLS.toStringList() );
  config.writeEntry( "MailingListOwnerAddress", mOwnerURLS.toStringList() );
  config.writeEntry( "MailingListHelpAddress", mHelpURLS.toStringList() );
  /* Note: mArchivedAt deliberately not saved here as it refers to a single 
   * instance of a message rather than an element of a general mailing list.
   * http://reviewboard.kde.org/r/1768/#review2783
   */
}

void MailingList::readConfig( KConfigGroup & config )
{
  mFeatures =  config.readEntry( "MailingListFeatures", 0 );
  mHandler = static_cast<MailingList::Handler>(
    config.readEntry( "MailingListHandler", (int)MailingList::KMail ) );

  mId = config.readEntry("MailingListId");
  mPostURLS        = config.readEntry( "MailingListPostingAddress", QStringList() );
  mSubscribeURLS   = config.readEntry( "MailingListSubscribeAddress", QStringList() );
  mUnsubscribeURLS = config.readEntry( "MailingListUnsubscribeAddress", QStringList() );
  mArchiveURLS     = config.readEntry( "MailingListArchiveAddress", QStringList() );
  mOwnerURLS       = config.readEntry( "MailingListOwnerddress", QStringList() );
  mHelpURLS        = config.readEntry( "MailingListHelpAddress", QStringList() );
}<|MERGE_RESOLUTION|>--- conflicted
+++ resolved
@@ -241,16 +241,11 @@
   mlist.setUnsubscribeURLS( headerToAddress(
                           message->headerByType( "List-Unsubscribe" ) ? message->headerByType( "List-Unsubscribe" )->asUnicodeString() : ""));
   mlist.setArchiveURLS( headerToAddress(
-<<<<<<< HEAD
                           message->headerByType( "List-Arhive" ) ? message->headerByType( "List-Archive" )->asUnicodeString() : "" ) );
-  mlist.setId( message->headerByType( "List-Id" ) ? message->headerByType( "List-Id" )->asUnicodeString() : ""  );
-=======
-                          message->headerField( "List-Archive" ) ) );
   mlist.setOwnerURLS( headerToAddress(
                           message->headerField( "List-Owner" ) ) );
   mlist.setArchivedAt( message->headerField( "Archived-At" ) );
-  mlist.setId( message->headerField( "List-Id" ) );
->>>>>>> cdb4815b
+  mlist.setId( message->headerByType( "List-Id" ) ? message->headerByType( "List-Id" )->asUnicodeString() : ""  );
 
   return mlist;
 }
