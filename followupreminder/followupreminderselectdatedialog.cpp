--- conflicted
+++ resolved
@@ -23,21 +23,18 @@
 #include <KDatePicker>
 #include <KMessageBox>
 
-#include <akonadi/collectioncombobox.h>
+#include <AkonadiWidgets/CollectionComboBox>
 
 #include <KCalCore/Todo>
 
 #include <QVBoxLayout>
-<<<<<<< HEAD
 #include <KConfigGroup>
 #include <QDialogButtonBox>
 #include <QPushButton>
-=======
 #include <QFormLayout>
 #include <QLabel>
 #include <kdatecombobox.h>
 
->>>>>>> 981699b9
 
 FollowUpReminderSelectDateDialog::FollowUpReminderSelectDateDialog(QWidget *parent)
     : QDialog(parent)
@@ -58,21 +55,14 @@
     topLayout->addWidget(mainWidget);
     topLayout->addWidget(buttonBox);
     QVBoxLayout *mainLayout = new QVBoxLayout( mainWidget );
-<<<<<<< HEAD
 //TODO PORT QT5     mainLayout->setSpacing( QDialog::spacingHint() );
 //TODO PORT QT5     mainLayout->setMargin( QDialog::marginHint() );
-    mDatePicker = new KDatePicker;
-    mDatePicker->setObjectName(QLatin1String("datepicker"));
-=======
-    mainLayout->setSpacing( KDialog::spacingHint() );
-    mainLayout->setMargin( KDialog::marginHint() );
     QFormLayout *formLayout = new QFormLayout;
     mainLayout->addLayout(formLayout);
 
     mDateComboBox = new KDateComboBox;
     mDateComboBox->setObjectName(QLatin1String("datecombobox"));
 
->>>>>>> 981699b9
     QDate currentDate = QDate::currentDate();
     currentDate = currentDate.addDays(1);
     mDateComboBox->setDate(currentDate);
@@ -87,37 +77,16 @@
 
     formLayout->addRow(i18n("Store ToDo in:"), mCollectionCombobox);
 
-<<<<<<< HEAD
-    readConfig();
-=======
-    setMainWidget( mainWidget );
->>>>>>> 981699b9
 }
 
 FollowUpReminderSelectDateDialog::~FollowUpReminderSelectDateDialog()
 {
 }
 
-<<<<<<< HEAD
-void FollowUpReminderSelectDateDialog::readConfig()
-{
-    KConfigGroup group( KSharedConfig::openConfig(), "FollowUpReminderSelectDateDialog" );
-    const QSize sizeDialog = group.readEntry( "Size", QSize(800,600) );
-    if ( sizeDialog.isValid() ) {
-        resize( sizeDialog );
-    }
-}
-=======
->>>>>>> 981699b9
 
 QDate FollowUpReminderSelectDateDialog::selectedDate() const
 {
-<<<<<<< HEAD
-    KConfigGroup group( KSharedConfig::openConfig(), "FollowUpReminderSelectDateDialog" );
-    group.writeEntry( "Size", size() );
-=======
     return mDateComboBox->date();
->>>>>>> 981699b9
 }
 
 Akonadi::Collection FollowUpReminderSelectDateDialog::collection() const
