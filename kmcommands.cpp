/*
    This file is part of KMail, the KDE mail client.
    Copyright (c) 2002 Don Sanders <sanders@kde.org>
    Copyright (C) 2013-2015 Laurent Montel <montel@kde.org>

    KMail is free software; you can redistribute it and/or modify it
    under the terms of the GNU General Public License, version 2, as
    published by the Free Software Foundation.

    KMail is distributed in the hope that it will be useful, but
    WITHOUT ANY WARRANTY; without even the implied warranty of
    MERCHANTABILITY or FITNESS FOR A PARTICULAR PURPOSE.  See the GNU
    General Public License for more details.

    You should have received a copy of the GNU General Public License
    along with this program; if not, write to the Free Software
    Foundation, Inc., 51 Franklin Street, Fifth Floor, Boston, MA  02110-1301  USA
*/

//
// This file implements various "command" classes. These command classes
// are based on the command design pattern.
//
// Historically various operations were implemented as slots of KMMainWin.
// This proved inadequate as KMail has multiple top level windows
// (KMMainWin, KMReaderMainWin, SearchWindow, KMComposeWin) that may
// benefit from using these operations. It is desirable that these
// classes can operate without depending on or altering the state of
// a KMMainWin, in fact it is possible no KMMainWin object even exists.
//
// Now these operations have been rewritten as KMCommand based classes,
// making them independent of KMMainWin.
//
// The base command class KMCommand is async, which is a difference
// from the conventional command pattern. As normal derived classes implement
// the execute method, but client classes call start() instead of
// calling execute() directly. start() initiates async operations,
// and on completion of these operations calls execute() and then deletes
// the command. (So the client must not construct commands on the stack).
//
// The type of async operation supported by KMCommand is retrieval
// of messages from an IMAP server.

#include "kmcommands.h"

#include "widgets/collectionpane.h"
#include "kernel/mailkernel.h"
#include "util/mailutil.h"

#include <unistd.h> // link()
#include <QProgressDialog>
#include <KEmailAddress>
#include <kdbusservicestarter.h>
#include "kmail_debug.h"
#include <qfiledialog.h>
#include <KLocalizedString>
#include <kmessagebox.h>
#include <kbookmarkmanager.h>
#include <QFileDialog>
// KIO headers
#include <kio/job.h>
#include <kio/jobuidelegate.h>
#include <kio/netaccess.h>

#include <kmime/kmime_message.h>

#include <KIdentityManagement/kidentitymanagement/identitymanager.h>
#include <AkonadiCore/itemmodifyjob.h>
#include <AkonadiCore/itemfetchjob.h>

#include "foldercollection.h"

#include "messagecore/misc/mailinglist.h"
#include "editor/composer.h"
#include "mailcommon/filter/filteractions/filteraction.h"
#include "mailcommon/filter/filtermanager.h"
#include "mailcommon/filter/mailfilter.h"
#include "mailcommon/widgets/redirectdialog.h"
#include "kmmainwidget.h"
#include "undostack.h"
#ifndef QT_NO_CURSOR
#include "messageviewer/utils/kcursorsaver.h"
#endif
#include "messageviewer/viewer/objecttreeparser.h"
#include "messageviewer/viewer/csshelper.h"
#include "messageviewer/utils/util.h"
#include "messageviewer/header/headerstrategy.h"
#include "messageviewer/header/headerstyle.h"
#include "kmreadermainwin.h"
#include "secondarywindow.h"
using KMail::SecondaryWindow;
#include "util.h"
#include "misc/broadcaststatus.h"
#include "settings/globalsettings.h"
#include "utils/stringutil.h"
#include "messageviewer/utils/autoqpointer.h"
#include "messageviewer/settings/globalsettings.h"
#include "messagecore/settings/globalsettings.h"

#include <AkonadiCore/itemmovejob.h>
#include <AkonadiCore/itemcopyjob.h>
#include <AkonadiCore/itemdeletejob.h>
#include <AkonadiCore/tag.h>
#include <AkonadiCore/tagcreatejob.h>
#include <MailTransport/mailtransport/transportattribute.h>
#include <MailTransport/mailtransport/sentbehaviourattribute.h>

#include <messagelist/pane.h>

#include <MailTransport/mailtransport/transportmanager.h>
using MailTransport::TransportManager;

#include "messageviewer/viewer/nodehelper.h"
#include "messageviewer/viewer/objecttreeemptysource.h"

#include "messagecore/utils/stringutil.h"
#include "messagecore/helpers/messagehelpers.h"

#include "messagecomposer/sender/messagesender.h"
#include "messagecomposer/helper/messagehelper.h"
#include "messagecomposer/settings/messagecomposersettings.h"
#include "messagecomposer/helper/messagefactory.h"
using MessageComposer::MessageFactory;

#include "progresswidget/progressmanager.h"
using KPIM::ProgressManager;
using KPIM::ProgressItem;
#include <kmime/kmime_mdn.h>
using namespace KMime;

#include "kleo/cryptobackend.h"
#include "kleo/cryptobackendfactory.h"

#include <gpgme++/error.h>

#include <QByteArray>
#include <QApplication>
#include <QList>

#include <boost/bind.hpp>
#include <algorithm>
#include <memory>
#include <QStandardPaths>
#include <QFontDatabase>

using namespace MailCommon;

/// Small helper function to get the composer context from a reply
static KMail::Composer::TemplateContext replyContext(MessageFactory::MessageReply reply)
{
    if (reply.replyAll) {
        return KMail::Composer::ReplyToAll;
    } else {
        return KMail::Composer::Reply;
    }
}

/// Helper to sanely show an error message for a job
static void showJobError(KJob *job)
{
    assert(job);
    // we can be called from the KJob::kill, where we are no longer a KIO::Job
    // so better safe than sorry
    KIO::Job *kiojob = dynamic_cast<KIO::Job *>(job);
    if (kiojob && kiojob->ui()) {
        kiojob->ui()->showErrorMessage();
    } else {
        qCWarning(KMAIL_LOG) << "There is no GUI delegate set for a kjob, and it failed with error:" << job->errorString();
    }
}

KMCommand::KMCommand(QWidget *parent)
    : mCountMsgs(0), mResult(Undefined), mDeletesItself(false),
      mEmitsCompletedItself(false), mParent(parent)
{
}

KMCommand::KMCommand(QWidget *parent, const Akonadi::Item &msg)
    : mCountMsgs(0), mResult(Undefined), mDeletesItself(false),
      mEmitsCompletedItself(false), mParent(parent)
{
    if (msg.isValid() || msg.hasPayload<KMime::Message::Ptr>()) {
        mMsgList.append(msg);
    }
}

KMCommand::KMCommand(QWidget *parent, const QList<Akonadi::Item> &msgList)
    : mCountMsgs(0), mResult(Undefined), mDeletesItself(false),
      mEmitsCompletedItself(false), mParent(parent)
{
    mMsgList = msgList;
}

KMCommand::~KMCommand()
{
}

KMCommand::Result KMCommand::result() const
{
    if (mResult == Undefined) {
        qCDebug(KMAIL_LOG) << "mResult is Undefined";
    }
    return mResult;
}

const QList<Akonadi::Item> KMCommand::retrievedMsgs() const
{
    return mRetrievedMsgs;
}

Akonadi::Item KMCommand::retrievedMessage() const
{
    if (mRetrievedMsgs.isEmpty()) {
        return Akonadi::Item();
    }
    return *(mRetrievedMsgs.begin());
}

QWidget *KMCommand::parentWidget() const
{
    return mParent;
}

int KMCommand::mCountJobs = 0;

void KMCommand::start()
{
    connect(this, &KMCommand::messagesTransfered,
            this, &KMCommand::slotPostTransfer);

    if (mMsgList.isEmpty()) {
        Q_EMIT messagesTransfered(OK);
        return;
    }

    // Special case of operating on message that isn't in a folder
    const Akonadi::Item mb = mMsgList.first();
    if ((mMsgList.count() == 1) && MessageCore::Util::isStandaloneMessage(mb)) {
        mRetrievedMsgs.append(mMsgList.takeFirst());
        Q_EMIT messagesTransfered(OK);
        return;
    }

    // we can only retrieve items with a valid id
    foreach (const Akonadi::Item &item, mMsgList) {
        if (!item.isValid()) {
            Q_EMIT messagesTransfered(Failed);
            return;
        }
    }

    // transfer the selected messages first
    transferSelectedMsgs();
}

void KMCommand::slotPostTransfer(KMCommand::Result result)
{
    disconnect(this, &KMCommand::messagesTransfered,
               this, &KMCommand::slotPostTransfer);
    if (result == OK) {
        result = execute();
    }
    mResult = result;
    if (!emitsCompletedItself()) {
        Q_EMIT completed(this);
    }
    if (!deletesItself()) {
        deleteLater();
    }
}

Akonadi::ItemFetchJob *KMCommand::createFetchJob(const Akonadi::Item::List &items)
{
    return new Akonadi::ItemFetchJob(items, this);
}

void KMCommand::transferSelectedMsgs()
{
    // make sure no other transfer is active
    if (KMCommand::mCountJobs > 0) {
        Q_EMIT messagesTransfered(Failed);
        return;
    }

    bool complete = true;
    KMCommand::mCountJobs = 0;
    mCountMsgs = 0;
    mRetrievedMsgs.clear();
    mCountMsgs = mMsgList.count();
    uint totalSize = 0;
    // the QProgressDialog for the user-feedback. Only enable it if it's needed.
    // For some commands like KMSetStatusCommand it's not needed. Note, that
    // for some reason the QProgressDialog eats the MouseReleaseEvent (if a
    // command is executed after the MousePressEvent), cf. bug #71761.
    if (mCountMsgs > 0) {
        mProgressDialog = new QProgressDialog(mParent);
        mProgressDialog.data()->setWindowTitle(i18n("Please wait"));

        mProgressDialog.data()->setLabelText(i18np("Please wait while the message is transferred", "Please wait while the %1 messages are transferred", mMsgList.count()));
        mProgressDialog.data()->setModal(true);
        mProgressDialog.data()->setMinimumDuration(1000);
    }

    // TODO once the message list is based on ETM and we get the more advanced caching we need to make that check a bit more clever
    if (!mFetchScope.isEmpty()) {
        complete = false;
        ++KMCommand::mCountJobs;
        Akonadi::ItemFetchJob *fetch = createFetchJob(mMsgList);
        mFetchScope.fetchAttribute< MessageCore::MDNStateAttribute >();
        fetch->setFetchScope(mFetchScope);
        connect(fetch, &Akonadi::ItemFetchJob::itemsReceived, this, &KMCommand::slotMsgTransfered);
        connect(fetch, &Akonadi::ItemFetchJob::result, this, &KMCommand::slotJobFinished);
    } else {
        // no need to fetch anything
        if (!mMsgList.isEmpty()) {
            mRetrievedMsgs = mMsgList;
        }
    }

    if (complete) {
        delete mProgressDialog.data();
        mProgressDialog.clear();
        Q_EMIT messagesTransfered(OK);
    } else {
        // wait for the transfer and tell the progressBar the necessary steps
        if (mProgressDialog.data()) {
            connect(mProgressDialog.data(), SIGNAL(canceled()),
                    this, SLOT(slotTransferCancelled()));
            mProgressDialog.data()->setMaximum(totalSize);
        }
    }
}

void KMCommand::slotMsgTransfered(const Akonadi::Item::List &msgs)
{
    if (mProgressDialog.data() && mProgressDialog.data()->wasCanceled()) {
        Q_EMIT messagesTransfered(Canceled);
        return;
    }
    // save the complete messages
    mRetrievedMsgs.append(msgs);
}

void KMCommand::slotJobFinished()
{
    // the job is finished (with / without error)
    KMCommand::mCountJobs--;

    if (mProgressDialog.data() && mProgressDialog.data()->wasCanceled()) {
        return;
    }

    if (mCountMsgs > mRetrievedMsgs.count()) {
        // the message wasn't retrieved before => error
        if (mProgressDialog.data()) {
            mProgressDialog.data()->hide();
        }
        slotTransferCancelled();
        return;
    }
    // update the progressbar
    if (mProgressDialog.data()) {
        mProgressDialog.data()->setLabelText(i18np("Please wait while the message is transferred",
                                             "Please wait while the %1 messages are transferred", KMCommand::mCountJobs));
    }
    if (KMCommand::mCountJobs == 0) {
        // all done
        delete mProgressDialog.data();
        mProgressDialog.clear();
        Q_EMIT messagesTransfered(OK);
    }
}

void KMCommand::slotTransferCancelled()
{
    KMCommand::mCountJobs = 0;
    mCountMsgs = 0;
    mRetrievedMsgs.clear();
    Q_EMIT messagesTransfered(Canceled);
}

KMMailtoComposeCommand::KMMailtoComposeCommand(const QUrl &url,
        const Akonadi::Item &msg)
    : mUrl(url), mMessage(msg)
{
}

KMCommand::Result KMMailtoComposeCommand::execute()
{
    KMime::Message::Ptr msg(new KMime::Message);
    uint id = 0;

    if (mMessage.isValid() && mMessage.parentCollection().isValid()) {
        QSharedPointer<FolderCollection> fd = FolderCollection::forCollection(mMessage.parentCollection(), false);
        id = fd->identity();
    }

    MessageHelper::initHeader(msg, KMKernel::self()->identityManager(), id);
    msg->contentType()->setCharset("utf-8");
    msg->to()->fromUnicodeString(KEmailAddress::decodeMailtoUrl(mUrl), "utf-8");

    KMail::Composer *win = KMail::makeComposer(msg, false, false, KMail::Composer::New, id);
    win->setFocusToSubject();
    win->show();
    return OK;
}

KMMailtoReplyCommand::KMMailtoReplyCommand(QWidget *parent,
        const QUrl &url, const Akonadi::Item &msg, const QString &selection)
    : KMCommand(parent, msg), mUrl(url), mSelection(selection)
{
    fetchScope().fetchFullPayload(true);
    fetchScope().setAncestorRetrieval(Akonadi::ItemFetchScope::Parent);
}

KMCommand::Result KMMailtoReplyCommand::execute()
{
    Akonadi::Item item = retrievedMessage();
    KMime::Message::Ptr msg = MessageCore::Util::message(item);
    if (!msg) {
        return Failed;
    }
    MessageFactory factory(msg, item.id(), MailCommon::Util::updatedCollection(item.parentCollection()));
    factory.setIdentityManager(KMKernel::self()->identityManager());
    factory.setFolderIdentity(MailCommon::Util::folderIdentity(item));
    factory.setMailingListAddresses(KMail::Util::mailingListsFromMessage(item));
    factory.putRepliesInSameFolder(KMail::Util::putRepliesInSameFolder(item));
    factory.setReplyStrategy(MessageComposer::ReplyNone);
    factory.setSelection(mSelection);
    KMime::Message::Ptr rmsg = factory.createReply().msg;
    rmsg->to()->fromUnicodeString(KEmailAddress::decodeMailtoUrl(mUrl), "utf-8");     //TODO Check the UTF-8
    bool lastEncrypt = false;
    bool lastSign = false;
    KMail::Util::lastEncryptAndSignState(lastEncrypt, lastSign, msg);

    KMail::Composer *win = KMail::makeComposer(rmsg, lastSign, lastEncrypt, KMail::Composer::Reply, 0, mSelection);
    win->setFocusToEditor();
    win->show();

    return OK;
}

KMMailtoForwardCommand::KMMailtoForwardCommand(QWidget *parent,
        const QUrl &url, const Akonadi::Item &msg)
    : KMCommand(parent, msg), mUrl(url)
{
    fetchScope().fetchFullPayload(true);
    fetchScope().setAncestorRetrieval(Akonadi::ItemFetchScope::Parent);
}

KMCommand::Result KMMailtoForwardCommand::execute()
{
    //TODO : consider factoring createForward into this method.
    Akonadi::Item item = retrievedMessage();
    KMime::Message::Ptr msg = MessageCore::Util::message(item);
    if (!msg) {
        return Failed;
    }
    MessageFactory factory(msg, item.id(), MailCommon::Util::updatedCollection(item.parentCollection()));
    factory.setIdentityManager(KMKernel::self()->identityManager());
    factory.setFolderIdentity(MailCommon::Util::folderIdentity(item));
    KMime::Message::Ptr fmsg = factory.createForward();
    fmsg->to()->fromUnicodeString(KEmailAddress::decodeMailtoUrl(mUrl).toLower(), "utf-8");     //TODO check the utf-8
    bool lastEncrypt = false;
    bool lastSign = false;
    KMail::Util::lastEncryptAndSignState(lastEncrypt, lastSign, msg);

    KMail::Composer *win = KMail::makeComposer(fmsg, lastSign, lastEncrypt, KMail::Composer::Forward);
    win->show();

    return OK;
}

KMAddBookmarksCommand::KMAddBookmarksCommand(const QUrl &url, QWidget *parent)
    : KMCommand(parent), mUrl(url)
{
}

KMCommand::Result KMAddBookmarksCommand::execute()
{
    const QString filename = QStandardPaths::writableLocation(QStandardPaths::GenericDataLocation) + QLatin1Char('/') + QString::fromLatin1("konqueror/bookmarks.xml") ;
    QFileInfo fileInfo(filename);
    QDir().mkpath(fileInfo.absolutePath());
    KBookmarkManager *bookManager = KBookmarkManager::managerForFile(filename, QLatin1String("konqueror"));
    KBookmarkGroup group = bookManager->root();
    group.addBookmark(mUrl.path(), QUrl(mUrl), QString());
    if (bookManager->save()) {
        bookManager->emitChanged(group);
    }

    return OK;
}

KMUrlSaveCommand::KMUrlSaveCommand(const QUrl &url, QWidget *parent)
    : KMCommand(parent), mUrl(url)
{
}

KMCommand::Result KMUrlSaveCommand::execute()
{
    if (mUrl.isEmpty()) {
        return OK;
    }
    const QUrl saveUrl = QFileDialog::getSaveFileUrl(parentWidget(), QString(), mUrl.fileName());
    if (saveUrl.isEmpty()) {
        return Canceled;
    }
    if (KIO::NetAccess::exists(saveUrl, KIO::NetAccess::DestinationSide, parentWidget())) {
        if (KMessageBox::warningContinueCancel(Q_NULLPTR,
                                               xi18nc("@info", "File <filename>%1</filename> exists.<nl/>Do you want to replace it?",
                                                       saveUrl.toDisplayString()), i18n("Save to File"), KGuiItem(i18n("&Replace")))
                != KMessageBox::Continue) {
            return Canceled;
        }
    }
    KIO::Job *job = KIO::file_copy(mUrl, saveUrl, -1, KIO::Overwrite);
    connect(job, &KIO::Job::result, this, &KMUrlSaveCommand::slotUrlSaveResult);
    setEmitsCompletedItself(true);
    return OK;
}

void KMUrlSaveCommand::slotUrlSaveResult(KJob *job)
{
    if (job->error()) {
        showJobError(job);
        setResult(Failed);
        Q_EMIT completed(this);
    } else {
        setResult(OK);
        Q_EMIT completed(this);
    }
}

KMEditMessageCommand::KMEditMessageCommand(QWidget *parent, const KMime::Message::Ptr &msg)
    : KMCommand(parent), mMessage(msg)
{
}

KMCommand::Result KMEditMessageCommand::execute()
{
    if (!mMessage) {
        return Failed;
    }

    KMail::Composer *win = KMail::makeComposer();
    bool lastEncrypt = false;
    bool lastSign = false;
    KMail::Util::lastEncryptAndSignState(lastEncrypt, lastSign, mMessage);
<<<<<<< HEAD
    win->setMessage(mMessage, lastSign, lastEncrypt, true, true);
=======
    win->setMessage( mMessage, lastSign, lastEncrypt, false, true );
>>>>>>> e1c3e930
    win->show();
    win->setModified(true);
    return OK;
}

KMEditItemCommand::KMEditItemCommand(QWidget *parent, const Akonadi::Item &msg, bool deleteFromSource)
    : KMCommand(parent, msg)
    , mDeleteFromSource(deleteFromSource)
{
    fetchScope().fetchFullPayload(true);
    fetchScope().fetchAttribute<MailTransport::TransportAttribute>();
    fetchScope().fetchAttribute<MailTransport::SentBehaviourAttribute>();
    fetchScope().setAncestorRetrieval(Akonadi::ItemFetchScope::Parent);
}

KMEditItemCommand::~KMEditItemCommand()
{
}

KMCommand::Result KMEditItemCommand::execute()
{
    Akonadi::Item item = retrievedMessage();
    if (!item.isValid() || !item.parentCollection().isValid()) {
        return Failed;
    }
    KMime::Message::Ptr msg = MessageCore::Util::message(item);
    if (!msg) {
        return Failed;
    }

    if (mDeleteFromSource) {
        setDeletesItself(true);
        Akonadi::ItemDeleteJob *job = new Akonadi::ItemDeleteJob(item);
        connect(job, &KIO::Job::result, this, &KMEditItemCommand::slotDeleteItem);
    }
    KMail::Composer *win = KMail::makeComposer();
    bool lastEncrypt = false;
    bool lastSign = false;
    KMail::Util::lastEncryptAndSignState(lastEncrypt, lastSign, msg);
<<<<<<< HEAD
    win->setMessage(msg, lastSign, lastEncrypt, true, true);
=======
    win->setMessage( msg, lastSign, lastEncrypt, false, true );
>>>>>>> e1c3e930

    win->setFolder(item.parentCollection());

    const MailTransport::TransportAttribute *transportAttribute = item.attribute<MailTransport::TransportAttribute>();
    if (transportAttribute) {
        win->setCurrentTransport(transportAttribute->transportId());
    } else {
        int transportId = msg->headerByType("X-KMail-Transport") ? msg->headerByType("X-KMail-Transport")->asUnicodeString().toInt() : -1;
        if (transportId != -1) {
            win->setCurrentTransport(transportId);
        }
    }

    if (msg->headerByType("Reply-To")) {
        const QString replyTo = msg->headerByType("Reply-To")->asUnicodeString();
        win->setCurrentReplyTo(replyTo);
    }

    const MailTransport::SentBehaviourAttribute *sentAttribute = item.attribute<MailTransport::SentBehaviourAttribute>();
    if (sentAttribute && (sentAttribute->sentBehaviour() == MailTransport::SentBehaviourAttribute::MoveToCollection)) {
        win->setFcc(QString::number(sentAttribute->moveToCollection().id()));
    }
    win->show();
    if (mDeleteFromSource) {
        win->setModified(true);
    }

    return OK;
}

void KMEditItemCommand::slotDeleteItem(KJob *job)
{
    if (job->error()) {
        showJobError(job);
        setResult(Failed);
        Q_EMIT completed(this);
    } else {
        setResult(OK);
        Q_EMIT completed(this);
    }
    deleteLater();
}

KMUseTemplateCommand::KMUseTemplateCommand(QWidget *parent, const Akonadi::Item  &msg)
    : KMCommand(parent, msg)
{
    fetchScope().fetchFullPayload(true);
    fetchScope().setAncestorRetrieval(Akonadi::ItemFetchScope::Parent);
}

KMCommand::Result KMUseTemplateCommand::execute()
{
    Akonadi::Item item = retrievedMessage();
    if (!item.isValid()
            || !item.parentCollection().isValid() ||
            !CommonKernel->folderIsTemplates(item.parentCollection())
       ) {
        return Failed;
    }
    KMime::Message::Ptr msg = MessageCore::Util::message(item);
    if (!msg) {
        return Failed;
    }

    KMime::Message::Ptr newMsg(new KMime::Message);
    newMsg->setContent(msg->encodedContent());
    newMsg->parse();
    // these fields need to be regenerated for the new message
    newMsg->removeHeader("Date");
    newMsg->removeHeader("Message-ID");

    KMail::Composer *win = KMail::makeComposer();

    win->setMessage(newMsg, false, false, false, true);
    win->show();
    return OK;
}

KMSaveMsgCommand::KMSaveMsgCommand(QWidget *parent, const QList<Akonadi::Item> &msgList)
    : KMCommand(parent, msgList)
{
    if (msgList.empty()) {
        return;
    }

    fetchScope().fetchFullPayload(true);   // ### unless we call the corresponding KMCommand ctor, this has no effect
}

KMCommand::Result KMSaveMsgCommand::execute()
{
    if (!MessageViewer::Util::saveMessageInMbox(retrievedMsgs(), parentWidget())) {
        return Failed;
    }
    return OK;
}

//-----------------------------------------------------------------------------

KMOpenMsgCommand::KMOpenMsgCommand(QWidget *parent, const QUrl &url,
                                   const QString &encoding, KMMainWidget *main)
    : KMCommand(parent),
      mUrl(url),
      mJob(Q_NULLPTR),
      mEncoding(encoding),
      mMainWidget(main)
{
    qCDebug(KMAIL_LOG) << "url :" << url;
}

KMCommand::Result KMOpenMsgCommand::execute()
{
    if (mUrl.isEmpty()) {
        mUrl = QFileDialog::getOpenFileUrl(parentWidget(), i18n("Open Message"), QUrl(QLatin1String("kfiledialog:///OpenMessage")),
                                           i18n("Message (*.mbox)")
                                          );
    }
    if (mUrl.isEmpty()) {
        return Canceled;
    }

    if (mMainWidget) {
        mMainWidget->addRecentFile(mUrl);
    }

    setDeletesItself(true);
    mJob = KIO::get(mUrl, KIO::NoReload, KIO::HideProgressInfo);
    connect(mJob, &KIO::TransferJob::data,
            this, &KMOpenMsgCommand::slotDataArrived);
    connect(mJob, &KJob::result,
            this, &KMOpenMsgCommand::slotResult);
    setEmitsCompletedItself(true);
    return OK;
}

void KMOpenMsgCommand::slotDataArrived(KIO::Job *, const QByteArray &data)
{
    if (data.isEmpty()) {
        return;
    }

    mMsgString.append(QString::fromLatin1(data.data()));
}

void KMOpenMsgCommand::doesNotContainMessage()
{
    KMessageBox::sorry(parentWidget(),
                       i18n("The file does not contain a message."));
    setResult(Failed);
    Q_EMIT completed(this);
    // Emulate closing of a secondary window so that KMail exits in case it
    // was started with the --view command line option. Otherwise an
    // invisible KMail would keep running.
    SecondaryWindow *win = new SecondaryWindow();
    win->close();
    win->deleteLater();
    deleteLater();

}

void KMOpenMsgCommand::slotResult(KJob *job)
{
    if (job->error()) {
        // handle errors
        showJobError(job);
        setResult(Failed);
        Q_EMIT completed(this);
    } else {
        if (mMsgString.isEmpty()) {
            qCDebug(KMAIL_LOG) << " Message not found. There is a problem";
            doesNotContainMessage();
            return;
        }
        int startOfMessage = 0;
        if (mMsgString.startsWith(QLatin1String("From "))) {
            startOfMessage = mMsgString.indexOf(QLatin1Char('\n'));
            if (startOfMessage == -1) {
                doesNotContainMessage();
                return;
            }
            startOfMessage += 1; // the message starts after the '\n'
        }
        // check for multiple messages in the file
        bool multipleMessages = true;
        int endOfMessage = mMsgString.indexOf(QLatin1String("\nFrom "));
        if (endOfMessage == -1) {
            endOfMessage = mMsgString.length();
            multipleMessages = false;
        }
        KMime::Message *msg = new KMime::Message;
        msg->setContent(KMime::CRLFtoLF(mMsgString.mid(startOfMessage, endOfMessage - startOfMessage).toUtf8()));
        msg->parse();
        if (!msg->hasContent()) {
            delete msg; msg = Q_NULLPTR;
            doesNotContainMessage();
            return;
        }
        KMReaderMainWin *win = new KMReaderMainWin();
        KMime::Message::Ptr mMsg(msg);
        win->showMessage(mEncoding, mMsg);
        win->show();
        if (multipleMessages)
            KMessageBox::information(win,
                                     i18n("The file contains multiple messages. "
                                          "Only the first message is shown."));
        setResult(OK);
        Q_EMIT completed(this);
    }
    deleteLater();
}

//-----------------------------------------------------------------------------
KMReplyCommand::KMReplyCommand(QWidget *parent, const Akonadi::Item &msg, MessageComposer::ReplyStrategy replyStrategy,
                               const QString &selection, bool noquote, const QString &templateName)
    : KMCommand(parent, msg),
      mSelection(selection),
      mTemplate(templateName),
      m_replyStrategy(replyStrategy),
      mNoQuote(noquote)

{
    if (!noquote) {
        fetchScope().fetchFullPayload(true);
    }

    fetchScope().setAncestorRetrieval(Akonadi::ItemFetchScope::Parent);
}

KMCommand::Result KMReplyCommand::execute()
{
#ifndef QT_NO_CURSOR
    MessageViewer::KCursorSaver busy(MessageViewer::KBusyPtr::busy());
#endif
    Akonadi::Item item = retrievedMessage();
    KMime::Message::Ptr msg = MessageCore::Util::message(item);
    if (!msg) {
        return Failed;
    }

    MessageFactory factory(msg, item.id(), MailCommon::Util::updatedCollection(item.parentCollection()));
    factory.setIdentityManager(KMKernel::self()->identityManager());
    factory.setFolderIdentity(MailCommon::Util::folderIdentity(item));
    factory.setMailingListAddresses(KMail::Util::mailingListsFromMessage(item));
    factory.putRepliesInSameFolder(KMail::Util::putRepliesInSameFolder(item));
    factory.setReplyStrategy(m_replyStrategy);
    factory.setSelection(mSelection);
    if (!mTemplate.isEmpty()) {
        factory.setTemplate(mTemplate);
    }
    if (mNoQuote) {
        factory.setQuote(false);
    }
    bool lastEncrypt = false;
    bool lastSign = false;
    KMail::Util::lastEncryptAndSignState(lastEncrypt, lastSign, msg);

    MessageFactory::MessageReply reply = factory.createReply();
    KMail::Composer *win = KMail::makeComposer(KMime::Message::Ptr(reply.msg), lastSign, lastEncrypt, replyContext(reply), 0,
                           mSelection, mTemplate);
    win->setFocusToEditor();
    win->show();

    return OK;
}

KMForwardCommand::KMForwardCommand(QWidget *parent,
                                   const QList<Akonadi::Item> &msgList, uint identity, const QString &templateName)
    : KMCommand(parent, msgList),
      mIdentity(identity),
      mTemplate(templateName)
{
    fetchScope().fetchFullPayload(true);
    fetchScope().setAncestorRetrieval(Akonadi::ItemFetchScope::Parent);
}

KMForwardCommand::KMForwardCommand(QWidget *parent, const Akonadi::Item &msg,
                                   uint identity, const QString &templateName)
    : KMCommand(parent, msg),
      mIdentity(identity),
      mTemplate(templateName)
{
    fetchScope().fetchFullPayload(true);
    fetchScope().setAncestorRetrieval(Akonadi::ItemFetchScope::Parent);
}

KMCommand::Result KMForwardCommand::createComposer(const Akonadi::Item &item)
{
    KMime::Message::Ptr msg = MessageCore::Util::message(item);
    if (!msg) {
        return Failed;
    }
#ifndef QT_NO_CURSOR
    MessageViewer::KCursorSaver busy(MessageViewer::KBusyPtr::busy());
#endif
    MessageFactory factory(msg, item.id(), MailCommon::Util::updatedCollection(item.parentCollection()));
    factory.setIdentityManager(KMKernel::self()->identityManager());
    factory.setFolderIdentity(MailCommon::Util::folderIdentity(item));
    if (!mTemplate.isEmpty()) {
        factory.setTemplate(mTemplate);
    }
    KMime::Message::Ptr fwdMsg = factory.createForward();

    uint id = msg->headerByType("X-KMail-Identity") ?  msg->headerByType("X-KMail-Identity")->asUnicodeString().trimmed().toUInt() : 0;
    qCDebug(KMAIL_LOG) << "mail" << msg->encodedContent();
    bool lastEncrypt = false;
    bool lastSign = false;
    KMail::Util::lastEncryptAndSignState(lastEncrypt, lastSign, msg);

    if (id == 0) {
        id = mIdentity;
    }
    {
        KMail::Composer *win = KMail::makeComposer(fwdMsg, lastSign, lastEncrypt, KMail::Composer::Forward, id, QString(), mTemplate);
        win->show();
    }
    return OK;
}

KMCommand::Result KMForwardCommand::execute()
{
    QList<Akonadi::Item> msgList = retrievedMsgs();

    if (msgList.count() >= 2) {
        // ask if they want a mime digest forward

        int answer = KMessageBox::questionYesNoCancel(
                         parentWidget(),
                         i18n("Do you want to forward the selected messages as "
                              "attachments in one message (as a MIME digest) or as "
                              "individual messages?"), QString(),
                         KGuiItem(i18n("Send As Digest")),
                         KGuiItem(i18n("Send Individually")));

        if (answer == KMessageBox::Yes) {
            Akonadi::Item firstItem(msgList.first());
            MessageFactory factory(KMime::Message::Ptr(new KMime::Message), firstItem.id(), MailCommon::Util::updatedCollection(firstItem.parentCollection()));
            factory.setIdentityManager(KMKernel::self()->identityManager());
            factory.setFolderIdentity(MailCommon::Util::folderIdentity(firstItem));

            QPair< KMime::Message::Ptr, KMime::Content * > fwdMsg = factory.createForwardDigestMIME(msgList);
            KMail::Composer *win = KMail::makeComposer(fwdMsg.first, false, false, KMail::Composer::Forward, mIdentity);
            win->addAttach(fwdMsg.second);
            win->show();
            return OK;
        } else if (answer == KMessageBox::No) {  // NO MIME DIGEST, Multiple forward
            QList<Akonadi::Item>::const_iterator it;
            QList<Akonadi::Item>::const_iterator end(msgList.constEnd());

            for (it = msgList.constBegin(); it != end; ++it) {
                if (createComposer(*it) == Failed) {
                    return Failed;
                }
            }
            return OK;
        } else {
            // user cancelled
            return OK;
        }
    }

    // forward a single message at most.
    Akonadi::Item item = msgList.first();
    if (createComposer(item) == Failed) {
        return Failed;
    }
    return OK;
}

KMForwardAttachedCommand::KMForwardAttachedCommand(QWidget *parent,
        const QList<Akonadi::Item> &msgList, uint identity, KMail::Composer *win)
    : KMCommand(parent, msgList), mIdentity(identity),
      mWin(QPointer<KMail::Composer>(win))
{
    fetchScope().fetchFullPayload(true);
    fetchScope().setAncestorRetrieval(Akonadi::ItemFetchScope::Parent);
}

KMForwardAttachedCommand::KMForwardAttachedCommand(QWidget *parent,
        const Akonadi::Item &msg, uint identity, KMail::Composer *win)
    : KMCommand(parent, msg), mIdentity(identity),
      mWin(QPointer< KMail::Composer >(win))
{
    fetchScope().fetchFullPayload(true);
    fetchScope().setAncestorRetrieval(Akonadi::ItemFetchScope::Parent);
}

KMCommand::Result KMForwardAttachedCommand::execute()
{
    QList<Akonadi::Item> msgList = retrievedMsgs();
    Akonadi::Item firstItem(msgList.first());
    MessageFactory factory(KMime::Message::Ptr(new KMime::Message), firstItem.id(), MailCommon::Util::updatedCollection(firstItem.parentCollection()));
    factory.setIdentityManager(KMKernel::self()->identityManager());
    factory.setFolderIdentity(MailCommon::Util::folderIdentity(firstItem));

    QPair< KMime::Message::Ptr, QList< KMime::Content * > > fwdMsg = factory.createAttachedForward(msgList);
    if (!mWin) {
        mWin = KMail::makeComposer(fwdMsg.first, false, false, KMail::Composer::Forward, mIdentity);
    }
    foreach (KMime::Content *attach, fwdMsg.second) {
        mWin->addAttach(attach);
    }
    mWin->show();
    return OK;
}

KMRedirectCommand::KMRedirectCommand(QWidget *parent,
                                     const QList<Akonadi::Item> &msgList)
    : KMCommand(parent, msgList)
{
    fetchScope().fetchFullPayload(true);
    fetchScope().fetchAttribute<MailTransport::SentBehaviourAttribute>();
    fetchScope().fetchAttribute<MailTransport::TransportAttribute>();

    fetchScope().setAncestorRetrieval(Akonadi::ItemFetchScope::Parent);
}

KMRedirectCommand::KMRedirectCommand(QWidget *parent,
                                     const Akonadi::Item &msg)
    : KMCommand(parent, msg)
{
    fetchScope().fetchFullPayload(true);
    fetchScope().fetchAttribute<MailTransport::SentBehaviourAttribute>();
    fetchScope().fetchAttribute<MailTransport::TransportAttribute>();

    fetchScope().setAncestorRetrieval(Akonadi::ItemFetchScope::Parent);
}

KMCommand::Result KMRedirectCommand::execute()
{
    const MailCommon::RedirectDialog::SendMode sendMode = MessageComposer::MessageComposerSettings::self()->sendImmediate()
            ? MailCommon::RedirectDialog::SendNow
            : MailCommon::RedirectDialog::SendLater;

    MessageViewer::AutoQPointer<MailCommon::RedirectDialog> dlg(new MailCommon::RedirectDialog(sendMode, parentWidget()));
    dlg->setObjectName(QLatin1String("redirect"));
    if (dlg->exec() == QDialog::Rejected || !dlg) {
        return Failed;
    }
    if (!TransportManager::self()->showTransportCreationDialog(parentWidget(), TransportManager::IfNoTransportExists)) {
        return Failed;
    }

    //TODO use sendlateragent here too.
    const MessageComposer::MessageSender::SendMethod method = (dlg->sendMode() == MailCommon::RedirectDialog::SendNow)
            ? MessageComposer::MessageSender::SendImmediate
            : MessageComposer::MessageSender::SendLater;

    const int identity = dlg->identity();
    int transportId = dlg->transportId();
    const QString to = dlg->to();
    const QString cc = dlg->cc();
    const QString bcc = dlg->bcc();
    foreach (const Akonadi::Item &item, retrievedMsgs()) {
        const KMime::Message::Ptr msg = MessageCore::Util::message(item);
        if (!msg) {
            return Failed;
        }

        MessageFactory factory(msg, item.id(), MailCommon::Util::updatedCollection(item.parentCollection()));
        factory.setIdentityManager(KMKernel::self()->identityManager());
        factory.setFolderIdentity(MailCommon::Util::folderIdentity(item));

        if (transportId == -1) {
            const MailTransport::TransportAttribute *transportAttribute = item.attribute<MailTransport::TransportAttribute>();
            if (transportAttribute) {
                transportId = transportAttribute->transportId();
                const MailTransport::Transport *transport = MailTransport::TransportManager::self()->transportById(transportId);
                if (!transport) {
                    transportId = -1;
                }
            }
        }

        const MailTransport::SentBehaviourAttribute *sentAttribute = item.attribute<MailTransport::SentBehaviourAttribute>();
        QString fcc;
        if (sentAttribute && (sentAttribute->sentBehaviour() == MailTransport::SentBehaviourAttribute::MoveToCollection)) {
            fcc =  QString::number(sentAttribute->moveToCollection().id());
        }

        const KMime::Message::Ptr newMsg = factory.createRedirect(to, cc, bcc, transportId, fcc, identity);
        if (!newMsg) {
            return Failed;
        }

        MessageStatus status;
        status.setStatusFromFlags(item.flags());
        if (!status.isRead()) {
            FilterAction::sendMDN(item, KMime::MDN::Dispatched);
        }

        if (!kmkernel->msgSender()->send(newMsg, method)) {
            qCDebug(KMAIL_LOG) << "KMRedirectCommand: could not redirect message (sending failed)";
            return Failed; // error: couldn't send
        }
    }

    return OK;
}

KMPrintCommand::KMPrintCommand(QWidget *parent, const Akonadi::Item &msg,
                               MessageViewer::HeaderStyle *headerStyle,
                               MessageViewer::HeaderStrategy *headerStrategy,
                               MessageViewer::Viewer::DisplayFormatMessage format, bool htmlLoadExtOverride,
                               bool useFixedFont, const QString &encoding)
    : KMCommand(parent, msg),
      mHeaderStyle(headerStyle), mHeaderStrategy(headerStrategy),
      mAttachmentStrategy(Q_NULLPTR),
      mEncoding(encoding),
      mFormat(format),
      mHtmlLoadExtOverride(htmlLoadExtOverride),
      mUseFixedFont(useFixedFont),
      mPrintPreview(false)
{
    fetchScope().fetchFullPayload(true);
    if (MessageCore::GlobalSettings::useDefaultFonts()) {
        mOverrideFont = QFontDatabase::systemFont(QFontDatabase::GeneralFont);
    } else {
        mOverrideFont = MessageCore::GlobalSettings::self()->printFont();
    }
}

void KMPrintCommand::setOverrideFont(const QFont &font)
{
    mOverrideFont = font;
}

void KMPrintCommand::setAttachmentStrategy(const MessageViewer::AttachmentStrategy *strategy)
{
    mAttachmentStrategy = strategy;
}

void KMPrintCommand::setPrintPreview(bool preview)
{
    mPrintPreview = preview;
}

KMCommand::Result KMPrintCommand::execute()
{
    // the window will be deleted after printout is performed, in KMReaderWin::slotPrintMsg()
    KMReaderWin *printerWin = new KMReaderWin(Q_NULLPTR, kmkernel->mainWin(), Q_NULLPTR, Q_NULLPTR);
    printerWin->setPrinting(true);
    printerWin->readConfig();
    if (mHeaderStyle != Q_NULLPTR && mHeaderStrategy != Q_NULLPTR) {
        printerWin->setHeaderStyleAndStrategy(mHeaderStyle, mHeaderStrategy);
    }
    printerWin->setDisplayFormatMessageOverwrite(mFormat);
    printerWin->setHtmlLoadExtOverride(mHtmlLoadExtOverride);
    printerWin->setUseFixedFont(mUseFixedFont);
    printerWin->setOverrideEncoding(mEncoding);
    printerWin->cssHelper()->setPrintFont(mOverrideFont);
    printerWin->setDecryptMessageOverwrite(true);
    if (mAttachmentStrategy != Q_NULLPTR) {
        printerWin->setAttachmentStrategy(mAttachmentStrategy);
    }
    if (mPrintPreview) {
        printerWin->viewer()->printPreviewMessage(retrievedMessage());
    } else {
        printerWin->viewer()->printMessage(retrievedMessage());
    }
    return OK;
}

KMSetStatusCommand::KMSetStatusCommand(const MessageStatus &status,
                                       const Akonadi::Item::List &items, bool invert)
    : KMCommand(Q_NULLPTR, items), mStatus(status), mInvertMark(invert)
{
    setDeletesItself(true);
}

KMCommand::Result KMSetStatusCommand::execute()
{
    bool parentStatus = false;
    // Toggle actions on threads toggle the whole thread
    // depending on the state of the parent.
    if (mInvertMark) {
        const Akonadi::Item first = retrievedMsgs().first();
        MessageStatus pStatus;
        pStatus.setStatusFromFlags(first.flags());
        if (pStatus & mStatus) {
            parentStatus = true;
        } else {
            parentStatus = false;
        }
    }

    Akonadi::Item::List itemsToModify;
    foreach (const Akonadi::Item &it, retrievedMsgs()) {
        if (mInvertMark) {
            //qCDebug(KMAIL_LOG)<<" item ::"<<tmpItem;
            if (it.isValid()) {
                bool myStatus;
                MessageStatus itemStatus;
                itemStatus.setStatusFromFlags(it.flags());
                if (itemStatus & mStatus) {
                    myStatus = true;
                } else {
                    myStatus = false;
                }
                if (myStatus != parentStatus) {
                    continue;
                }
            }
        }
        Akonadi::Item item(it);
        const Akonadi::Item::Flag flag = *(mStatus.statusFlags().begin());
        if (mInvertMark) {
            if (item.hasFlag(flag)) {
                item.clearFlag(flag);
                itemsToModify.push_back(item);
            } else {
                item.setFlag(flag);
                itemsToModify.push_back(item);
            }
        } else {
            if (!item.hasFlag(flag)) {
                item.setFlag(flag);
                itemsToModify.push_back(item);
            }
        }
    }

    if (itemsToModify.isEmpty()) {
        slotModifyItemDone(Q_NULLPTR);   // pretend we did something
    } else {
        Akonadi::ItemModifyJob *modifyJob = new Akonadi::ItemModifyJob(itemsToModify, this);
        modifyJob->disableRevisionCheck();
        modifyJob->setIgnorePayload(true);
        connect(modifyJob, &Akonadi::ItemModifyJob::result, this, &KMSetStatusCommand::slotModifyItemDone);
    }
    return OK;
}

void KMSetStatusCommand::slotModifyItemDone(KJob *job)
{
    if (job && job->error()) {
        qCWarning(KMAIL_LOG) << " Error trying to set item status:" << job->errorText();
    }
    deleteLater();
}

KMSetTagCommand::KMSetTagCommand(const Akonadi::Tag::List &tags, const QList<Akonadi::Item> &item,
                                 SetTagMode mode)
    : mTags(tags)
    , mItem(item)
    , mMode(mode)
{
    setDeletesItself(true);
}

KMCommand::Result KMSetTagCommand::execute()
{
    Q_FOREACH (const Akonadi::Tag &tag, mTags) {
        if (!tag.isValid()) {
            Akonadi::TagCreateJob *createJob = new Akonadi::TagCreateJob(tag, this);
            connect(createJob, &Akonadi::TagCreateJob::result, this, &KMSetTagCommand::slotModifyItemDone);
        } else {
            mCreatedTags << tag;
        }
    }

    if (mCreatedTags.size() == mTags.size()) {
        setTags();
    } else {
        deleteLater();
    }

    return OK;
}

void KMSetTagCommand::setTags()
{
    Akonadi::Item::List itemsToModify;
    Q_FOREACH (const Akonadi::Item &i, mItem) {
        Akonadi::Item item(i);
        if (mMode == CleanExistingAndAddNew) {
            //WorkAround. ClearTags doesn't work.
            Q_FOREACH (const Akonadi::Tag &tag, item.tags()) {
                item.clearTag(tag);
            }
            //item.clearTags();
        }

        if (mMode == KMSetTagCommand::Toggle) {
            Q_FOREACH (const Akonadi::Tag &tag, mCreatedTags) {
                if (item.hasTag(tag)) {
                    item.clearTag(tag);
                } else {
                    item.setTag(tag);
                }
            }
        } else {
            if (!mCreatedTags.isEmpty()) {
                item.setTags(mCreatedTags);
            }
        }
        itemsToModify << item;
    }
    Akonadi::ItemModifyJob *modifyJob = new Akonadi::ItemModifyJob(itemsToModify, this);
    modifyJob->disableRevisionCheck();
    modifyJob->setIgnorePayload(true);
    connect(modifyJob, &Akonadi::ItemModifyJob::result, this, &KMSetTagCommand::slotModifyItemDone);

    if (!mCreatedTags.isEmpty()) {
        KConfigGroup tag(KMKernel::self()->config(), "MessageListView");
        const QString oldTagList = tag.readEntry("TagSelected");
        QStringList lst = oldTagList.split(QLatin1String(","));
        Q_FOREACH (const Akonadi::Tag &tag, mCreatedTags) {
            const QString url = tag.url().url();
            if (!lst.contains(url)) {
                lst.append(url);
            }
        }
        tag.writeEntry("TagSelected", lst);
        KMKernel::self()->updatePaneTagComboBox();
    }
}

void KMSetTagCommand::slotModifyItemDone(KJob *job)
{
    if (job && job->error()) {
        qCWarning(KMAIL_LOG) << " Error trying to set item status:" << job->errorText();
    }
    deleteLater();
}

KMFilterActionCommand::KMFilterActionCommand(QWidget *parent,
        const QVector<qlonglong> &msgListId,
        const QString &filterId)
    : KMCommand(parent), mMsgListId(msgListId), mFilterId(filterId)
{
}

KMCommand::Result KMFilterActionCommand::execute()
{
#ifndef QT_NO_CURSOR
    MessageViewer::KCursorSaver busy(MessageViewer::KBusyPtr::busy());
#endif
    int msgCount = 0;
    const int msgCountToFilter = mMsgListId.count();
    ProgressItem *progressItem =
        ProgressManager::createProgressItem(
            QLatin1String("filter") + ProgressManager::getUniqueID(),
            i18n("Filtering messages"), QString(), true, KPIM::ProgressItem::Unknown);
    progressItem->setTotalItems(msgCountToFilter);

    foreach (const qlonglong &id, mMsgListId) {
        int diff = msgCountToFilter - ++msgCount;
        if (diff < 10 || !(msgCount % 10) || msgCount <= 10) {
            progressItem->updateProgress();
            const QString statusMsg = i18n("Filtering message %1 of %2",
                                           msgCount, msgCountToFilter);
            KPIM::BroadcastStatus::instance()->setStatusMsg(statusMsg);
            qApp->processEvents(QEventLoop::ExcludeUserInputEvents, 50);
        }

        MailCommon::FilterManager::instance()->filter(Akonadi::Item(id), mFilterId, QString());
        progressItem->incCompletedItems();
    }

    progressItem->setComplete();
    progressItem = Q_NULLPTR;
    return OK;
}

KMMetaFilterActionCommand::KMMetaFilterActionCommand(const QString &filterId,
        KMMainWidget *main)
    : QObject(main),
      mFilterId(filterId), mMainWidget(main)
{
}

void KMMetaFilterActionCommand::start()
{
    KMCommand *filterCommand = new KMFilterActionCommand(
        mMainWidget, mMainWidget->messageListPane()->selectionAsMessageItemListId() , mFilterId);
    filterCommand->start();
}

KMMailingListFilterCommand::KMMailingListFilterCommand(QWidget *parent,
        const Akonadi::Item &msg)
    : KMCommand(parent, msg)
{
}

KMCommand::Result KMMailingListFilterCommand::execute()
{
    QByteArray name;
    QString value;
    Akonadi::Item item = retrievedMessage();
    KMime::Message::Ptr msg = MessageCore::Util::message(item);
    if (!msg) {
        return Failed;
    }
    if (!MailingList::name(msg, name, value).isEmpty()) {
        FilterIf->openFilterDialog(false);
        FilterIf->createFilter(name, value);
        return OK;
    } else {
        return Failed;
    }
}

KMCopyCommand::KMCopyCommand(const Akonadi::Collection &destFolder,
                             const QList<Akonadi::Item> &msgList)
    : KMCommand(Q_NULLPTR, msgList), mDestFolder(destFolder)
{
}

KMCopyCommand::KMCopyCommand(const Akonadi::Collection &destFolder, const Akonadi::Item &msg)
    : KMCommand(Q_NULLPTR, msg), mDestFolder(destFolder)
{
}

KMCommand::Result KMCopyCommand::execute()
{
    setDeletesItself(true);

    QList<Akonadi::Item> listItem = retrievedMsgs();
    Akonadi::ItemCopyJob *job = new Akonadi::ItemCopyJob(listItem, Akonadi::Collection(mDestFolder.id()), this);
    connect(job, &KIO::Job::result, this, &KMCopyCommand::slotCopyResult);

    return OK;
}

void KMCopyCommand::slotCopyResult(KJob *job)
{
    if (job->error()) {
        // handle errors
        showJobError(job);
        setResult(Failed);
    }
    deleteLater();
}

KMMoveCommand::KMMoveCommand(const Akonadi::Collection &destFolder,
                             const QList<Akonadi::Item> &msgList,
                             MessageList::Core::MessageItemSetReference ref)
    : KMCommand(Q_NULLPTR, msgList), mDestFolder(destFolder), mProgressItem(Q_NULLPTR), mRef(ref)
{
    fetchScope().setAncestorRetrieval(Akonadi::ItemFetchScope::Parent);
}

KMMoveCommand::KMMoveCommand(const Akonadi::Collection &destFolder,
                             const Akonadi::Item &msg ,
                             MessageList::Core::MessageItemSetReference ref)
    : KMCommand(Q_NULLPTR, msg), mDestFolder(destFolder), mProgressItem(Q_NULLPTR), mRef(ref)
{
    fetchScope().setAncestorRetrieval(Akonadi::ItemFetchScope::Parent);
}

void KMMoveCommand::slotMoveResult(KJob *job)
{
    if (job->error()) {
        // handle errors
        showJobError(job);
        completeMove(Failed);
    } else {
        completeMove(OK);
    }
}

KMCommand::Result KMMoveCommand::execute()
{
#ifndef QT_NO_CURSOR
    MessageViewer::KCursorSaver busy(MessageViewer::KBusyPtr::busy());
#endif
    setEmitsCompletedItself(true);
    setDeletesItself(true);
    if (mDestFolder.isValid()) {
        Akonadi::ItemMoveJob *job = new Akonadi::ItemMoveJob(retrievedMsgs(), mDestFolder, this);
        connect(job, &KIO::Job::result, this, &KMMoveCommand::slotMoveResult);

        // group by source folder for undo
        Akonadi::Item::List items = retrievedMsgs();
        std::sort(items.begin(), items.end(), boost::bind(&Akonadi::Item::storageCollectionId, _1) <
                  boost::bind(&Akonadi::Item::storageCollectionId, _2));
        Akonadi::Collection parent;
        int undoId = -1;
        foreach (const Akonadi::Item &item, items) {
            if (item.storageCollectionId() <= 0) {
                continue;
            }
            if (parent.id() != item.storageCollectionId()) {
                parent = Akonadi::Collection(item.storageCollectionId());
                undoId = kmkernel->undoStack()->newUndoAction(parent, mDestFolder);
            }
            kmkernel->undoStack()->addMsgToAction(undoId, item);
        }
    } else {
        const QList<Akonadi::Item> retrievedList = retrievedMsgs();
        if (!retrievedList.isEmpty()) {
            Akonadi::ItemDeleteJob *job = new Akonadi::ItemDeleteJob(retrievedList, this);
            connect(job, &KIO::Job::result, this, &KMMoveCommand::slotMoveResult);
        }
    }

    // TODO set SSL state according to source and destfolder connection?
    Q_ASSERT(!mProgressItem);
    mProgressItem =
        ProgressManager::createProgressItem(QLatin1String("move") + ProgressManager::getUniqueID(),
                                            mDestFolder.isValid() ? i18n("Moving messages") : i18n("Deleting messages"), QString(), true, KPIM::ProgressItem::Unknown);
    mProgressItem->setUsesBusyIndicator(true);
    connect(mProgressItem, &ProgressItem::progressItemCanceled,
            this, &KMMoveCommand::slotMoveCanceled);
    return OK;
}

void KMMoveCommand::completeMove(Result result)
{
    if (mProgressItem) {
        mProgressItem->setComplete();
        mProgressItem = Q_NULLPTR;
    }
    setResult(result);
    Q_EMIT moveDone(this);
    Q_EMIT completed(this);
    deleteLater();
}

void KMMoveCommand::slotMoveCanceled()
{
    completeMove(Canceled);
}

// srcFolder doesn't make much sense for searchFolders
KMTrashMsgCommand::KMTrashMsgCommand(const Akonadi::Collection &srcFolder,
                                     const QList<Akonadi::Item> &msgList, MessageList::Core::MessageItemSetReference ref)
    : KMMoveCommand(findTrashFolder(srcFolder), msgList, ref)
{
}

KMTrashMsgCommand::KMTrashMsgCommand(const Akonadi::Collection &srcFolder, const Akonadi::Item &msg, MessageList::Core::MessageItemSetReference ref)
    : KMMoveCommand(findTrashFolder(srcFolder), msg, ref)
{
}

Akonadi::Collection KMTrashMsgCommand::findTrashFolder(const Akonadi::Collection &folder)
{
    Akonadi::Collection col = CommonKernel->trashCollectionFromResource(folder);
    if (!col.isValid()) {
        col = CommonKernel->trashCollectionFolder();
    }
    if (folder != col) {
        return col;
    }
    return Akonadi::Collection();
}

KMSaveAttachmentsCommand::KMSaveAttachmentsCommand(QWidget *parent, const Akonadi::Item &msg , MessageViewer::Viewer *viewer)
    : KMCommand(parent, msg),
      mViewer(viewer)
{
    fetchScope().fetchFullPayload(true);
}

KMSaveAttachmentsCommand::KMSaveAttachmentsCommand(QWidget *parent, const QList<Akonadi::Item> &msgs)
    : KMCommand(parent, msgs),
      mViewer(Q_NULLPTR)
{
    fetchScope().fetchFullPayload(true);
}

KMCommand::Result KMSaveAttachmentsCommand::execute()
{
    QList<KMime::Content *> contentsToSave;
    foreach (const Akonadi::Item &item, retrievedMsgs()) {
        if (item.hasPayload<KMime::Message::Ptr>()) {
            contentsToSave += MessageViewer::Util::extractAttachments(item.payload<KMime::Message::Ptr>().get());
        } else {
            qCWarning(KMAIL_LOG) << "Retrieved item has no payload? Ignoring for saving the attachments";
        }
    }
    KUrl currentUrl;
    if (MessageViewer::Util::saveAttachments(contentsToSave, parentWidget(), currentUrl)) {
        if (mViewer) {
            mViewer->showOpenAttachmentFolderWidget(currentUrl);
        }
        return OK;
    }
    return Failed;
}

KMResendMessageCommand::KMResendMessageCommand(QWidget *parent,
        const Akonadi::Item &msg)
    : KMCommand(parent, msg)
{
    fetchScope().fetchFullPayload(true);
    fetchScope().setAncestorRetrieval(Akonadi::ItemFetchScope::Parent);
}

KMCommand::Result KMResendMessageCommand::execute()
{
    Akonadi::Item item = retrievedMessage();
    KMime::Message::Ptr msg = MessageCore::Util::message(item);
    if (!msg) {
        return Failed;
    }

    MessageFactory factory(msg, item.id(), MailCommon::Util::updatedCollection(item.parentCollection()));
    factory.setIdentityManager(KMKernel::self()->identityManager());
    factory.setFolderIdentity(MailCommon::Util::folderIdentity(item));
    KMime::Message::Ptr newMsg = factory.createResend();
    newMsg->contentType()->setCharset(MessageViewer::NodeHelper::charset(msg.get()));

    KMail::Composer *win = KMail::makeComposer();
    if (msg->headerByType("Reply-To")) {
        const QString replyTo = msg->headerByType("Reply-To")->asUnicodeString();
        win->setCurrentReplyTo(replyTo);
    }
    bool lastEncrypt = false;
    bool lastSign = false;
    KMail::Util::lastEncryptAndSignState(lastEncrypt, lastSign, msg);
<<<<<<< HEAD
    win->setMessage(newMsg, lastSign, lastEncrypt, true, true);
=======
    win->setMessage( newMsg, lastSign, lastEncrypt, false, true );
>>>>>>> e1c3e930

    win->show();

    return OK;
}

KMShareImageCommand::KMShareImageCommand(const QUrl &url, QWidget *parent)
    : KMCommand(parent),
      mUrl(url)
{
}

KMCommand::Result KMShareImageCommand::execute()
{
    KMime::Message::Ptr msg(new KMime::Message);
    uint id = 0;

    MessageHelper::initHeader(msg, KMKernel::self()->identityManager(), id);
    msg->contentType()->setCharset("utf-8");

    KMail::Composer *win = KMail::makeComposer(msg, false, false, KMail::Composer::New, id);
    win->setFocusToSubject();
    win->addAttachment(mUrl, i18n("Image"));
    win->show();
    return OK;
}

KMFetchMessageCommand::KMFetchMessageCommand(QWidget *parent, const Akonadi::Item &item)
    : KMCommand(parent, item)
{
    // Workaround KMCommand::transferSelectedMsgs() expecting non-empty fetchscope
    fetchScope().fetchFullPayload(true);
}

Akonadi::ItemFetchJob *KMFetchMessageCommand::createFetchJob(const Akonadi::Item::List &items)
{
    Q_ASSERT(items.size() == 1);
    Akonadi::ItemFetchJob *fetch = MessageViewer::Viewer::createFetchJob(items.first());
    fetchScope() = fetch->fetchScope();
    return fetch;
}

KMCommand::Result KMFetchMessageCommand::execute()
{
    Akonadi::Item item = retrievedMessage();
    if (!item.isValid() || !item.hasPayload<KMime::Message::Ptr>()) {
        return Failed;
    }

    mItem = item;
    return OK;
}

Akonadi::Item KMFetchMessageCommand::item() const
{
    return mItem;
}<|MERGE_RESOLUTION|>--- conflicted
+++ resolved
@@ -546,11 +546,7 @@
     bool lastEncrypt = false;
     bool lastSign = false;
     KMail::Util::lastEncryptAndSignState(lastEncrypt, lastSign, mMessage);
-<<<<<<< HEAD
-    win->setMessage(mMessage, lastSign, lastEncrypt, true, true);
-=======
     win->setMessage( mMessage, lastSign, lastEncrypt, false, true );
->>>>>>> e1c3e930
     win->show();
     win->setModified(true);
     return OK;
@@ -590,11 +586,7 @@
     bool lastEncrypt = false;
     bool lastSign = false;
     KMail::Util::lastEncryptAndSignState(lastEncrypt, lastSign, msg);
-<<<<<<< HEAD
-    win->setMessage(msg, lastSign, lastEncrypt, true, true);
-=======
     win->setMessage( msg, lastSign, lastEncrypt, false, true );
->>>>>>> e1c3e930
 
     win->setFolder(item.parentCollection());
 
@@ -1606,11 +1598,7 @@
     bool lastEncrypt = false;
     bool lastSign = false;
     KMail::Util::lastEncryptAndSignState(lastEncrypt, lastSign, msg);
-<<<<<<< HEAD
-    win->setMessage(newMsg, lastSign, lastEncrypt, true, true);
-=======
     win->setMessage( newMsg, lastSign, lastEncrypt, false, true );
->>>>>>> e1c3e930
 
     win->show();
 
