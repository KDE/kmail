--- conflicted
+++ resolved
@@ -1260,17 +1260,12 @@
     Akonadi::Item::List itemsToModify;
     Q_FOREACH (const Akonadi::Item &i, mItem) {
         Akonadi::Item item(i);
-<<<<<<< HEAD
-        if (mMode == CleanExistingAndAddNew) {
-            item.clearTags();
-=======
         if ( mMode == CleanExistingAndAddNew ){
             //WorkAround. ClearTags doesn't work.
             Q_FOREACH(const Akonadi::Tag &tag, item.tags()) {
                 item.clearTag(tag);
             }
           //item.clearTags();
->>>>>>> cb6c405b
         }
 
         if (mMode == KMSetTagCommand::Toggle) {
