--- conflicted
+++ resolved
@@ -78,8 +78,6 @@
 #include <kio/job.h>
 #include <kio/jobuidelegate.h>
 #include <kio/netaccess.h>
-
-#include <libkpimidentities/identitymanager.h>
 
 #include "actionscheduler.h"
 using KMail::ActionScheduler;
@@ -2724,7 +2722,6 @@
 
 KMCommand::Result KMResendMessageCommand::execute()
 {
-<<<<<<< HEAD
   KMMessage *msg = retrievedMessage();
   if ( !msg || !msg->codec() ) {
     return Failed;
@@ -2734,35 +2731,15 @@
   // the message needs a new Message-Id
   newMsg->removeHeaderField( "Message-Id" );
   newMsg->setParent( 0 );
-=======
-   KMMessage *msg = retrievedMessage();
-   if ( !msg || !msg->codec() ) {
-     return Failed;
-   }
-   KMMessage *newMsg = new KMMessage(*msg);
->>>>>>> aaa8478f
-
-   QStringList whiteList;
-   whiteList << "To" << "Cc" << "Bcc" << "Subject";
-   newMsg->sanitizeHeaders( whiteList );
-
-<<<<<<< HEAD
+
+  // adds the new date to the message
+  newMsg->removeHeaderField( "Date" );
+
   KMail::Composer * win = KMail::makeComposer();
   win->setMsg( newMsg, false, true );
   win->show();
-=======
-   newMsg->setCharset(msg->codec()->mimeName());
-   newMsg->setParent( 0 );
->>>>>>> aaa8478f
-
-   // make sure we have an identity set, default, if necessary
-   newMsg->setHeaderField("X-KMail-Identity", QString::number( newMsg->identityUoid() ));
-
-   KMail::Composer * win = KMail::makeComposer();
-   win->setMsg(newMsg, false, true);
-   win->show();
-
-   return OK;
+
+  return OK;
 }
 
 KMMailingListCommand::KMMailingListCommand( QWidget *parent, KMFolder *folder )
@@ -3125,7 +3102,6 @@
            this, SLOT(slotAtmDecryptWithChiasmusResult(const GpgME::Error&,const QVariant&)) );
 }
 
-<<<<<<< HEAD
 // return true if we should proceed, false if we should abort
 static bool checkOverwrite( const KUrl& url, bool& overwrite, QWidget* w )
 {
@@ -3143,8 +3119,6 @@
   return true;
 }
 
-=======
->>>>>>> aaa8478f
 static const QString chomp( const QString & base, const QString & suffix, bool cs ) {
   return base.endsWith( suffix, cs?(Qt::CaseSensitive):(Qt::CaseInsensitive) ) ? base.left( base.length() - suffix.length() ) : base ;
 }
@@ -3178,8 +3152,8 @@
   if ( url.isEmpty() )
     return;
 
-  bool overwrite = KMail::Util::checkOverwrite( url, parentWidget() );
-  if ( !overwrite )
+  bool overwrite = false;
+  if ( !checkOverwrite( url, overwrite, parentWidget() ) )
     return;
 
   d.setDisabled( true ); // we got this far, don't delete yet
@@ -3409,35 +3383,7 @@
     return Failed;
   }
 
-<<<<<<< HEAD
-  // korganizer starting code taken from the ical bpf plugin
-  QString error;
-  QString dbusService;
-  int result = KDBusServiceStarter::self()->findServiceFor( "DBUS/Organizer",
-                                         QString(), &error, &dbusService );
-  if ( result == 0 ) {
-#ifdef __GNUC__
-#warning Port me!
-#endif
-#if 0
-    // OK, so korganizer (or kontact) is running. Now ensure the object we want is available
-    // [that's not the case when kontact was already running, but korganizer not loaded into it...]
-    static const char* const dcopObjectId = "KOrganizerIface";
-    QCString dummy;
-    if ( !kapp->dcopClient()->findObject( dcopService, dcopObjectId, "", QByteArray(), dummy, dummy ) ) {
-      DCOPRef ref( dcopService, dcopService ); // talk to the KUniqueApplication or its kontact wrapper
-      DCOPReply reply = ref.call( "load()" );
-      if ( reply.isValid() && (bool)reply ) {
-        kDebug() <<"Loaded" << dcopService <<" successfully";
-        Q_ASSERT( kapp->dcopClient()->findObject( dcopService, dcopObjectId, "", QByteArray(), dummy, dummy ) );
-      } else
-        kWarning(5006) <<"Error loading" << dcopService;
-    }
-#endif
-  }
-=======
   KMail::KorgHelper::ensureRunning();
->>>>>>> aaa8478f
 
   QString txt = i18n("From: %1\nTo: %2\nSubject: %3", msg->from(),
                      msg->to(), msg->subject() );
