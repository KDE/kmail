--- conflicted
+++ resolved
@@ -20,13 +20,8 @@
  *
  */
 
-<<<<<<< HEAD
-=======
-// This must be first
-#include <config-kmail.h>
 #include <config-enterprise.h>
 
->>>>>>> e68ca3a0
 // my headers:
 #include "configuredialog.h"
 #include "configuredialog_p.h"
@@ -2932,20 +2927,6 @@
 
   hlay = new QHBoxLayout(); // inherits spacing
   vlay->addLayout( hlay );
-  mForwardTypeCombo = new KComboBox( false, this );
-  label = new QLabel( i18n( "Default Forwarding Type:" ),
-                      this );
-  label->setBuddy( mForwardTypeCombo );
-  mForwardTypeCombo->addItems( QStringList() << i18n( "Inline" )
-                                             << i18n( "As Attachment" ) );
-  hlay->addWidget( label );
-  hlay->addWidget( mForwardTypeCombo );
-  hlay->addStretch( 1 );
-  connect( mForwardTypeCombo, SIGNAL( activated( int ) ),
-           this, SLOT( slotEmitChanged() ) );
-
-  hlay = new QHBoxLayout(); // inherits spacing
-  vlay->addLayout( hlay );
   QPushButton *completionOrderBtn = new QPushButton( i18n( "Configure Completion Order..." ), this );
   connect( completionOrderBtn, SIGNAL( clicked() ),
            this, SLOT( slotConfigureCompletionOrder() ) );
@@ -3025,18 +3006,11 @@
 #ifdef ENTERPRISE_BUILD
   mRecipientCheck->setChecked( GlobalSettings::self()->tooManyRecipients() );
   mRecipientSpin->setValue( GlobalSettings::self()->recipientThreshold() );
-<<<<<<< HEAD
-  mAutoSave->setValue( GlobalSettings::self()->autosaveInterval() );
-=======
->>>>>>> e68ca3a0
   if ( GlobalSettings::self()->forwardingInlineByDefault() )
     mForwardTypeCombo->setCurrentIndex( 0 );
   else
     mForwardTypeCombo->setCurrentIndex( 1 );
-<<<<<<< HEAD
-=======
 #endif
->>>>>>> e68ca3a0
 
   // editor group:
   mExternalEditorCheck->setChecked( GlobalSettings::self()->useExternalEditor() );
@@ -3096,13 +3070,8 @@
 #ifdef ENTERPRISE_BUILD
   GlobalSettings::self()->setTooManyRecipients( mRecipientCheck->isChecked() );
   GlobalSettings::self()->setRecipientThreshold( mRecipientSpin->value() );
-<<<<<<< HEAD
-  GlobalSettings::self()->setAutosaveInterval( mAutoSave->value() );
-  GlobalSettings::self()->setForwardingInlineByDefault( mForwardTypeCombo->currentIndex() == 0 );
-=======
   GlobalSettings::self()->setForwardingInlineByDefault( mForwardTypeCombo->currentIndex() == 0 );
 #endif
->>>>>>> e68ca3a0
 
   // editor group:
   GlobalSettings::self()->setUseExternalEditor( mExternalEditorCheck->isChecked() );
