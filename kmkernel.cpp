--- conflicted
+++ resolved
@@ -33,11 +33,8 @@
 #include "configuredialog.h"
 #include "kmcommands.h"
 #include "kmsystemtray.h"
-<<<<<<< HEAD
 #include "stringutil.h"
-=======
 #include "importarchivedialog.h"
->>>>>>> 2afa45a0
 
 // kdepimlibs includes
 #include <kpimidentities/identity.h>
@@ -113,10 +110,7 @@
   mMailManager( 0 ), mContextMenuShown( false ), mWallet( 0 ),
   mMainWinVisible( true ), mPosOfMainWin( 0, 0 ), mDesktopOfMainWin( 0 )
 {
-<<<<<<< HEAD
   mStorageDebug = KDebug::registerArea( "Storage Debug", false /* disable by default */ );
-=======
->>>>>>> 2afa45a0
   kDebug();
   setObjectName( name );
   mySelf = this;
@@ -212,7 +206,6 @@
   mWallet = 0;
   mySelf = 0;
   kDebug();
-<<<<<<< HEAD
 }
 
 int KMKernel::storageDebug()
@@ -222,8 +215,6 @@
     return theKernel->mStorageDebug;
   else
     return 0;
-=======
->>>>>>> 2afa45a0
 }
 
 void KMKernel::setupDBus()
@@ -449,10 +440,7 @@
                             const QStringList &customHeaders )
 {
   kDebug();
-<<<<<<< HEAD
   KMail::Composer::TemplateContext context = KMail::Composer::New;
-=======
->>>>>>> 2afa45a0
   KMMessage *msg = new KMMessage;
   msg->initHeader();
   msg->setCharset("utf-8");
@@ -538,11 +526,8 @@
                             unsigned int identity )
 {
   kDebug();
-<<<<<<< HEAD
   KMail::Composer::TemplateContext context = KMail::Composer::New;
-=======
-
->>>>>>> 2afa45a0
+
   KMMessage *msg = new KMMessage;
   KMMessagePart *msgPart = 0;
   msg->initHeader();
@@ -1049,8 +1034,9 @@
 void KMKernel::showImportArchiveDialog()
 {
   KMMainWidget *mainWidget = getKMMainWidget();
-  KMail::ImportArchiveDialog *importDialog = new KMail::ImportArchiveDialog( mainWidget, Qt::WDestructiveClose );
-  importDialog->setFolder( mainWidget->folderTree()->currentFolder() );
+  KMail::ImportArchiveDialog *importDialog = new KMail::ImportArchiveDialog( mainWidget );
+  importDialog->setAttribute( Qt::WA_DeleteOnClose );
+  importDialog->setFolder( mainWidget->mainFolderView()->currentFolder() );
   importDialog->show();
 }
 
@@ -1778,11 +1764,7 @@
   the_folderMgr->createFolderList(&strList, &folders);
 
   QList<QPointer<KMFolder> >::const_iterator it;
-<<<<<<< HEAD
   for ( it = folders.constBegin(); it != folders.constEnd(); ++it ) {
-=======
-  for ( it = folders.begin(); it != folders.end(); ++it ) {
->>>>>>> 2afa45a0
     folder = *it;
     if ( !folder || folder->isDir() ) {
       continue;
@@ -1792,11 +1774,7 @@
   strList.clear();
   folders.clear();
   the_searchFolderMgr->createFolderList(&strList, &folders);
-<<<<<<< HEAD
   for ( it = folders.constBegin(); it != folders.constEnd(); ++it ) {
-=======
-  for ( it = folders.begin(); it != folders.end(); ++it ) {
->>>>>>> 2afa45a0
     folder = *it;
     if ( !folder || folder->isDir() ) {
       continue;
@@ -1899,13 +1877,8 @@
   }
 
   if ( !KIO::NetAccess::move( dir, destinationDir ) ) {
-<<<<<<< HEAD
     kDebug() << "Moving" << dir << "to" << destinationDir << "failed:" << KIO::NetAccess::lastErrorString();
     kDebug() << "Deleting" << destinationDir;
-=======
-    kDebug() <<"Moving" << dir <<" to" << destinationDir <<" failed:" << KIO::NetAccess::lastErrorString();
-    kDebug() <<"Deleting" << destinationDir;
->>>>>>> 2afa45a0
     KIO::NetAccess::del( destinationDir, 0 );
     destinationDir = dir;
     return false;
@@ -1982,13 +1955,8 @@
     // send MAX_CHUNK_SIZE bytes to the receiver (deep copy)
     data = QByteArray( (*it).data.data() + (*it).offset, MAX_CHUNK_SIZE );
     (*it).offset += MAX_CHUNK_SIZE;
-<<<<<<< HEAD
     //kDebug() << "Sending" << MAX_CHUNK_SIZE << "bytes ("
     //                << remainingBytes - MAX_CHUNK_SIZE << " bytes remain)\n";
-=======
-    //kDebug() <<"Sending" << MAX_CHUNK_SIZE <<" bytes ("
-    //         << remainingBytes - MAX_CHUNK_SIZE << " bytes remain)\n";
->>>>>>> 2afa45a0
   }
   else
   {
@@ -1996,11 +1964,7 @@
     data = QByteArray( (*it).data.data() + (*it).offset, remainingBytes );
     (*it).data = QByteArray();
     (*it).offset = 0;
-<<<<<<< HEAD
     //kDebug() << "Sending" << remainingBytes << "bytes";
-=======
-    //kDebug() <<"Sending" << remainingBytes <<" bytes";
->>>>>>> 2afa45a0
   }
 }
 
@@ -2359,11 +2323,7 @@
 
 void KMKernel::selectFolder( const QString &folderPath )
 {
-<<<<<<< HEAD
-  kDebug()<<"Selecting a folder"<<folderPath;
-=======
-  kDebug() << "Selecting a folder" << folderPath;
->>>>>>> 2afa45a0
+  kDebug()<< "Selecting a folder" << folderPath;
   const QString localPrefix = "/Local";
   KMFolder *folder = kmkernel->folderMgr()->getFolderByURL( folderPath );
   if ( !folder && folderPath.startsWith( localPrefix ) )
