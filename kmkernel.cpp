/*  -*- mode: C++; c-file-style: "gnu" -*- */

#include "kmkernel.h"

#include <config-kmail.h>

#include "globalsettings.h"
#include "broadcaststatus.h"
using KPIM::BroadcastStatus;
#include "kmstartup.h"
#include "kmmainwin.h"
#include "composer.h"
#include "kmreadermainwin.h"
#include "kmfiltermgr.h"
#include "kmfilteraction.h"
#define REALLY_WANT_AKONADISENDER
#include "akonadisender.h"
#undef REALLY_WANT_AKONADISENDER
#include "undostack.h"
#include <kpimutils/kfileio.h>
#include "kmversion.h"
#include "kmreaderwin.h"
#include "kmmainwidget.h"
#include "recentaddresses.h"
using KPIM::RecentAddresses;
#include "kmmsgdict.h"
#include "configuredialog.h"
#include "kmcommands.h"
#include "kmsystemtray.h"
#include "stringutil.h"
#include "messagehelper.h"

// kdepimlibs includes
#include <kpimidentities/identity.h>
#include <kpimidentities/identitymanager.h>
#include <mailtransport/transport.h>
#include <mailtransport/transportmanager.h>

#include <kde_file.h>
#include <kwindowsystem.h>
#include "mailserviceimpl.h"
using KMail::MailServiceImpl;
#include "mailmanagerimpl.h"
using KMail::MailManagerImpl;
#include "jobscheduler.h"
#include "templateparser.h"
using KMail::TemplateParser;

#include "messagelist/core/configprovider.h"

#include "foldercollection.h"

#include <kmessagebox.h>
#include <knotification.h>
#include <kstandarddirs.h>
#include <kconfig.h>
#include <kpassivepopup.h>
#include <kapplication.h>
#include <ksystemtrayicon.h>
#include <kconfiggroup.h>
#include <kdebug.h>
#include <kio/jobuidelegate.h>
#include <kio/netaccess.h>
#include <kwallet.h>
using KWallet::Wallet;

#include <kmime/kmime_message.h>
#include <kmime/kmime_util.h>
#include <akonadi/kmime/specialcollections.h>
#include <akonadi/kmime/specialcollectionsrequestjob.h>
#include <akonadi/collection.h>
#include <akonadi/collectionfetchjob.h>
#include <akonadi/changerecorder.h>
#include <akonadi/itemfetchscope.h>
#include "actionscheduler.h"

#include <QByteArray>
#include <QDir>
#include <QList>
#include <QObject>
#include <QWidget>
#include <QFileInfo>
#include <QtDBus/QtDBus>

#include <sys/types.h>
#include <dirent.h>
#include <sys/stat.h>
#include <unistd.h>
#include <stdio.h>
#include <stdlib.h>
#include <assert.h>

#ifdef INDICATEQT_FOUND
// libindicate
#include <qindicateserver.h>
#endif

#include <kcmdlineargs.h>
#include <kstartupinfo.h>
#include <kmailadaptor.h>
#include "kmailinterface.h"
#include "foldercollectionmonitor.h"
#include "kmagentmanager.h"

static KMKernel * mySelf = 0;

/********************************************************************/
/*                     Constructor and destructor                   */
/********************************************************************/
KMKernel::KMKernel (QObject *parent, const char *name) :
  QObject(parent),
<<<<<<< HEAD
  mIdentityManager(0), mConfigureDialog(0), mMailService(0),
  mMailManager( 0 ), mContextMenuShown( false ), mWallet( 0 )
=======
  mIdentityManager(0), mConfigureDialog(0), mICalIface(0), mMailService(0),
  mMailManager( 0 ), mContextMenuShown( false ), mWallet( 0 ),
  mMainWinVisible( true ), mPosOfMainWin( 0, 0 ), mDesktopOfMainWin( 0 )
>>>>>>> abdcc3d7
{
  mFolderCollectionMonitor = new FolderCollectionMonitor( this );
  mAgentManager = new KMAgentManager( this );
  mStorageDebug = KDebug::registerArea( "Storage Debug", false /* disable by default */ );
  kDebug();
  setObjectName( name );
  mySelf = this;
  the_startingUp = true;
  closed_by_user = true;
  the_firstInstance = true;


  the_undoStack = 0;
  the_filterMgr = 0;
  the_popFilterMgr = 0;
  the_filterActionDict = 0;
  the_msgSender = 0;
  the_msgTagMgr = 0;
  the_indicateServer = 0;
  mWin = 0;
  mSmartQuote = false;
  mWordWrap = false;
  mWrapCol = 80;
  // make sure that we check for config updates before doing anything else
  KMKernel::config();
  // this shares the kmailrc parsing too (via KSharedConfig), and reads values from it
  // so better do it here, than in some code where changing the group of config()
  // would be unexpected
  GlobalSettings::self();

  mJobScheduler = new JobScheduler( this );
  mXmlGuiInstance = KComponentData();


  // cberzan: this crap moved to CodecManager ======================
  netCodec = QTextCodec::codecForName( KGlobal::locale()->encoding() );

  // In the case of Japan. Japanese locale name is "eucjp" but
  // The Japanese mail systems normally used "iso-2022-jp" of locale name.
  // We want to change locale name from eucjp to iso-2022-jp at KMail only.

  // (Introduction to i18n, 6.6 Limit of Locale technology):
  // EUC-JP is the de-facto standard for UNIX systems, ISO 2022-JP
  // is the standard for Internet, and Shift-JIS is the encoding
  // for Windows and Macintosh.
  if ( netCodec->name().toLower() == "eucjp"
#if defined Q_WS_WIN || defined Q_WS_MACX
    || netCodec->name().toLower() == "shift-jis" // OK?
#endif
  )
  {
    netCodec = QTextCodec::codecForName("jis7");
    // QTextCodec *cdc = QTextCodec::codecForName("jis7");
    // QTextCodec::setCodecForLocale(cdc);
    // KGlobal::locale()->setEncoding(cdc->mibEnum());
  }
  // till here ================================================

  connect( MailTransport::TransportManager::self(),
           SIGNAL(transportRemoved(int,QString)),
           SLOT(transportRemoved(int,QString)) );
  connect( MailTransport::TransportManager::self(),
           SIGNAL(transportRenamed(int,QString,QString)),
           SLOT(transportRenamed(int,QString,QString)) );
}

KMKernel::~KMKernel ()
{
  QMap<KIO::Job*, putData>::Iterator it = mPutJobs.begin();
  while ( it != mPutJobs.end() )
  {
    KIO::Job *job = it.key();
    mPutJobs.erase( it );
    job->kill();
    it = mPutJobs.begin();
  }
  delete mMailService;
  mMailService = 0;
  delete mMailManager;
  mMailManager = 0;

  GlobalSettings::self()->writeConfig();
  delete mWallet;
  mWallet = 0;
  mySelf = 0;
  kDebug();
}

KMAgentManager *KMKernel::agentManager()
{
  return mAgentManager;
}

Akonadi::ChangeRecorder * KMKernel::monitor()
{
  return mFolderCollectionMonitor->monitor();
}

int KMKernel::storageDebug()
{
  KMKernel *theKernel = self();
  if ( theKernel )
    return theKernel->mStorageDebug;
  else
    return 0;
}

void KMKernel::setupDBus()
{
  (void) new KmailAdaptor( this );
  qDBusRegisterMetaType<QVector<QStringList> >();
  QDBusConnection::sessionBus().registerObject( "/KMail", this );
  mMailService =  new MailServiceImpl();
  mMailManager =  new MailManagerImpl();
}

bool KMKernel::handleCommandLine( bool noArgsOpensReader )
{
  QString to, cc, bcc, subj, body;
  QStringList customHeaders;
  KUrl messageFile;
  KUrl::List attachURLs;
  bool mailto = false;
  bool checkMail = false;
  bool viewOnly = false;
  bool calledWithSession = false; // for ignoring '-session foo'

  // process args:
  KCmdLineArgs *args = KCmdLineArgs::parsedArgs();
  if (args->isSet("subject"))
  {
     subj = args->getOption("subject");
     // if kmail is called with 'kmail -session abc' then this doesn't mean
     // that the user wants to send a message with subject "ession" but
     // (most likely) that the user clicked on KMail's system tray applet
     // which results in KMKernel::raise() calling "kmail kmail newInstance"
     // via D-Bus which apparently executes the application with the original
     // command line arguments and those include "-session ..." if
     // kmail/kontact was restored by session management
     if ( subj == "ession" ) {
       subj.clear();
       calledWithSession = true;
     }
     else
       mailto = true;
  }

  if (args->isSet("cc"))
  {
     mailto = true;
     cc = args->getOption("cc");
  }

  if (args->isSet("bcc"))
  {
     mailto = true;
     bcc = args->getOption("bcc");
  }

  if (args->isSet("msg"))
  {
     mailto = true;
     messageFile.setPath( args->getOption("msg") );
  }

  if (args->isSet("body"))
  {
     mailto = true;
     body = args->getOption("body");
  }

  const QStringList attachList = args->getOptionList("attach");
  if ( !attachList.isEmpty() ) {
    mailto = true;
    for ( QStringList::ConstIterator it = attachList.constBegin();
          it != attachList.constEnd(); ++it ) {
      if ( !(*it).isEmpty() ) {
        KUrl url( *it );
        if ( url.protocol().isEmpty() ) {
          const QString newUrl = QDir::currentPath () + QDir::separator () + url.fileName();
          attachURLs.append( KUrl( newUrl ) );
        }
        else {
          attachURLs.append( url );
        }
      }
    }
  }

  customHeaders = args->getOptionList("header");

  if (args->isSet("composer"))
    mailto = true;

  if (args->isSet("check"))
    checkMail = true;

  if ( args->isSet( "view" ) ) {
    viewOnly = true;
    const QString filename =
      args->getOption( "view" );
    messageFile = KUrl( filename );
    if ( !messageFile.isValid() ) {
      messageFile = KUrl();
      messageFile.setPath( filename );
    }
  }

  if ( !calledWithSession ) {
    // only read additional command line arguments if kmail/kontact is
    // not called with "-session foo"
    for(int i= 0; i < args->count(); i++)
    {
      if ( args->arg(i).startsWith( QLatin1String( "mailto:" ), Qt::CaseInsensitive ) ) {
        QMap<QString, QString> values = KMail::StringUtil::parseMailtoUrl( args->url( i ) );
        if ( !values.value( "to" ).isEmpty() )
          to += values.value( "to" ) + ", ";
        if ( !values.value( "cc" ).isEmpty() )
          cc += values.value( "cc" ) + ", ";
        if ( !values.value( "subject" ).isEmpty() )
          subj = values.value( "subject" );
        if ( !values.value( "body" ).isEmpty() )
          body = values.value( "body" );
        if ( !values.value( "in-reply-to" ).isEmpty() )
          customHeaders << "In-Reply-To:" + values.value( "in-reply-to" );
      }
      else {
        QString tmpArg = args->arg(i);
        KUrl url( tmpArg );
        if (url.isValid() && !url.protocol().isEmpty())
          attachURLs += url;
        else
          to += tmpArg + ", ";
      }
      mailto = true;
    }
    if ( !to.isEmpty() ) {
      // cut off the superfluous trailing ", "
      to.truncate( to.length() - 2 );
    }
  }

  if ( !calledWithSession )
    args->clear();

  if ( !noArgsOpensReader && !mailto && !checkMail && !viewOnly )
    return false;

  if ( viewOnly )
    viewMessage( messageFile );
  else
    action( mailto, checkMail, to, cc, bcc, subj, body, messageFile,
            attachURLs, customHeaders );
  return true;
}

/********************************************************************/
/*             D-Bus-callable, and command line actions              */
/********************************************************************/
void KMKernel::checkMail () //might create a new reader but won't show!!
{
  if ( !kmkernel->askToGoOnline() )
    return;
  Akonadi::AgentInstance::List lst = agentManager()->instanceList();
  foreach( Akonadi::AgentInstance type, lst ) {
    type.synchronize();
  }
}

QStringList KMKernel::accounts()
{
  QStringList accountLst;
  Akonadi::AgentInstance::List lst = agentManager()->instanceList();
  foreach ( const Akonadi::AgentInstance& type, lst )
  {
    // Explicitly make a copy, as we're not changing values of the list but only
    // the local copy which is passed to action.
    accountLst<<type.identifier();
  }
  return accountLst;
}

void KMKernel::checkAccount( const QString &account ) //might create a new reader but won't show!!
{
  kDebug();
  if ( account.isEmpty() )
    checkMail();
  else {
    Akonadi::AgentInstance agent = kmkernel->agentManager()->instance( account );
    if ( agent.isValid() )
      agent.synchronize();
    else
      kDebug() << "- account with name '" << account <<"' not found";
  }
}

void KMKernel::openReader( bool onlyCheck )
{
  mWin = 0;
  KMainWindow *ktmw = 0;
  kDebug();

  foreach ( KMainWindow *window, KMainWindow::memberList() )
  {
    if ( ::qobject_cast<KMMainWin *>( window ) )
    {
      ktmw = window;
      break;
    }
  }

  bool activate;
  if (ktmw) {
    mWin = (KMMainWin *) ktmw;
    activate = !onlyCheck; // existing window: only activate if not --check
    if ( activate )
       mWin->show();
  }
  else {
    mWin = new KMMainWin;
    mWin->show();
    activate = false; // new window: no explicit activation (#73591)
  }

  if ( activate ) {
    // Activate window - doing this instead of KWindowSystem::activateWindow(mWin->winId());
    // so that it also works when called from KMailApplication::newInstance()
#if defined Q_WS_X11 && ! defined K_WS_QTONLY
    KStartupInfo::setNewStartupId( mWin, kapp->startupId() );
#endif
  }
}

int KMKernel::openComposer( const QString &to, const QString &cc,
                            const QString &bcc, const QString &subject,
                            const QString &body, bool hidden,
                            const QString &messageFile,
                            const QStringList &attachmentPaths,
                            const QStringList &customHeaders )
{
  kDebug();
  KMail::Composer::TemplateContext context = KMail::Composer::New;
  KMime::Message::Ptr msg( new KMime::Message );
  KMail::MessageHelper::initHeader( msg );
  msg->contentType()->setCharset("utf-8");
  // tentatively decode to, cc and bcc because invokeMailer calls us with
  // RFC 2047 encoded addresses in order to protect non-ASCII email addresses
  if (!to.isEmpty())
    msg->to()->fromUnicodeString( KMime::decodeRFC2047String( to.toLocal8Bit() ), "utf-8" );
  if (!cc.isEmpty())
    msg->cc()->fromUnicodeString( KMime::decodeRFC2047String( cc.toLocal8Bit() ), "utf-8" );
  if (!bcc.isEmpty())
    msg->bcc()->fromUnicodeString( KMime::decodeRFC2047String( bcc.toLocal8Bit() ), "utf-8"  );
  if (!subject.isEmpty()) msg->subject()->fromUnicodeString(subject, "utf-8" );

  KUrl messageUrl = KUrl( messageFile );
  if ( !messageUrl.isEmpty() && messageUrl.isLocalFile() ) {
    QByteArray str = KPIMUtils::kFileToByteArray( messageUrl.toLocalFile(), true, false );
    if( !str.isEmpty() ) {
      context = KMail::Composer::NoTemplate;
      msg->setBody( QString::fromLocal8Bit( str.data(), str.size() ).toUtf8() );
    }
    else {
      TemplateParser parser( msg, TemplateParser::NewMessage,
                             QString(), false, false, false );
      parser.process( KMime::Message::Ptr() );
    }
  }
  else if ( !body.isEmpty() ) {
    context = KMail::Composer::NoTemplate;
    msg->setBody( body.toUtf8() );
  }
  else {
    TemplateParser parser( msg, TemplateParser::NewMessage,
                           QString(), false, false, false );
    parser.process( KMime::Message::Ptr() );
  }

  if ( !customHeaders.isEmpty() )
  {
    for ( QStringList::ConstIterator it = customHeaders.begin() ; it != customHeaders.end() ; ++it )
      if ( !(*it).isEmpty() )
      {
        const int pos = (*it).indexOf( ':' );
        if ( pos > 0 )
        {
          QString header = (*it).left( pos ).trimmed();
          QString value = (*it).mid( pos+1 ).trimmed();
          if ( !header.isEmpty() && !value.isEmpty() ) {
            KMime::Headers::Generic *h = new KMime::Headers::Generic( header.toUtf8(), msg.get(), value.toUtf8() );
            msg->setHeader( h );
          }
        }
      }
  }

  KMail::Composer * cWin = KMail::makeComposer( msg, context );
  cWin->setCharset( "", true );
  if (!to.isEmpty())
    cWin->setFocusToSubject();
  KUrl::List attachURLs = KUrl::List( attachmentPaths );
  for ( KUrl::List::ConstIterator it = attachURLs.constBegin() ; it != attachURLs.constEnd() ; ++it )
    cWin->addAttach( (*it) );
  if ( !hidden ) {
    cWin->show();
    // Activate window - doing this instead of KWindowSystem::activateWindow(cWin->winId());
    // so that it also works when called from KMailApplication::newInstance()
#if defined Q_WS_X11 && ! defined K_WS_QTONLY
    KStartupInfo::setNewStartupId( cWin, kapp->startupId() );
#endif
  }
  return 1;
}

int KMKernel::openComposer (const QString &to, const QString &cc,
                            const QString &bcc, const QString &subject,
                            const QString &body, bool hidden,
                            const QString &attachName,
                            const QByteArray &attachCte,
                            const QByteArray &attachData,
                            const QByteArray &attachType,
                            const QByteArray &attachSubType,
                            const QByteArray &attachParamAttr,
                            const QString &attachParamValue,
                            const QByteArray &attachContDisp,
                            const QByteArray &attachCharset,
                            unsigned int identity )
{
  kDebug();
  KMail::Composer::TemplateContext context = KMail::Composer::New;
  KMime::Message::Ptr msg( new KMime::Message );
  KMime::Content *msgPart = 0;
  KMail::MessageHelper::initHeader( msg );
  msg->contentType()->setCharset( "utf-8" );
  if ( !cc.isEmpty() )      msg->cc()->fromUnicodeString( cc, "utf-8" );
  if ( !bcc.isEmpty() )     msg->bcc()->fromUnicodeString( bcc, "utf-8" );
  if ( !subject.isEmpty() ) msg->subject()->fromUnicodeString( subject, "utf-8" );
  if ( !to.isEmpty() )      msg->to()->fromUnicodeString( to, "utf-8" );
  if ( identity > 0 ) {
    KMime::Headers::Generic *h = new KMime::Headers::Generic("X-KMail-Identity", msg.get(), QByteArray::number( identity ) );
    msg->setHeader( h );
  }
  if ( !body.isEmpty() ) {
    msg->setBody(body.toUtf8());
    context = KMail::Composer::NoTemplate;
  } else {
    TemplateParser parser( msg, TemplateParser::NewMessage,
                           QString(), false, false, false );
    parser.process( KMime::Message::Ptr() );
  }

  bool iCalAutoSend = false;
  bool noWordWrap = false;
  bool isICalInvitation = false;
  KConfigGroup options( config(), "Groupware" );
  if ( !attachData.isEmpty() ) {
    isICalInvitation = attachName == "cal.ics" &&
      attachType == "text" &&
      attachSubType == "calendar" &&
      attachParamAttr == "method";
    // Remove BCC from identity on ical invitations (https://intevation.de/roundup/kolab/issue474)
    if ( isICalInvitation && bcc.isEmpty() )
      msg->bcc()->clear();
    if ( isICalInvitation &&
        GlobalSettings::self()->legacyBodyInvites() ) {
      // KOrganizer invitation caught and to be sent as body instead
      msg->setBody( attachData );
      context = KMail::Composer::NoTemplate;
      msg->contentType()->from7BitString(
                           QString( "text/calendar; method=%1; "
                                    "charset=\"utf-8\"" ).
                           arg( attachParamValue ).toLatin1() );

      iCalAutoSend = true; // no point in editing raw ICAL
      noWordWrap = true; // we shant word wrap inline invitations
    } else {
      // Just do what we're told to do
      msgPart = new KMime::Content;
      msgPart->contentType()->setName( attachName, "utf-8" );
      msgPart->contentTransferEncoding()->fromUnicodeString(attachCte, "utf-8" );
      msgPart->setBody( attachData ); //TODO: check if was setBodyEncoded
      msgPart->contentType()->setMimeType( attachType + "/" +  attachSubType );
      msgPart->contentDisposition()->setParameter( attachParamAttr, attachParamValue ); //TODO: Check if the content disposition parameter needs to be set!
       if( ! GlobalSettings::self()->exchangeCompatibleInvitations() ) {
        msgPart->contentDisposition()->fromUnicodeString(attachContDisp, "utf-8" );
      }
      if( !attachCharset.isEmpty() ) {
        // kDebug() << "Set attachCharset to" << attachCharset;
        msgPart->contentType()->setCharset( attachCharset );
      }
      // Don't show the composer window if the automatic sending is checked
      iCalAutoSend = GlobalSettings::self()->automaticSending();
    }
  }

  KMail::Composer * cWin = KMail::makeComposer( KMime::Message::Ptr(), context );
  cWin->setMsg( msg, !isICalInvitation /* mayAutoSign */ );
  cWin->setSigningAndEncryptionDisabled( isICalInvitation
      && GlobalSettings::self()->legacyBodyInvites() );
  cWin->setAutoDelete( true );
  if ( noWordWrap )
    cWin->disableWordWrap();
  else
    cWin->setCharset( "" /* default charset */, true /* force default charset */ );
  if ( msgPart )
    cWin->addAttach( msgPart );
  if ( isICalInvitation ) {
    cWin->forceDisableHtml();
    cWin->disableRecipientNumberCheck();
    cWin->disableForgottenAttachmentsCheck();
  }

  if ( !hidden && !iCalAutoSend ) {
    cWin->show();
    // Activate window - doing this instead of KWin::activateWindow(cWin->winId());
    // so that it also works when called from KMailApplication::newInstance()
#if defined Q_WS_X11 && ! defined K_WS_QTONLY
    KStartupInfo::setNewStartupId( cWin, kapp->startupId() );
#endif
  } else {

    // Always disable word wrap when we don't show the composer, since otherwise QTextEdit
    // gets the widget size wrong and wraps much too early.
    cWin->disableWordWrap();
    cWin->slotSendNow();
  }

  return 1;
}

void KMKernel::setDefaultTransport( const QString & transport )
{
  MailTransport::Transport *t = MailTransport::TransportManager::self()->transportByName( transport, false );
  if ( !t ) {
    kWarning() <<"The transport you entered is not available";
    return;
  }
  MailTransport::TransportManager::self()->setDefaultTransport( t->id() );
}

QDBusObjectPath KMKernel::openComposer( const QString &to, const QString &cc,
                                        const QString &bcc,
                                        const QString &subject,
                                        const QString &body, bool hidden )
{
  KMime::Message::Ptr msg( new KMime::Message );
  KMail::MessageHelper::initHeader( msg );
  msg->contentType()->setCharset("utf-8");
  if ( !cc.isEmpty() )      msg->cc()->fromUnicodeString( cc, "utf-8" );
  if ( !bcc.isEmpty() )     msg->bcc()->fromUnicodeString( bcc, "utf-8" );
  if ( !subject.isEmpty() ) msg->subject()->fromUnicodeString( subject, "utf-8" );
  if ( !to.isEmpty() )      msg->to()->fromUnicodeString( to, "utf-8" );
  if ( !body.isEmpty() ) {
    msg->setBody(body.toUtf8());
  } else {
    TemplateParser parser( msg, TemplateParser::NewMessage,
                           QString(), false, false, false );
    parser.process( KMime::Message::Ptr() );
  }

  const KMail::Composer::TemplateContext context = body.isEmpty() ? KMail::Composer::New :
                                                   KMail::Composer::NoTemplate;
  KMail::Composer * cWin = KMail::makeComposer( msg, context );
  cWin->setCharset("", true);
  if ( !hidden ) {
    cWin->show();
    // Activate window - doing this instead of KWindowSystem::activateWindow(cWin->winId());
    // so that it also works when called from KMailApplication::newInstance()
#if defined Q_WS_X11 && ! defined K_WS_QTONLY
    KStartupInfo::setNewStartupId( cWin, kapp->startupId() );
#endif
  } else {
    // Always disable word wrap when we don't show the composer; otherwise,
    // QTextEdit gets the widget size wrong and wraps much too early.
    cWin->disableWordWrap();
    cWin->slotSendNow();
  }

  return QDBusObjectPath(cWin->dbusObjectPath());
}

QDBusObjectPath KMKernel::newMessage( const QString &to,
                                      const QString &cc,
                                      const QString &bcc,
                                      bool hidden,
                                      bool useFolderId,
                                      const QString & /*messageFile*/,
                                      const QString &_attachURL)
{
  KUrl attachURL( _attachURL );
  KMime::Message::Ptr msg( new KMime::Message );
  FolderCollection *folder = 0;
  uint id = 0;

  if ( useFolderId ) {
    //create message with required folder identity
    folder = currentFolderCollection();
    id = folder ? folder->identity() : 0;
  }
  KMail::MessageHelper::initHeader( msg, id );
  msg->contentType()->setCharset( "utf-8" );
  //set basic headers
  if ( !cc.isEmpty() )      msg->cc()->fromUnicodeString( cc, "utf-8" );
  if ( !bcc.isEmpty() )     msg->bcc()->fromUnicodeString( bcc, "utf-8" );
  if ( !to.isEmpty() )      msg->to()->fromUnicodeString( to, "utf-8" );

  TemplateParser parser( msg, TemplateParser::NewMessage,
                         QString(), false, false, false );
  parser.process( KMime::Message::Ptr(), folder ? folder->collection() : Akonadi::Collection() );

  KMail::Composer *win = makeComposer( msg, KMail::Composer::New, id );

  //Add the attachment if we have one
  if ( !attachURL.isEmpty() && attachURL.isValid() ) {
    win->addAttach( attachURL );
  }

  //only show window when required
  if ( !hidden ) {
    win->show();
  }
  return QDBusObjectPath( win->dbusObjectPath() );
}

int KMKernel::viewMessage( const KUrl & messageFile )
{
  KMOpenMsgCommand *openCommand = new KMOpenMsgCommand( 0, messageFile );

  openCommand->start();
  return 1;
}

int KMKernel::sendCertificate( const QString& to, const QByteArray& certData )
{
  KMime::Message::Ptr msg( new KMime::Message );
  KMail::MessageHelper::initHeader( msg );
  msg->contentType()->setCharset("utf-8");
  msg->subject()->fromUnicodeString(i18n( "Certificate Signature Request" ), "utf-8" );
  if (!to.isEmpty()) msg->to()->fromUnicodeString(to, "utf-8");
  // ### Make this message customizable via KIOSK
  msg->setBody( i18n( "Please create a certificate from attachment and return to sender." ).toUtf8() );

  KMail::Composer * cWin = KMail::makeComposer( msg );
  cWin->setCharset("", true);
  cWin->slotSetAlwaysSend( true );
  if (!certData.isEmpty()) {
    KMime::Content *msgPart = new KMime::Content;
    msgPart->contentType()->setName("smime.p10", "utf-8");
    msgPart->contentTransferEncoding()->from7BitString("base64");
    msgPart->setBody(certData); // TODO Check: was setBodyEncodedBinary
    msgPart->contentType()->setMimeType("application/pkcs10");
    msgPart->contentDisposition()->from7BitString("attachment; filename=smime.p10");
    cWin->addAttach(msgPart);
  }

  cWin->show();
  return 1;
}

int KMKernel::dbusAddMessage( const QString & foldername,
                              const QString & messageFile,
                              const QString & MsgStatusFlags)
{
#if 0  //Port to akonadi
  // FIXME: Remove code duplication between this method and dbusAddMessage_fastImport()!
  kDebug();

  if ( foldername.isEmpty() || foldername.startsWith('.'))
    return -1;

  int retval;
  bool readFolderMsgIds = false;
  QString _foldername = foldername.trimmed();
  _foldername = _foldername.remove( '\\' ); //try to prevent ESCAPE Sequences

  if ( foldername != mAddMessageLastFolder ) {
    mAddMessageMsgIds.clear();
    readFolderMsgIds = true;
  }

  KUrl msgUrl( messageFile );
  if ( !msgUrl.isEmpty() && msgUrl.isLocalFile() ) {

    const QByteArray messageText =
      KPIMUtils::kFileToByteArray( msgUrl.toLocalFile(), true, false );
    if ( messageText.isEmpty() )
      return -2;

    KMime::Message *msg = new KMime::Message();
    msg->setContent( messageText );

    if (readFolderMsgIds) {
      if ( foldername.contains("/")) {
        QString tmp_fname = "";
        KMFolder *folder = NULL;
        KMFolderDir *subfolder;
        bool root = true;

        QStringList subFList = _foldername.split('/', QString::SkipEmptyParts);

        for ( QStringList::Iterator it = subFList.begin(); it != subFList.end(); ++it ) {
          QString _newFolder = *it;
          if(_newFolder.startsWith('.')) return -1;

          if(root) {
            folder = the_folderMgr->findOrCreate(*it, false);
            if (folder) {
              root = false;
              tmp_fname = '/' + *it;
            }
            else return -1;
          }
          else {
            subfolder = folder->createChildFolder();
            tmp_fname += '/' + *it;
            if(!the_folderMgr->getFolderByURL( tmp_fname )) {
             folder = the_folderMgr->createFolder(*it, false, folder->folderType(), subfolder);
            }

            if(!(folder = the_folderMgr->getFolderByURL( tmp_fname ))) return -1;
          }
        }

        mAddMsgCurrentFolder = the_folderMgr->getFolderByURL( tmp_fname );
        if(!folder) return -1;

      }
      else {
        mAddMsgCurrentFolder = the_folderMgr->findOrCreate(_foldername, false);
      }

      mAddMessageLastFolder = foldername;
    }

    if ( mAddMsgCurrentFolder ) {
      if (readFolderMsgIds) {

        // OLD COMMENT:
        // Try to determine if a message already exists in
        // the folder. The message id that is searched for, is
        // the subject line + the date. This should be quite
        // unique. The change that a given date with a given
        // subject is in the folder twice is very small.
        // If the subject is empty, the fromStrip string
        // is taken.

        // NEW COMMENT from Danny Kukawka (danny.kukawka@web.de):
        // subject line + the date is only unique if the following
        // return a correct unique value:
        //   time_t  DT = mb->date();
        //   QString dt = ctime(&DT);
        // But if the datestring in the Header isn't RFC conform
        // subject line + the date isn't unique.
        //
        // The only uique headerfield is the Message-ID. In some
        // cases this could be empty. I then I use the
        // subject line + dateStr .

        int i;

        mAddMsgCurrentFolder->open( "dbusadd" );
#if 0 //TODO port to akonadi
        for( i=0; i<mAddMsgCurrentFolder->count(); i++) {
          KMime::Message *mb = mAddMsgCurrentFolder->getMsgBase(i);

          QString id = mb->msgIdMD5();
          if ( id.isEmpty() ) {
            id = mb->subject()->asUnicodeString();
            if ( id.isEmpty() )
              id = KMail::MessageHelper::fromStrip( mb );
            if ( id.isEmpty() )
              id = KMail::MessageHelper::toStrip( mb );

            id += mb->date()->asUnicodeString();
          }

          //fprintf(stderr,"%s\n",(const char *) id);
          if ( !id.isEmpty() ) {
            mAddMessageMsgIds.append(id);
          }
        }
#else
    kDebug() << "AKONADI PORT: Disabled code in  " << Q_FUNC_INFO;
#endif
        mAddMsgCurrentFolder->close( "dbusadd" );
      }


      QString msgId;
#if 0 //TODO port to akonadi
      msgId = msg->msgIdMD5();
#else
    kDebug() << "AKONADI PORT: Disabled code in  " << Q_FUNC_INFO;
#endif
      if ( msgId.isEmpty()) {
        msgId = msg->subject()->asUnicodeString();
        if ( msgId.isEmpty() )
          msgId = KMail::MessageHelper::fromStrip( msg );
        if ( msgId.isEmpty() )
          msgId = KMail::MessageHelper::toStrip( msg );

        msgId += msg->date()->asUnicodeString();
      }

      int k = mAddMessageMsgIds.indexOf( msgId );
      //fprintf(stderr,"find %s = %d\n",(const char *) msgId,k);

      if ( k == -1 ) {
        if ( !msgId.isEmpty() ) {
          mAddMessageMsgIds.append( msgId );
        }
#if 0 //TODO port to akonadi
        if ( !MsgStatusFlags.isEmpty() ) {
          msg->status().setStatusFromStr(MsgStatusFlags);
        }
#else
    kDebug() << "AKONADI PORT: Disabled code in  " << Q_FUNC_INFO;
#endif
        int index;
        if ( mAddMsgCurrentFolder->addMsg( msg, &index ) == 0 ) {
          mAddMsgCurrentFolder->unGetMsg( index );
          retval = 1;
        } else {
          retval =- 2;
          delete msg;
          msg = 0;
        }
      } else {
        //qDebug( "duplicate: " + msgId + "; subj: " + msg->subject() + ", from: " + msgId = msg->fromStrip());
        retval = -4;
      }
    } else {
      retval = -1;
    }
  } else {
    retval = -2;
  }
  return retval;
#endif
  return -1;
}

void KMKernel::dbusResetAddMessage()
{
  mAddMessageMsgIds.clear();
  mAddMessageLastFolder.clear();
}

int KMKernel::dbusAddMessage_fastImport( const QString & foldername,
                                         const QString & messageFile,
                                         const QString & MsgStatusFlags)
{
#if 0
  // Use this function to import messages without
  // search for already existing emails.
  kDebug();

  if ( foldername.isEmpty() || foldername.startsWith('.'))
    return -1;

  int retval;

  QString _foldername = foldername.trimmed();
  _foldername = _foldername.remove( '\\' ); //try to prevent ESCAPE Sequences

  KUrl msgUrl( messageFile );
  if ( !msgUrl.isEmpty() && msgUrl.isLocalFile() ) {
    const QByteArray messageText =
      KPIMUtils::kFileToByteArray( msgUrl.toLocalFile(), true, false );
    if ( messageText.isEmpty() )
      return -2;

    KMime::Message *msg = new KMime::Message();
    msg->setContent( messageText );

    if ( foldername != mAddMessageLastFolder ) {
      if ( foldername.contains( '/' ) ) {
        QString tmp_fname = "";
        KMFolder *folder = NULL;
        KMFolderDir *subfolder;
        bool root = true;

        QStringList subFList = _foldername.split('/', QString::SkipEmptyParts);

        for ( QStringList::Iterator it = subFList.begin(); it != subFList.end(); ++it ) {
          QString _newFolder = *it;
          if( _newFolder.startsWith( '.' ) )
            return -1;

          if( root ) {
            folder = the_folderMgr->findOrCreate( *it, false );
            if ( folder ) {
              root = false;
              tmp_fname = '/' + *it;
            }
            else
              return -1;
          }
          else {
            subfolder = folder->createChildFolder();
            tmp_fname += '/' + *it;
            if( !the_folderMgr->getFolderByURL( tmp_fname ) ) {
              folder = the_folderMgr->createFolder( *it, false, folder->folderType(), subfolder );
            }
            if( !( folder = the_folderMgr->getFolderByURL( tmp_fname ) ) )
              return -1;
          }
        }

        mAddMsgCurrentFolder = the_folderMgr->getFolderByURL( tmp_fname );
        if( !folder )
          return -1;
      }
      else {
        mAddMsgCurrentFolder = the_folderMgr->findOrCreate( _foldername, false );
      }
      mAddMessageLastFolder = foldername;
    }

    if ( mAddMsgCurrentFolder ) {
      int index;
#if 0 //TODO port to akonadi
      if( !MsgStatusFlags.isEmpty() ) {
        msg->status().setStatusFromStr(MsgStatusFlags);
      }
#else
    kDebug() << "AKONADI PORT: Disabled code in  " << Q_FUNC_INFO;
#endif
      if ( mAddMsgCurrentFolder->addMsg( msg, &index ) == 0 ) {
        mAddMsgCurrentFolder->unGetMsg( index );
        retval = 1;
      } else {
        retval =- 2;
        delete msg;
        msg = 0;
      }
    } else {
      retval = -1;
    }
  } else {
    retval = -2;
  }

  return retval;
#endif
  return -1;
}

QStringList KMKernel::folderList() const
{
#if 0
  QStringList folders;
  const QString localPrefix = "/Local";
  folders << localPrefix;
  the_folderMgr->getFolderURLS( folders, localPrefix );
  return folders;
#else
    kDebug() << "AKONADI PORT: Disabled code in  " << Q_FUNC_INFO;
    return QStringList();
#endif
}

QString KMKernel::getFolder( const QString& vpath )
{
#if 0
  QString adaptorName;
  const QString localPrefix = "/Local";
  if ( the_folderMgr->getFolderByURL( vpath ) )
    adaptorName=vpath;
  else if ( vpath.startsWith( localPrefix ) && the_folderMgr->getFolderByURL( vpath.mid( localPrefix.length() ) ) )
    adaptorName=vpath.mid( localPrefix.length() );
  if( !adaptorName.isEmpty())
  {
    if ( folderAdaptor )
      {
        folderAdaptor->unregisterobject();
        delete folderAdaptor;
      }
    folderAdaptor = new KMail::FolderAdaptor(adaptorName);
    return vpath;
  }
#else
    kDebug() << "AKONADI PORT: Disabled code in  " << Q_FUNC_INFO;
#endif
  kWarning() << "Folder not found:" << vpath;
  return QString();
}

void KMKernel::raise()
{
  QDBusInterface iface( "org.kde.kmail", "/MainApplication",
                        "org.kde.KUniqueApplication",
                        QDBusConnection::sessionBus());
  QDBusReply<int> reply;
  if ( !iface.isValid() || !( reply = iface.call( "newInstance" ) ).isValid() )
  {
    QDBusError err = iface.lastError();
    kError() << "Communication problem with KMail. "
             << "Error message was:" << err.name() << ": \"" << err.message() << "\"";
  }

}

bool KMKernel::showMail( quint32 serialNumber, const QString& /* messageId */ )
{
  KMMainWidget *mainWidget = 0;

  // First look for a KMainWindow.
  foreach ( KMainWindow* window, KMainWindow::memberList() ) {
    // Then look for a KMMainWidget.
    QList<KMMainWidget*> l = window->findChildren<KMMainWidget*>();
    if ( !l.isEmpty() && l.first() ) {
      mainWidget = l.first();
      if ( window->isActiveWindow() )
        break;
    }
  }
#if 0
  if ( mainWidget ) {
    int idx = -1;
    KMFolder *folder = 0;
    KMMsgDict::instance()->getLocation(serialNumber, &folder, &idx);
    if (!folder || (idx == -1))
      return false;
    KMFolderOpener openFolder(folder, "showmail");
    KMMsgBase *msgBase = folder->getMsgBase(idx);
    if (!msgBase)
      return false;
    bool unGet = !msgBase->isMessage();
    KMMessage *msg = folder->getMsg(idx);

    KMReaderMainWin *win = new KMReaderMainWin( false, false );
    KMime::Message *newMessage = new KMime::Message;
    newMessage->setContent( msg->encodedContent() );
    newMessage->setParent( msg->parent() );
    newMessage->setMsgSerNum( msg->getMsgSerNum() );
    newMessage->setReadyToShow( true );
    win->showMessage( GlobalSettings::self()->overrideCharacterEncoding(), newMessage );
    win->show();

    if (unGet)
      folder->unGetMsg(idx);
    return true;
  }

#else
    kDebug() << "AKONADI PORT: Disabled code in  " << Q_FUNC_INFO;
#endif
  return false;
}

QString KMKernel::getFrom( quint32 serialNumber )
{
#if 0 //TODO port to akonadi
  int idx = -1;
  KMFolder *folder = 0;
  KMMsgDict::instance()->getLocation(serialNumber, &folder, &idx);
  if (!folder || (idx == -1))
    return QString();
  KMFolderOpener openFolder(folder, "getFrom");
  KMMsgBase *msgBase = folder->getMsgBase(idx);
  if (!msgBase)
    return QString();
  bool unGet = !msgBase->isMessage();
  KMMessage *msg = folder->getMsg(idx);
  QString result = msg->from();
  if (unGet)
    folder->unGetMsg(idx);
  return result;
#else
    kDebug() << "AKONADI PORT: Disabled code in  " << Q_FUNC_INFO;
    return "";
#endif
}

QString KMKernel::debugScheduler()
{
  QString res = KMail::ActionScheduler::debug();
  return res;
}

QString KMKernel::debugSernum( quint32 serialNumber )
{
#if 0
  QString res;
  if (serialNumber != 0) {
    int idx = -1;
    KMFolder *folder = 0;
    KMime::Message *msg = 0;
    KMMsgDict::instance()->getLocation( serialNumber, &folder, &idx );
    // It's possible that the message has been deleted or moved into a
    // different folder
    if (folder && (idx != -1)) {
      // everything is ok
      KMFolderOpener openFolder( folder, "debugser" );
      msg = folder->getMsgBase( idx );
      if (msg) {
        res.append( QString( " subject %s,\n sender %s,\n date %s.\n" )
                             .arg( msg->subject()->asUnicodeString() )
                             .arg( KMail::MessageHelper::fromStrip(msg) )
                             .arg( msg->date()->asUnicodeString() ) );
      } else {
        res.append( QString( "Invalid serial number." ) );
      }
    } else {
      res.append( QString( "Invalid serial number." ) );
    }
  }
  return res;
#else
    kDebug() << "AKONADI PORT: Disabled code in  " << Q_FUNC_INFO;
    return "";

#endif
}


void KMKernel::pauseBackgroundJobs()
{
  mBackgroundTasksTimer->stop();
  mJobScheduler->pause();
}

void KMKernel::resumeBackgroundJobs()
{
  mJobScheduler->resume();
  mBackgroundTasksTimer->start( 4 * 60 * 60 * 1000 );
}

void KMKernel::stopNetworkJobs()
{
  if ( GlobalSettings::self()->networkState() == GlobalSettings::EnumNetworkState::Offline )
    return;

  GlobalSettings::setNetworkState( GlobalSettings::EnumNetworkState::Offline );
  BroadcastStatus::instance()->setStatusMsg( i18n("KMail is set to be offline; all network jobs are suspended"));
  emit onlineStatusChanged( (GlobalSettings::EnumNetworkState::type)GlobalSettings::networkState() );

}

void KMKernel::resumeNetworkJobs()
{
  if ( GlobalSettings::self()->networkState() == GlobalSettings::EnumNetworkState::Online )
    return;

  GlobalSettings::setNetworkState( GlobalSettings::EnumNetworkState::Online );
  BroadcastStatus::instance()->setStatusMsg( i18n("KMail is set to be online; all network jobs resumed"));
  emit onlineStatusChanged( (GlobalSettings::EnumNetworkState::type)GlobalSettings::networkState() );

  if ( kmkernel->msgSender()->sendImmediate() ) {
    kmkernel->msgSender()->sendQueued();
  }
}

bool KMKernel::isOffline()
{
  if ( GlobalSettings::self()->networkState() == GlobalSettings::EnumNetworkState::Offline )
    return true;
  else
    return false;
}

bool KMKernel::askToGoOnline()
{
  if ( kmkernel->isOffline() ) {
    int rc =
    KMessageBox::questionYesNo( KMKernel::self()->mainWin(),
                                i18n("KMail is currently in offline mode. "
                                     "How do you want to proceed?"),
                                i18n("Online/Offline"),
                                KGuiItem(i18n("Work Online")),
                                KGuiItem(i18n("Work Offline")));

    if( rc == KMessageBox::No ) {
      return false;
    } else {
      kmkernel->resumeNetworkJobs();
    }
  }
  return true;
}

/********************************************************************/
/*                        Kernel methods                            */
/********************************************************************/

void KMKernel::quit()
{
  // Called when all windows are closed. Will take care of compacting,
  // sending... should handle session management too!!
}
  /* TODO later:
   Asuming that:
     - msgsender is nonblocking
       (our own, QSocketNotifier based. Pops up errors and sends signal
        senderFinished when done)

   o If we are getting mail, stop it (but don't lose something!)
         [Done already, see mailCheckAborted]
   o If we are sending mail, go on UNLESS this was called by SM,
       in which case stop ASAP that too (can we warn? should we continue
       on next start?)
   o If we are compacting, or expunging, go on UNLESS this was SM call.
       In that case stop compacting ASAP and continue on next start, before
       touching any folders. [Not needed anymore with CompactionJob]

   KMKernel::quit ()
   {
     SM call?
       if compacting, stop;
       if sending, stop;
       if receiving, stop;
       Windows will take care of themselves (composer should dump
        its messages, if any but not in deadMail)
       declare us ready for the End of the Session

     No, normal quit call
       All windows are off. Anything to do, should compact or sender sends?
         Yes, maybe put an icon in panel as a sign of life
         if sender sending, connect us to his finished slot, declare us ready
                            for quit and wait for senderFinished
         if not, Folder manager, go compact sent-mail and outbox
}                (= call slotFinished())

void KMKernel::slotSenderFinished()
{
  good, Folder manager go compact sent-mail and outbox
  clean up stage1 (release folders and config, unregister from dcop)
    -- another kmail may start now ---
  qApp->quit();
}
*/


/********************************************************************/
/*            Init, Exit, and handler  methods                      */
/********************************************************************/
void KMKernel::testDir( const char *_name )
{
  QString foldersPath = QDir::homePath() + QString( _name );
  QFileInfo info( foldersPath );
  if ( !info.exists() ) {
    if ( KDE_mkdir( QFile::encodeName( foldersPath ), S_IRWXU ) == -1 ) {
      KMessageBox::sorry( 0, i18n( "KMail could not create folder '%1';\n"
                                   "please make sure that you can view and "
                                   "modify the content of the folder '%2'.",
                                   foldersPath, QDir::homePath() ) );
      ::exit(-1);
    }
  }
  if ( !info.isDir() || !info.isReadable() || !info.isWritable() ) {
    KMessageBox::sorry( 0, i18n( "The permissions of the folder '%1' are "
                                 "incorrect;\n"
                                 "please make sure that you can view and "
                                 "modify the content of this folder.",
                                 foldersPath ) );
    ::exit(-1);
  }
}


//-----------------------------------------------------------------------------
// Open a composer for each message found in the dead.letter folder
void KMKernel::recoverDeadLetters()
{
#if 0 //TODO port to akonadi
  const QString pathName = localDataPath();
  QDir dir( pathName );
  if ( !dir.exists( "autosave" ) )
    return;

  KMFolder folder( 0, pathName + "autosave", KMFolderTypeMaildir, false /* no index */ );
  KMFolderOpener openFolder( &folder, "recover" );
  if ( !folder.isOpened() ) {
    kError() << "Cannot open autosave folder!";
    return;
  }

  const int num = folder.count();
  for ( int i = 0; i < num; i++ ) {
    KMMessage *msg = folder.take( 0 );
    if ( msg ) {
      KMail::Composer * win = KMail::makeComposer();
      win->setMsg( msg, false, false, true );
      win->setAutoSaveFilename( msg->fileName() );
      win->show();
    }
  }
#else
  kDebug() << "AKONADI PORT: Disabled code in  " << Q_FUNC_INFO;
#endif
}

void KMKernel::findCreateDefaultCollection( Akonadi::SpecialCollections::Type type )
{
  if( Akonadi::SpecialCollections::self()->hasDefaultCollection( type ) ) {
    const Akonadi::Collection col = Akonadi::SpecialCollections::self()->defaultCollection( type );
    if ( !( col.rights() & Akonadi::Collection::AllRights ) )
      emergencyExit( i18n("You do not have read/write permission to your inbox folder.") );
  }
  else {
    Akonadi::SpecialCollectionsRequestJob *job = new Akonadi::SpecialCollectionsRequestJob( this );
    connect( job, SIGNAL( result( KJob* ) ),
             this, SLOT( createDefaultCollectionDone( KJob* ) ) );
    job->requestDefaultCollection( type );
  }
}

void KMKernel::createDefaultCollectionDone( KJob * job)
{
  if ( job->error() ) {
    emergencyExit( job->errorText() );
    return;
  }

  Akonadi::SpecialCollectionsRequestJob *requestJob = qobject_cast<Akonadi::SpecialCollectionsRequestJob*>( job );
  const Akonadi::Collection col = requestJob->collection();
  if ( !( col.rights() & Akonadi::Collection::AllRights ) )
    emergencyExit( i18n("You do not have read/write permission to your inbox folder.") );
}

//-----------------------------------------------------------------------------
void KMKernel::initFolders()
{

  findCreateDefaultCollection( Akonadi::SpecialCollections::Inbox );
  findCreateDefaultCollection( Akonadi::SpecialCollections::Outbox );
  findCreateDefaultCollection( Akonadi::SpecialCollections::SentMail );
  findCreateDefaultCollection( Akonadi::SpecialCollections::Drafts );
  findCreateDefaultCollection( Akonadi::SpecialCollections::Trash );
  findCreateDefaultCollection( Akonadi::SpecialCollections::Templates );
}

void KMKernel::init()
{
  the_shuttingDown = false;
  the_server_is_ready = false;

  KSharedConfig::Ptr cfg = KMKernel::config();

  QDir dir;

  KConfigGroup group(cfg, "General");
  the_firstStart = group.readEntry("first-start", true );
  group.writeEntry("first-start", false);
  the_previousVersion = group.readEntry("previous-version");
  group.writeEntry("previous-version", KMAIL_VERSION);

  QString foldersPath = group.readPathEntry( "folders", QString() );
  QString standardFolderPath = localDataPath() + "mail";
  kDebug() << "foldersPath (from config):" << foldersPath;

  if ( foldersPath.isEmpty() ) {
    foldersPath = standardFolderPath;
    if ( transferMail( foldersPath ) ) {
      group.writePathEntry( "folders", foldersPath );
    }
    kDebug() << "foldersPath (after transferMail):" << foldersPath;
  }
  else {
    // Check if the folder path from config really exists.
    // When migrating from KDE3 to KDE4, some distros change the home directory
    // from .kde to .kde4, and if the user has copied the config file + app data
    // over to .kde4, the config file then contains the incorrect entry.
    // Therefore, we fall back to KDEHOME/share/apps/kmail/mail if the folders
    // can't be found.
    QDir configFolderDir( foldersPath );
    if ( foldersPath.contains( ".kde/share/apps/kmail/mail" ) &&
         !configFolderDir.exists() ) {
      QDir standardConfigDir( standardFolderPath );
      if ( standardConfigDir.exists() ) {
        foldersPath = standardFolderPath;
        kDebug() << "foldersPath from config doesn't exist, using standard "
                    "path instead";
      }
    }
  }

  //Here because folderMgr's need it when they read the index and sort tags
  the_msgTagMgr = new KMMessageTagMgr();
  the_msgTagMgr->readConfig();

  readConfig();

#ifdef INDICATEQT_FOUND
  the_indicateServer = QIndicate::Server::defaultInstance();
  the_indicateServer->setType( "message.mail" );
  const QString appName = KGlobal::mainComponent().componentName();
  KService::Ptr service = KService::serviceByDesktopName( appName );
  if ( service ) {
    the_indicateServer->setDesktopFile( service->entryPath() );
  } else {
    kWarning() << "Could not find desktop file for application";
  }
  connect( the_indicateServer, SIGNAL( serverDisplay() ),
           SLOT( showMainWin() ) );
#endif

  the_undoStack     = new UndoStack(20);
  the_filterMgr     = new KMFilterMgr();
  the_popFilterMgr     = new KMFilterMgr(true);
  the_filterActionDict = new KMFilterActionDict;

  initFolders();
  the_filterMgr->readConfig();
  the_popFilterMgr->readConfig();
#if 0 //TODO port to akonadi
  cleanupImapFolders();
#else
    kDebug() << "AKONADI PORT: Disabled code in  " << Q_FUNC_INFO;
#endif
  the_msgSender = new AkonadiSender;
  the_server_is_ready = true;
  { // area for config group "Composer"
    KConfigGroup group(cfg, "Composer");
    if (group.readEntry("pref-charsets", QStringList() ).isEmpty())
    {
      group.writeEntry("pref-charsets", "us-ascii,iso-8859-1,locale,utf-8");
    }
  }
  readConfig();
  // filterMgr->dump();

  the_weaver =  new ThreadWeaver::Weaver( this );

  mBackgroundTasksTimer = new QTimer( this );
  mBackgroundTasksTimer->setSingleShot( true );
  connect( mBackgroundTasksTimer, SIGNAL( timeout() ), this, SLOT( slotRunBackgroundTasks() ) );
#ifdef DEBUG_SCHEDULER // for debugging, see jobscheduler.h
  mBackgroundTasksTimer->start( 10000 ); // 10s, singleshot
#else
  mBackgroundTasksTimer->start( 5 * 60000 ); // 5 minutes, singleshot
#endif
}

void KMKernel::readConfig()
{
<<<<<<< HEAD
  KConfigGroup config( KMKernel::config(), "Composer" );
  mSmartQuote = GlobalSettings::self()->smartQuote();
  mWordWrap = GlobalSettings::self()->wordWrap();
  mWrapCol = GlobalSettings::self()->lineWrapWidth();
  if ((mWrapCol == 0) || (mWrapCol > 78))
    mWrapCol = 78;
  if (mWrapCol < 30)
    mWrapCol = 30;
=======
#ifdef INDICATEQT_FOUND
  if ( GlobalSettings::useMessageIndicator() ) {
    the_indicateServer->show();
  } else {
    the_indicateServer->hide();
  }
#endif
  //Needed here, since this function is also called when the configuration
  //changes, and the static variables should be updated then - IOF
  KMMessage::readConfig();
>>>>>>> abdcc3d7
}

#if 0 //TODO port to akonadi
void KMKernel::cleanupImapFolders()
{
  KMAccount *acct = 0;
  QList<KMFolderNode*>::iterator it = the_imapFolderMgr->dir().begin();
  while ( it != the_imapFolderMgr->dir().end() )
  {
    KMFolderNode *node = *it;
    if (node->isDir() || ((acct = the_acctMgr->find(node->id()))
                          && ( acct->type() == KAccount::Imap )))
    {
      ++it;
    } else {
      KMFolder* folder = static_cast<KMFolder*>(node);
      // delete only local
      static_cast<KMFolderImap*>( folder->storage() )->setAlreadyRemoved( true );
      the_imapFolderMgr->remove(folder);
      it = the_imapFolderMgr->dir().begin();
    }
  }

  it = the_dimapFolderMgr->dir().begin();
  while ( it != the_dimapFolderMgr->dir().end() )
  {
    KMFolderNode *node = *it;
    if (node->isDir() || ((acct = the_acctMgr->find(node->id()))
        && ( acct->type() == KAccount::DImap )) )
    {
      ++it;
    } else {
      the_dimapFolderMgr->remove(static_cast<KMFolder*>(node));
      it = the_dimapFolderMgr->dir().begin();
    }
  }

  the_imapFolderMgr->quiet(true);
  QList<KMAccount*>::iterator accountIt = the_acctMgr->begin();
  while ( accountIt != the_acctMgr->end() ) {
    acct = *accountIt;
    ++accountIt;
    KMFolderImap *fld;
#if 0 //TODO port to akonadi
    KMAcctImap *imapAcct;

    if (acct->type() != KAccount::Imap)
      continue;
    fld = static_cast<KMFolderImap*>(the_imapFolderMgr
      ->findOrCreate(QString::number(acct->id()), false, acct->id())->storage());
    fld->setNoContent(true);
    fld->folder()->setLabel(acct->name());
    imapAcct = static_cast<KMAcctImap*>(acct);
    fld->setAccount(imapAcct);
    imapAcct->setImapFolder(fld);
    fld->close( "kernel", true );
#else
    kDebug() << "AKONADI PORT: Disabled code in  " << Q_FUNC_INFO;
#endif
  }
  the_imapFolderMgr->quiet(false);

  the_dimapFolderMgr->quiet( true );
  accountIt = the_acctMgr->begin();
  while ( accountIt != the_acctMgr->end() ) {
    acct = *accountIt;
    ++accountIt;

    KMFolderCachedImap *cfld = 0;
    KMAcctCachedImap *cachedImapAcct;

    if (acct->type() != KAccount::DImap ) continue;

    KMFolder* fld = the_dimapFolderMgr->find(QString::number(acct->id()));
    if( fld )
      cfld = static_cast<KMFolderCachedImap*>( fld->storage() );
    if (cfld == 0) {
      // Folder doesn't exist yet
      cfld = static_cast<KMFolderCachedImap*>(the_dimapFolderMgr->createFolder(QString::number(acct->id()),
            false, KMFolderTypeCachedImap)->storage());
      if (!cfld) {
        KMessageBox::error(0,(i18n("Cannot create file `%1' in %2.\nKMail cannot start without it.", acct->name(), the_dimapFolderMgr->basePath())));
        exit(-1);
      }
      cfld->folder()->setId( acct->id() );
    }

    cfld->setNoContent(true);
    cfld->folder()->setLabel(acct->name());
    cachedImapAcct = static_cast<KMAcctCachedImap*>(acct);
    cfld->setAccount(cachedImapAcct);
    cachedImapAcct->setImapFolder(cfld);
    cfld->close( "kmkernel" );
  }
  the_dimapFolderMgr->quiet( false );
}
#endif

bool KMKernel::doSessionManagement()
{

  // Do session management
  if (kapp->isSessionRestored()){
    int n = 1;
    while (KMMainWin::canBeRestored(n)){
      //only restore main windows! (Matthias);
      if (KMMainWin::classNameOfToplevel(n) == "KMMainWin")
        (new KMMainWin)->restoreDockedState(n);
      n++;
    }
    return true; // we were restored by SM
  }
  return false;  // no, we were not restored
}

void KMKernel::closeAllKMailWindows()
{
  QList<KMainWindow*> windowsToDelete;

  foreach ( KMainWindow* window, KMainWindow::memberList() ) {
    if ( ::qobject_cast<KMMainWin *>(window) ||
         ::qobject_cast<KMail::SecondaryWindow *>(window) )
    {
      // close and delete the window
      window->setAttribute(Qt::WA_DeleteOnClose);
      window->close();
      windowsToDelete.append( window );
    }
  }

  // We delete all main windows here. Above we called close(), but that calls
  // deleteLater() internally, therefore does not delete it immediately.
  // This would lead to problems when closing Kontact when a composer window
  // is open, because the destruction order is:
  //
  // 1. destructor of the Kontact mainwinow
  // 2.   delete all parts
  // 3.     the KMail part destructor calls KMKernel::cleanup(), which calls
  //        this function
  // 4. delete all other mainwindows
  //
  // Deleting the composer windows here will make sure that step 4 will not delete
  // any composer window, which would fail because the kernel is already deleted.
  qDeleteAll( windowsToDelete );
  windowsToDelete.clear();
}

void KMKernel::cleanup(void)
{
  dumpDeadLetters();
  the_shuttingDown = true;
  closeAllKMailWindows();

  // Write the config while all other managers are alive
  delete the_filterMgr;
  the_filterMgr = 0;
  delete the_msgSender;
  the_msgSender = 0;
  delete the_filterActionDict;
  the_filterActionDict = 0;
  delete the_msgTagMgr;
  the_msgTagMgr = 0;
  delete the_undoStack;
  the_undoStack = 0;
  delete the_popFilterMgr;
  the_popFilterMgr = 0;

  delete the_weaver;
  the_weaver = 0;

  KSharedConfig::Ptr config =  KMKernel::config();
  KConfigGroup group(config, "General");
  if ( the_trashCollectionFolder.isValid() ) {
    if ( group.readEntry( "empty-trash-on-exit", false ) ) {
      if ( the_trashCollectionFolder.statistics().count() > 0 ) {
        mFolderCollectionMonitor->expunge( the_trashCollectionFolder );
      }
    }
  }
  delete mConfigureDialog;
  mConfigureDialog = 0;
  // do not delete, because mWin may point to an existing window
  // delete mWin;
  mWin = 0;

  if ( RecentAddresses::exists() )
    RecentAddresses::self( config.data() )->save( config.data() );
  config->sync();
}

bool KMKernel::transferMail( QString & destinationDir )
{
  QString dir;

  // check whether the user has a ~/KMail folder
  QFileInfo fi( QDir::home(), "KMail" );
  if ( fi.exists() && fi.isDir() ) {
    dir = QDir::homePath() + "/KMail";
    // the following two lines can be removed once moving mail is reactivated
    destinationDir = dir;
    return true;
  }

  if ( dir.isEmpty() ) {
    // check whether the user has a ~/Mail folder
    fi.setFile( QDir::home(), "Mail" );
    if ( fi.exists() && fi.isDir() &&
         QFile::exists( QDir::homePath() + "/Mail/.inbox.index" ) ) {
      // there's a ~/Mail folder which seems to be used by KMail (because of the
      // index file)
      dir = QDir::homePath() + "/Mail";
      // the following two lines can be removed once moving mail is reactivated
      destinationDir = dir;
      return true;
    }
  }

  if ( dir.isEmpty() ) {
    return true; // there's no old mail folder
  }

#if 0
  // disabled for now since moving fails in certain cases (e.g. if symbolic links are involved)
  const QString kmailName = KGlobal::mainComponent().aboutData()()->programName();
  QString msg;
  if ( KIO::NetAccess::exists( destinationDir, KIO::NetAccess::SourceSide, 0 ) ) {
    // if destinationDir exists, we need to warn about possible
    // overwriting of files. otherwise, we don't have to
    msg = ki18nc( "%1-%3 is the application name, %4-%7 are folder path",
                  "<qt>The <i>%4</i> folder exists. "
                  "%1 now uses the <i>%5</i> folder for "
                  "its messages.<p>"
                  "%2 can move the contents of <i>%6</i> into this folder for "
                  "you, though this may replace any existing files with "
                  "the same name in <i>%7</i>.</p><p>"
                  "<strong>Would you like %3 to move the mail "
                  "files now?</strong></p></qt>" )
          .subs( kmailName ).subs( kmailName ).subs( kmailName )
          .subs( dir ).subs( destinationDir ).subs( dir ).subs( destinationDir )
          .toString();
  }
  else {
    msg = ki18nc( "%1-%3 is the application name, %4-%6 are folder path",
                  "<qt>The <i>%4</i> folder exists. "
                  "%1 now uses the <i>%5</i> folder for "
                  "its messages. %2 can move the contents of <i>%6</i> into "
                  "this folder for you.<p>"
                  "<strong>Would you like %3 to move the mail "
                  "files now?</strong></p></qt>" )
          .subs( kmailName ).subs( kmailName ).subs( kmailName )
          .subs( dir ).subs( destinationDir ).subs( dir )
          .toString();
  }
  QString title = i18n( "Migrate Mail Files?" );
  QString buttonText = i18n( "Move" );

  if ( KMessageBox::questionYesNo( 0, msg, title, buttonText, i18n("Do Not Move") ) ==
       KMessageBox::No ) {
    destinationDir = dir;
    return true;
  }

  if ( !KIO::NetAccess::move( dir, destinationDir ) ) {
    kDebug() << "Moving" << dir << "to" << destinationDir << "failed:" << KIO::NetAccess::lastErrorString();
    kDebug() << "Deleting" << destinationDir;
    KIO::NetAccess::del( destinationDir, 0 );
    destinationDir = dir;
    return false;
  }
#endif

  return true;
}



void KMKernel::dumpDeadLetters()
{
  if ( shuttingDown() )
    return; //All documents should be saved before shutting down is set!

  // make all composer windows autosave their contents
  foreach ( KMainWindow* window, KMainWindow::memberList() ) {
    if ( KMail::Composer * win = ::qobject_cast<KMail::Composer*>( window ) ) {
      win->autoSaveMessage();
      // saving the message has to be finished right here, we are called from a dtor,
      // therefore we have no chance to finish this later
      // yes, this is ugly and potentially dangerous, but the alternative is losing
      // currently composed messages...
      while ( win->isComposing() )
        qApp->processEvents();
    }
  }
}



void KMKernel::action( bool mailto, bool check, const QString &to,
                       const QString &cc, const QString &bcc,
                       const QString &subj, const QString &body,
                       const KUrl &messageFile,
                       const KUrl::List &attachURLs,
                       const QStringList &customHeaders )
{
  if ( mailto )
    openComposer( to, cc, bcc, subj, body, 0,
                  messageFile.pathOrUrl(), attachURLs.toStringList(),
                  customHeaders );
  else
    openReader( check );

  if ( check )
    checkMail();
  //Anything else?
}

void KMKernel::byteArrayToRemoteFile(const QByteArray &aData, const KUrl &aURL,
  bool overwrite)
{
  // ## when KDE 3.3 is out: use KIO::storedPut to remove slotDataReq altogether
  KIO::Job *job = KIO::put(aURL, -1, overwrite ? KIO::Overwrite : KIO::DefaultFlags);
  putData pd; pd.url = aURL; pd.data = aData; pd.offset = 0;
  mPutJobs.insert(job, pd);
  connect(job, SIGNAL(dataReq(KIO::Job*,QByteArray&)),
    SLOT(slotDataReq(KIO::Job*,QByteArray&)));
  connect(job, SIGNAL(result(KJob*)),
    SLOT(slotResult(KJob*)));
}

void KMKernel::slotDataReq(KIO::Job *job, QByteArray &data)
{
  // send the data in 64 KB chunks
  const int MAX_CHUNK_SIZE = 64*1024;
  QMap<KIO::Job*, putData>::Iterator it = mPutJobs.find(job);
  assert(it != mPutJobs.end());
  int remainingBytes = (*it).data.size() - (*it).offset;
  if( remainingBytes > MAX_CHUNK_SIZE )
  {
    // send MAX_CHUNK_SIZE bytes to the receiver (deep copy)
    data = QByteArray( (*it).data.data() + (*it).offset, MAX_CHUNK_SIZE );
    (*it).offset += MAX_CHUNK_SIZE;
    //kDebug() << "Sending" << MAX_CHUNK_SIZE << "bytes ("
    //                << remainingBytes - MAX_CHUNK_SIZE << " bytes remain)\n";
  }
  else
  {
    // send the remaining bytes to the receiver (deep copy)
    data = QByteArray( (*it).data.data() + (*it).offset, remainingBytes );
    (*it).data = QByteArray();
    (*it).offset = 0;
    //kDebug() << "Sending" << remainingBytes << "bytes";
  }
}

void KMKernel::slotResult(KJob *job)
{
  QMap<KIO::Job*, putData>::Iterator it = mPutJobs.find(static_cast<KIO::Job*>(job));
  assert(it != mPutJobs.end());
  if (job->error())
  {
    if (job->error() == KIO::ERR_FILE_ALREADY_EXIST)
    {
      if (KMessageBox::warningContinueCancel(0,
        i18n("File %1 exists.\nDo you want to replace it?",
         (*it).url.prettyUrl()), i18n("Save to File"), KGuiItem(i18n("&Replace")))
        == KMessageBox::Continue)
        byteArrayToRemoteFile((*it).data, (*it).url, true);
    }
    else {
      KIO::JobUiDelegate *ui = static_cast<KIO::Job*>( job )->ui();
      ui->showErrorMessage();
    }
  }
  mPutJobs.erase(it);
}

void KMKernel::slotRequestConfigSync() {
  // ### FIXME: delay as promised in the kdoc of this function ;-)
  KMKernel::config()->sync();
}

void KMKernel::slotShowConfigurationDialog()
{
  if( !mConfigureDialog ) {
    mConfigureDialog = new ConfigureDialog( 0, false );
    mConfigureDialog->setObjectName( "configure" );
    connect( mConfigureDialog, SIGNAL( configChanged() ),
             this, SLOT( slotConfigChanged() ) );
  }

  if( KMKernel::getKMMainWidget() == 0 ) {
    // ensure that there is a main widget available
    // as parts of the configure dialog (identity) rely on this
    // and this slot can be called when there is only a KMComposeWin showing
    KMMainWin *win = new KMMainWin;
    win->show();

  }

  if( mConfigureDialog->isHidden() ) {
    mConfigureDialog->show();
  } else {
    mConfigureDialog->raise();
  }
}

void KMKernel::slotConfigChanged()
{
  readConfig();
  emit configChanged();
}

//-------------------------------------------------------------------------------
//static
QString KMKernel::localDataPath()
{
  return KStandardDirs::locateLocal( "data", "kmail/" );
}

//-------------------------------------------------------------------------------

bool KMKernel::haveSystemTrayApplet()
{
  return !systemTrayApplets.isEmpty();
}

bool KMKernel::registerSystemTrayApplet( const KSystemTrayIcon* applet )
{
  if ( !systemTrayApplets.contains( applet ) ) {
    systemTrayApplets.append( applet );
    return true;
  }
  else
    return false;
}

bool KMKernel::unregisterSystemTrayApplet( const KSystemTrayIcon* applet )
{
  return systemTrayApplets.removeAll( applet ) > 0;
}

void KMKernel::emergencyExit( const QString& reason )
{
  QString mesg;
  if ( reason.length() == 0 ) {
    mesg = i18n("KMail encountered a fatal error and will terminate now");
  }
  else {
    mesg = i18n("KMail encountered a fatal error and will "
                      "terminate now.\nThe error was:\n%1", reason );
  }

  kWarning() << mesg;
  KMessageBox::error( 0, mesg );

  ::exit(1);
}

/**
 * Returns true if the folder is either the outbox or one of the drafts-folders
 */
bool KMKernel::folderIsDraftOrOutbox(const Akonadi::Collection & col)
{
  if ( col == Akonadi::SpecialCollections::self()->defaultCollection( Akonadi::SpecialCollections::Outbox ) )
    return true;
  return folderIsDrafts( col );
}

bool KMKernel::folderIsDrafts(const Akonadi::Collection & col)
{
  if ( col ==  Akonadi::SpecialCollections::self()->defaultCollection( Akonadi::SpecialCollections::Drafts ) )
    return true;

  QString idString = QString::number( col.id() );
  if ( idString.isEmpty() ) return false;

  // search the identities if the folder matches the drafts-folder
  const KPIMIdentities::IdentityManager * im = identityManager();
  for( KPIMIdentities::IdentityManager::ConstIterator it = im->begin(); it != im->end(); ++it )
    if ( (*it).drafts() == idString ) return true;
  return false;
}

bool KMKernel::folderIsTemplates(const Akonadi::Collection &col)
{
  if ( col ==  Akonadi::SpecialCollections::self()->defaultCollection( Akonadi::SpecialCollections::Templates ) )
    return true;

  QString idString = QString::number( col.id() );
  if ( idString.isEmpty() ) return false;

  // search the identities if the folder matches the templates-folder
  const KPIMIdentities::IdentityManager * im = identityManager();
  for( KPIMIdentities::IdentityManager::ConstIterator it = im->begin(); it != im->end(); ++it )
    if ( (*it).templates() == idString ) return true;
  return false;
}

bool KMKernel::folderIsTrash( const Akonadi::Collection & col )
{
<<<<<<< HEAD
  if ( col == Akonadi::SpecialCollections::self()->defaultCollection( Akonadi::SpecialCollections::Trash ) )
    return true;
#if 0 //TODO : will implement in imap akonadi ressource. Wait for the moment
=======
  assert(folder);
  if (folder == the_trashFolder) return true;
  if ( !acctMgr() ) return false;
>>>>>>> abdcc3d7
  QStringList actList = acctMgr()->getAccounts();
  QStringList::Iterator it( actList.begin() );
  for( ; it != actList.end() ; ++it ) {
    KMAccount* act = acctMgr()->findByName( *it );
    if ( act && ( act->trash() == QString::number( col.id() ) ) )
      return true;
  }
#else
  kDebug() << "AKONADI PORT: Disabled code in  " << Q_FUNC_INFO;
#endif
  return false;
}

bool KMKernel::folderIsSentMailFolder( const Akonadi::Collection &col )
{
  if ( col == Akonadi::SpecialCollections::self()->defaultCollection( Akonadi::SpecialCollections::SentMail ) )
    return true;

  QString idString = QString::number( col.id() );
  if ( idString.isEmpty() ) return false;

  // search the identities if the folder matches the sent-folder
  const KPIMIdentities::IdentityManager * im = identityManager();
  for( KPIMIdentities::IdentityManager::ConstIterator it = im->begin(); it != im->end(); ++it )
    if ( (*it).fcc() == idString ) return true;
  return false;
}

KPIMIdentities::IdentityManager * KMKernel::identityManager() {
  if ( !mIdentityManager ) {
    kDebug();
    mIdentityManager = new KPIMIdentities::IdentityManager( false, this, "mIdentityManager" );
  }
  return mIdentityManager;
}

KMainWindow* KMKernel::mainWin()
{
  // First look for a KMMainWin.
  foreach ( KMainWindow* window, KMainWindow::memberList() )
    if ( ::qobject_cast<KMMainWin *>(window) )
      return window;

  // There is no KMMainWin. Use any other KMainWindow instead (e.g. in
  // case we are running inside Kontact) because we anyway only need
  // it for modal message boxes and for KNotify events.
  if ( !KMainWindow::memberList().isEmpty() ) {
    KMainWindow *kmWin = KMainWindow::memberList().first();
    if ( kmWin )
      return kmWin;
  }

  // There's not a single KMainWindow. Create a KMMainWin.
  // This could happen if we want to pop up an error message
  // while we are still doing the startup wizard and no other
  // KMainWindow is running.
  mWin = new KMMainWin;
  return mWin;
}

void KMKernel::toggleMainWin()
{
  if( mMainWinVisible && mainWindowIsOnCurrentDesktop() ) {
    hideMainWin();
  } else {
    showMainWin();
  }
}

void KMKernel::showMainWin()
{
  QDBusInterface kontact( "org.kde.kontact",
      "/KontactInterface", "org.kde.kontact.KontactInterface",
       QDBusConnection::sessionBus() );
  if ( kontact.isValid() ) {
    kontact.call( "selectPlugin", "kontact_kmailplugin" );
  }

  KMMainWidget *widget = getKMMainWidget();
  if ( !widget ) {
    return;
  }
  QWidget *mainWin = widget->topLevelWidget();
  assert(mainWin);
#ifdef Q_WS_X11
  KWindowInfo cur = KWindowSystem::windowInfo( mainWin->winId(), NET::WMDesktop );
  if ( cur.valid() ) {
    mDesktopOfMainWin = cur.desktop();
  }
  // switch to appropriate desktop
  if ( mDesktopOfMainWin != NET::OnAllDesktops ) {
    KWindowSystem::setCurrentDesktop( mDesktopOfMainWin );
  }
  if ( !mMainWinVisible ) {
    if ( mDesktopOfMainWin == NET::OnAllDesktops ) {
      KWindowSystem::setOnAllDesktops( mainWin->winId(), true );
    }
  }
  KWindowSystem::activateWindow( mainWin->winId() );
#endif
  if ( !mMainWinVisible ) {
    mainWin->move( mPosOfMainWin );
    mainWin->show();
    mMainWinVisible = true;
  }
  raise();

  KMSystemTray *systray = widget->systray();
  if ( systray ) {
    //Fake that the folders have changed so that the icon status is correct
    systray->foldersChanged();
  }
}

void KMKernel::hideMainWin()
{
  if ( !getKMMainWidget() ) {
    return;
  }
  QWidget *mainWin = getKMMainWidget()->topLevelWidget();
  assert(mainWin);
  mPosOfMainWin = mainWin->pos();
#ifdef Q_WS_X11
  mDesktopOfMainWin = KWindowSystem::windowInfo( mainWin->winId(),
                                        NET::WMDesktop ).desktop();
  // iconifying is unnecessary, but it looks cooler
  KWindowSystem::minimizeWindow( mainWin->winId() );
#endif
  mainWin->hide();
  mMainWinVisible = false;
}

bool KMKernel::mainWindowIsOnCurrentDesktop()
{
#ifdef Q_WS_X11
  KMMainWidget * mainWidget = getKMMainWidget();
  if ( !mainWidget ) {
    return false;
  }

  QWidget *mainWin = mainWidget->topLevelWidget();
  if ( !mainWin ) {
    return false;
  }

  return KWindowSystem::windowInfo( mainWin->winId(),
                           NET::WMDesktop ).isOnCurrentDesktop();
#else
  return true;
#endif
}

/**
 * Empties all trash folders
 */
void KMKernel::slotEmptyTrash()
{
  QString title = i18n("Empty Trash");
  QString text = i18n("Are you sure you want to empty the trash folders of all accounts?");
  if (KMessageBox::warningContinueCancel(0, text, title,
                                         KStandardGuiItem::cont(), KStandardGuiItem::cancel(),
                                         "confirm_empty_trash")
      != KMessageBox::Continue)
  {
    return;
  }
#if 0 //TODO will be implement in imap ressource
  QList<KMAccount*>::iterator accountIt = acctMgr()->begin();
  while ( accountIt != acctMgr()->end() ) {
    KMAccount *acct = *accountIt;
    ++accountIt;
    Akonadi::Collection trash = findFolderCollectionById(acct->trash());
    if (trash.isValid())
    {
      trash->expunge();
    }
  }
#else
   kDebug() << "AKONADI PORT: Disabled code in  " << Q_FUNC_INFO;
   Akonadi::Collection trash = trashCollectionFolder();
   mFolderCollectionMonitor->expunge( trash );
#endif
}

KMKernel* KMKernel::self()
{
  return mySelf;
}

KSharedConfig::Ptr KMKernel::config()
{
  assert( mySelf );
  if ( !mySelf->mConfig )
  {
    mySelf->mConfig = KSharedConfig::openConfig( "kmailrc" );
    // Check that all updates have been run on the config file:
    KMail::checkConfigUpdates();
    MessageList::Core::ConfigProvider::self()->setConfig( mySelf->mConfig );
  }
  return mySelf->mConfig;
}


void KMKernel::selectFolder( const QString &folderPath )
{
  kDebug()<<"Selecting a folder"<<folderPath;
  const QString localPrefix = "/Local";
#if 0
  KMFolder *folder = kmkernel->folderMgr()->getFolderByURL( folderPath );
  if ( !folder && folderPath.startsWith( localPrefix ) )
    folder = the_folderMgr->getFolderByURL( folderPath.mid( localPrefix.length() ) );
<<<<<<< HEAD
=======
  if ( !folder )
    folder = kmkernel->imapFolderMgr()->getFolderByURL( folderPath );
  if ( !folder )
    folder = kmkernel->dimapFolderMgr()->getFolderByURL( folderPath );

  selectFolder( folder );
}

void KMKernel::selectFolder( KMFolder *folder )
{
>>>>>>> abdcc3d7
  KMMainWidget *widget = getKMMainWidget();
  Q_ASSERT( widget );
  if ( !widget )
    return;
#endif
#ifdef OLD_FOLDERVIEW
  widget->selectCollectionFolder( folder );
#endif
}

KMMainWidget *KMKernel::getKMMainWidget()
{
  //This could definitely use a speadup
  QWidgetList l = QApplication::topLevelWidgets();
  QWidget *wid;

  Q_FOREACH( wid, l ) {
    QList<KMMainWidget*> l2 = wid->topLevelWidget()->findChildren<KMMainWidget*>();
    if ( !l2.isEmpty() && l2.first() )
      return l2.first();
  }
  return 0;
}

void KMKernel::slotRunBackgroundTasks() // called regularly by timer
{
  // Hidden KConfig keys. Not meant to be used, but a nice fallback in case
  // a stable kmail release goes out with a nasty bug in CompactionJob...
  KConfigGroup generalGroup( config(), "General" );
  if ( generalGroup.readEntry( "auto-expiring", true ) ) {
      mFolderCollectionMonitor->expireAllFolders( false /*scheduled, not immediate*/ );
  }

  if ( generalGroup.readEntry( "auto-compaction", true ) ) {
      mFolderCollectionMonitor->compactAllFolders( false /*scheduled, not immediate*/ );
  }

#ifdef DEBUG_SCHEDULER // for debugging, see jobscheduler.h
  mBackgroundTasksTimer->start( 60 * 1000 ); // check again in 1 minute
#else
  mBackgroundTasksTimer->start( 4 * 60 * 60 * 1000 ); // check again in 4 hours
#endif

}

QList<Akonadi::Collection> KMKernel::allFoldersCollection()
{
  Akonadi::Collection::List collections;
  Akonadi::CollectionFetchJob *job = new Akonadi::CollectionFetchJob( Akonadi::Collection::root(), Akonadi::CollectionFetchJob::Recursive );
  if ( job->exec() ) {
    collections = job->collections();
  }
  return collections;
}

void KMKernel::expireAllFoldersNow() // called by the GUI
{
  mFolderCollectionMonitor->expireAllFolders( true /*immediate*/ );
}

void KMKernel::compactAllFolders() // called by the GUI
{
  mFolderCollectionMonitor->compactAllFolders( true /*immediate*/ );
}

Akonadi::Collection KMKernel::findFolderCollectionById( const QString& idString )
{
  int id = idString.toInt();
  Akonadi::CollectionFetchJob *job = new Akonadi::CollectionFetchJob( Akonadi::Collection(id), Akonadi::CollectionFetchJob::Base, this );
  if ( job->exec() ) {
    Akonadi::Collection::List lst = job->collections();
    if ( lst.count() == 1 )
      return lst.at( 0 );
  }
  delete job;
  return Akonadi::Collection();
}


bool KMKernel::canQueryClose()
{
  if ( KMMainWidget::mainWidgetList() &&
       KMMainWidget::mainWidgetList()->count() > 1 )
    return true;
  KMMainWidget *widget = getKMMainWidget();
  if ( !widget )
    return true;
  KMSystemTray* systray = widget->systray();
  if ( !systray || GlobalSettings::closeDespiteSystemTray() )
      return true;
  if ( systray->mode() == GlobalSettings::EnumSystemTrayPolicy::ShowAlways ) {
    hideMainWin();
    return false;
  } else if ( ( systray->mode() == GlobalSettings::EnumSystemTrayPolicy::ShowOnUnread ) && ( systray->hasUnreadMail() )) {
    systray->show();
    hideMainWin();
    return false;
  }
  return true;
}

void KMKernel::messageCountChanged()
{
  mTimeOfLastMessageCountChange = ::time( 0 );
}

int KMKernel::timeOfLastMessageCountChange() const
{
  return mTimeOfLastMessageCountChange;
}

Wallet *KMKernel::wallet() {
  static bool walletOpenFailed = false;
  if ( mWallet && mWallet->isOpen() )
    return mWallet;

  if ( !Wallet::isEnabled() || walletOpenFailed )
    return 0;

  // find an appropriate parent window for the wallet dialog
  WId window = 0;
  if ( qApp->activeWindow() )
    window = qApp->activeWindow()->winId();
  else if ( getKMMainWidget() )
    window = getKMMainWidget()->topLevelWidget()->winId();

  delete mWallet;
  mWallet = Wallet::openWallet( Wallet::NetworkWallet(), window );

  if ( !mWallet ) {
    walletOpenFailed = true;
    return 0;
  }

  if ( !mWallet->hasFolder( "kmail" ) )
    mWallet->createFolder( "kmail" );
  mWallet->setFolder( "kmail" );
  return mWallet;
}

FolderCollection *KMKernel::currentFolderCollection()
{
  KMMainWidget *widget = getKMMainWidget();
  FolderCollection * folder = 0;
  if ( widget  ) {
    folder = widget->currentFolder();
  }
  return folder;
}

// can't be inline, since KMSender isn't known to implement
// KMail::MessageSender outside this .cpp file
KMail::MessageSender * KMKernel::msgSender()
{
  return the_msgSender;
}

void KMKernel::transportRemoved(int id, const QString & name)
{
  Q_UNUSED( id );

  // reset all identities using the deleted transport
  QStringList changedIdents;
  KPIMIdentities::IdentityManager * im = identityManager();
  for ( KPIMIdentities::IdentityManager::Iterator it = im->modifyBegin(); it != im->modifyEnd(); ++it ) {
    if ( name == (*it).transport() ) {
      (*it).setTransport( QString() );
      changedIdents += (*it).identityName();
    }
  }

  // if the deleted transport is the currently used transport reset it to default
  const QString& currentTransport = GlobalSettings::self()->currentTransport();
  if ( name == currentTransport )
    GlobalSettings::self()->setCurrentTransport( QString() );

  if ( !changedIdents.isEmpty() ) {
    QString information = i18np( "This identity has been changed to use the default transport:",
                          "These %1 identities have been changed to use the default transport:",
                          changedIdents.count() );
    KMessageBox::informationList( mWin, information, changedIdents );
    im->commit();
  }
}

void KMKernel::transportRenamed(int id, const QString & oldName, const QString & newName)
{
  Q_UNUSED( id );

  QStringList changedIdents;
  KPIMIdentities::IdentityManager * im = identityManager();
  for ( KPIMIdentities::IdentityManager::Iterator it = im->modifyBegin(); it != im->modifyEnd(); ++it ) {
    if ( oldName == (*it).transport() ) {
      (*it).setTransport( newName );
      changedIdents << (*it).identityName();
    }
  }

  if ( !changedIdents.isEmpty() ) {
    QString information =
      i18np( "This identity has been changed to use the modified transport:",
             "These %1 identities have been changed to use the modified transport:",
             changedIdents.count() );
    KMessageBox::informationList( mWin, information, changedIdents );
    im->commit();
  }
}

void KMKernel::updatedTemplates()
{
  emit customTemplatesChanged();
}


Akonadi::Collection KMKernel::inboxCollectionFolder()
{
  if ( !the_inboxCollectionFolder.isValid() )
    the_inboxCollectionFolder = Akonadi::SpecialCollections::self()->defaultCollection( Akonadi::SpecialCollections::Inbox );
  return the_inboxCollectionFolder;
}

Akonadi::Collection KMKernel::outboxCollectionFolder()
{
  if ( !the_outboxCollectionFolder.isValid() )
    the_outboxCollectionFolder = Akonadi::SpecialCollections::self()->defaultCollection( Akonadi::SpecialCollections::Outbox );
  return the_outboxCollectionFolder;
}

Akonadi::Collection KMKernel::sentCollectionFolder()
{
  if ( !the_sentCollectionFolder.isValid() )
    the_sentCollectionFolder = Akonadi::SpecialCollections::self()->defaultCollection( Akonadi::SpecialCollections::SentMail );
  return the_sentCollectionFolder;
}

Akonadi::Collection KMKernel::trashCollectionFolder()
{
  if ( !the_trashCollectionFolder.isValid() )
    the_trashCollectionFolder = Akonadi::SpecialCollections::self()->defaultCollection( Akonadi::SpecialCollections::Trash );
  return the_trashCollectionFolder;
}

Akonadi::Collection KMKernel::draftsCollectionFolder()
{
  if ( !the_draftsCollectionFolder.isValid() )
    the_draftsCollectionFolder = Akonadi::SpecialCollections::self()->defaultCollection( Akonadi::SpecialCollections::Drafts );
  return the_draftsCollectionFolder;
}

Akonadi::Collection KMKernel::templatesCollectionFolder()
{
  if ( !the_templatesCollectionFolder.isValid() )
    the_templatesCollectionFolder = Akonadi::SpecialCollections::self()->defaultCollection( Akonadi::SpecialCollections::Templates );
  return the_templatesCollectionFolder;
}

bool KMKernel::isSystemFolderCollection( const Akonadi::Collection &col)
{
  return ( col == inboxCollectionFolder() ||
           col == outboxCollectionFolder() ||
           col == sentCollectionFolder() ||
           col == trashCollectionFolder() ||
           col == draftsCollectionFolder() ||
           col == templatesCollectionFolder() );
}

#include "kmkernel.moc"<|MERGE_RESOLUTION|>--- conflicted
+++ resolved
@@ -66,8 +66,8 @@
 
 #include <kmime/kmime_message.h>
 #include <kmime/kmime_util.h>
-#include <akonadi/kmime/specialcollections.h>
-#include <akonadi/kmime/specialcollectionsrequestjob.h>
+#include <akonadi/kmime/specialmailcollections.h>
+#include <akonadi/kmime/specialmailcollectionsrequestjob.h>
 #include <akonadi/collection.h>
 #include <akonadi/collectionfetchjob.h>
 #include <akonadi/changerecorder.h>
@@ -90,11 +90,6 @@
 #include <stdlib.h>
 #include <assert.h>
 
-#ifdef INDICATEQT_FOUND
-// libindicate
-#include <qindicateserver.h>
-#endif
-
 #include <kcmdlineargs.h>
 #include <kstartupinfo.h>
 #include <kmailadaptor.h>
@@ -109,14 +104,8 @@
 /********************************************************************/
 KMKernel::KMKernel (QObject *parent, const char *name) :
   QObject(parent),
-<<<<<<< HEAD
   mIdentityManager(0), mConfigureDialog(0), mMailService(0),
   mMailManager( 0 ), mContextMenuShown( false ), mWallet( 0 )
-=======
-  mIdentityManager(0), mConfigureDialog(0), mICalIface(0), mMailService(0),
-  mMailManager( 0 ), mContextMenuShown( false ), mWallet( 0 ),
-  mMainWinVisible( true ), mPosOfMainWin( 0, 0 ), mDesktopOfMainWin( 0 )
->>>>>>> abdcc3d7
 {
   mFolderCollectionMonitor = new FolderCollectionMonitor( this );
   mAgentManager = new KMAgentManager( this );
@@ -135,7 +124,6 @@
   the_filterActionDict = 0;
   the_msgSender = 0;
   the_msgTagMgr = 0;
-  the_indicateServer = 0;
   mWin = 0;
   mSmartQuote = false;
   mWordWrap = false;
@@ -1410,15 +1398,15 @@
 #endif
 }
 
-void KMKernel::findCreateDefaultCollection( Akonadi::SpecialCollections::Type type )
-{
-  if( Akonadi::SpecialCollections::self()->hasDefaultCollection( type ) ) {
-    const Akonadi::Collection col = Akonadi::SpecialCollections::self()->defaultCollection( type );
+void KMKernel::findCreateDefaultCollection( Akonadi::SpecialMailCollections::Type type )
+{
+  if( Akonadi::SpecialMailCollections::self()->hasDefaultCollection( type ) ) {
+    const Akonadi::Collection col = Akonadi::SpecialMailCollections::self()->defaultCollection( type );
     if ( !( col.rights() & Akonadi::Collection::AllRights ) )
       emergencyExit( i18n("You do not have read/write permission to your inbox folder.") );
   }
   else {
-    Akonadi::SpecialCollectionsRequestJob *job = new Akonadi::SpecialCollectionsRequestJob( this );
+    Akonadi::SpecialMailCollectionsRequestJob *job = new Akonadi::SpecialMailCollectionsRequestJob( this );
     connect( job, SIGNAL( result( KJob* ) ),
              this, SLOT( createDefaultCollectionDone( KJob* ) ) );
     job->requestDefaultCollection( type );
@@ -1432,7 +1420,7 @@
     return;
   }
 
-  Akonadi::SpecialCollectionsRequestJob *requestJob = qobject_cast<Akonadi::SpecialCollectionsRequestJob*>( job );
+  Akonadi::SpecialMailCollectionsRequestJob *requestJob = qobject_cast<Akonadi::SpecialMailCollectionsRequestJob*>( job );
   const Akonadi::Collection col = requestJob->collection();
   if ( !( col.rights() & Akonadi::Collection::AllRights ) )
     emergencyExit( i18n("You do not have read/write permission to your inbox folder.") );
@@ -1442,12 +1430,12 @@
 void KMKernel::initFolders()
 {
 
-  findCreateDefaultCollection( Akonadi::SpecialCollections::Inbox );
-  findCreateDefaultCollection( Akonadi::SpecialCollections::Outbox );
-  findCreateDefaultCollection( Akonadi::SpecialCollections::SentMail );
-  findCreateDefaultCollection( Akonadi::SpecialCollections::Drafts );
-  findCreateDefaultCollection( Akonadi::SpecialCollections::Trash );
-  findCreateDefaultCollection( Akonadi::SpecialCollections::Templates );
+  findCreateDefaultCollection( Akonadi::SpecialMailCollections::Inbox );
+  findCreateDefaultCollection( Akonadi::SpecialMailCollections::Outbox );
+  findCreateDefaultCollection( Akonadi::SpecialMailCollections::SentMail );
+  findCreateDefaultCollection( Akonadi::SpecialMailCollections::Drafts );
+  findCreateDefaultCollection( Akonadi::SpecialMailCollections::Trash );
+  findCreateDefaultCollection( Akonadi::SpecialMailCollections::Templates );
 }
 
 void KMKernel::init()
@@ -1501,20 +1489,6 @@
 
   readConfig();
 
-#ifdef INDICATEQT_FOUND
-  the_indicateServer = QIndicate::Server::defaultInstance();
-  the_indicateServer->setType( "message.mail" );
-  const QString appName = KGlobal::mainComponent().componentName();
-  KService::Ptr service = KService::serviceByDesktopName( appName );
-  if ( service ) {
-    the_indicateServer->setDesktopFile( service->entryPath() );
-  } else {
-    kWarning() << "Could not find desktop file for application";
-  }
-  connect( the_indicateServer, SIGNAL( serverDisplay() ),
-           SLOT( showMainWin() ) );
-#endif
-
   the_undoStack     = new UndoStack(20);
   the_filterMgr     = new KMFilterMgr();
   the_popFilterMgr     = new KMFilterMgr(true);
@@ -1554,7 +1528,6 @@
 
 void KMKernel::readConfig()
 {
-<<<<<<< HEAD
   KConfigGroup config( KMKernel::config(), "Composer" );
   mSmartQuote = GlobalSettings::self()->smartQuote();
   mWordWrap = GlobalSettings::self()->wordWrap();
@@ -1563,18 +1536,6 @@
     mWrapCol = 78;
   if (mWrapCol < 30)
     mWrapCol = 30;
-=======
-#ifdef INDICATEQT_FOUND
-  if ( GlobalSettings::useMessageIndicator() ) {
-    the_indicateServer->show();
-  } else {
-    the_indicateServer->hide();
-  }
-#endif
-  //Needed here, since this function is also called when the configuration
-  //changes, and the static variables should be updated then - IOF
-  KMMessage::readConfig();
->>>>>>> abdcc3d7
 }
 
 #if 0 //TODO port to akonadi
@@ -2038,14 +1999,14 @@
  */
 bool KMKernel::folderIsDraftOrOutbox(const Akonadi::Collection & col)
 {
-  if ( col == Akonadi::SpecialCollections::self()->defaultCollection( Akonadi::SpecialCollections::Outbox ) )
+  if ( col == Akonadi::SpecialMailCollections::self()->defaultCollection( Akonadi::SpecialMailCollections::Outbox ) )
     return true;
   return folderIsDrafts( col );
 }
 
 bool KMKernel::folderIsDrafts(const Akonadi::Collection & col)
 {
-  if ( col ==  Akonadi::SpecialCollections::self()->defaultCollection( Akonadi::SpecialCollections::Drafts ) )
+  if ( col ==  Akonadi::SpecialMailCollections::self()->defaultCollection( Akonadi::SpecialMailCollections::Drafts ) )
     return true;
 
   QString idString = QString::number( col.id() );
@@ -2060,7 +2021,7 @@
 
 bool KMKernel::folderIsTemplates(const Akonadi::Collection &col)
 {
-  if ( col ==  Akonadi::SpecialCollections::self()->defaultCollection( Akonadi::SpecialCollections::Templates ) )
+  if ( col ==  Akonadi::SpecialMailCollections::self()->defaultCollection( Akonadi::SpecialMailCollections::Templates ) )
     return true;
 
   QString idString = QString::number( col.id() );
@@ -2075,15 +2036,9 @@
 
 bool KMKernel::folderIsTrash( const Akonadi::Collection & col )
 {
-<<<<<<< HEAD
-  if ( col == Akonadi::SpecialCollections::self()->defaultCollection( Akonadi::SpecialCollections::Trash ) )
+  if ( col == Akonadi::SpecialMailCollections::self()->defaultCollection( Akonadi::SpecialMailCollections::Trash ) )
     return true;
 #if 0 //TODO : will implement in imap akonadi ressource. Wait for the moment
-=======
-  assert(folder);
-  if (folder == the_trashFolder) return true;
-  if ( !acctMgr() ) return false;
->>>>>>> abdcc3d7
   QStringList actList = acctMgr()->getAccounts();
   QStringList::Iterator it( actList.begin() );
   for( ; it != actList.end() ; ++it ) {
@@ -2099,7 +2054,7 @@
 
 bool KMKernel::folderIsSentMailFolder( const Akonadi::Collection &col )
 {
-  if ( col == Akonadi::SpecialCollections::self()->defaultCollection( Akonadi::SpecialCollections::SentMail ) )
+  if ( col == Akonadi::SpecialMailCollections::self()->defaultCollection( Akonadi::SpecialMailCollections::SentMail ) )
     return true;
 
   QString idString = QString::number( col.id() );
@@ -2144,97 +2099,6 @@
   return mWin;
 }
 
-void KMKernel::toggleMainWin()
-{
-  if( mMainWinVisible && mainWindowIsOnCurrentDesktop() ) {
-    hideMainWin();
-  } else {
-    showMainWin();
-  }
-}
-
-void KMKernel::showMainWin()
-{
-  QDBusInterface kontact( "org.kde.kontact",
-      "/KontactInterface", "org.kde.kontact.KontactInterface",
-       QDBusConnection::sessionBus() );
-  if ( kontact.isValid() ) {
-    kontact.call( "selectPlugin", "kontact_kmailplugin" );
-  }
-
-  KMMainWidget *widget = getKMMainWidget();
-  if ( !widget ) {
-    return;
-  }
-  QWidget *mainWin = widget->topLevelWidget();
-  assert(mainWin);
-#ifdef Q_WS_X11
-  KWindowInfo cur = KWindowSystem::windowInfo( mainWin->winId(), NET::WMDesktop );
-  if ( cur.valid() ) {
-    mDesktopOfMainWin = cur.desktop();
-  }
-  // switch to appropriate desktop
-  if ( mDesktopOfMainWin != NET::OnAllDesktops ) {
-    KWindowSystem::setCurrentDesktop( mDesktopOfMainWin );
-  }
-  if ( !mMainWinVisible ) {
-    if ( mDesktopOfMainWin == NET::OnAllDesktops ) {
-      KWindowSystem::setOnAllDesktops( mainWin->winId(), true );
-    }
-  }
-  KWindowSystem::activateWindow( mainWin->winId() );
-#endif
-  if ( !mMainWinVisible ) {
-    mainWin->move( mPosOfMainWin );
-    mainWin->show();
-    mMainWinVisible = true;
-  }
-  raise();
-
-  KMSystemTray *systray = widget->systray();
-  if ( systray ) {
-    //Fake that the folders have changed so that the icon status is correct
-    systray->foldersChanged();
-  }
-}
-
-void KMKernel::hideMainWin()
-{
-  if ( !getKMMainWidget() ) {
-    return;
-  }
-  QWidget *mainWin = getKMMainWidget()->topLevelWidget();
-  assert(mainWin);
-  mPosOfMainWin = mainWin->pos();
-#ifdef Q_WS_X11
-  mDesktopOfMainWin = KWindowSystem::windowInfo( mainWin->winId(),
-                                        NET::WMDesktop ).desktop();
-  // iconifying is unnecessary, but it looks cooler
-  KWindowSystem::minimizeWindow( mainWin->winId() );
-#endif
-  mainWin->hide();
-  mMainWinVisible = false;
-}
-
-bool KMKernel::mainWindowIsOnCurrentDesktop()
-{
-#ifdef Q_WS_X11
-  KMMainWidget * mainWidget = getKMMainWidget();
-  if ( !mainWidget ) {
-    return false;
-  }
-
-  QWidget *mainWin = mainWidget->topLevelWidget();
-  if ( !mainWin ) {
-    return false;
-  }
-
-  return KWindowSystem::windowInfo( mainWin->winId(),
-                           NET::WMDesktop ).isOnCurrentDesktop();
-#else
-  return true;
-#endif
-}
 
 /**
  * Empties all trash folders
@@ -2295,19 +2159,6 @@
   KMFolder *folder = kmkernel->folderMgr()->getFolderByURL( folderPath );
   if ( !folder && folderPath.startsWith( localPrefix ) )
     folder = the_folderMgr->getFolderByURL( folderPath.mid( localPrefix.length() ) );
-<<<<<<< HEAD
-=======
-  if ( !folder )
-    folder = kmkernel->imapFolderMgr()->getFolderByURL( folderPath );
-  if ( !folder )
-    folder = kmkernel->dimapFolderMgr()->getFolderByURL( folderPath );
-
-  selectFolder( folder );
-}
-
-void KMKernel::selectFolder( KMFolder *folder )
-{
->>>>>>> abdcc3d7
   KMMainWidget *widget = getKMMainWidget();
   Q_ASSERT( widget );
   if ( !widget )
@@ -2399,11 +2250,11 @@
   if ( !systray || GlobalSettings::closeDespiteSystemTray() )
       return true;
   if ( systray->mode() == GlobalSettings::EnumSystemTrayPolicy::ShowAlways ) {
-    hideMainWin();
+    systray->hideKMail();
     return false;
   } else if ( ( systray->mode() == GlobalSettings::EnumSystemTrayPolicy::ShowOnUnread ) && ( systray->hasUnreadMail() )) {
     systray->show();
-    hideMainWin();
+    systray->hideKMail();
     return false;
   }
   return true;
@@ -2525,42 +2376,42 @@
 Akonadi::Collection KMKernel::inboxCollectionFolder()
 {
   if ( !the_inboxCollectionFolder.isValid() )
-    the_inboxCollectionFolder = Akonadi::SpecialCollections::self()->defaultCollection( Akonadi::SpecialCollections::Inbox );
+    the_inboxCollectionFolder = Akonadi::SpecialMailCollections::self()->defaultCollection( Akonadi::SpecialMailCollections::Inbox );
   return the_inboxCollectionFolder;
 }
 
 Akonadi::Collection KMKernel::outboxCollectionFolder()
 {
   if ( !the_outboxCollectionFolder.isValid() )
-    the_outboxCollectionFolder = Akonadi::SpecialCollections::self()->defaultCollection( Akonadi::SpecialCollections::Outbox );
+    the_outboxCollectionFolder = Akonadi::SpecialMailCollections::self()->defaultCollection( Akonadi::SpecialMailCollections::Outbox );
   return the_outboxCollectionFolder;
 }
 
 Akonadi::Collection KMKernel::sentCollectionFolder()
 {
   if ( !the_sentCollectionFolder.isValid() )
-    the_sentCollectionFolder = Akonadi::SpecialCollections::self()->defaultCollection( Akonadi::SpecialCollections::SentMail );
+    the_sentCollectionFolder = Akonadi::SpecialMailCollections::self()->defaultCollection( Akonadi::SpecialMailCollections::SentMail );
   return the_sentCollectionFolder;
 }
 
 Akonadi::Collection KMKernel::trashCollectionFolder()
 {
   if ( !the_trashCollectionFolder.isValid() )
-    the_trashCollectionFolder = Akonadi::SpecialCollections::self()->defaultCollection( Akonadi::SpecialCollections::Trash );
+    the_trashCollectionFolder = Akonadi::SpecialMailCollections::self()->defaultCollection( Akonadi::SpecialMailCollections::Trash );
   return the_trashCollectionFolder;
 }
 
 Akonadi::Collection KMKernel::draftsCollectionFolder()
 {
   if ( !the_draftsCollectionFolder.isValid() )
-    the_draftsCollectionFolder = Akonadi::SpecialCollections::self()->defaultCollection( Akonadi::SpecialCollections::Drafts );
+    the_draftsCollectionFolder = Akonadi::SpecialMailCollections::self()->defaultCollection( Akonadi::SpecialMailCollections::Drafts );
   return the_draftsCollectionFolder;
 }
 
 Akonadi::Collection KMKernel::templatesCollectionFolder()
 {
   if ( !the_templatesCollectionFolder.isValid() )
-    the_templatesCollectionFolder = Akonadi::SpecialCollections::self()->defaultCollection( Akonadi::SpecialCollections::Templates );
+    the_templatesCollectionFolder = Akonadi::SpecialMailCollections::self()->defaultCollection( Akonadi::SpecialMailCollections::Templates );
   return the_templatesCollectionFolder;
 }
 
