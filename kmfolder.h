/* -*- mode: C++ -*-
 * kmail: KDE mail client
 * Copyright (c) 1996-1998 Stefan Taferner <taferner@kde.org>
 *
 * This program is free software; you can redistribute it and/or modify
 * it under the terms of the GNU General Public License as published by
 * the Free Software Foundation; either version 2 of the License, or
 * (at your option) any later version.
 *
 * This program is distributed in the hope that it will be useful,
 * but WITHOUT ANY WARRANTY; without even the implied warranty of
 * MERCHANTABILITY or FITNESS FOR A PARTICULAR PURPOSE.  See the
 * GNU General Public License for more details.
 *
 * You should have received a copy of the GNU General Public License
 * along with this program; if not, write to the Free Software
 * Foundation, Inc., 51 Franklin Street, Fifth Floor, Boston, MA 02110-1301, USA.
 *
 */
#ifndef kmfolder_h
#define kmfolder_h

// for large file support
#include <config.h>

#include "kmfoldernode.h"
#include "kmfoldertype.h"
#include "kmmsginfo.h"
#include "kmglobal.h"
#include "kmkernel.h"
#include "folderjob.h"
using KMail::FolderJob;
#include "mailinglist-magic.h"
using KMail::MailingList;
//#include "kmaccount.h" // for AccountList
class KMAccount;
typedef QList<KMAccount*> AccountList;

#include "mimelib/string.h"
#include <kshortcut.h>

#include <QList>


#include <sys/types.h>
#include <stdio.h>

class KMMessage;
class KMFolderDir;
class QTimer;
class FolderStorage;
class KMFolderTreeItem;
class KMFolderJob;

namespace KMail {
   class AttachmentStrategy;
}
using KMail::AttachmentStrategy;

typedef QList<quint32> SerNumList;

/** Mail folder.
 * (description will be here).
 *
 * @section Accounts
 *   The accounts (of KMail) that are fed into the folder are
 *   represented as the children of the folder. They are only stored here
 *   during runtime to have a reference for which accounts point to a
 *   specific folder.
 */

class KMFolder: public KMFolderNode
{
  Q_OBJECT
  friend class ::KMFolderJob;
public:

  /**
   * Constructs a new Folder object.
   * @param parent The directory in the folder storage hierarchy under which
   * the folder's storage will be found or created.
   * @param name If name of the folder. In case there is no parent directory, because
   * the folder is free-standing (/var/spool/mail/foo), this is used for the full path to
   * the folder's storage location.
   * @param aFolderType The type of folder to create.
   * @param withIndex Wether this folder has an index. No-index folders are
   * those used by KMail internally, the Outbox, and those of local spool accounts,
   * for example.
   * @param exportedSernums whether this folder exports its serial numbers to
   * the global MsgDict for lookup.
   * @return A new folder instance.
   */
  KMFolder( KMFolderDir* parent, const QString& name,
                KMFolderType aFolderType, bool withIndex = true,
                bool exportedSernums = true );
  ~KMFolder();

  /** Returns true if this folder is the inbox on the local disk */
  bool isMainInbox() {
    return this == KMKernel::self()->inboxFolder();
  }
  /** Returns true only if this is the outbox for outgoing mail */
  bool isOutbox() {
    return this == KMKernel::self()->outboxFolder();
  }
  /** Returns true if this folder is the sent-mail box of the local account,
    or is configured to be the sent mail box of any of the users identities */
  bool isSent() {
    return KMKernel::self()->folderIsSentMailFolder( this );
  }
  /** Returns true if this folder is configured as a trash folder, localy or
    for one of the accounts. */
  bool isTrash() {
    return KMKernel::self()->folderIsTrash( this );
  }
  /** Returns true if this folder is the drafts box of the local account,
    or is configured to be the drafts box of any of the users identities */
  bool isDrafts() {
    return KMKernel::self()->folderIsDrafts( this );
  }

  /** Returns true if this folder is the templates folder of the local account,
    or is configured to be the templates folder of any of the users identities */
  bool isTemplates() {
    return KMKernel::self()->folderIsTemplates( this );
  }

  void setAcctList( AccountList* list ) { mAcctList = list; }
  AccountList* acctList() { return mAcctList; }

  /** Returns true if accounts are associated with this folder. */
  bool hasAccounts() const { return (mAcctList != 0); }

  /** This is used by the storage to read the folder specific configuration */
  void readConfig( KConfig* config );

  /** This is used by the storage to save the folder specific configuration */
  void writeConfig( KConfig* config ) const;

  FolderStorage* storage() { return mStorage; }
  /** if the folder is const, the storage should be as well */
  const FolderStorage* storage() const { return mStorage; }

  /** Returns the type of this folder */
  KMFolderType folderType() const;

  /** Returns the filename of the folder (reimplemented in KMFolderImap) */
  QString fileName() const;

  /** Returns full path to folder file */
  QString location() const;

  /** Returns full path to index file */
  QString indexLocation() const;

  /** Returns full path to sub directory file */
  QString subdirLocation() const;

  /** Returns the folder directory associated with this node or
      0 if no such directory exists */
  KMFolderDir* child() const
    { return mChild; }

  /** Create a child folder directory and associates it with this folder */
  KMFolderDir* createChildFolder();

  /** Set the folder directory associated with this node */
  void setChild( KMFolderDir* aChild );

  /** Returns, if the folder can't contain mails, but only subfolder */
  bool noContent() const;

  /** Specify, that the folder can't contain mails. */
  void setNoContent(bool aNoContent);

  /** Returns, if the folder can't have children */
  bool noChildren() const;

  /** Specify, that the folder can't have children */
  void setNoChildren(bool aNoChildren);

  /** Read message at given index. Indexing starts at zero */
  KMMessage* getMsg(int idx);

  /** Replace KMMessage with KMMsgInfo and delete KMMessage  */
  KMMsgInfo* unGetMsg(int idx);

  /** Checks if the message is already "gotten" with getMsg */
  bool isMessage(int idx);

<<<<<<< HEAD
  /** Read a message and return a referece to a string */
  QByteArray& getMsgString(int idx, QByteArray& mDest);

=======
>>>>>>> 792c675b
  /** Read a message and returns a DwString */
  DwString getDwString(int idx);

  /**
   * Removes and deletes all jobs associated with the particular message
   */
  void ignoreJobsForMessage( KMMessage* );

  /**
   * These methods create respective FolderJob (You should derive FolderJob
   * for each derived KMFolder).
   */
  FolderJob* createJob( KMMessage *msg, FolderJob::JobType jt = FolderJob::tGetMessage,
                        KMFolder *folder = 0, QString partSpecifier = QString(),
                        const AttachmentStrategy *as = 0 ) const;
  FolderJob* createJob( QList<KMMessage*>& msgList, const QString& sets,
                        FolderJob::JobType jt = FolderJob::tGetMessage,
                        KMFolder *folder = 0 ) const;

  /** Provides access to the basic message fields that are also stored
    in the index. Whenever you only need subject, from, date, status
    you should use this method instead of getMsg() because getMsg()
    will load the message if necessary and this method does not. */
  const KMMsgBase* getMsgBase(int idx) const;
  KMMsgBase* getMsgBase(int idx);

  /** Same as getMsgBase(int). */
  const KMMsgBase* operator[](int idx) const;

  /** Same as getMsgBase(int). This time non-const. */
  KMMsgBase* operator[](int idx);

  /** Detach message from this folder. Usable to call addMsg() afterwards.
    Loads the message if it is not loaded up to now. */
  KMMessage* take(int idx);
  void take(QList<KMMessage*> msgList);

  /** Add the given message to the folder. Usually the message
    is added at the end of the folder. Returns zero on success and
    an errno error code on failure. The index of the new message
    is stored in index_return if given.
    Please note that the message is added as is to the folder and the folder
    takes ownership of the message (deleting it in the destructor).*/
  int addMsg(KMMessage* msg, int* index_return = 0);

  /** (Note(bo): This needs to be fixed better at a later point.)
      This is overridden by dIMAP because addMsg strips the X-UID
      header from the mail. */
  int addMsgKeepUID(KMMessage* msg, int* index_return = 0);

  /**
   * Adds the given messages to the folder. Behaviour is identical
   * to addMsg(msg)
   */
  int addMsg(QList<KMMessage*>&, QList<int>& index_return);

  /** Called by derived classes implementation of addMsg.
      Emits msgAdded signals */
  void emitMsgAddedSignals(int idx);

  /** Remove (first occurrence of) given message from the folder. */
  void removeMsg(int i, bool imapQuiet = false);
  void removeMsg(QList<KMMessage*> msgList, bool imapQuiet = false);

  /** Delete messages in the folder that are older than days. Return the
   * number of deleted messages. */
  int expungeOldMsg(int days);

  /** Detaches the given message from it's current folder and
    adds it to this folder. Returns zero on success and an errno error
    code on failure. The index of the new message is stored in index_return
    if given. */
  int moveMsg(KMMessage* msg, int* index_return = 0);
  int moveMsg(QList<KMMessage*>, int* index_return = 0);

  /** Returns the index of the given message or -1 if not found. */
  int find(const KMMsgBase* msg) const;
  int find( const KMMessage * msg ) const;

  /** Number of messages in this folder. */
  int count(bool cache = false) const;

  /** Number of new or unread messages in this folder. */
  int countUnread();

  /** Number of new or unread messages in this folder and all folders
      contained by this folder */
  int countUnreadRecursive();

  /** Called by KMMsgBase::setStatus when status of a message has changed
      required to keep the number of unread messages variable current. */
  void msgStatusChanged( const MessageStatus& oldStatus,
                         const MessageStatus& newStatus,
                         int idx);

  /** Open folder for access.
    Does nothing if the folder is already opened. To reopen a folder
    call close() first.
    Returns zero on success and an error code equal to the c-library
    fopen call otherwise (errno). */
  int open( const char *owner );

  /** Check folder for permissions
    Returns zero if readable and writable. */
  int canAccess();

  /** Close folder. If force is true the files are closed even if
    others still use it (e.g. other mail reader windows). */
  void close( const char *owner, bool force=false );

  /** fsync buffers to disk */
  void sync();

  /** Test if folder is opened. */
  bool isOpened() const;

  /** Mark all new messages as unread. */
  void markNewAsUnread();

  /** Mark all new and unread messages as read. */
  void markUnreadAsRead();

  /** Removes the folder physically from disk and empties the contents
    of the folder in memory. Note that the folder is closed during this
    process, whether there are others using it or not.
    see KMFolder::removeContents */
  void remove();

  /** Delete entire folder. Forces a close *but* opens the
    folder again afterwards. Returns errno(3) error code or zero on
    success.  see KMFolder::expungeContents */
  int expunge();

  enum CompactOptions { CompactLater, CompactNow, CompactSilentlyNow };
  /**
   * Compact this folder. Options:
   * CompactLater: schedule it as a background task
   * CompactNow: do it now, and inform the user of the result (manual compaction)
   * CompactSilentlyNow: do it now, and keep silent about it (e.g. for outbox)
   */
  void compact( CompactOptions options );

  /** Physically rename the folder. Returns zero on success and an errno
    on failure. */
  int rename(const QString& newName, KMFolderDir *aParent = 0);

  /** Returns true if the table of contents is dirty. This happens when
    a message is deleted from the folder. The toc will then be re-created
    when the folder is closed. */
  bool dirty() const;

  /** Change the dirty flag. */
  void setDirty(bool f);

  /** Returns true if the folder contains deleted messages */
  bool needsCompacting() const;
  void setNeedsCompacting(bool f);

  /** If set to quiet the folder will not emit msgAdded(idx) signal.
    This is necessary because adding the messages to the listview
    one by one as they come in ( as happens on msgAdded(idx) ) is
    very slow for large ( >10000 ) folders. For pop, where whole
    bodies are downloaded this is not an issue, but for imap, where
    we only download headers it becomes a bottleneck. We therefore
    set the folder quiet() and rebuild the listview completely once
    the complete folder has been checked. */
  void quiet(bool beQuiet);

  /** Is the folder read-only? */
  bool isReadOnly() const;

  /** Returns true if the folder is a kmail system folder. These are
    the folders 'inbox', 'outbox', 'sent', 'trash', 'drafts', 'templates'.
    The name of these folders is nationalized in the folder display and
    they cannot have accounts associated. Deletion is also forbidden. Etc. */
  bool isSystemFolder() const { return mIsSystemFolder; }
  void setSystemFolder(bool itIs) { mIsSystemFolder = itIs; }

  /** Returns the label of the folder for visualization. */
  virtual QString label() const;
  void setLabel( const QString& l ) { mLabel = l; }

  /** Set the label that is used as a system default */
  virtual QString systemLabel() const { return mSystemLabel; }
  void setSystemLabel( const QString& l ) { mSystemLabel = l; }

  /** URL of the node for visualization purposes. */
  virtual QString prettyUrl() const;

  /** Returns true if this folder is associated with a mailing-list. */
  void setMailingListEnabled( bool enabled );
  bool isMailingListEnabled() const { return mMailingListEnabled; }

  void setMailingList( const MailingList& mlist );
  MailingList mailingList() const
  { return mMailingList; }
  QString mailingListPostAddress() const;

  void setIdentity(uint identity);
  uint identity() const { return mIdentity; }

  /** Get / set the name of the field that is used for the Sender/Receiver column in the headers (From/To) */
  QString whoField() const { return mWhoField; }
  void setWhoField(const QString& aWhoField);

  /** Get / set the user-settings for the WhoField (From/To/Empty) */
  QString userWhoField(void) { return mUserWhoField; }
  void setUserWhoField(const QString &whoField,bool writeConfig=true);

  /** A cludge to help make sure the count of unread messges is kept in sync */
  void correctUnreadMsgsCount();

  /** Returns a string that can be used to identify this folder */
  QString idString() const;

  /**
   * Set whether this folder automatically expires messages.
   */
  void setAutoExpire(bool enabled);

  /**
   * Does this folder automatically expire old messages?
   */
  bool isAutoExpire() const { return mExpireMessages; }

  /**
   * Set the maximum age for unread messages in this folder.
   * Age should not be negative. Units are set using
   * setUnreadExpireUnits().
   */
  void setUnreadExpireAge(int age);

  /**
   * Set units to use for expiry of unread messages.
   * Values are 1 = days, 2 = weeks, 3 = months.
   */
  void setUnreadExpireUnits(ExpireUnits units);

  /**
   * Set the maximum age for read messages in this folder.
   * Age should not be negative. Units are set using
   * setReadExpireUnits().
   */
  void setReadExpireAge(int age);

  /**
   * Set units to use for expiry of read messages.
   * Values are 1 = days, 2 = weeks, 3 = months.
   */
  void setReadExpireUnits(ExpireUnits units);

  /**
   * Get the age at which unread messages are expired.
   * Units are determined by getUnreadExpireUnits().
   */
  int getUnreadExpireAge() const { return mUnreadExpireAge; }

  /**
   * Get the age at which read messages are expired.
   * Units are determined by getReadExpireUnits().
   */
  int getReadExpireAge() const { return mReadExpireAge; }

  /**
   * Units getUnreadExpireAge() is returned in.
   * 1 = days, 2 = weeks, 3 = months.
   */
  ExpireUnits getUnreadExpireUnits() const { return mUnreadExpireUnits; }

  /**
   * Units getReadExpireAge() is returned in.
   * 1 = days, 2 = weeks, 3 = months.
   */
  ExpireUnits getReadExpireUnits() const { return mReadExpireUnits; }

  enum ExpireAction { ExpireDelete, ExpireMove };
  /**
   * What should expiry do? Delete or move to another folder?
   */
  ExpireAction expireAction() const { return mExpireAction; }
  void setExpireAction( ExpireAction a );

  /**
   * If expiry should move to folder, return the ID of that folder
   */
  QString expireToFolderId() const { return mExpireToFolderId; }
  void setExpireToFolderId( const QString& id );

  /**
   * Expire old messages in this folder.
   * If immediate is true, do it immediately; otherwise schedule it for later
   */
  void expireOldMessages( bool immediate );

  /** Write index to index-file. Returns 0 on success and errno error on
    failure. */
  int writeIndex( bool createEmptyIndex = false );

  /** Set the status of the message at index @p idx to @p status. */
  void setStatus(int idx, const MessageStatus& status, bool toggle=false);

  /** Set the status of the message(s) in the QValueList @p ids to @p status. */
  void setStatus(QList<int>& ids, const MessageStatus& status, bool toggle=false);

  /** Icon related methods */
  bool useCustomIcons() const { return mUseCustomIcons; }
  void setUseCustomIcons(bool useCustomIcons) { mUseCustomIcons = useCustomIcons; }
  QString normalIconPath() const { return mNormalIconPath; }
  QString unreadIconPath() const { return mUnreadIconPath; }
  void setIconPaths(const QString &normalPath, const QString &unreadPath);

  void removeJobs();

  void daysToExpire( int& unreadDays, int& readDays );

  /**
   * If this folder has a special trash folder set, return it. Otherwise
   * return 0.
   */
  KMFolder* trashFolder() const;

  /**
   * Returns true if the replies to mails from this folder should be
   * put in the same folder.
   */
  bool putRepliesInSameFolder() const { return mPutRepliesInSameFolder; }
  void setPutRepliesInSameFolder( bool b ) { mPutRepliesInSameFolder = b; }

  /**
   * Returns true if the user doesn't want to get notified about new mail
   * in this folder.
   */
  bool ignoreNewMail() const { return mIgnoreNewMail; }
  void setIgnoreNewMail( bool b ) { mIgnoreNewMail = b; }

  const KShortcut &shortcut() const { return mShortcut; }
  void setShortcut( const KShortcut& );

  /** Returns true if this folder can be moved */
  bool isMoveable() const;

  /** Returns true if there is currently a move or copy operation going
      on with this folder as target.
  */
  bool moveInProgress() const { return mMoveInProgress; }

  /** Sets the move-in-progress flag. */
  void setMoveInProgress( bool b ) { mMoveInProgress = b; }

signals:
  /** Emitted when the status, name, or associated accounts of this
    folder changed. */
  void changed();

  /** Emitted when the folder is closed for real - ticket holders should
   * discard any messages */
  void closed();

  /** Emitted when the contents of a folder have been cleared
     (new search in a search folder, for example) */
  void cleared();

  /** Emitted after an expunge. If not quiet, changed() will be
      emmitted first. */
  void expunged( KMFolder* );

  /** Emitted when the icon paths are set. */
  void iconsChanged();

  /** Emitted when the name of the folder changes. */
  void nameChanged();

  /** Emitted when the shortcut associated with this folder changes. */
  void shortcutChanged( KMFolder * );

  /** Emitted before a message is removed from the folder. */
  void msgRemoved(KMFolder*, quint32 sernum);

  /** Emitted after a message is removed from the folder. */
  void msgRemoved( int idx, QString msgIdMD5 );
  void msgRemoved(KMFolder*);

  /** Emitted when a message is added from the folder. */
  void msgAdded(int idx);
  void msgAdded(KMFolder*, quint32 sernum);

  /** Emitted, when the status of a message is changed */
  void msgChanged(KMFolder*, quint32 sernum, int delta);

  /** Emitted when a field of the header of a specific message changed. */
  void msgHeaderChanged(KMFolder*, int);

  /** Emmited to display a message somewhere in a status line. */
  void statusMsg(const QString&);

  /** Emitted when number of unread messages has changed. */
  void numUnreadMsgsChanged( KMFolder* );

  /** Emitted when a folder was removed */
  void removed(KMFolder*, bool);

  /** Emitted when the variables for the config of the view have changed */
  void viewConfigChanged();

public slots:
  /** Incrementally update the index if possible else call writeIndex */
  int updateIndex();

  /** Add the message to the folder after it has been retrieved from an IMAP
      server */
  void reallyAddMsg(KMMessage* aMsg);

  /** Add a copy of the message to the folder after it has been retrieved
      from an IMAP server */
  void reallyAddCopyOfMsg(KMMessage* aMsg);

private slots:
  /** The type of contents of this folder changed. Do what is needed. */
  void slotContentsTypeChanged( KMail::FolderContentsType type );

private:
  FolderStorage* mStorage;
  KMFolderDir* mChild;
  bool mIsSystemFolder;
  bool mHasIndex :1;
  bool mExportsSernums :1;
  bool mMoveInProgress :1;

  /** nationalized label or QString() (then name() should be used) */
  QString mLabel;
  QString mSystemLabel;

  /** Support for automatic expiry of old messages */
  bool         mExpireMessages;          // true if old messages are expired
  int          mUnreadExpireAge;         // Given in unreadExpireUnits
  int          mReadExpireAge;           // Given in readExpireUnits
  ExpireUnits  mUnreadExpireUnits;
  ExpireUnits  mReadExpireUnits;
  ExpireAction mExpireAction;
  QString      mExpireToFolderId;

  /** Icon related variables */
  bool mUseCustomIcons;
  QString mNormalIconPath;
  QString mUnreadIconPath;

  /** Mailing list attributes */
  bool                mMailingListEnabled;
  MailingList         mMailingList;

  AccountList* mAcctList;

  uint mIdentity;

  /** name of the field that is used for "From" in listbox */
  QString mWhoField, mUserWhoField;

  /** Should replies to messages in this folder be put in here? */
  bool mPutRepliesInSameFolder;

  /** Should new mail in this folder be ignored? */
  bool mIgnoreNewMail;

  /** shortcut associated with this folder or null, if none is configured. */
  KShortcut mShortcut;
};

/**
   RAII for KMFolder::open() / close().

   Usage: const KMFolderCloser closer( folder );
*/
class KMFolderCloser {
  KMFolder * f;
  QByteArray mOwner;
public:
  KMFolderCloser( const char *owner, KMFolder *folder ) : f( folder ),  mOwner( owner ) {}
  ~KMFolderCloser() {
    if ( f ) {
      f->close( mOwner );
    }
  }
  KMFolder * folder() const { return f; }
};

#endif /*kmfolder_h*/<|MERGE_RESOLUTION|>--- conflicted
+++ resolved
@@ -188,12 +188,6 @@
   /** Checks if the message is already "gotten" with getMsg */
   bool isMessage(int idx);
 
-<<<<<<< HEAD
-  /** Read a message and return a referece to a string */
-  QByteArray& getMsgString(int idx, QByteArray& mDest);
-
-=======
->>>>>>> 792c675b
   /** Read a message and returns a DwString */
   DwString getDwString(int idx);
 
@@ -229,7 +223,7 @@
   /** Detach message from this folder. Usable to call addMsg() afterwards.
     Loads the message if it is not loaded up to now. */
   KMMessage* take(int idx);
-  void take(QList<KMMessage*> msgList);
+  void take(const QList<KMMessage*>& msgList);
 
   /** Add the given message to the folder. Usually the message
     is added at the end of the folder. Returns zero on success and
