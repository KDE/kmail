/* -*- mode: C++; c-file-style: "gnu" -*-
  This file is part of KMail, the KDE mail client.
  Copyright (c) 2002 Don Sanders <sanders@kde.org>

  Based on the work of Stefan Taferner <taferner@kde.org>

  KMail is free software; you can redistribute it and/or modify it
  under the terms of the GNU General Public License, version 2, as
  published by the Free Software Foundation.

  KMail is distributed in the hope that it will be useful, but
  WITHOUT ANY WARRANTY; without even the implied warranty of
  MERCHANTABILITY or FITNESS FOR A PARTICULAR PURPOSE.  See the GNU
  General Public License for more details.

  You should have received a copy of the GNU General Public License along
  with this program; if not, write to the Free Software Foundation, Inc.,
  51 Franklin Street, Fifth Floor, Boston, MA  02110-1301  USA
*/

//#define TEST_DOCKWIDGETS 1

#include <config-kmail.h>

#include <assert.h>
#include <QByteArray>
#include <QLabel>
#include <QLayout>
#include <QList>
#include <QSignalMapper>
#include <QSplitter>
#include <QToolBar>
#include <QTextDocument>
#include <QVBoxLayout>
#include <QDBusConnection>
#include <QDBusMessage>
#include <QShortcut>
#include <QProcess>
#include <QDockWidget> // TEST_DOCKWIDGETS
#include <QMainWindow> // TEST_DOCKWIDGETS

#include <kaboutdata.h>
#include <kicon.h>
#include <kwindowsystem.h>
#include <krun.h>
#include <kmessagebox.h>
#include <kactionmenu.h>
#include <kmenu.h>
#include <kacceleratormanager.h>
#include <kglobal.h>
#include <kglobalsettings.h>
#include <kstandardshortcut.h>
#include <kshortcutsdialog.h>
#include <kcharsets.h>
#include <kdebug.h>
#include <kfiledialog.h>
#include <ktip.h>
#include <kstandarddirs.h>
#include <kstandardaction.h>
#include <kaddrbookexternal.h>
#include <ktoggleaction.h>
#include <knotification.h>
#include <knotifyconfigwidget.h>
#include <kstringhandler.h>
#include <kconfiggroup.h>
#include <ktoolinvocation.h>
#include <kxmlguifactory.h>
#include <kxmlguiclient.h>
#include <kstatusbar.h>
#include <kaction.h>
#include <kvbox.h>
#include <ktreewidgetsearchline.h>

#include <kpimidentities/identity.h>
#include <kpimidentities/identitymanager.h>
#include <mailtransport/transportmanager.h>
#include <mailtransport/transport.h>

#include <kmime/kmime_mdn.h>
#include <kmime/kmime_header_parsing.h>
using namespace KMime;
using KMime::Types::AddrSpecList;

#include "progressmanager.h"
using KPIM::ProgressManager;
#include "globalsettings.h"
#include "kcursorsaver.h"
#include "broadcaststatus.h"
using KPIM::BroadcastStatus;
#include "kmfoldermgr.h"
#include "kmfolderdialog.h"
#include "accountmanager.h"
using KMail::AccountManager;
#include "kmfilter.h"
#include "kmreadermainwin.h"
#include "kmfoldercachedimap.h"
#include "kmfolderimap.h"
#include "foldershortcutdialog.h"
#include "kmacctcachedimap.h"
#include "composer.h"
#include "folderselectiondialog.h"
#include "kmfiltermgr.h"
#include "messagesender.h"
#include "kmaddrbook.h"
#include "kmversion.h"
#include "searchwindow.h"
using KMail::SearchWindow;
#include "kmacctfolder.h"
#include "undostack.h"
#include "kmcommands.h"
#include "kmmsgdict.h"
#include "kmmainwin.h"
#include "kmsystemtray.h"
#include "kmmessagetag.h"
#include "imapaccountbase.h"
using KMail::ImapAccountBase;
#include "vacation.h"
using KMail::Vacation;
#include "favoritefolderview.h"
#include "backupjob.h"
#include "importjob.h"
#include "subscriptiondialog.h"
using KMail::SubscriptionDialog;
#include "localsubscriptiondialog.h"
using KMail::LocalSubscriptionDialog;
#include "attachmentstrategy.h"
using KMail::AttachmentStrategy;
#include "headerstrategy.h"
using KMail::HeaderStrategy;
#include "headerstyle.h"
using KMail::HeaderStyle;
#include "folderjob.h"
using KMail::FolderJob;
#include "mailinglist-magic.h"
#include "antispamwizard.h"
using KMail::AntiSpamWizard;
#include "filterlogdlg.h"
using KMail::FilterLogDialog;
#include "mailinglistpropertiesdialog.h"
#include "templateparser.h"
using KMail::TemplateParser;
#include "statusbarlabel.h"
<<<<<<< HEAD
#include "actionscheduler.h"
#include "accountwizard.h"
=======
#include "archivefolderdialog.h"
>>>>>>> b2369973

#if !defined(NDEBUG)
    #include "sievedebugdialog.h"
    using KMail::SieveDebugDialog;
#endif

#include "messagecopyhelper.h"
#include "managesievescriptsdialog.h"
#include "customtemplatesmenu.h"
#include "mainfolderview.h"
#include "messagelistview/pane.h"
#include "messagelistview/messageset.h"
#include "messagetree.h"
#include "autoqpointer.h"

#include <akonadi/contact/contactsearchjob.h>
#include <kpimutils/email.h>

#include <errno.h> // ugh

#include "kmmainwidget.moc"

K_GLOBAL_STATIC( KMMainWidget::PtrList, theMainWidgetList )

//-----------------------------------------------------------------------------
KMMainWidget::KMMainWidget( QWidget *parent, KXMLGUIClient *aGUIClient,
                            KActionCollection *actionCollection, KSharedConfig::Ptr config ) :
    QWidget( parent ),
    mFavoritesCheckMailAction( 0 ),
    mFavoriteFolderView( 0 ),
    mMsgView( 0 ),
    mSplitter1( 0 ),
    mSplitter2( 0 ),
    mFolderViewSplitter( 0 ),
    mArchiveFolderAction( 0 ),
    mImportArchiveAction( 0 ),
    mShowBusySplashTimer( 0 ),
    mShowingOfflineScreen( false ),
    mMsgActions( 0 ),
    mVacationIndicatorActive( false ),
    mGoToFirstUnreadMessageInSelectedFolder( false )
{
  // must be the first line of the constructor:
  mStartupDone = false;
  mWasEverShown = false;
  mSearchWin = 0;
  mMainFolderView = 0;
  mMessageListView = 0;
  mIntegrated  = true;
  mFolder = 0;
  mTemplateFolder = 0;
  mReaderWindowActive = true;
  mReaderWindowBelow = true;
  mFolderHtmlPref = false;
  mFolderHtmlLoadExtPref = false;
  mSystemTray = 0;
  mDestructed = false;
  mMessageTagToggleMapper = 0;
  mActionCollection = actionCollection;
  mTopLayout = new QVBoxLayout( this );
  mTopLayout->setMargin( 0 );
  mJob = 0;
  mConfig = config;
  mGUIClient = aGUIClient;
  mOpenedImapFolder = false;
  mCustomTemplateMenus = 0;

  // Create the FolderViewManager that will handle the views for this widget.
  // We need it to be created before all the FolderView instances are created
  // and destroyed after they are destroyed.
  mFolderViewManager = new KMail::FolderViewManager( this, "FolderViewManager" );

  // FIXME This should become a line separator as soon as the API
  // is extended in kdelibs.
  mToolbarActionSeparator = new QAction( this );
  mToolbarActionSeparator->setSeparator( true );

  mMessageTagToolbarActionSeparator = new QAction( this );
  mMessageTagToolbarActionSeparator->setSeparator( true );

  theMainWidgetList->append( this );

  readPreConfig();
  createWidgets();

  setupActions();

  readConfig();

  QTimer::singleShot( 0, this, SLOT( slotShowStartupFolder() ));

  connect( mFolderViewManager, SIGNAL( folderActivated( KMFolder *, bool ) ),
           this, SLOT( slotFolderViewManagerFolderActivated( KMFolder *, bool ) ) );

  connect( kmkernel->acctMgr(), SIGNAL( checkedMail( bool, bool, const QMap<QString, int> & ) ),
           this, SLOT( slotMailChecked( bool, bool, const QMap<QString, int> & ) ) );

  connect( kmkernel->acctMgr(), SIGNAL( accountAdded( KMAccount* ) ),
           this, SLOT( initializeIMAPActions() ) );
  connect( kmkernel->acctMgr(), SIGNAL( accountRemoved( KMAccount* ) ),
           this, SLOT( initializeIMAPActions() ) );

  connect( kmkernel, SIGNAL( configChanged() ),
           this, SLOT( slotConfigChanged() ) );

  connect( kmkernel->folderMgr(), SIGNAL( folderRemoved(KMFolder*) ),
           this, SLOT( slotFolderRemoved(KMFolder*) ) );

  connect( kmkernel->imapFolderMgr(), SIGNAL( folderRemoved(KMFolder*) ),
           this, SLOT( slotFolderRemoved(KMFolder*) ) );

  connect( kmkernel->dimapFolderMgr(), SIGNAL( folderRemoved(KMFolder*) ),
           this, SLOT( slotFolderRemoved(KMFolder*) ) );

  connect( kmkernel->searchFolderMgr(), SIGNAL( folderRemoved(KMFolder*) ),
           this, SLOT( slotFolderRemoved(KMFolder*) ) );

  connect( kmkernel, SIGNAL( onlineStatusChanged( GlobalSettings::EnumNetworkState::type ) ),
           this, SLOT( slotUpdateOnlineStatus( GlobalSettings::EnumNetworkState::type ) ) );

  toggleSystemTray();

  KMainWindow *mainWin = dynamic_cast<KMainWindow*>(topLevelWidget());
  KStatusBar *sb =  mainWin ? mainWin->statusBar() : 0;
  mVacationScriptIndicator = new KMail::StatusBarLabel( sb );
  mVacationScriptIndicator->hide();
  connect( mVacationScriptIndicator, SIGNAL(clicked()), SLOT(slotEditVacation()) );
  if ( GlobalSettings::self()->checkOutOfOfficeOnStartup() )
    QTimer::singleShot( 0, this, SLOT(slotCheckVacation()) );

  // must be the last line of the constructor:
  mStartupDone = true;
}


//-----------------------------------------------------------------------------
//The kernel may have already been deleted when this method is called,
//perform all cleanup that requires the kernel in destruct()
KMMainWidget::~KMMainWidget()
{
  theMainWidgetList->removeAll( this );
  qDeleteAll( mFilterCommands );
  destruct();
}


//-----------------------------------------------------------------------------
//This method performs all cleanup that requires the kernel to exist.
void KMMainWidget::destruct()
{
  if ( mDestructed )
    return;
  if ( mSearchWin )
    mSearchWin->close();
  writeConfig();
  writeFolderConfig();
  deleteWidgets();
  delete mSystemTray;
  delete mCustomTemplateMenus;
  mSystemTray = 0;
  mCustomTemplateMenus = 0;
  delete mFolderViewManager;
  mFolderViewManager = 0;
  mDestructed = true;
}


//-----------------------------------------------------------------------------
void KMMainWidget::readPreConfig()
{
  mLongFolderList = GlobalSettings::self()->folderList() == GlobalSettings::EnumFolderList::longlist;
  mReaderWindowActive = GlobalSettings::self()->readerWindowMode() != GlobalSettings::EnumReaderWindowMode::hide;
  mReaderWindowBelow = GlobalSettings::self()->readerWindowMode() == GlobalSettings::EnumReaderWindowMode::below;

  mHtmlPref = GlobalSettings::self()->htmlMail();
  mHtmlLoadExtPref = GlobalSettings::self()->htmlLoadExternal();
  mEnableFavoriteFolderView = GlobalSettings::self()->enableFavoriteFolderView();
  mEnableFolderQuickSearch = GlobalSettings::self()->enableFolderQuickSearch();
}


//-----------------------------------------------------------------------------
void KMMainWidget::readFolderConfig()
{
  if ( !mFolder )
    return;

  KSharedConfig::Ptr config = KMKernel::config();
  KConfigGroup group( config, "Folder-" + mFolder->idString() );
  mFolderHtmlPref =
      group.readEntry( "htmlMailOverride", false );
  mFolderHtmlLoadExtPref =
      group.readEntry( "htmlLoadExternalOverride", false );
}


//-----------------------------------------------------------------------------
void KMMainWidget::writeFolderConfig()
{
  if ( !mFolder )
    return;

  KSharedConfig::Ptr config = KMKernel::config();
  KConfigGroup group( config, "Folder-" + mFolder->idString() );
  group.writeEntry( "htmlMailOverride", mFolderHtmlPref );
  group.writeEntry( "htmlLoadExternalOverride", mFolderHtmlLoadExtPref );
}

//-----------------------------------------------------------------------------
void KMMainWidget::layoutSplitters()
{
  // This function can only be called when the old splitters are already deleted
  assert( !mSplitter1 );
  assert( !mSplitter2 );

  // For some reason, this is necessary here so that the copy action still
  // works after changing the folder layout.
  if ( mMsgView )
    disconnect( mMsgView->copyAction(), SIGNAL(triggered(bool) ),
                mMsgView, SLOT( slotCopySelectedText() ) );

  // If long folder list is enabled, the splitters are:
  // Splitter 1: FolderView vs (HeaderAndSearch vs MessageViewer)
  // Splitter 2: HeaderAndSearch vs MessageViewer
  //
  // If long folder list is disabled, the splitters are:
  // Splitter 1: (FolderView vs HeaderAndSearch) vs MessageViewer
  // Splitter 2: FolderView vs HeaderAndSearch

  // The folder view is both the folder tree and the favorite folder view, if
  // enabled

  const bool opaqueResize = KGlobalSettings::opaqueResize();
  bool readerWindowAtSide = !mReaderWindowBelow && mReaderWindowActive;
  bool readerWindowBelow = mReaderWindowBelow && mReaderWindowActive;

  //
  // Create the splitters
  //
  mSplitter1 = new QSplitter( this );
  mSplitter1->setObjectName( "splitter1" );
  mSplitter1->setOpaqueResize( opaqueResize );
  mSplitter1->setChildrenCollapsible( false );
  mSplitter2 = new QSplitter( mSplitter1 );
  mSplitter2->setObjectName( "splitter2" );
  mSplitter2->setOpaqueResize( opaqueResize );
  mSplitter2->setChildrenCollapsible( false );
  mSplitter1->addWidget( mSplitter2 );

  //
  // Set the layout of the splitters and calculate the widget's parents
  //
  QSplitter *folderViewParent, *folderTreeParent, *messageViewerParent;
  if ( mLongFolderList ) {

    mSplitter1->setOrientation( Qt::Horizontal );
    Qt::Orientation splitter2orientation;
    if ( !readerWindowAtSide )
      splitter2orientation = Qt::Vertical;
    else
      splitter2orientation = Qt::Horizontal;
    mSplitter2->setOrientation( splitter2orientation );
    folderViewParent = mSplitter1;
    messageViewerParent = mSplitter2;

  } else {

    Qt::Orientation splitter1orientation;
    if ( !readerWindowAtSide )
      splitter1orientation = Qt::Vertical;
    else
      splitter1orientation = Qt::Horizontal;
    mSplitter1->setOrientation( splitter1orientation );
    mSplitter2->setOrientation( Qt::Horizontal );
    folderViewParent = mSplitter2;
    messageViewerParent = mSplitter1;
  }

  //
  // Add the widgets to the splitters and set the parents calculated above
  //

#ifdef TEST_DOCKWIDGETS
  bool bUseDockWidgets = parent()->inherits( "QMainWindow" );
#else
  bool bUseDockWidgets = false;
#endif

  int folderTreePosition = 0;

  if ( !bUseDockWidgets )
  {
    if ( mFavoriteFolderView ) {
      mFolderViewSplitter = new QSplitter( Qt::Vertical, folderViewParent );
      mFolderViewSplitter->setOpaqueResize( opaqueResize );
      mFolderViewSplitter->setChildrenCollapsible( false );
      folderTreeParent = mFolderViewSplitter;
      mFolderViewSplitter->addWidget( mFavoriteFolderView );
      mFavoriteFolderView->setParent( mFolderViewSplitter );
      folderViewParent->insertWidget( 0, mFolderViewSplitter );
      folderTreePosition = 1;
    } else
      folderTreeParent = folderViewParent;

    folderTreeParent->insertWidget( folderTreePosition, mSearchAndTree );
    mSplitter2->addWidget( mMessageListView );
  }

  if ( bUseDockWidgets )
    mMessageListView->setParent( mSplitter2 );

  if ( mMsgView ) {
    messageViewerParent->addWidget( mMsgView );
    mMsgView->setParent( messageViewerParent );
  }

  if ( !bUseDockWidgets )
  {
    mSearchAndTree->setParent( folderTreeParent );
    mMessageListView->setParent( mSplitter2 );
  }

  //
  // Set the stretch factors
  //
  mSplitter1->setStretchFactor( 0, 0 );
  mSplitter2->setStretchFactor( 0, 0 );
  mSplitter1->setStretchFactor( 1, 1 );
  mSplitter2->setStretchFactor( 1, 1 );

  if ( !bUseDockWidgets )
  {
    if ( mFavoriteFolderView ) {
      mFolderViewSplitter->setStretchFactor( 0, 0 );
      mFolderViewSplitter->setStretchFactor( 1, 1 );
    }
  }

<<<<<<< HEAD
  // Because the reader windows's width increases a tiny bit after each
  // restart in short folder list mode with message window at side, disable
  // the stretching as a workaround here
=======
  // Because the reader windows's width increases a tiny bit after each restart
  // in short folder list mode with message window at side, disable the stretching
  // as a workaround here
>>>>>>> b2369973
  if ( readerWindowAtSide && !mLongFolderList ) {
    mSplitter1->setStretchFactor( 0, 1 );
    mSplitter1->setStretchFactor( 1, 0 );
  }

  //
  // Set the sizes of the splitters to the values stored in the config
  //
  QList<int> splitter1Sizes;
  QList<int> splitter2Sizes;

  const int folderViewWidth = GlobalSettings::self()->folderViewWidth();
  int headerHeight = GlobalSettings::self()->searchAndHeaderHeight();
  const int messageViewerWidth = GlobalSettings::self()->readerWindowWidth();
  int headerWidth = GlobalSettings::self()->searchAndHeaderWidth();
  int messageViewerHeight = GlobalSettings::self()->readerWindowHeight();

  // If the message viewer was hidden before, make sure it is not zero height
  if ( messageViewerHeight < 10 && readerWindowBelow ) {
    headerHeight /= 2;
    messageViewerHeight = headerHeight;
  }

  if ( mLongFolderList ) {
    if ( !readerWindowAtSide ) {
      splitter1Sizes << folderViewWidth << headerWidth;
      splitter2Sizes << headerHeight << messageViewerHeight;
    } else {
      splitter1Sizes << folderViewWidth << ( headerWidth + messageViewerWidth );
      splitter2Sizes << headerWidth << messageViewerWidth;
    }
  } else {
    if ( !readerWindowAtSide ) {
      splitter1Sizes << headerHeight << messageViewerHeight;
      splitter2Sizes << folderViewWidth << headerWidth;
    } else {
      splitter1Sizes << headerWidth << messageViewerWidth;
      splitter2Sizes << folderViewWidth << ( headerWidth + messageViewerWidth );
    }
  }

  mSplitter1->setSizes( splitter1Sizes );
  mSplitter2->setSizes( splitter2Sizes );

  if ( mFolderViewSplitter ) {
    QList<int> splitterSizes;
    int ffvHeight = GlobalSettings::self()->favoriteFolderViewHeight();
    int ftHeight = GlobalSettings::self()->folderTreeHeight();
    splitterSizes << ffvHeight << ftHeight;
    mFolderViewSplitter->setSizes( splitterSizes );
  }

  //
  // Now add the splitters to the main layout
  //
  mTopLayout->addWidget( mSplitter1 );

  // Make sure the focus is on the view, and not on the quick search line edit, because otherwise
  // shortcuts like + or j go to the wrong place.
  // This would normally be done in the message list itself, but apparently something resets the focus
  // again, probably all the reparenting we do here.
  mMessageListView->focusView();

  // Make the copy action work, see disconnect comment above
  if ( mMsgView )
    connect( mMsgView->copyAction(), SIGNAL( triggered(bool) ),
             mMsgView, SLOT( slotCopySelectedText() ) );
}

//-----------------------------------------------------------------------------
void KMMainWidget::readConfig()
{
  KSharedConfig::Ptr config = KMKernel::config();

  bool oldLongFolderList = mLongFolderList;
  bool oldReaderWindowActive = mReaderWindowActive;
  bool oldReaderWindowBelow = mReaderWindowBelow;
  bool oldFavoriteFolderView = mEnableFavoriteFolderView;
  bool oldFolderQuickSearch = mEnableFolderQuickSearch;

  // on startup, the layout is always new and we need to relayout the widgets
  bool layoutChanged = !mStartupDone;

  if ( mStartupDone )
  {
    readPreConfig();

    layoutChanged = ( oldLongFolderList != mLongFolderList ) ||
                    ( oldReaderWindowActive != mReaderWindowActive ) ||
                    ( oldReaderWindowBelow != mReaderWindowBelow ) ||
                    ( oldFavoriteFolderView != mEnableFavoriteFolderView ) ||
                    ( oldFolderQuickSearch != mEnableFolderQuickSearch );

    if( layoutChanged ) {
      deleteWidgets();
      createWidgets();
    }
  }


  { // Read the config of the folder views and the header
    if ( mMsgView )
      mMsgView->readConfig();

    mMessageListView->reloadGlobalConfiguration();

    mMainFolderView->readConfig();
    mMainFolderView->reload();

    if ( mFavoriteFolderView )
    {
      mFavoriteFolderView->readConfig();
      mFavoriteFolderView->reload();
    }
    mFavoritesCheckMailAction->setEnabled( GlobalSettings::self()->enableFavoriteFolderView() );
  }

  { // area for config group "General"
    KConfigGroup group( config, "General" );
    mBeepOnNew = group.readEntry( "beep-on-mail", false );
    mConfirmEmpty = group.readEntry( "confirm-before-empty", true );
    // startup-Folder, defaults to system-inbox
    mStartupFolder = group.readEntry( "startupFolder", kmkernel->inboxFolder()->idString() );
    if ( !mStartupDone )
    {
      // check mail on startup
      if ( group.readEntry( "checkmail-startup", false ) )
        // do it after building the kmmainwin, so that the progressdialog is available
        QTimer::singleShot( 0, this, SLOT( slotCheckMail() ) );
    }
  }

  if ( layoutChanged ) {
    layoutSplitters();
  }

  updateMessageMenu();
  updateFileMenu();
  toggleSystemTray();
}

//-----------------------------------------------------------------------------
void KMMainWidget::writeConfig()
{
  KSharedConfig::Ptr config = KMKernel::config();
  KConfigGroup geometry( config, "Geometry" );
  KConfigGroup general( config, "General" );

  // Don't save the sizes of all the widgets when we were never shown.
  // This can happen in Kontact, where the KMail plugin is automatically
  // loaded, but not necessarily shown.
  // This prevents invalid sizes from being saved
  if ( mWasEverShown ) {

    // The height of the header widget can be 0, this happens when the user
    // did not switch to the header widget onced and the "Welcome to KMail"
    // HTML widget was shown the whole time
    int headersHeight = mMessageListView->height();
    if ( headersHeight == 0 )
      headersHeight = height() / 2;

    GlobalSettings::self()->setSearchAndHeaderHeight( headersHeight );
    GlobalSettings::self()->setSearchAndHeaderWidth( mMessageListView->width() );

    if ( mFavoriteFolderView ) {
      GlobalSettings::self()->setFavoriteFolderViewHeight( mFavoriteFolderView->height() );
      GlobalSettings::self()->setFolderTreeHeight( mMainFolderView->height() );
      mFavoriteFolderView->writeConfig();
      if ( !mLongFolderList )
        GlobalSettings::self()->setFolderViewHeight( mFolderViewSplitter->height() );
    }
    else if ( !mLongFolderList && mMainFolderView )
      GlobalSettings::self()->setFolderTreeHeight( mMainFolderView->height() );

    if ( mMainFolderView )
    {
      GlobalSettings::self()->setFolderViewWidth( mMainFolderView->width() );
      mMainFolderView->writeConfig();
    }

    if ( mMsgView ) {
      if ( !mReaderWindowBelow )
        GlobalSettings::self()->setReaderWindowWidth( mMsgView->width() );
      mMsgView->writeConfig();
      GlobalSettings::self()->setReaderWindowHeight( mMsgView->width() );
    }
  }
}

//-----------------------------------------------------------------------------
void KMMainWidget::deleteWidgets()
{
  // Simply delete the top splitter, which always is mSplitter1, regardless
  // of the layout. This deletes all children.
  delete mSplitter1;
  mMsgView = 0;
  mSearchAndTree = 0;
  mFavoriteFolderView = 0;
  mFolderViewSplitter = 0;
  mSplitter1 = 0;
  mSplitter2 = 0;
}

//-----------------------------------------------------------------------------
void KMMainWidget::createWidgets()
{
  // Note that all widgets we create in this function have the parent 'this'.
  // They will be properly reparented in layoutSplitters()

  //
  // Create header view and search bar
  //
  mMessageListView = new KMail::MessageListView::Pane( this, this, actionCollection() );
  mMessageListView->setObjectName( "messagelistview" );

  connect( mMessageListView, SIGNAL( currentFolderChanged( KMFolder * ) ),
           SLOT( slotMessageListViewCurrentFolderChanged( KMFolder * ) ) );
  connect( mMessageListView, SIGNAL( messageStatusChangeRequest( KMMsgBase *, const KPIM::MessageStatus &, const KPIM::MessageStatus &  ) ),
           SLOT( slotMessageStatusChangeRequest( KMMsgBase *, const KPIM::MessageStatus &, const KPIM::MessageStatus &  ) ) );
  {
    KAction *action = new KAction( i18n("Set Focus to Quick Search"), this );
    action->setShortcut( QKeySequence( Qt::ALT + Qt::Key_Q ) );
    actionCollection()->addAction( "focus_to_quickseach", action );
    connect( action, SIGNAL( triggered( bool ) ),
             SLOT( slotFocusQuickSearch() ) );
  }

  connect( mMessageListView, SIGNAL( fullSearchRequest() ),
           this, SLOT( slotRequestFullSearchFromQuickSearch() ) );

#if 0
  // FIXME!
  if ( !GlobalSettings::self()->quickSearchActive() )
    mSearchToolBar->hide();
#endif

  connect( mMessageListView, SIGNAL( selectionChanged() ),
           SLOT( startUpdateMessageActionsTimer() ) );

  connect( mMessageListView, SIGNAL( messageActivated( KMMessage * ) ),
           this, SLOT( slotMsgActivated( KMMessage * ) ) );

  mPreviousMessageAction = new KAction( i18n( "Extend Selection to Previous Message" ), this );
  mPreviousMessageAction->setShortcut( QKeySequence( Qt::SHIFT + Qt::Key_Left ) );
  actionCollection()->addAction( "previous_message", mPreviousMessageAction );
  connect( mPreviousMessageAction, SIGNAL( triggered( bool ) ),
           this, SLOT( slotExtendSelectionToPreviousMessage() ) );

  mNextMessageAction = new KAction( i18n( "Extend Selection to Next Message" ), this );
  mNextMessageAction->setShortcut( QKeySequence( Qt::SHIFT + Qt::Key_Right ) );
  actionCollection()->addAction( "next_message", mNextMessageAction );
  connect( mNextMessageAction, SIGNAL( triggered( bool ) ),
           this, SLOT( slotExtendSelectionToNextMessage() ) );

  //
  // Create the reader window
  //
  if ( mReaderWindowActive ) {
    mMsgView = new KMReaderWin( this, this, actionCollection(), 0 );
    if ( mMsgActions ) {
      mMsgActions->setMessageView( mMsgView );
    }

    connect( mMsgView, SIGNAL( replaceMsgByUnencryptedVersion() ),
             this, SLOT( slotReplaceMsgByUnencryptedVersion() ) );
    connect( mMsgView, SIGNAL( popupMenu(KMMessage&,const KUrl&,const QPoint&) ),
             this, SLOT( slotMsgPopup(KMMessage&,const KUrl&,const QPoint&) ) );
    connect( mMsgView, SIGNAL( urlClicked(const KUrl&,int) ),
             mMsgView, SLOT( slotUrlClicked() ) );
#if 0
    // FIXME (Pragma)
    connect( mMsgView, SIGNAL( noDrag() ),
             mHeaders, SLOT( slotNoDrag() ) );
#endif

    connect( mMessageListView, SIGNAL( messageSelected( KMMessage * ) ),
             this, SLOT( slotMsgSelected( KMMessage * ) ) );
  }

  //
  // Create the folder tree
  // the "folder tree" consists of a quicksearch input field and the tree itself
  //

  // If we have a QMainWindow as parent then we can use QDockWidget, which is very cool :)
#ifdef TEST_DOCKWIDGETS
  bool bUseDockWidgets = parent()->inherits( "QMainWindow" );
#else
  bool bUseDockWidgets = false;
#endif

  QDockWidget *dw = 0;
  QMainWindow *mw = 0;
  if ( bUseDockWidgets )
  {
    mw = static_cast<QMainWindow *>( parent() );
    dw = new QDockWidget( i18n( "Old Folders" ), mw );
    dw->setObjectName( i18n( "Old Folders" ) );
    dw->setFeatures( QDockWidget::DockWidgetMovable | QDockWidget::DockWidgetFloatable );
//    dw->setAllowedAreas( Qt::LeftDockWidgetArea | Qt::RightDockWidgetArea );
  }

  mSearchAndTree = new QWidget( bUseDockWidgets ? static_cast<QWidget *>( dw ) : static_cast<QWidget *>( this ) );
  QVBoxLayout *vboxlayout = new QVBoxLayout;
  vboxlayout->setMargin(0);
  mFolderQuickSearch = new KTreeWidgetSearchLine( mSearchAndTree );
  mFolderQuickSearch->setClickMessage( i18nc( "@info/plain Displayed grayed-out inside the "
                                              "textbox, verb to search", "Search" ) );
  vboxlayout->addWidget( mFolderQuickSearch );
  mSearchAndTree->setLayout( vboxlayout );

  if ( bUseDockWidgets )
  {
    dw->setWidget( mSearchAndTree );
    mw->addDockWidget( Qt::LeftDockWidgetArea, dw );
    dw = new QDockWidget( i18n( "Folders" ), mw );
    dw->setObjectName( i18n( "Folders" ) ); //It's really not a good idea to use i18n here
    dw->setFeatures( QDockWidget::DockWidgetMovable | QDockWidget::DockWidgetFloatable );
//    dw->setAllowedAreas( Qt::LeftDockWidgetArea | Qt::RightDockWidgetArea );
  }

  mMainFolderView = new KMail::MainFolderView( this, mFolderViewManager, bUseDockWidgets ? static_cast<QWidget *>( dw ) : static_cast<QWidget *>( mSearchAndTree ), "folderTree" );
  mFolderQuickSearch->addTreeWidget( mMainFolderView );

  if ( bUseDockWidgets )
  {
    dw->setWidget( mMainFolderView );
    mw->addDockWidget( Qt::LeftDockWidgetArea, dw );
  } else {
    vboxlayout->addWidget( mMainFolderView );
  }

  if ( !GlobalSettings::self()->enableFolderQuickSearch() ) {
    mFolderQuickSearch->hide();
  }

  connect( mMainFolderView, SIGNAL( folderDrop(KMFolder*) ),
           this, SLOT( slotMoveMsgToFolder(KMFolder*) ) );
  connect( mMainFolderView, SIGNAL( folderDropCopy(KMFolder*) ),
           this, SLOT( slotCopyMsgToFolder(KMFolder*) ) );

  //
  // Create the favorite folder view
  //
  if ( mEnableFavoriteFolderView ) {

    if ( bUseDockWidgets )
    {
      dw = new QDockWidget( i18n( "Favorite Folders" ), mw );
      dw->setObjectName( i18n( "Favorite Folders" ) );
      dw->setFeatures( QDockWidget::DockWidgetMovable | QDockWidget::DockWidgetFloatable );
//      dw->setAllowedAreas( Qt::LeftDockWidgetArea | Qt::RightDockWidgetArea );
    }

    mFavoriteFolderView = new KMail::FavoriteFolderView( this, mFolderViewManager, bUseDockWidgets ? static_cast<QWidget *>( dw ) : static_cast<QWidget *>( this ) );

    if ( bUseDockWidgets )
    {
      dw->setWidget( mFavoriteFolderView );
      mw->addDockWidget( Qt::LeftDockWidgetArea, dw );
    }


    if ( mFavoritesCheckMailAction )
      connect( mFavoritesCheckMailAction, SIGNAL(triggered(bool)),
               mFavoriteFolderView, SLOT( checkMail() ) );

     // FIXME: These signals should be emitted by the manager, probably
     connect( mFavoriteFolderView, SIGNAL( folderDrop( KMFolder * ) ),
             SLOT( slotMoveMsgToFolder( KMFolder * ) ) );
     connect( mFavoriteFolderView, SIGNAL( folderDropCopy( KMFolder * ) ),
             SLOT( slotCopyMsgToFolder( KMFolder * ) ) );
  }

  //
  // Create all kinds of actions
  //
  {
    mRemoveDuplicatesAction = new KAction( i18n("Remove Duplicate Messages"), this );
    actionCollection()->addAction( "remove_duplicate_messages", mRemoveDuplicatesAction );
    connect( mRemoveDuplicatesAction, SIGNAL( triggered( bool ) ),
             SLOT( removeDuplicates() ) );
    mRemoveDuplicatesAction->setShortcut( QKeySequence( Qt::CTRL + Qt::Key_Asterisk ) );
  }
  {
    mMoveMsgToFolderAction = new KAction( i18n("Move Message to Folder"), this );
    mMoveMsgToFolderAction->setShortcut( QKeySequence( Qt::Key_M ) );
    actionCollection()->addAction( "move_message_to_folder", mMoveMsgToFolderAction );
    connect( mMoveMsgToFolderAction, SIGNAL( triggered( bool ) ),
             SLOT( slotMoveMsg() ) );
  }
  {
    KAction *action = new KAction( i18n("Copy Message to Folder"), this );
    actionCollection()->addAction( "copy_message_to_folder", action );
    connect( action, SIGNAL( triggered( bool ) ),
             SLOT( slotCopyMsg() ) );
    action->setShortcut( QKeySequence( Qt::Key_C ) );
  }
  {
    KAction *action = new KAction( i18n("Jump to Folder..."), this );
    actionCollection()->addAction( "jump_to_folder", action );
    connect( action, SIGNAL( triggered ( bool ) ),
             SLOT( slotJumpToFolder() ) );
    action->setShortcut( QKeySequence( Qt::Key_J ) );
  }
  {
    KAction *action = new KAction(i18n("Abort Current Operation"), this);
    actionCollection()->addAction("cancel", action );
    connect( action, SIGNAL( triggered( bool ) ),
             ProgressManager::instance(), SLOT( slotAbortAll() ) );
    action->setShortcut( QKeySequence( Qt::Key_Escape ) );
  }
  {
    KAction *action = new KAction(i18n("Focus on Next Folder"), this);
    actionCollection()->addAction("inc_current_folder", action );
    connect( action, SIGNAL( triggered( bool ) ),
             mMainFolderView, SLOT( slotFocusNextFolder() ) );
    action->setShortcut( QKeySequence( Qt::CTRL+Qt::Key_Right ) );
  }
  {
    KAction *action = new KAction(i18n("Focus on Previous Folder"), this);
    actionCollection()->addAction("dec_current_folder", action );
    connect( action, SIGNAL( triggered( bool ) ),
             mMainFolderView, SLOT( slotFocusPrevFolder() ) );
    action->setShortcut( QKeySequence( Qt::CTRL+Qt::Key_Left ) );
  }
  {
    KAction *action = new KAction(i18n("Select Folder with Focus"), this);
    actionCollection()->addAction("select_current_folder", action );
    connect( action, SIGNAL( triggered( bool ) ),
             mMainFolderView, SLOT( slotSelectFocusedFolder() ) );
    action->setShortcut( QKeySequence( Qt::CTRL+Qt::Key_Space ) );
  }
  {
    KAction *action = new KAction(i18n("Focus on Next Message"), this);
    actionCollection()->addAction("inc_current_message", action );
    connect( action, SIGNAL( triggered( bool) ),
             this, SLOT( slotFocusOnNextMessage() ) );
    action->setShortcut( QKeySequence( Qt::ALT+Qt::Key_Right ) );
  }
  {
    KAction *action = new KAction(i18n("Focus on Previous Message"), this);
    actionCollection()->addAction("dec_current_message", action );
    connect( action, SIGNAL( triggered( bool ) ),
             this, SLOT( slotFocusOnPrevMessage() ) );
    action->setShortcut( QKeySequence( Qt::ALT+Qt::Key_Left ) );
  }
  {
    KAction *action = new KAction(i18n("Select Message with Focus"), this);
    actionCollection()->addAction( "select_current_message", action );
    connect( action, SIGNAL( triggered( bool ) ),
             this, SLOT( slotSelectFocusedMessage() ) );
    action->setShortcut( QKeySequence( Qt::ALT+Qt::Key_Space ) );
  }

  connect( kmkernel->outboxFolder(), SIGNAL( msgRemoved(int, const QString&) ),
           SLOT( startUpdateMessageActionsTimer() ) );
  connect( kmkernel->outboxFolder(), SIGNAL( msgAdded(int) ),
           SLOT( startUpdateMessageActionsTimer() ) );
}

//-------------------------------------------------------------------------
void KMMainWidget::slotFocusQuickSearch()
{
  mMessageListView->focusQuickSearch();
}

//-------------------------------------------------------------------------
void KMMainWidget::slotSearch()
{
  if(!mSearchWin)
  {
    mSearchWin = new SearchWindow(this, mFolder);
    mSearchWin->setModal( false );
    mSearchWin->setObjectName( "Search" );
    connect(mSearchWin, SIGNAL(destroyed()),
            this, SLOT(slotSearchClosed()));
  }
  else
  {
    mSearchWin->activateFolder(mFolder);
  }

  mSearchWin->show();
  KWindowSystem::activateWindow( mSearchWin->winId() );
}


//-------------------------------------------------------------------------
void KMMainWidget::slotSearchClosed()
{
  mSearchWin = 0;
}


//-------------------------------------------------------------------------
void KMMainWidget::slotFind()
{
  if( mMsgView )
    mMsgView->slotFind();
}


//-----------------------------------------------------------------------------
void KMMainWidget::slotHelp()
{
  KToolInvocation::invokeHelp();
}


//-----------------------------------------------------------------------------
void KMMainWidget::slotFilter()
{
  kmkernel->filterMgr()->openDialog( this );
}


//-----------------------------------------------------------------------------
void KMMainWidget::slotPopFilter()
{
  kmkernel->popFilterMgr()->openDialog( this );
}

void KMMainWidget::slotManageSieveScripts()
{
  if ( !kmkernel->askToGoOnline() ) {
    return;
  }
  KMail::ManageSieveScriptsDialog * dlg = new KMail::ManageSieveScriptsDialog( this );
  dlg->show();
}


//-----------------------------------------------------------------------------
void KMMainWidget::slotAddrBook()
{
  KPIM::KAddrBookExternal::openAddressBook(this);
}


//-----------------------------------------------------------------------------
void KMMainWidget::slotImport()
{
  KRun::runCommand("kmailcvt", topLevelWidget());
}

//-----------------------------------------------------------------------------
void KMMainWidget::slotCheckMail()
{
  if ( !kmkernel->askToGoOnline() ) {
    return;
  }
  kmkernel->acctMgr()->checkMail(true);
}

//-----------------------------------------------------------------------------
void KMMainWidget::slotCheckOneAccount( QAction* item )
{
  if ( ! item ) {
    return;
  }

  if ( !kmkernel->askToGoOnline() ) {
    return;
  }

  KMAccount* t = kmkernel->acctMgr()->findByName( item->data().toString() );

  if ( t ) {
    kmkernel->acctMgr()->singleCheckMail( t );
  }
  else {
<<<<<<< HEAD
    kDebug() << "- account with name '" << item->data().toString() <<"' not found";
=======
    kDebug() <<" - account with name '" << item->data().toString() <<"' not found";
>>>>>>> b2369973
  }
}

//-----------------------------------------------------------------------------
void KMMainWidget::slotMailChecked( bool newMail, bool sendOnCheck,
                                    const QMap<QString, int> & newInFolder )
{
  const bool sendOnAll =
    GlobalSettings::self()->sendOnCheck() == GlobalSettings::EnumSendOnCheck::SendOnAllChecks;
  const bool sendOnManual =
    GlobalSettings::self()->sendOnCheck() == GlobalSettings::EnumSendOnCheck::SendOnManualChecks;
  if ( !kmkernel->isOffline() && ( sendOnAll || (sendOnManual && sendOnCheck ) ) ) {
    slotSendQueued();
  }

  if ( !newMail || newInFolder.isEmpty() ) {
    return;
  }

  QDBusMessage message =
    QDBusMessage::createSignal( "/KMail", "org.kde.kmail.kmail", "unreadCountChanged" );
  QDBusConnection::sessionBus().send( message );

  // build summary for new mail message
  bool showNotification = false;
  QString summary;
  QStringList keys( newInFolder.keys() );
  keys.sort();
<<<<<<< HEAD
  for ( QStringList::const_iterator it=keys.constBegin(); it!=keys.constEnd(); ++it ) {
//    kDebug() << newInFolder.find( *it ).value() << "new message(s) in" << *it;
=======
  for ( QStringList::const_iterator it = keys.begin();
        it != keys.end();
        ++it ) {
    kDebug() << newInFolder.find( *it ).value() << "new message(s) in" << *it;
>>>>>>> b2369973

    KMFolder *folder = kmkernel->findFolderById( *it );

    if ( folder && !folder->ignoreNewMail() ) {
      showNotification = true;
      if ( GlobalSettings::self()->verboseNewMailNotification() ) {
        summary += "<br>" + i18np( "1 new message in %2",
                                   "%1 new messages in %2",
                                   newInFolder.find( *it ).value(),
                                   folder->prettyUrl() );
      }
    }
  }

  // update folder menus in case some mail got filtered to trash/current folder
  // and we can enable "empty trash/move all to trash" action etc.
  updateFolderMenu();

  if ( !showNotification ) {
    return;
  }

  if ( GlobalSettings::self()->verboseNewMailNotification() ) {
    summary = i18nc( "%1 is a list of the number of new messages per folder",
                     "<b>New mail arrived</b><br />%1",
                     summary );
  } else {
    summary = i18n( "New mail arrived" );
  }

  if( kmkernel->xmlGuiInstance().isValid() ) {
    KNotification::event( "new-mail-arrived",
                          summary,
                          QPixmap(),
                          topLevelWidget(),
                          KNotification::CloseOnTimeout,
                          kmkernel->xmlGuiInstance() );
  } else {
    KNotification::event( "new-mail-arrived",
                          summary,
                          QPixmap(),
                          topLevelWidget(),
                          KNotification::CloseOnTimeout );
  }

  if ( mBeepOnNew ) {
    KNotification::beep();
  }
}


//-----------------------------------------------------------------------------
void KMMainWidget::slotCompose()
{
  KMail::Composer * win;
  KMMessage* msg = new KMMessage;

  if ( mFolder ) {
      msg->initHeader( mFolder->identity() );
      TemplateParser parser( msg, TemplateParser::NewMessage,
                             QString(), false, false, false );
      parser.process( NULL, mFolder );
      win = KMail::makeComposer( msg, KMail::Composer::New, mFolder->identity() );
  } else {
      msg->initHeader();
      TemplateParser parser( msg, TemplateParser::NewMessage,
                             QString(), false, false, false );
      parser.process( NULL, NULL );
      win = KMail::makeComposer( msg, KMail::Composer::New );
  }

  win->show();

}

KMFolder * KMMainWidget::folder() const
{
  Q_ASSERT( mFolder == messageListView()->currentFolder() || mFolder == 0 );
  return mFolder;
}


//-----------------------------------------------------------------------------
// TODO: do we want the list sorted alphabetically?
void KMMainWidget::slotShowNewFromTemplate()
{
  if ( mFolder )
  {
    const KPIMIdentities::Identity & ident =
      kmkernel->identityManager()->identityForUoidOrDefault( mFolder->identity() );
    mTemplateFolder = kmkernel->folderMgr()->findIdString( ident.templates() );
  }

  if ( !mTemplateFolder ) mTemplateFolder = kmkernel->templatesFolder();
  if ( !mTemplateFolder ) return;

  mTemplateMenu->menu()->clear();
  for ( int idx = 0; idx<mTemplateFolder->count(); ++idx ) {
    KMMsgBase *mb = mTemplateFolder->getMsgBase( idx );

    QString subj = mb->subject();
    if ( subj.isEmpty() )
      subj = i18n("No Subject");

    QAction *templateAction = mTemplateMenu->menu()->addAction(
        KStringHandler::rsqueeze( subj.replace( '&', "&&" ) ) );
    templateAction->setData( idx );
  }

  // If there are no templates available, add a menu entry which informs
  // the user about this.
  if ( mTemplateMenu->menu()->actions().isEmpty() ) {
    QAction *noAction = mTemplateMenu->menu()->addAction(
                                            i18n( "(no templates)" ) );
    noAction->setEnabled( false );
  }
}


//-----------------------------------------------------------------------------
void KMMainWidget::slotNewFromTemplate( QAction *action )
{
  if ( !mTemplateFolder )
    return;
  newFromTemplate( mTemplateFolder->getMsg( action->data().toInt() ) );
}


//-----------------------------------------------------------------------------
void KMMainWidget::newFromTemplate( KMMessage *msg )
{
  if ( !msg )
    return;
  KMCommand *command = new KMUseTemplateCommand( this, msg );
  command->start();
}


//-----------------------------------------------------------------------------
void KMMainWidget::slotPostToML()
{
  if ( mFolder && mFolder->isMailingListEnabled() ) {
    KMCommand *command = new KMMailingListPostCommand( this, mFolder );
    command->start();
  }
  else
    slotCompose();
}

//-----------------------------------------------------------------------------
void KMMainWidget::slotFolderMailingListProperties()
{
  if ( !mMainFolderView )
    return;

  KMFolder * folder = mMainFolderView->currentFolder();
  if ( !folder )
    return;

  ( new KMail::MailingListFolderPropertiesDialog( this, folder ) )->show();
  //slotModifyFolder( KMMainWidget::PropsMailingList );
}

//-----------------------------------------------------------------------------
void KMMainWidget::slotFolderShortcutCommand()
{
  if (!mMainFolderView)
    return;

  KMFolder * folder = mMainFolderView->currentFolder();
  if ( !folder )
    return;

  AutoQPointer<KMail::FolderShortcutDialog> shorty;
  shorty = new KMail::FolderShortcutDialog( folder, kmkernel->getKMMainWidget(), mMainFolderView );
  shorty->exec();
  //slotModifyFolder( KMMainWidget::PropsShortcut );
}


//-----------------------------------------------------------------------------
void KMMainWidget::slotModifyFolder( KMMainWidget::PropsPage whichPage )
{
  if (!mMainFolderView)
    return;

  KMFolder * folder = mMainFolderView->currentFolder();
  if ( !folder )
    return;

  AutoQPointer<KMFolderDialog> props( new KMFolderDialog( folder, folder->parent(),
                                                          mMainFolderView,
                                                          i18n("Properties of Folder %1",
                                                               folder->label() ) ) );
  if ( whichPage != KMMainWidget::PropsGeneral )
    props->setPage( whichPage );
  props->exec();

  updateFolderMenu();
  //Kolab issue 2152
  if ( mSystemTray )
    mSystemTray->foldersChanged();
}


//-----------------------------------------------------------------------------
void KMMainWidget::slotExpireFolder()
{
  QString     str;
  bool        canBeExpired = true;

  if (!mFolder) return;

  if (!mFolder->isAutoExpire()) {
    canBeExpired = false;
  } else if (mFolder->getUnreadExpireUnits()==expireNever &&
             mFolder->getReadExpireUnits()==expireNever) {
    canBeExpired = false;
  }

  if (!canBeExpired) {
    str = i18n("This folder does not have any expiry options set");
    KMessageBox::information(this, str);
    return;
  }
  KSharedConfig::Ptr config = KMKernel::config();
  KConfigGroup group(config, "General");

  if (group.readEntry("warn-before-expire", true ) ) {
    str = i18n("<qt>Are you sure you want to expire the folder <b>%1</b>?</qt>", Qt::escape( mFolder->label() ));
    if (KMessageBox::warningContinueCancel(this, str, i18n("Expire Folder"),
                                           KGuiItem(i18n("&Expire")))
        != KMessageBox::Continue) return;
  }

  mFolder->expireOldMessages( true /*immediate*/);
}

//-----------------------------------------------------------------------------
void KMMainWidget::slotEmptyFolder()
{
  QString str;

  if (!mFolder) return;
  bool isTrash = kmkernel->folderIsTrash(mFolder);

  if (mConfirmEmpty)
  {
    QString title = (isTrash) ? i18n("Empty Trash") : i18n("Move to Trash");
    QString text = (isTrash) ?
      i18n("Are you sure you want to empty the trash folder?") :
      i18n("<qt>Are you sure you want to move all messages from "
           "folder <b>%1</b> to the trash?</qt>", Qt::escape( mFolder->label() ) );

    if (KMessageBox::warningContinueCancel(this, text, title, KGuiItem( title, "user-trash"))
      != KMessageBox::Continue) return;
  }
  KCursorSaver busy(KBusyPtr::busy());
  slotMarkAll();
  if (isTrash) {
    /* Don't ask for confirmation again when deleting, the user has already
       confirmed. */
    slotDeleteMsg( false );
  }
  else
    slotTrashMsg();

  if (mMsgView) mMsgView->clearCache();

  if ( !isTrash )
    BroadcastStatus::instance()->setStatusMsg(i18n("Moved all messages to the trash"));

  updateMessageActions();

  // Disable empty trash/move all to trash action - we've just deleted/moved
  // all folder contents.
  mEmptyFolderAction->setEnabled( false );
}

//-----------------------------------------------------------------------------
void KMMainWidget::slotImportArchive()
{
  // TODO: UI dialog to select target folder
  //       Make this d-bus callable and add the ability to call it from kmailcvt
  KFileDialog fileDialog( KGlobalSettings::desktopPath(),
                          "*.tar.gz *.tar.bz2 *.tar *.tar.gz *.zip", this );
  fileDialog.setObjectName( "ImportDialog" );
  fileDialog.setModal( false );
  if ( fileDialog.exec() == QDialog::Accepted ) {
    KUrl archivePath = fileDialog.selectedUrl();
    KMail::ImportJob *importJob = new KMail::ImportJob( this );
    importJob->setFile( archivePath );
    importJob->setRootFolder( mFolder );
    importJob->start();
  }
}

//-----------------------------------------------------------------------------
void KMMainWidget::slotArchiveFolder()
{
  KMail::ArchiveFolderDialog archiveDialog;
  archiveDialog.setFolder( mFolder );
  archiveDialog.exec();
}

//-----------------------------------------------------------------------------
void KMMainWidget::slotRemoveFolder()
{
  QString str;
  QDir dir;

  if ( !mFolder ) return;
  if ( mFolder->isSystemFolder() ) return;
  if ( mFolder->isReadOnly() ) return;

  QString title;
  QString buttonLabel;
  if ( mFolder->folderType() == KMFolderTypeSearch ) {
    title = i18n("Delete Search");
    str = i18n("<qt>Are you sure you want to delete the search <b>%1</b>?<br />"
                "Any messages it shows will still be available in their original folder.</qt>",
             Qt::escape( mFolder->label() ) );
    buttonLabel = i18nc("@action:button Delete search", "&Delete");
  } else {
    title = i18n("Delete Folder");
    if ( mFolder->count() == 0 ) {
      if ( !mFolder->child() || mFolder->child()->isEmpty() ) {
        str = i18n("<qt>Are you sure you want to delete the empty folder "
                   "<b>%1</b>?</qt>",
                Qt::escape( mFolder->label() ) );
      }
      else {
        str = i18n("<qt>Are you sure you want to delete the empty folder "
                   "<resource>%1</resource> and all its subfolders? Those subfolders might "
                   "not be empty and their contents will be discarded as well. "
                   "<p><b>Beware</b> that discarded messages are not saved "
                   "into your Trash folder and are permanently deleted.</p></qt>",
                Qt::escape( mFolder->label() ) );
      }
    } else {
      if ( !mFolder->child() || mFolder->child()->isEmpty() ) {
        str = i18n("<qt>Are you sure you want to delete the folder "
                   "<resource>%1</resource>, discarding its contents? "
                   "<p><b>Beware</b> that discarded messages are not saved "
                   "into your Trash folder and are permanently deleted.</p></qt>",
                Qt::escape( mFolder->label() ) );
      }
      else {
        str = i18n("<qt>Are you sure you want to delete the folder <resource>%1</resource> "
                   "and all its subfolders, discarding their contents? "
                   "<p><b>Beware</b> that discarded messages are not saved "
                   "into your Trash folder and are permanently deleted.</p></qt>",
              Qt::escape( mFolder->label() ) );
      }
    }
    buttonLabel = i18nc("@action:button Delete folder", "&Delete");
  }

  if ( KMessageBox::warningContinueCancel( this, str, title,
                                           KGuiItem( buttonLabel, "edit-delete" ),
                                           KStandardGuiItem::cancel(), "",
                                           KMessageBox::Notify | KMessageBox::Dangerous )
      == KMessageBox::Continue )
  {
    if ( mFolder->hasAccounts() ) {
      // this folder has an account, so we need to change that to the inbox
      for ( AccountList::Iterator it (mFolder->acctList()->begin() ),
             end( mFolder->acctList()->end() ); it != end; ++it ) {
        (*it)->setFolder( kmkernel->inboxFolder() );
        KMessageBox::information(this,
            i18n("<qt>The folder you deleted was associated with the account "
              "<b>%1</b> which delivered mail into it. The folder the account "
              "delivers new mail into was reset to the main Inbox folder.</qt>", (*it)->name()));
      }
    }
    if (mFolder->folderType() == KMFolderTypeImap)
      kmkernel->imapFolderMgr()->remove(mFolder);
    else if (mFolder->folderType() == KMFolderTypeCachedImap) {
      // Deleted by user -> tell the account (see KMFolderCachedImap::listDirectory2)
      KMFolderCachedImap* storage = static_cast<KMFolderCachedImap*>( mFolder->storage() );
      KMAcctCachedImap* acct = storage->account();
      if ( acct )
        acct->addDeletedFolder( mFolder );

      kmkernel->dimapFolderMgr()->remove(mFolder);
    }
    else if (mFolder->folderType() == KMFolderTypeSearch)
      kmkernel->searchFolderMgr()->remove(mFolder);
    else
      kmkernel->folderMgr()->remove(mFolder);
  }
}

//-----------------------------------------------------------------------------
void KMMainWidget::slotMarkAllAsRead()
{
  if (!mFolder)
    return;
  mFolder->markUnreadAsRead();
}

//-----------------------------------------------------------------------------
void KMMainWidget::slotCompactFolder()
{
  if (!mFolder)
    return;

  KCursorSaver busy(KBusyPtr::busy());
  mFolder->compact( KMFolder::CompactNow );
}


//-----------------------------------------------------------------------------
void KMMainWidget::slotRefreshFolder()
{
  if (mFolder)
  {
    if ( mFolder->folderType() == KMFolderTypeImap || mFolder->folderType() == KMFolderTypeCachedImap ) {
      if ( !kmkernel->askToGoOnline() ) {
        return;
      }
    }

    if (mFolder->folderType() == KMFolderTypeImap)
    {
      KMFolderImap *imap = static_cast<KMFolderImap*>(mFolder->storage());
      imap->getAndCheckFolder();
    } else if ( mFolder->folderType() == KMFolderTypeCachedImap ) {
      KMFolderCachedImap* f = static_cast<KMFolderCachedImap*>( mFolder->storage() );
      f->account()->processNewMailInFolder( mFolder );
    }
  }
}

void KMMainWidget::slotTroubleshootFolder()
{
  if (mFolder)
  {
    if ( mFolder->folderType() == KMFolderTypeCachedImap ) {
      KMFolderCachedImap* f = static_cast<KMFolderCachedImap*>( mFolder->storage() );
      f->slotTroubleshoot();
    }
  }
}

void KMMainWidget::slotTroubleshootMaildir()
{
  if ( !mFolder || !mFolder->folderType() == KMFolderTypeMaildir )
    return;
  KMFolderMaildir* f = static_cast<KMFolderMaildir*>( mFolder->storage() );
  if ( KMessageBox::warningContinueCancel( this,
             i18nc( "@info",
                    "You are about to recreate the index for folder <resource>%1</resource>.<nl/>"
                    "<warning>This will destroy all message status information.</warning><nl/>"
                    "Are you sure you want to continue?", mFolder->label() ),
             i18nc( "@title", "Really recreate index?" ),
             KGuiItem( i18nc( "@action:button", "Recreate Index" ) ),
             KStandardGuiItem::cancel(), QString(),
             KMessageBox::Notify | KMessageBox::Dangerous )
        == KMessageBox::Continue ) {
    f->createIndexFromContents();
    KMessageBox::information( this,
                              i18n( "The index of folder %1 has been recreated.",
                                    mFolder->label() ),
                              i18n( "Index recreated" ) );
  }
}

void KMMainWidget::slotInvalidateIMAPFolders() {
  if ( KMessageBox::warningContinueCancel( this,
          i18n("Are you sure you want to refresh the IMAP cache?\n"
               "This will remove all changes that you have done "
               "locally to your IMAP folders."),
          i18n("Refresh IMAP Cache"), KGuiItem(i18n("&Refresh")) ) == KMessageBox::Continue )
    kmkernel->acctMgr()->invalidateIMAPFolders();
}

//-----------------------------------------------------------------------------
void KMMainWidget::slotExpireAll()
{
  int ret = 0;

  KSharedConfig::Ptr config = KMKernel::config();
  KConfigGroup group(config, "General");

  if (group.readEntry("warn-before-expire", true ) ) {
    ret = KMessageBox::warningContinueCancel(KMainWindow::memberList().first(),
                         i18n("Are you sure you want to expire all old messages?"),
                         i18n("Expire Old Messages?"), KGuiItem(i18n("Expire")));
    if (ret != KMessageBox::Continue) {
      return;
    }
  }

  kmkernel->expireAllFoldersNow();
}

//-----------------------------------------------------------------------------
void KMMainWidget::slotCompactAll()
{
  KCursorSaver busy(KBusyPtr::busy());
  kmkernel->compactAllFolders();
}


//-----------------------------------------------------------------------------
void KMMainWidget::slotOverrideHtml()
{
  if( mHtmlPref == mFolderHtmlPref ) {
    int result = KMessageBox::warningContinueCancel( this,
      // the warning text is taken from configuredialog.cpp:
      i18n( "Use of HTML in mail will make you more vulnerable to "
        "\"spam\" and may increase the likelihood that your system will be "
        "compromised by other present and anticipated security exploits." ),
      i18n( "Security Warning" ),
      KGuiItem(i18n( "Use HTML" )),
      KStandardGuiItem::cancel(),
      "OverrideHtmlWarning", false);
    if( result == KMessageBox::Cancel ) {
      mPreferHtmlAction->setChecked( false );
      return;
    }
  }
  mFolderHtmlPref = !mFolderHtmlPref;
  if (mMsgView) {
    mMsgView->setHtmlOverride(mFolderHtmlPref);
    mMsgView->update( true );
  }
}

//-----------------------------------------------------------------------------
void KMMainWidget::slotOverrideHtmlLoadExt()
{
  if( mHtmlLoadExtPref == mFolderHtmlLoadExtPref ) {
    int result = KMessageBox::warningContinueCancel( this,
      // the warning text is taken from configuredialog.cpp:
      i18n( "Loading external references in html mail will make you more vulnerable to "
        "\"spam\" and may increase the likelihood that your system will be "
        "compromised by other present and anticipated security exploits." ),
      i18n( "Security Warning" ),
      KGuiItem(i18n( "Load External References" )),
      KStandardGuiItem::cancel(),
      "OverrideHtmlLoadExtWarning", false);
    if( result == KMessageBox::Cancel ) {
      mPreferHtmlLoadExtAction->setChecked( false );
      return;
    }
  }
  mFolderHtmlLoadExtPref = !mFolderHtmlLoadExtPref;
  if (mMsgView) {
    mMsgView->setHtmlLoadExtOverride(mFolderHtmlLoadExtPref);
    mMsgView->update( true );
  }
}

//-----------------------------------------------------------------------------
void KMMainWidget::slotMessageQueuedOrDrafted()
{
  if (!kmkernel->folderIsDraftOrOutbox(mFolder))
      return;
  if (mMsgView)
    mMsgView->update(true);
}


//-----------------------------------------------------------------------------
void KMMainWidget::slotForwardInlineMsg()
{
  QList< KMMsgBase * > selectedMessages = mMessageListView->selectionAsMsgBaseList();
  if ( selectedMessages.isEmpty() )
    return;

  KMForwardCommand * command = new KMForwardCommand(
      this, selectedMessages, mFolder->identity()
    );

  command->start();
}


//-----------------------------------------------------------------------------
void KMMainWidget::slotForwardAttachedMsg()
{
  QList< KMMsgBase * > selectedMessages = mMessageListView->selectionAsMsgBaseList();
  if ( selectedMessages.isEmpty() )
    return;

  KMForwardAttachedCommand * command = new KMForwardAttachedCommand(
      this, selectedMessages, mFolder->identity()
    );

  command->start();
}


//-----------------------------------------------------------------------------
void KMMainWidget::slotUseTemplate()
{
  newFromTemplate( mMessageListView->currentMessage() );
}


//-----------------------------------------------------------------------------
void KMMainWidget::slotResendMsg()
{
  KMMessage * msg = mMessageListView->currentMessage();
  if ( !msg )
    return;

  KMCommand *command = new KMResendMessageCommand( this, msg );

  command->start();
}

//-----------------------------------------------------------------------------
// Message moving and permanent deletion
//

void KMMainWidget::moveMessageSet( KMail::MessageListView::MessageSet * set, KMFolder * destination, bool confirmOnDeletion )
{
  Q_ASSERT( set );

  if ( !set->isValid() )
  {
    delete set;
    return;
  }

  Q_ASSERT( set->folder() ); // must exist since the set is valid

  // Get the list of messages
  QList< KMMsgBase * > selectedMessages = set->contentsAsMsgBaseList();
  if ( selectedMessages.isEmpty() )
  {
    delete set;
    return;
  }

  // If this is a deletion, ask for confirmation
  if ( !destination && confirmOnDeletion )
  {
    int ret = KMessageBox::warningContinueCancel(
        this,
        i18np(
            "<qt>Do you really want to delete the selected message?<br />"
            "Once deleted, it cannot be restored.</qt>",
            "<qt>Do you really want to delete the %1 selected messages?<br />"
            "Once deleted, they cannot be restored.</qt>",
            selectedMessages.count()
          ),
        selectedMessages.count() > 1 ? i18n( "Delete Messages" ) : i18n( "Delete Message" ),
        KStandardGuiItem::del(),
        KStandardGuiItem::cancel(),
        "NoConfirmDelete"
      );
    if ( ret == KMessageBox::Cancel )
    {
      delete set;
      return;  // user canceled the action
    }
  }

  // And stuff them into a KMMoveCommand :)
  KMCommand *command = new KMMoveCommand( destination, selectedMessages );

  // Reparent the set to the command so it's deleted even if the command
  // doesn't notify the completion for some reason.
  set->setParent( command ); // so it will be deleted when the command finishes

  // Set the name to something unique so we can find it back later in the children list
  set->setObjectName( QString( "moveMsgCommandMessageSet" ) );

  QObject::connect(
      command, SIGNAL( completed( KMCommand * ) ),
      this, SLOT( slotMoveMessagesCompleted( KMCommand * ) )
    );

  // Mark the messages as about to be removed (will remove them from the slelection,
  // make non selectable and make them appear dimmer).
  set->markAsAboutToBeRemoved( true );

  command->start();

  if ( destination )
    BroadcastStatus::instance()->setStatusMsg( i18n( "Moving messages..." ) );
  else
    BroadcastStatus::instance()->setStatusMsg( i18n( "Deleting messages..." ) );
}

void KMMainWidget::slotMoveMessagesCompleted( KMCommand *command )
{
  Q_ASSERT( command );

  // We have given our persistent set a nice name when it has been created.
  // We have also attacched it as the command child.
  KMail::MessageListView::MessageSet * set = \
      command->findChild< KMail::MessageListView::MessageSet * >( QString( "moveMsgCommandMessageSet" ) );

  Q_ASSERT( set );

  // Bleah :D
  bool moveWasReallyADelete = static_cast<KMMoveCommand *>( command )->destFolder() == 0;

  // clear the "about to be removed" state from anything that KMCommand failed to remove
  set->markAsAboutToBeRemoved( false );

  if ( command->result() != KMCommand::OK )
  {
    if ( moveWasReallyADelete )
      BroadcastStatus::instance()->setStatusMsg( i18n( "Messages deleted successfully." ) );
    else
      BroadcastStatus::instance()->setStatusMsg( i18n( "Messages moved successfully." ) );
  } else {
    if ( moveWasReallyADelete )
    {
      if ( command->result() == KMCommand::Failed )
        BroadcastStatus::instance()->setStatusMsg( i18n( "Deleting messages failed." ) );
      else
        BroadcastStatus::instance()->setStatusMsg( i18n( "Deleting messages canceled." ) );
    } else {
      if ( command->result() == KMCommand::Failed )
        BroadcastStatus::instance()->setStatusMsg( i18n( "Moving messages failed." ) );
      else
        BroadcastStatus::instance()->setStatusMsg( i18n( "Moving messages canceled." ) );
    }
  }

  // The command will autodelete itself and will also kill the set.
}

void KMMainWidget::slotDeleteMsg( bool confirmDelete )
{
  // Create a persistent message set from the current selection
  KMail::MessageListView::MessageSet * set = mMessageListView->createMessageSetFromSelection();
  if ( !set ) // no selection
    return;

  moveMessageSet( set, 0, confirmDelete );
}

void KMMainWidget::slotDeleteThread( bool confirmDelete )
{
  // Create a persistent set from the current thread.
  KMail::MessageListView::MessageSet * set = mMessageListView->createMessageSetFromCurrentThread();
  if ( !set ) // no current thread
    return;

  moveMessageSet( set, 0, confirmDelete );
}

void KMMainWidget::slotMoveSelectedMessagesToFolder( QAction * act )
{
  KMFolder * folder = static_cast< KMFolder * >( act->data().value< void * >() );

  if ( !folder )
    return; // would be a deletion

  // FIXME: Test for folder validity in some quick and elegant way ?
  //        Actually we ASSUME that the folder is valid...

  slotMoveMsgToFolder( folder );
}

// FIXME: Use better name for this (slotMoveSelectedMessagesToFolder() ?)
//        When changing the name also change the slot name in the QObject::connect calls all around...
void KMMainWidget::slotMoveMsg()
{
  AutoQPointer<KMail::FolderSelectionDialog> dlg;
  dlg = new KMail::FolderSelectionDialog( this, i18n( "Move Messages to Folder" ), true );

  if ( dlg->exec() && dlg ) {
    KMFolder * dest = dlg->folder();

    if ( dest ) {
      slotMoveMsgToFolder( dest );
    }
  }
}

// FIXME: Use better name for this (slotMoveSelectedMessagesToFolder() ?)
//        When changing the name also change the slot name in the QObject::connect calls all around...
void KMMainWidget::slotMoveMsgToFolder( KMFolder *dest )
{
  Q_ASSERT( dest );

  // Create a persistent message set from the current selection
  KMail::MessageListView::MessageSet * set = mMessageListView->createMessageSetFromSelection();
  if ( !set ) // no selection
    return;

  // Check for senseless move attempts
  if ( dest == set->folder() )
  {
    delete set;
    return;
  }

  moveMessageSet( set, dest, false );
}

//-----------------------------------------------------------------------------
// Message copying
// FIXME: Couldn't parts of it be merged with moving code ?
//

void KMMainWidget::copyMessageSet( KMail::MessageListView::MessageSet * set, KMFolder * destination )
{
  Q_ASSERT( set );
  Q_ASSERT( destination );

  if ( !set->isValid() )
  {
    delete set;
    return;
  }

  Q_ASSERT( set->folder() ); // must exist since the set is valid

  // Get the list of messages
  QList< KMMsgBase * > selectedMessages = set->contentsAsMsgBaseList();
  if ( selectedMessages.isEmpty() )
  {
    delete set;
    return;
  }

  // And stuff them into a KMCopyCommand :)
  KMCommand *command = new KMCopyCommand( destination, selectedMessages );

  // Reparent the set to the command so it's deleted even if the command
  // doesn't notify the completion for some reason.
  set->setParent( command ); // so it will be deleted when the command finishes

  // Set the name to something unique so we can find it back later in the children list
  set->setObjectName( QString( "copyMsgCommandMessageSet" ) );

  QObject::connect(
      command, SIGNAL( completed( KMCommand * ) ),
      this, SLOT( slotCopyMessagesCompleted( KMCommand * ) )
    );

  command->start();

  BroadcastStatus::instance()->setStatusMsg( i18n( "Copying messages..." ) );
}

void KMMainWidget::slotCopyMessagesCompleted( KMCommand *command )
{
  Q_ASSERT( command );

  // We have given our persistent set a nice name when it has been created.
  // We have also attacched it as the command child.
  KMail::MessageListView::MessageSet * set = \
      command->findChild< KMail::MessageListView::MessageSet * >( QString( "copyMsgCommandMessageSet" ) );

  Q_ASSERT( set );

  if ( command->result() == KMCommand::OK )
  {
    BroadcastStatus::instance()->setStatusMsg( i18n( "Messages copied successfully." ) );
  } else {
    if ( command->result() == KMCommand::Failed )
      BroadcastStatus::instance()->setStatusMsg( i18n( "Copying messages failed." ) );
    else
      BroadcastStatus::instance()->setStatusMsg( i18n( "Copying messages canceled." ) );
  }

  // The command will autodelete itself and will also kill the set.
}


// FIXME: Use better name for this (slotCopySelectedMessagesToFolder() ?)
//        When changing the name also change the slot name in the QObject::connect calls all around...
void KMMainWidget::slotCopyMsg()
{
  AutoQPointer<KMail::FolderSelectionDialog> dlg;
  dlg = new KMail::FolderSelectionDialog( this, i18n( "Copy Messages to Folder" ), true );

  if ( dlg->exec() && dlg ) {
    KMFolder * dest = dlg->folder();

    if ( dest ) {
      slotCopyMsgToFolder( dest );
    }
  }
}

// FIXME: Use better name for this (slotCopySelectedMessagesToFolder() ?)
//        When changing the name also change the slot name in the QObject::connect calls all around...
void KMMainWidget::slotCopyMsgToFolder( KMFolder *dest )
{
  Q_ASSERT( dest );

  // Create a persistent message set from the current selection
  KMail::MessageListView::MessageSet * set = mMessageListView->createMessageSetFromSelection();
  if ( !set ) // no selection
    return;

  // Check for senseless move attempts
  if ( dest == set->folder() )
  {
    delete set;
    return;
  }

  copyMessageSet( set, dest );
}

void KMMainWidget::slotCopySelectedMessagesToFolder( QAction * act )
{
  KMFolder * folder = static_cast< KMFolder * >( act->data().value< void * >() );

  if ( !folder )
    return; // would be a deletion

  // FIXME: Test for folder validity in some quick and elegant way ?
  //        Actually we ASSUME that the folder is valid...

  slotCopyMsgToFolder( folder );
}


//-----------------------------------------------------------------------------
// Message trashing
//

void KMMainWidget::trashMessageSet( KMail::MessageListView::MessageSet * set )
{
  Q_ASSERT( set );

  if ( !set->isValid() )
  {
    delete set;
    return;
  }

  Q_ASSERT( set->folder() ); // must exist since the set is valid

  // Get the list of messages
  QList< KMMsgBase * > selectedMessages = set->contentsAsMsgBaseList();
  if ( selectedMessages.isEmpty() )
  {
    delete set;
    return;
  }

  // FIXME: Why we don't use KMMoveCommand( trashFolder(), selectedMessages ); ?

  // And stuff them into a KMTrashMsgCommand :)
  KMCommand *command = new KMTrashMsgCommand( set->folder(), selectedMessages );

  // Reparent the set to the command so it's deleted even if the command
  // doesn't notify the completion for some reason.
  set->setParent( command ); // so it will be deleted when the command finishes

  // Set the name to something unique so we can find it back later in the children list
  set->setObjectName( QString( "trashMsgCommandMessageSet" ) );

  QObject::connect(
      command, SIGNAL( completed( KMCommand * ) ),
      this, SLOT( slotTrashMessagesCompleted( KMCommand * ) )
    );

  // Mark the messages as about to be removed (will remove them from the slelection,
  // make non selectable and make them appear dimmer).
  set->markAsAboutToBeRemoved( true );

  command->start();

  BroadcastStatus::instance()->setStatusMsg( i18n( "Moving messages to trash..." ) );
}

void KMMainWidget::slotTrashMessagesCompleted( KMCommand *command )
{
  Q_ASSERT( command );

  // We have given our persistent set a nice name when it has been created.
  // We have also attacched it as the command child.
  KMail::MessageListView::MessageSet * set = \
      command->findChild< KMail::MessageListView::MessageSet * >( QString( "trashMsgCommandMessageSet" ) );

  Q_ASSERT( set );

  // clear the "about to be removed" state from anything that KMCommand failed to remove
  set->markAsAboutToBeRemoved( false );

  if ( command->result() != KMCommand::OK )
  {
    BroadcastStatus::instance()->setStatusMsg( i18n( "Messages moved to trash successfully." ) );
  } else {
    if ( command->result() == KMCommand::Failed )
      BroadcastStatus::instance()->setStatusMsg( i18n( "Moving messages to trash failed." ) );
    else
      BroadcastStatus::instance()->setStatusMsg( i18n( "Moving messages to trash canceled." ) );
  }

  // The command will autodelete itself and will also kill the set.
}

void KMMainWidget::slotTrashMsg()
{
  // Create a persistent message set from the current selection
  KMail::MessageListView::MessageSet * set = mMessageListView->createMessageSetFromSelection();
  if ( !set ) // no selection
    return;

  trashMessageSet( set );
}

void KMMainWidget::slotTrashThread()
{
  // Create a persistent set from the current thread.
  KMail::MessageListView::MessageSet * set = mMessageListView->createMessageSetFromCurrentThread();
  if ( !set ) // no current thread
    return;

  trashMessageSet( set );
}

//-----------------------------------------------------------------------------
// Message tag setting for messages
//
// FIXME: The "selection" version of these functions is in MessageActions.
//        We should probably move everything there....

void KMMainWidget::toggleMessageSetTag(
    KMail::MessageListView::MessageSet * set,
    const QString &taglabel
  )
{
  Q_ASSERT( set );

  if ( !set->isValid() )
  {
    delete set;
    return;
  }

  Q_ASSERT( set->folder() ); // must exist since the set is valid

  QList< unsigned long > serNums = KMMsgDict::serNumList( set->contentsAsMsgBaseList() );
  Q_ASSERT( !serNums.empty() );

  // Create command for those messages
  KMCommand *command = new KMSetTagCommand( taglabel, serNums, KMSetTagCommand::Toggle );
  set->setParent( command ); // so it will be deleted when the command finishes
  command->start();
}

void KMMainWidget::slotUpdateMessageTagList( const QString &taglabel )
{
  // Create a persistent set from the current thread.
  KMail::MessageListView::MessageSet * set = mMessageListView->createMessageSetFromSelection();
  if ( !set ) // no current thread
    return;

  toggleMessageSetTag( set, taglabel );
}


//-----------------------------------------------------------------------------
// Status setting for threads
//
// FIXME: The "selection" version of these functions is in MessageActions.
//        We should probably move everything there....

void KMMainWidget::setMessageSetStatus(
    KMail::MessageListView::MessageSet * set,
    const KPIM::MessageStatus &status, bool toggle
  )
{
  Q_ASSERT( set );

  if ( !set->isValid() )
  {
    delete set;
    return;
  }

  Q_ASSERT( set->folder() ); // must exist since the set is valid

  // Get the list of messages
  QList< KMMsgBase * > selectedMessages = set->contentsAsMsgBaseList();
  if ( selectedMessages.isEmpty() )
  {
    delete set;
    return;
  }

  // And stuff them into a KMSetStatusCommand :)

  // FIXME: Why we use SerNumList instead of QList< KMMsgBase * > here ?
  SerNumList serNums;

  for( QList< KMMsgBase * >::Iterator it = selectedMessages.begin(); it != selectedMessages.end(); ++it )
    serNums.append( ( *it )->getMsgSerNum() );

  Q_ASSERT( !serNums.empty() );

  KMCommand *command = new KMSetStatusCommand( status, serNums, toggle );

  // Reparent the set to the command so it's deleted even if the command
  // doesn't notify the completion for some reason.
  set->setParent( command ); // so it will be deleted when the command finishes

  // Set the name to something unique so we can find it back later in the children list
  set->setObjectName( QString( "setStatusMsgCommandMessageSet" ) );

  command->start();
}

void KMMainWidget::setCurrentThreadStatus( const KPIM::MessageStatus &status, bool toggle )
{
  // Create a persistent set from the current thread.
  KMail::MessageListView::MessageSet * set = mMessageListView->createMessageSetFromCurrentThread();
  if ( !set ) // no current thread
    return;

  setMessageSetStatus( set, status, toggle );
}

void KMMainWidget::slotSetThreadStatusNew()
{
  setCurrentThreadStatus( MessageStatus::statusNew(), false );
}

void KMMainWidget::slotSetThreadStatusUnread()
{
  setCurrentThreadStatus( MessageStatus::statusUnread(), false );
}

void KMMainWidget::slotSetThreadStatusImportant()
{
  setCurrentThreadStatus( MessageStatus::statusImportant(), true );
}

void KMMainWidget::slotSetThreadStatusRead()
{
  setCurrentThreadStatus( MessageStatus::statusRead(), false );
}

void KMMainWidget::slotSetThreadStatusToAct()
{
  setCurrentThreadStatus( MessageStatus::statusToAct(), true );
}

void KMMainWidget::slotSetThreadStatusWatched()
{
  setCurrentThreadStatus( MessageStatus::statusWatched(), true );
  if ( mWatchThreadAction->isChecked() )
    mIgnoreThreadAction->setChecked(false);
}

void KMMainWidget::slotSetThreadStatusIgnored()
{
  setCurrentThreadStatus( MessageStatus::statusIgnored(), true );
  if ( mIgnoreThreadAction->isChecked() )
    mWatchThreadAction->setChecked(false);
}

void KMMainWidget::slotMessageStatusChangeRequest( KMMsgBase *msg, const KPIM::MessageStatus &set, const KPIM::MessageStatus & clear )
{
  Q_ASSERT( msg );

  SerNumList serNums;
  serNums.append( msg->getMsgSerNum() );

  if ( clear.toQInt32() != KPIM::MessageStatus().toQInt32() )
  {
    KMCommand *command = new KMSetStatusCommand( clear, serNums, true );
    command->start();
  }

  if ( set.toQInt32() != KPIM::MessageStatus().toQInt32() )
  {
    KMCommand *command = new KMSetStatusCommand( set, serNums, false );
    command->start();
  }
}

/////////////////////////////////////////////////////////////////////////////////////////////
// Message clipboard management

void KMMainWidget::fillMessageClipboard()
{
  QList< KMMsgBase * > selected = mMessageListView->selectionAsMsgBaseList();
  if ( selected.isEmpty() )
    return;

  mMessageClipboard.clear();

  for ( QList< KMMsgBase * >::Iterator it = selected.begin(); it != selected.end(); ++it )
    mMessageClipboard.append( ( *it )->getMsgSerNum() );
}

void KMMainWidget::setMessageClipboardContents( const QList< quint32 > &msgs, bool move )
{
  mMessageClipboard = msgs;
  mMessageClipboardInCutMode = move;
}

void KMMainWidget::slotCopyMessages()
{
  fillMessageClipboard();

  mMessageClipboardInCutMode = false;

  updateCutCopyPasteActions();
}

void KMMainWidget::slotCutMessages()
{
  fillMessageClipboard();

  mMessageClipboardInCutMode = true;

  updateCutCopyPasteActions();
}

void KMMainWidget::slotPasteMessages()
{
  if ( mMessageClipboard.isEmpty() )
    return; // nothing to do

  new KMail::MessageCopyHelper( mMessageClipboard, folder(), mMessageClipboardInCutMode );

  if ( mMessageClipboardInCutMode )
    mMessageClipboard.clear(); // moved messages can't be pasted again (FIXME: should re-copied!)

  updateCutCopyPasteActions();
}

void KMMainWidget::updateCutCopyPasteActions()
{
  QAction *copy = action( "copy_messages" );
  QAction *cut = action( "cut_messages" );
  QAction *paste = action( "paste_messages" );

  bool haveSelection = !mMessageListView->selectionEmpty();

  copy->setEnabled( haveSelection );
  cut->setEnabled( haveSelection && folder() && ( folder()->canDeleteMessages() ) );
  paste->setEnabled( ( !mMessageClipboard.isEmpty() ) && folder() && ( !folder()->isReadOnly() ) );
}

//-----------------------------------------------------------------------------
void KMMainWidget::slotRedirectMsg()
{
  KMMessage * msg = mMessageListView->currentMessage();
  if ( !msg )
    return;

  KMCommand *command = new KMRedirectCommand( this, msg );
  command->start();
}


//-----------------------------------------------------------------------------
void KMMainWidget::slotCustomReplyToMsg( const QString &tmpl )
{
<<<<<<< HEAD
  KMMessage * msg = mMessageListView->currentMessage();
  if ( !msg )
    return;

  QString text = mMsgView ? mMsgView->copyText() : "";

  kDebug() << "Reply with template:" << tmpl;

  KMCommand *command = new KMCustomReplyToCommand(
      this, msg, text, tmpl
    );
=======
  QString text = mMsgView? mMsgView->copyText() : "";
  kDebug() << "Reply with template:" << tmpl;
  KMCommand *command = new KMCustomReplyToCommand( this,
                                                   mHeaders->currentMsg(),
                                                   text,
                                                   tmpl );
>>>>>>> b2369973
  command->start();
}


//-----------------------------------------------------------------------------
void KMMainWidget::slotCustomReplyAllToMsg( const QString &tmpl )
{
  KMMessage * msg = mMessageListView->currentMessage();
  if ( !msg )
    return;

  QString text = mMsgView? mMsgView->copyText() : "";
<<<<<<< HEAD

  kDebug() << "Reply to All with template:" << tmpl;

  KMCommand *command = new KMCustomReplyAllToCommand(
      this, msg, text, tmpl
    );

=======
  kDebug() << "Reply to All with template:" << tmpl;
  KMCommand *command = new KMCustomReplyAllToCommand( this,
                                                   mHeaders->currentMsg(),
                                                   text,
                                                   tmpl );
>>>>>>> b2369973
  command->start();
}


//-----------------------------------------------------------------------------
void KMMainWidget::slotCustomForwardMsg( const QString &tmpl )
{
<<<<<<< HEAD
  QList< KMMsgBase * > selectedMessages = mMessageListView->selectionAsMsgBaseList();
  if ( selectedMessages.isEmpty() )
    return;

  kDebug() << "Forward with template:" << tmpl;

  KMCustomForwardCommand * command = new KMCustomForwardCommand(
      this, selectedMessages, mFolder->identity(), tmpl
    );

=======
  kDebug() << "Forward with template:" << tmpl;
  KMMessageList* selected = mHeaders->selectedMsgs();
  KMCommand *command = 0L;
  if(selected && !selected->isEmpty()) {
    command = new KMCustomForwardCommand( this, *selected,
                                          mFolder->identity(), tmpl );
  } else {
    command = new KMCustomForwardCommand( this, mHeaders->currentMsg(),
                                          mFolder->identity(), tmpl );
  }
>>>>>>> b2369973
  command->start();
}


//-----------------------------------------------------------------------------
void KMMainWidget::slotNoQuoteReplyToMsg()
{
  KMMessage * msg = mMessageListView->currentMessage();
  if ( !msg )
    return;

  KMCommand *command = new KMNoQuoteReplyToCommand( this, msg );
  command->start();
}

//-----------------------------------------------------------------------------
void KMMainWidget::slotSubjectFilter()
{
  KMMessage *msg = mMessageListView->currentMessage();
  if (!msg)
    return;

  KMCommand *command = new KMFilterCommand( "Subject", msg->subject() );
  command->start();
}

//-----------------------------------------------------------------------------
void KMMainWidget::slotMailingListFilter()
{
  KMMessage *msg = mMessageListView->currentMessage();
  if (!msg)
    return;

  KMCommand *command = new KMMailingListFilterCommand( this, msg );
  command->start();
}

//-----------------------------------------------------------------------------
void KMMainWidget::slotFromFilter()
{
  KMMessage *msg = mMessageListView->currentMessage();
  if (!msg)
    return;

  AddrSpecList al = msg->extractAddrSpecs( "From" );
  KMCommand *command;
  if ( al.empty() )
    command = new KMFilterCommand( "From",  msg->from() );
  else
    command = new KMFilterCommand( "From",  al.front().asString() );
  command->start();
}

//-----------------------------------------------------------------------------
void KMMainWidget::slotToFilter()
{
  KMMessage *msg = mMessageListView->currentMessage();
  if (!msg)
    return;

  KMCommand *command = new KMFilterCommand( "To",  msg->to() );
  command->start();
}

//-----------------------------------------------------------------------------
void KMMainWidget::updateListFilterAction()
{
  //Proxy the mListFilterAction to update the action text

  mListFilterAction->setText( i18n("Filter on Mailing-List...") );

  KMMessage * msg = mMessageListView->currentMessage();
  if ( !msg )
  {
    mListFilterAction->setEnabled( false );
    return;
  }

  QByteArray name;
  QString value;
  QString lname = MailingList::name( mMessageListView->currentMessage(), name, value );
  if ( lname.isNull() )
    mListFilterAction->setEnabled( false );
  else {
    mListFilterAction->setEnabled( true );
    mListFilterAction->setText( i18n( "Filter on Mailing-List %1...", lname ) );
  }
}


//-----------------------------------------------------------------------------
void KMMainWidget::slotUndo()
{
  kmkernel->undoStack()->undo();
  updateMessageActions();
  updateFolderMenu();
}


//-----------------------------------------------------------------------------
void KMMainWidget::slotJumpToFolder()
{
  // can jump to anywhere, need not be read/write
  AutoQPointer<KMail::FolderSelectionDialog> dlg;
  dlg = new KMail::FolderSelectionDialog( this, i18n("Jump to Folder"), false );

  if ( dlg->exec() && dlg ) {
    // safe to accept folder==0 (means "Local Folders" root) here
    slotSelectFolder( dlg->folder() );
  }
}


void KMMainWidget::slotApplyFilters()
{
  QList< KMMsgBase * > msgList = mMessageListView->selectionAsMsgBaseList();

  if (KMail::ActionScheduler::isEnabled() || kmkernel->filterMgr()->atLeastOneOnlineImapFolderTarget())
  {
    // uses action scheduler
    KMFilterMgr::FilterSet set = KMFilterMgr::Explicit;
    QList<KMFilter*> filters = kmkernel->filterMgr()->filters();
    KMail::ActionScheduler *scheduler = new KMail::ActionScheduler( set, filters );
    scheduler->setAutoDestruct( true );

    foreach ( KMMsgBase *msg, msgList ) {
      scheduler->execFilters( msg );
    }

    return;
  }

  //prevent issues with stale message pointers by using serial numbers instead
  QList<unsigned long> serNums = KMMsgDict::serNumList( msgList );
  if ( serNums.isEmpty() )
    return;

  KCursorSaver busy( KBusyPtr::busy() );
  int msgCount = 0;
  int msgCountToFilter = serNums.count();

  ProgressItem* progressItem = ProgressManager::createProgressItem (
      "filter"+ProgressManager::getUniqueID(),
      i18n( "Filtering messages" )
    );

  progressItem->setTotalItems( msgCountToFilter );

  for ( QList<unsigned long>::ConstIterator it = serNums.constBegin(); it != serNums.constEnd(); ++it )
  {
    msgCount++;
    if ( msgCountToFilter - msgCount < 10 || !( msgCount % 10 ) || msgCount <= 10 )
    {
      progressItem->updateProgress();
      QString statusMsg = i18n( "Filtering message %1 of %2", msgCount, msgCountToFilter );
      KPIM::BroadcastStatus::instance()->setStatusMsg( statusMsg );
      qApp->processEvents( QEventLoop::ExcludeUserInputEvents, 50 );
    }

    KMFolder *folder = 0;
    int idx;
    KMMsgDict::instance()->getLocation( *it, &folder, &idx );
    KMMessage *msg = 0;
    if (folder)
      msg = folder->getMsg(idx);
    if (msg)
    {
      if (msg->transferInProgress())
        continue;
      msg->setTransferInProgress(true);
      if ( !msg->isComplete() )
      {
        FolderJob *job = mFolder->createJob(msg);
        connect(job, SIGNAL(messageRetrieved(KMMessage*)),
                this, SLOT(slotFilterMsg(KMMessage*)));
        job->start();
      } else {
        if (slotFilterMsg(msg) == 2)
          break;
      }
    } else {
      kDebug () << "A message went missing during filtering";
    }
    progressItem->incCompletedItems();
  }

  progressItem->setComplete();
  progressItem = 0;

}

int KMMainWidget::slotFilterMsg(KMMessage *msg)
{
  if ( !msg ) return 2; // messageRetrieve(0) is always possible
  msg->setTransferInProgress(false);
  int filterResult = kmkernel->filterMgr()->process(msg,KMFilterMgr::Explicit);
  if (filterResult == 2)
  {
    // something went horribly wrong (out of space?)
    kmkernel->emergencyExit( i18n("Unable to process messages: " ) + QString::fromLocal8Bit(strerror(errno)));
    return 2;
  }
  if (msg->parent())
  { // unGet this msg
    int idx = -1;
    KMFolder * p = 0;
    KMMsgDict::instance()->getLocation( msg, &p, &idx );
    assert( p == msg->parent() ); assert( idx >= 0 );
    p->unGetMsg( idx );
  }

  return filterResult;
}

//-----------------------------------------------------------------------------
void KMMainWidget::slotCheckVacation()
{
  updateVactionScriptStatus( false );
  if ( !kmkernel->askToGoOnline() )
    return;

  Vacation *vac = new Vacation( this, true /* check only */ );
  connect( vac, SIGNAL(scriptActive(bool)), SLOT(updateVactionScriptStatus(bool)) );
}

void KMMainWidget::slotEditVacation()
{
  if ( !kmkernel->askToGoOnline() ) {
    return;
  }

  if ( mVacation )
    return;

  mVacation = new Vacation( this );
  connect( mVacation, SIGNAL(scriptActive(bool)), SLOT(updateVactionScriptStatus(bool)) );
  if ( mVacation->isUsable() ) {
    connect( mVacation, SIGNAL(result(bool)), mVacation, SLOT(deleteLater()) );
  } else {
    QString msg = i18n("KMail's Out of Office Reply functionality relies on "
                      "server-side filtering. You have not yet configured an "
                      "IMAP server for this.\n"
                      "You can do this on the \"Filtering\" tab of the IMAP "
                      "account configuration.");
    KMessageBox::sorry( this, msg, i18n("No Server-Side Filtering Configured") );

    delete mVacation; // QGuardedPtr sets itself to 0!
  }
}

//-----------------------------------------------------------------------------
void KMMainWidget::slotDebugSieve()
{
#if !defined(NDEBUG)
  if ( mSieveDebugDialog )
    return;

  mSieveDebugDialog = new SieveDebugDialog( this );
  mSieveDebugDialog->exec();
  delete mSieveDebugDialog;
#endif
}

//-----------------------------------------------------------------------------
void KMMainWidget::slotStartCertManager()
{
  if( !QProcess::startDetached("kleopatra" ) )
    KMessageBox::error( this, i18n( "Could not start certificate manager; "
                                    "please check your installation." ),
                                    i18n( "KMail Error" ) );
  else
    kDebug() << "\nslotStartCertManager(): certificate manager started.";
}

//-----------------------------------------------------------------------------
void KMMainWidget::slotStartWatchGnuPG()
{
  if( !QProcess::startDetached("kwatchgnupg") )
    KMessageBox::error( this, i18n( "Could not start GnuPG LogViewer (kwatchgnupg); "
                                    "please check your installation." ),
                                    i18n( "KMail Error" ) );
}


//-----------------------------------------------------------------------------
void KMMainWidget::slotPrintMsg()
{
  KMMessage *msg = mMessageListView->currentMessage();
  if (!msg)
    return;

  bool htmlOverride = mMsgView ? mMsgView->htmlOverride() : false;
  bool htmlLoadExtOverride = mMsgView ? mMsgView->htmlLoadExtOverride() : false;
  KConfigGroup reader( KMKernel::config(), "Reader" );
  bool useFixedFont = mMsgView ? mMsgView->isFixedFont() : GlobalSettings::self()->useFixedFont();

  KMCommand *command =
    new KMPrintCommand( this, msg,
                        mMsgView ? mMsgView->headerStyle() : 0,
                        mMsgView ? mMsgView->headerStrategy() : 0,
                        htmlOverride, htmlLoadExtOverride,
                        useFixedFont, overrideEncoding() );
  command->start();
}

//-----------------------------------------------------------------------------
void KMMainWidget::slotConfigChanged()
{
  readConfig();
  mMsgActions->setupForwardActions();
  mMsgActions->setupForwardingActionsList( mGUIClient );
}

//-----------------------------------------------------------------------------
void KMMainWidget::slotSaveMsg()
{
  QList< KMMsgBase * > selectedMessages = mMessageListView->selectionAsMsgBaseList();
  if ( selectedMessages.isEmpty() )
    return;

  KMSaveMsgCommand *saveCommand = new KMSaveMsgCommand( this, selectedMessages );

  if ( saveCommand->url().isEmpty() )
    delete saveCommand;
  else
    saveCommand->start();
}

//-----------------------------------------------------------------------------
void KMMainWidget::slotOpenMsg()
{
  KMOpenMsgCommand *openCommand = new KMOpenMsgCommand( this, KUrl(), overrideEncoding() );

  openCommand->start();
}

//-----------------------------------------------------------------------------
void KMMainWidget::slotSaveAttachments()
{
  QList< KMMsgBase * > selectedMessages = mMessageListView->selectionAsMsgBaseList();
  if ( selectedMessages.isEmpty() )
    return;

  KMSaveAttachmentsCommand *saveCommand = new KMSaveAttachmentsCommand( this, selectedMessages );

  saveCommand->start();
}

void KMMainWidget::slotOnlineStatus()
{
  // KMKernel will emit a signal when we toggle the network state that is caught by
  // KMMainWidget::slotUpdateOnlineStatus to update our GUI
  if ( GlobalSettings::self()->networkState() == GlobalSettings::EnumNetworkState::Online ) {
    // if online; then toggle and set it offline.
    kmkernel->stopNetworkJobs();
  } else {
    kmkernel->resumeNetworkJobs();
  }
}

void KMMainWidget::slotUpdateOnlineStatus( GlobalSettings::EnumNetworkState::type )
{
  QAction *action = actionCollection()->action( "online_status" );
  if ( GlobalSettings::self()->networkState() == GlobalSettings::EnumNetworkState::Online ) {
    action->setText( i18n("Work Offline") );
    action->setIcon( KIcon("user-offline") );
  }
  else {
    action->setText( i18n("Work Online") );
    action->setIcon( KIcon("user-online") );
  }
}


//-----------------------------------------------------------------------------
void KMMainWidget::slotSendQueued()
{
  if ( !kmkernel->askToGoOnline() ) {
    return;
  }

  kmkernel->msgSender()->sendQueued();
}

//-----------------------------------------------------------------------------
void KMMainWidget::slotSendQueuedVia( QAction* item )
{
  if ( !kmkernel->askToGoOnline() ) {
    return;
  }

  QStringList availTransports= MailTransport::TransportManager::self()->transportNames();
  if (availTransports.contains(item->text()))
    kmkernel->msgSender()->sendQueued( item->text() );
}


void KMMainWidget::openFolder()
{
  if ( !mFolder || mFolder->folderType() != KMFolderTypeImap ) {
    return;
  }
  KMFolderImap *imap = static_cast<KMFolderImap*>(mFolder->storage());
  assert( !mOpenedImapFolder );
  imap->open("mainwidget"); // will be closed in the folderSelected slot
  mOpenedImapFolder = true;
  // first get new headers before we select the folder
  imap->setSelected( true );

  // If the folder gets closed because of renaming, re-open it again to prevent
  // an assert in closeFolder() later.
  disconnect( imap, SIGNAL( closed( KMFolder* ) ),
              this, SLOT( folderClosed( KMFolder*) ) );
  connect( imap, SIGNAL( closed( KMFolder* ) ),
           this, SLOT( folderClosed( KMFolder*) ) );
}

void KMMainWidget::closeFolder()
{
  if ( !mFolder || mFolder->folderType() != KMFolderTypeImap ) {
    return;
  }
  assert( mOpenedImapFolder );
  KMFolderImap *imap = static_cast<KMFolderImap*>(mFolder->storage());
  imap->setSelected( false );
  mFolder->close( "mainwidget" );
  mOpenedImapFolder = false;
}

KMFolder * KMMainWidget::activeFolder() const
{
  return mFolder;
}

//-----------------------------------------------------------------------------
void KMMainWidget::folderClosed( KMFolder *folder )
{
  Q_UNUSED( folder );
  if ( !mFolder || mFolder->folderType() != KMFolderTypeImap ) {
    return;
  }

  mOpenedImapFolder = false;
  openFolder();
}

//-----------------------------------------------------------------------------
// Folder selection management
//
// FIXE: This is quite a messy (it does A LOT of things): needs deeper review
//

void KMMainWidget::folderSelected()
{
  // This is also triggered when the currenlty selected folder changes some internal state

  folderSelected( mFolder );
  updateFolderMenu();
}

void KMMainWidget::slotMessageListViewCurrentFolderChanged( KMFolder * fld )
{
  if ( fld == mFolder )
    return;

  mMainFolderView->setCurrentFolder( fld );
}

void KMMainWidget::slotFolderViewManagerFolderActivated( KMFolder * fld, bool middleClick )
{
  // This is triggered specifically when a folder is activated in the one of the FolderView
  folderSelected( fld, false, middleClick );
}

//-----------------------------------------------------------------------------
void KMMainWidget::folderSelected( KMFolder* aFolder, bool forceJumpToUnread, bool preferNewTabForOpening )
{
  // This is connected to the MainFolderView signal triggering when a folder is selected

  if ( !forceJumpToUnread )
    forceJumpToUnread = mGoToFirstUnreadMessageInSelectedFolder;

  mGoToFirstUnreadMessageInSelectedFolder = false;

  MessageList::Core::PreSelectionMode preSelectionMode;
  if ( forceJumpToUnread )
  {
    // the default action has been overridden from outside
    preSelectionMode = MessageList::Core::PreSelectFirstNewOrUnreadCentered;
  } else {
    // use the default action
    switch ( GlobalSettings::self()->actionEnterFolder() )
    {
      case GlobalSettings::EnumActionEnterFolder::SelectFirstNew:
        preSelectionMode = MessageList::Core::PreSelectFirstNewCentered;
      break;
      case GlobalSettings::EnumActionEnterFolder::SelectFirstUnreadNew:
        preSelectionMode = MessageList::Core::PreSelectFirstNewOrUnreadCentered;
      break;
      case GlobalSettings::EnumActionEnterFolder::SelectLastSelected:
        preSelectionMode = MessageList::Core::PreSelectLastSelected;
      break;
      default:
        preSelectionMode = MessageList::Core::PreSelectNone;
      break;
    }
  }

  KCursorSaver busy(KBusyPtr::busy());

  if (mMsgView)
    mMsgView->clear(true);

  bool newFolder = ( (KMFolder*)mFolder != aFolder );

  if ( mFolder && newFolder && ( mFolder->folderType() == KMFolderTypeImap ) && !mFolder->noContent() )
  {
    KMFolderImap *imap = static_cast<KMFolderImap*>(mFolder->storage());
    if ( mFolder->needsCompacting() && imap->autoExpunge() )
      imap->expungeFolder(imap, true);
  }

  // Re-enable the msg list and quicksearch if we're showing a splash
  // screen. This is true either if there's no active folder, or if we
  // have a timer that is no longer active (i.e. it has already fired)
  // To make the if() a bit more complicated, we suppress the hiding
  // when the new folder is also an IMAP folder, because that's an
  // async operation and we don't want flicker if it results in just
  // a new splash.
  bool isNewImapFolder = aFolder && ( aFolder->folderType() == KMFolderTypeImap ) && newFolder;
  if( !mFolder
      || ( !isNewImapFolder && mShowBusySplashTimer )
      || ( newFolder && mShowingOfflineScreen && !( isNewImapFolder && kmkernel->isOffline() ) ) ) {
    if ( mMsgView ) {
      mMsgView->enableMsgDisplay();
      mMsgView->clear( true );
    }
    if ( mMessageListView )
      mMessageListView->show();
    mShowingOfflineScreen = false;
  }

  // Delete any pending timer, if needed it will be recreated below
  delete mShowBusySplashTimer;
  mShowBusySplashTimer = 0;

  if ( newFolder )
  {
    // We're changing folder: write configuration for the old one
    writeFolderConfig();
  }

  if ( mFolder )
  {
    // Have an old folder: disconnect it first.
    disconnect( mFolder, SIGNAL( changed() ),
           this, SLOT( updateMarkAsReadAction() ) );
    disconnect( mFolder, SIGNAL( msgHeaderChanged( KMFolder*, int ) ),
           this, SLOT( updateMarkAsReadAction() ) );
    disconnect( mFolder, SIGNAL( msgAdded( int ) ),
           this, SLOT( updateMarkAsReadAction() ) );
    disconnect( mFolder, SIGNAL( msgRemoved( KMFolder * ) ),
           this, SLOT( updateMarkAsReadAction() ) );
  }

  if ( newFolder )
  {
    // Close the old folder, if any
    closeFolder();
  }

  mFolder = aFolder;

  if ( newFolder )
  {
    // Open the new folder
    openFolder();
  }

  // FIXME: re-fetch the contents also if the folder is already open ?
  if ( aFolder && ( aFolder->folderType() == KMFolderTypeImap )  && ( !mMessageListView->isFolderOpen( mFolder ) ) )
  {
    // IMAP folders require extra care.

    if ( kmkernel->isOffline() )
    {
      //mMessageListView->setCurrentFolder( 0 ); <-- useless in the new view: just do nothing
      // FIXME: Use an "offline tab" ?
      showOfflinePage();
      return;
    }

    KMFolderImap *imap = static_cast<KMFolderImap*>( aFolder->storage() );

    if ( newFolder && ( !mFolder->noContent() ) )
    {
      // Folder is not offline, but the contents might need to be fetched
      connect( imap, SIGNAL( folderComplete( KMFolderImap*, bool ) ),
               this, SLOT( folderSelected() ) );

      imap->getAndCheckFolder();

      mFolder = 0;          // will make us ignore the "folderChanged" signal from KMail::MessageListView (prevent circular loops)
      mMessageListView->setCurrentFolder(
          0,
          preferNewTabForOpening,
          MessageList::Core::PreSelectNone,
          i18nc( "tab title when loading an IMAP folder", "Loading..." )
        );

      mFolder = aFolder;    // re-enable the signals from KMail::MessageListView

      updateFolderMenu();
      mForceJumpToUnread = forceJumpToUnread;

      // Set a timer to show a splash screen if fetching folder contents
      // takes more than the amount of seconds configured in the kmailrc (default 1000 msec)

      // FIXME: Use a "loading" tab instead ?
      mShowBusySplashTimer = new QTimer( this );
      mShowBusySplashTimer->setSingleShot( true );
      connect( mShowBusySplashTimer, SIGNAL( timeout() ), this, SLOT( slotShowBusySplash() ) );
      mShowBusySplashTimer->start( GlobalSettings::self()->folderLoadingTimeout() );
      return;

    }

    // the folder is complete now - so go ahead
    disconnect( imap, SIGNAL( folderComplete( KMFolderImap*, bool ) ),
                this, SLOT( folderSelected() ) );

    forceJumpToUnread = mForceJumpToUnread;
  }

  if ( mFolder ) { // == 0 -> pointing to toplevel ("Welcome to KMail") folder
    connect( mFolder, SIGNAL( changed() ),
           this, SLOT( updateMarkAsReadAction() ) );
    connect( mFolder, SIGNAL( msgHeaderChanged( KMFolder*, int ) ),
           this, SLOT( updateMarkAsReadAction() ) );
    connect( mFolder, SIGNAL( msgAdded( int ) ),
           this, SLOT( updateMarkAsReadAction() ) );
    connect( mFolder, SIGNAL( msgRemoved(KMFolder *) ),
           this, SLOT( updateMarkAsReadAction() ) );
  }
  readFolderConfig();
  if (mMsgView)
  {
    mMsgView->setHtmlOverride(mFolderHtmlPref);
    mMsgView->setHtmlLoadExtOverride(mFolderHtmlLoadExtPref);
  }

  mMessageListView->setCurrentFolder(
      mFolder,
      preferNewTabForOpening,
      preSelectionMode
    );

  updateMessageActions();
  updateFolderMenu();
  if ( !mFolder && ( mMessageListView->count() < 2 ) )
    slotIntro();

  // update the caption
  emit captionChangeRequest( mMainFolderView->currentItemFullPath() );
}

//-----------------------------------------------------------------------------
void KMMainWidget::slotShowBusySplash()
{
  if ( mReaderWindowActive )
  {
    mMsgView->displayBusyPage();
    // hide widgets that are in the way:
    if ( mMessageListView && mLongFolderList )
      mMessageListView->hide();
  }
}

void KMMainWidget::showOfflinePage()
{
  if ( !mReaderWindowActive ) return;
  mShowingOfflineScreen = true;

  mMsgView->displayOfflinePage();
  // hide widgets that are in the way:
  if ( mMessageListView && mLongFolderList )
    mMessageListView->hide();
}

//-----------------------------------------------------------------------------
void KMMainWidget::slotMsgSelected(KMMessage *msg)
{
  if ( msg && msg->parent() && !msg->isComplete() )
  {
    if ( msg->transferInProgress() )
      return;
    mMsgView->clear();
    mMsgView->setWaitingForSerNum( msg->getMsgSerNum() );

    if ( mJob ) {
       disconnect( mJob, 0, mMsgView, 0 );
       delete mJob;
    }
    mJob = msg->parent()->createJob( msg, FolderJob::tGetMessage, msg->parent(),
          "STRUCTURE", mMsgView->attachmentStrategy() );
    connect(mJob, SIGNAL(messageRetrieved(KMMessage*)),
            mMsgView, SLOT(slotMessageArrived(KMMessage*)));
    mJob->start();
  } else {
    mMsgView->setMsg(msg);
  }
  // reset HTML override to the folder setting
  mMsgView->setHtmlOverride(mFolderHtmlPref);
  mMsgView->setHtmlLoadExtOverride(mFolderHtmlLoadExtPref);
  mMsgView->setDecryptMessageOverwrite( false );
  mMsgView->setShowSignatureDetails( false );
}

//-----------------------------------------------------------------------------
void KMMainWidget::slotSelectFolder(KMFolder* folder)
{
  mMainFolderView->setCurrentFolder( folder );
}

//-----------------------------------------------------------------------------
void KMMainWidget::slotSelectMessage(KMMessage* msg)
{
  mMessageListView->activateMessage( msg );
}

//-----------------------------------------------------------------------------
void KMMainWidget::slotReplaceMsgByUnencryptedVersion()
{
  kDebug();
<<<<<<< HEAD
  KMMessage* oldMsg = mMessageListView->currentMessage();
=======
  KMMessage* oldMsg = mHeaders->currentMsg();
>>>>>>> b2369973
  if( oldMsg ) {
    kDebug() << "Old message found";
    if( oldMsg->hasUnencryptedMsg() ) {
      kDebug() << "Extra unencrypted message found";
      KMMessage* newMsg = oldMsg->unencryptedMsg();
      // adjust the message id
      {
        QString msgId( oldMsg->msgId() );
        QString prefix("DecryptedMsg.");
        int oldIdx = msgId.indexOf(prefix, 0, Qt::CaseInsensitive);
        if( -1 == oldIdx ) {
          int leftAngle = msgId.lastIndexOf( '<' );
          msgId = msgId.insert( (-1 == leftAngle) ? 0 : ++leftAngle, prefix );
        }
        else {
          // toggle between "DecryptedMsg." and "DeCryptedMsg."
          // to avoid same message id
          QCharRef c = msgId[ oldIdx+2 ];
          if( 'C' == c )
            c = 'c';
          else
            c = 'C';
        }
        newMsg->setMsgId( msgId );
        mMsgView->setIdOfLastViewedMessage( msgId );
      }
      // insert the unencrypted message
      kDebug() << "Adding unencrypted message to folder";
      mFolder->addMsg( newMsg );
      /* Figure out its index in the folder for selecting. This must be count()-1,
       * since we append. Be safe and do find, though, just in case. */
      int newMsgIdx = mFolder->find( newMsg );
      Q_ASSERT( newMsgIdx != -1 );
      /* we need this unget, to have the message displayed correctly initially */
      mFolder->unGetMsg( newMsgIdx );
      int idx = mFolder->find( oldMsg );
      Q_ASSERT( idx != -1 );
      /* only select here, so the old one is not un-Gotten before, which would
       * render the pointer we hold invalid so that find would fail */
#if 0
      // FIXME (Pragma)
      mHeaders->setCurrentItemByIndex( newMsgIdx );
#endif
      // remove the old one
      if ( idx != -1 ) {
        kDebug() << "Deleting encrypted message";
        mFolder->take( idx );
      }

      kDebug() << "Updating message actions";
      updateMessageActions();

      kDebug() << "Done.";
    } else
      kDebug() << "NO EXTRA UNENCRYPTED MESSAGE FOUND";
  } else
    kDebug() << "PANIC: NO OLD MESSAGE FOUND";
<<<<<<< HEAD
=======
}

//-----------------------------------------------------------------------------
void KMMainWidget::slotSetThreadStatusNew()
{
  mHeaders->setThreadStatus( MessageStatus::statusNew() );
>>>>>>> b2369973
}

void KMMainWidget::slotFocusOnNextMessage()
{
  mMessageListView->focusNextMessageItem(
      MessageList::Core::MessageTypeAny,
      true,  // center item
      false  // don't loop
    );
}

void KMMainWidget::slotFocusOnPrevMessage()
{
  mMessageListView->focusPreviousMessageItem(
      MessageList::Core::MessageTypeAny,
      true,  // center item
      false  // don't loop
    );
}

void KMMainWidget::slotSelectFocusedMessage()
{
  mMessageListView->selectFocusedMessageItem(
      true   // center item
    );
}

void KMMainWidget::slotSelectNextMessage()
{
  mMessageListView->selectNextMessageItem(
      MessageList::Core::MessageTypeAny,
      MessageList::Core::ClearExistingSelection,
      true,  // center item
      false  // don't loop in folder
    );
}

void KMMainWidget::slotExtendSelectionToNextMessage()
{
  mMessageListView->selectNextMessageItem(
      MessageList::Core::MessageTypeAny,
      MessageList::Core::GrowOrShrinkExistingSelection,
      true,  // center item
      false  // don't loop in folder
    );
}

void KMMainWidget::slotSelectNextUnreadMessage()
{
  // The looping logic is: "Don't loop" just never loops, "Loop in current folder"
  // loops just in current folder, "Loop in all folders" loops in the current folder
  // first and then after confirmation jumps to the next folder.
  // A bad point here is that if you answer "No, and don't ask me again" to the confirmation
  // dialog then you have "Loop in current folder" and "Loop in all folders" that do
  // the same thing and no way to get the old behaviour. However, after a consultation on #kontact,
  // for bug-to-bug backward compatibility, the masters decided to keep it b0rken :D
  // If nobody complains, it stays like it is: if you complain enough maybe the masters will
  // decide to reconsider :)
  if ( !mMessageListView->selectNextMessageItem(
      MessageList::Core::MessageTypeNewOrUnreadOnly,
      MessageList::Core::ClearExistingSelection,
      true,  // center item
      /*GlobalSettings::self()->loopOnGotoUnread() == GlobalSettings::EnumLoopOnGotoUnread::LoopInCurrentFolder*/
      GlobalSettings::self()->loopOnGotoUnread() != GlobalSettings::EnumLoopOnGotoUnread::DontLoop
    ) )
  {
    // no next unread message was found in the current folder
    if ( ( GlobalSettings::self()->loopOnGotoUnread() ==
           GlobalSettings::EnumLoopOnGotoUnread::LoopInAllFolders ) ||
         ( GlobalSettings::self()->loopOnGotoUnread() ==
           GlobalSettings::EnumLoopOnGotoUnread::LoopInAllMarkedFolders ) )
    {
      mGoToFirstUnreadMessageInSelectedFolder = true;
      mMainFolderView->selectNextUnreadFolder(
          true // confirm
        );
      mGoToFirstUnreadMessageInSelectedFolder = false;
    }
  }
}

void KMMainWidget::slotSelectPreviousMessage()
{
  mMessageListView->selectPreviousMessageItem(
      MessageList::Core::MessageTypeAny,
      MessageList::Core::ClearExistingSelection,
      true,  // center item
      false  // don't loop in folder
    );
}

void KMMainWidget::slotExtendSelectionToPreviousMessage()
{
  mMessageListView->selectPreviousMessageItem(
      MessageList::Core::MessageTypeAny,
      MessageList::Core::GrowOrShrinkExistingSelection,
      true,  // center item
      false  // don't loop in folder
    );
}

void KMMainWidget::slotSelectPreviousUnreadMessage()
{
  if ( !mMessageListView->selectPreviousMessageItem(
      MessageList::Core::MessageTypeNewOrUnreadOnly,
      MessageList::Core::ClearExistingSelection,
      true,  // center item
      GlobalSettings::self()->loopOnGotoUnread() == GlobalSettings::EnumLoopOnGotoUnread::LoopInCurrentFolder
    ) )
  {
    // no next unread message was found in the current folder
    if ( ( GlobalSettings::self()->loopOnGotoUnread() ==
           GlobalSettings::EnumLoopOnGotoUnread::LoopInAllFolders ) ||
         ( GlobalSettings::self()->loopOnGotoUnread() ==
           GlobalSettings::EnumLoopOnGotoUnread::LoopInAllMarkedFolders ) )
    {
      mGoToFirstUnreadMessageInSelectedFolder = true;
      mMainFolderView->selectPrevUnreadFolder();
      mGoToFirstUnreadMessageInSelectedFolder = false;
    }
  }
}

void KMMainWidget::slotDisplayCurrentMessage()
{
  if ( mMessageListView->currentMessage() )
    slotMsgActivated( mMessageListView->currentMessage() );
}

//-----------------------------------------------------------------------------
void KMMainWidget::slotMsgActivated(KMMessage *msg)
{
  if ( !msg ) return;
  if (msg->parent() && !msg->isComplete())
  {
    FolderJob *job = msg->parent()->createJob(msg);
    connect(job, SIGNAL(messageRetrieved(KMMessage*)),
            SLOT(slotMsgActivated(KMMessage*)));
    job->start();
    return;
  }

  if (kmkernel->folderIsDraftOrOutbox(mFolder))
  {
    mMsgActions->editCurrentMessage();
    return;
  }
  if ( kmkernel->folderIsTemplates( mFolder ) ) {
    slotUseTemplate();
    return;
  }

  assert( msg != 0 );
  KMReaderMainWin *win = new KMReaderMainWin( mFolderHtmlPref, mFolderHtmlLoadExtPref );
  KConfigGroup reader( KMKernel::config(), "Reader" );
  bool useFixedFont = mMsgView ? mMsgView->isFixedFont() : GlobalSettings::self()->useFixedFont();
  win->setUseFixedFont( useFixedFont );
  KMMessage *newMessage = new KMMessage(*msg);
  newMessage->setParent( msg->parent() );
  newMessage->setMsgSerNum( msg->getMsgSerNum() );
  newMessage->setReadyToShow( true );
  win->showMsg( overrideEncoding(), newMessage );
  win->show();
}

//-----------------------------------------------------------------------------
void KMMainWidget::slotMarkAll()
{
  mMessageListView->selectAll();
  updateMessageActions();
}

//-----------------------------------------------------------------------------
void KMMainWidget::slotMsgPopup( KMMessage &msg, const KUrl &aUrl, const QPoint &aPoint )
{
  mMessageListView->activateMessage( &msg ); // make sure that this message is the active one

  // If this assertion fails then our current KMReaderWin is displaying a
  // message from a folder that is not the current in mMessageListView.
  // This should never happen as all the actions are messed up in this case.
  Q_ASSERT( &msg == mMessageListView->currentMessage() );

  updateMessageMenu();

  KMenu *menu = new KMenu;
  mUrlCurrent = aUrl;

  bool urlMenuAdded = false;

  if ( !aUrl.isEmpty() ) {
    if ( aUrl.protocol() == "mailto" ) {
      // popup on a mailto URL
      menu->addAction( mMsgView->mailToComposeAction() );
      menu->addAction( mMsgView->mailToReplyAction() );
      menu->addAction( mMsgView->mailToForwardAction() );

      menu->addSeparator();

      QString email =  KPIMUtils::firstEmailAddress( aUrl.path() );
      Akonadi::ContactSearchJob *job = new Akonadi::ContactSearchJob();
      job->setQuery( Akonadi::ContactSearchJob::Email, email );
      job->exec();

      const KABC::Addressee::List addresseeList = job->contacts();

      if ( addresseeList.count() == 0 ) {
        menu->addAction( mMsgView->addAddrBookAction() );
      } else {
        menu->addAction( mMsgView->openAddrBookAction() );
      }
      menu->addAction( mMsgView->copyURLAction() );
    } else {
      // popup on a not-mailto URL
      menu->addAction( mMsgView->urlOpenAction() );
      menu->addAction( mMsgView->addBookmarksAction() );
      menu->addAction( mMsgView->urlSaveAsAction() );
      menu->addAction( mMsgView->copyURLAction() );
    }

    urlMenuAdded = true;
    kDebug() << "URL is:" << aUrl;
  }

  if ( mMsgView && !mMsgView->copyText().isEmpty() ) {
    if ( urlMenuAdded ) {
      menu->addSeparator();
    }
    menu->addAction( mMsgActions->replyMenu() );
    menu->addSeparator();

    menu->addAction( mMsgView->copyAction() );
    menu->addAction( mMsgView->selectAllAction() );
  } else if ( !urlMenuAdded ) {
    // popup somewhere else (i.e., not a URL) on the message

    if (!mMessageListView->currentMessage()) {
      // no messages
      delete menu;
      return;
    }

    if ( mFolder->isTemplates() ) {
      menu->addAction( mUseAction );
    } else {
      menu->addAction( mMsgActions->replyMenu() );
      menu->addAction( mMsgActions->forwardMenu() );
    }
    menu->addAction(editAction());
    menu->addAction( mailingListActionMenu() );
    menu->addSeparator();

    menu->addAction( mCopyActionMenu );
    menu->addAction( mMoveActionMenu );

    menu->addSeparator();

    menu->addAction( mMsgActions->messageStatusMenu() );
    menu->addSeparator();

    menu->addAction( viewSourceAction() );
    if ( mMsgView ) {
      menu->addAction( mMsgView->toggleFixFontAction() );
      menu->addAction( mMsgView->toggleMimePartTreeAction() );
    }
    menu->addSeparator();
    menu->addAction( mPrintAction );
    menu->addAction( mSaveAsAction );
    menu->addAction( mSaveAttachmentsAction );

    menu->addSeparator();
    if ( mFolder->isTrash() ) {
      menu->addAction( mDeleteAction );
    } else {
      menu->addAction( mTrashAction );
    }

    menu->addSeparator();
    menu->addAction( mMsgActions->createTodoAction() );
  }
  KAcceleratorManager::manage(menu);
  menu->exec( aPoint, 0 );
  delete menu;
}

//-----------------------------------------------------------------------------
void KMMainWidget::getAccountMenu()
{
  QStringList actList;

  mActMenu->clear();
  actList = kmkernel->acctMgr()->getAccounts();
  QStringList::Iterator it;
  foreach ( const QString& accountName, actList )
  {
    // Explicitly make a copy, as we're not changing values of the list but only
    // the local copy which is passed to action.
    QAction* action = mActMenu->addAction( QString( accountName ).replace('&', "&&") );
    action->setData( accountName );
  }
}

//-----------------------------------------------------------------------------
void KMMainWidget::getTransportMenu()
{
  QStringList availTransports;

  mSendMenu->clear();
  availTransports = MailTransport::TransportManager::self()->transportNames();
  QStringList::Iterator it;
  for(it = availTransports.begin(); it != availTransports.end() ; ++it)
    mSendMenu->addAction((*it).replace('&', "&&"));
}


//-----------------------------------------------------------------------------
void KMMainWidget::updateCustomTemplateMenus()
{
  if ( !mCustomTemplateMenus )
  {
    mCustomTemplateMenus = new CustomTemplatesMenu( this, actionCollection() );
    connect( mCustomTemplateMenus, SIGNAL(replyTemplateSelected( const QString& )),
             this, SLOT(slotCustomReplyToMsg( const QString& )) );
    connect( mCustomTemplateMenus, SIGNAL(replyAllTemplateSelected( const QString& )),
             this, SLOT(slotCustomReplyAllToMsg( const QString& )) );
    connect( mCustomTemplateMenus, SIGNAL(forwardTemplateSelected( const QString& )),
             this, SLOT(slotCustomForwardMsg( const QString& )) );
  }

  mMsgActions->forwardMenu()->addSeparator();
  mMsgActions->forwardMenu()->addAction( mCustomTemplateMenus->forwardActionMenu() );

  mMsgActions->replyMenu()->addSeparator();
  mMsgActions->replyMenu()->addAction( mCustomTemplateMenus->replyActionMenu() );
  mMsgActions->replyMenu()->addAction( mCustomTemplateMenus->replyAllActionMenu() );
}


//-----------------------------------------------------------------------------
void KMMainWidget::setupActions()
{
  mMsgActions = new KMail::MessageActions( actionCollection(), this );
  mMsgActions->setMessageView( mMsgView );

  //----- File Menu
  mSaveAsAction = new KAction(KIcon("document-save"), i18n("Save &As..."), this);
  actionCollection()->addAction("file_save_as", mSaveAsAction );
  connect(mSaveAsAction, SIGNAL(triggered(bool) ), SLOT(slotSaveMsg()));
  mSaveAsAction->setShortcut(KStandardShortcut::save());

  mOpenAction = KStandardAction::open( this, SLOT( slotOpenMsg() ),
                                  actionCollection() );

  {
    KAction *action = new KAction(i18n("&Compact All Folders"), this);
    actionCollection()->addAction("compact_all_folders", action );
    connect(action, SIGNAL(triggered(bool) ), SLOT(slotCompactAll()));
  }
  {
    KAction *action = new KAction(i18n("&Expire All Folders"), this);
    actionCollection()->addAction("expire_all_folders", action );
    connect(action, SIGNAL(triggered(bool) ), SLOT(slotExpireAll()));
  }
  {
    mRefreshImapCacheAction = new KAction(KIcon("view-refresh"), i18n("&Refresh Local IMAP Cache"), this);
    actionCollection()->addAction("file_invalidate_imap_cache", mRefreshImapCacheAction );
    connect(mRefreshImapCacheAction, SIGNAL(triggered(bool) ), SLOT(slotInvalidateIMAPFolders()));
  }
  {
    KAction *action = new KAction(i18n("Empty All &Trash Folders"), this);
    actionCollection()->addAction("empty_trash", action );
    connect(action, SIGNAL(triggered(bool) ), KMKernel::self(), SLOT(slotEmptyTrash()));
  }
  {
    KAction *action = new KAction(KIcon("mail-receive"), i18n("Check &Mail"), this);
    actionCollection()->addAction("check_mail", action );
    connect(action, SIGNAL(triggered(bool) ), SLOT(slotCheckMail()));
    action->setShortcut(QKeySequence(Qt::CTRL+Qt::Key_L));
  }

  mFavoritesCheckMailAction = new KAction( KIcon( "mail-receive"),
                                           i18n( "Check Mail in Favorite Folders" ), this );
  actionCollection()->addAction( "favorite_check_mail", mFavoritesCheckMailAction );
  mFavoritesCheckMailAction->setShortcut( QKeySequence( Qt::CTRL+Qt::SHIFT+Qt::Key_L ) );
  if ( mFavoriteFolderView ) {
    connect( mFavoritesCheckMailAction, SIGNAL(triggered(bool)),
             mFavoriteFolderView, SLOT(checkMail()) );
  }

  KActionMenu *actActionMenu = new KActionMenu(KIcon("mail-receive"), i18n("Check Mail In"), this);
  actActionMenu->setIconText( i18n("Check Mail") );
  actActionMenu->setToolTip( i18n("Check Mail") );
  actionCollection()->addAction("check_mail_in", actActionMenu );
  actActionMenu->setDelayed(true); //needed for checking "all accounts"
  connect(actActionMenu, SIGNAL(triggered(bool)), this, SLOT(slotCheckMail()));
  mActMenu = actActionMenu->menu();
  connect(mActMenu, SIGNAL(triggered(QAction*)),
          SLOT(slotCheckOneAccount(QAction*)));
  connect(mActMenu, SIGNAL(aboutToShow()), SLOT(getAccountMenu()));

  {
    KAction *action = new KAction(KIcon("mail-send"), i18n("&Send Queued Messages"), this);
    actionCollection()->addAction("send_queued", action );
    connect(action, SIGNAL(triggered(bool)), SLOT(slotSendQueued()));
  }
  {
    KAction *action = new KAction( i18n("Online status (unknown)"), this );
    actionCollection()->addAction( "online_status", action );
    connect( action, SIGNAL(triggered(bool)), SLOT(slotOnlineStatus()) );
  }

  KActionMenu *sendActionMenu = new KActionMenu(KIcon("mail-send-via"), i18n("Send Queued Messages Via"), this);
  actionCollection()->addAction("send_queued_via", sendActionMenu );
  sendActionMenu->setDelayed(true);

  mSendMenu = sendActionMenu->menu();
  connect(mSendMenu,SIGNAL(triggered(QAction*)), SLOT(slotSendQueuedVia(QAction*)));
  connect(mSendMenu,SIGNAL(aboutToShow()),SLOT(getTransportMenu()));

  //----- Tools menu
  if (parent()->inherits("KMMainWin")) {
    KAction *action = new KAction(KIcon("help-contents"), i18n("&Address Book"), this);
    actionCollection()->addAction("addressbook", action );
    connect(action, SIGNAL(triggered(bool)), SLOT(slotAddrBook()));
    if (KStandardDirs::findExe("kaddressbook").isEmpty()) action->setEnabled(false);
  }

  {
    KAction *action = new KAction(KIcon("pgp-keys"), i18n("Certificate Manager"), this);
    actionCollection()->addAction("tools_start_certman", action );
    connect(action, SIGNAL(triggered(bool)), SLOT(slotStartCertManager()));
    // disable action if no certman binary is around
    if (KStandardDirs::findExe("kleopatra").isEmpty()) action->setEnabled(false);
  }
  {
    KAction *action = new KAction(KIcon("pgp-keys"), i18n("GnuPG Log Viewer"), this);
    actionCollection()->addAction("tools_start_kwatchgnupg", action );
    connect(action, SIGNAL(triggered(bool)), SLOT(slotStartWatchGnuPG()));
    // disable action if no kwatchgnupg binary is around
    bool usableKWatchGnupg = !KStandardDirs::findExe("kwatchgnupg").isEmpty();
#ifdef Q_OS_WIN32
    // not ported yet, underlying infrastructure missing on Windows
    usableKWatchGnupg = false;
#endif
    action->setEnabled(usableKWatchGnupg);
  }
  {
    KAction *action = new KAction(KIcon("document-import"), i18n("&Import Messages"), this);
    actionCollection()->addAction("import", action );
    connect(action, SIGNAL(triggered(bool)), SLOT(slotImport()));
    if (KStandardDirs::findExe("kmailcvt").isEmpty()) action->setEnabled(false);
  }

#if !defined(NDEBUG)
  {
    KAction *action = new KAction(i18n("&Debug Sieve..."), this);
    actionCollection()->addAction("tools_debug_sieve", action );
    connect(action, SIGNAL(triggered(bool) ), SLOT(slotDebugSieve()));
  }
#endif

  {
    KAction *action = new KAction(i18n("Filter &Log Viewer..."), this);
    actionCollection()->addAction("filter_log_viewer", action );
    connect(action, SIGNAL(triggered(bool) ), SLOT(slotFilterLogViewer()));
  }
  {
    KAction *action = new KAction(i18n("&Anti-Spam Wizard..."), this);
    actionCollection()->addAction("antiSpamWizard", action );
    connect(action, SIGNAL(triggered(bool) ), SLOT(slotAntiSpamWizard()));
  }
  {
    KAction *action = new KAction(i18n("&Anti-Virus Wizard..."), this);
    actionCollection()->addAction("antiVirusWizard", action );
    connect(action, SIGNAL(triggered(bool) ), SLOT(slotAntiVirusWizard()));
  }
  {
    KAction *action = new KAction( i18n("&Account Wizard..."), this );
    actionCollection()->addAction( "accountWizard", action );
    connect( action, SIGNAL(triggered(bool)), SLOT(slotAccountWizard()) );
  }
  if ( GlobalSettings::self()->allowOutOfOfficeSettings() )
  {
    KAction *action = new KAction( i18n("Edit \"Out of Office\" Replies..."), this );
    actionCollection()->addAction( "tools_edit_vacation", action );
    connect( action, SIGNAL(triggered(bool)), SLOT(slotEditVacation()) );
  }

  //----- Edit Menu
  mTrashAction = new KAction(i18n("&Move to Trash"), this);
  actionCollection()->addAction("move_to_trash", mTrashAction );
  mTrashAction->setIcon(KIcon("user-trash"));
  mTrashAction->setIconText( i18nc( "@action:intoolbar Move to Trash", "Trash" ) );
  mTrashAction->setShortcut(QKeySequence(Qt::Key_Delete));
  mTrashAction->setHelpText(i18n("Move message to trashcan"));
  connect(mTrashAction, SIGNAL(triggered(bool)), SLOT(slotTrashMsg()));

  /* The delete action is nowhere in the gui, by default, so we need to make
   * sure it is plugged into the KAccel now, since that won't happen on
   * XMLGui construction or manual ->plug(). This is only a problem when run
   * as a part, though. */
  mDeleteAction = new KAction(KIcon("edit-delete"), i18nc("@action Hard delete, bypassing trash", "&Delete"), this);
  actionCollection()->addAction("delete", mDeleteAction );
  connect(mDeleteAction, SIGNAL(triggered(bool)), SLOT(slotDeleteMsg()));
  mDeleteAction->setShortcut(QKeySequence(Qt::SHIFT+Qt::Key_Delete));

  mTrashThreadAction = new KAction(i18n("M&ove Thread to Trash"), this);
  actionCollection()->addAction("move_thread_to_trash", mTrashThreadAction );
  mTrashThreadAction->setShortcut(QKeySequence(Qt::CTRL+Qt::Key_Delete));
  mTrashThreadAction->setIcon(KIcon("user-trash"));
  mTrashThreadAction->setHelpText(i18n("Move thread to trashcan") );
  connect(mTrashThreadAction, SIGNAL(triggered(bool)), SLOT(slotTrashThread()));

  mDeleteThreadAction = new KAction(KIcon("edit-delete"), i18n("Delete T&hread"), this);
  actionCollection()->addAction("delete_thread", mDeleteThreadAction );
  connect(mDeleteThreadAction, SIGNAL(triggered(bool)), SLOT(slotDeleteThread()));
  mDeleteThreadAction->setShortcut(QKeySequence(Qt::CTRL+Qt::SHIFT+Qt::Key_Delete));

  {
    KAction *action = new KAction(KIcon("edit-find-mail"), i18n("&Find Messages..."), this);
    actionCollection()->addAction("search_messages", action );
    connect(action, SIGNAL(triggered(bool)), SLOT(slotRequestFullSearchFromQuickSearch()));
    action->setShortcut(QKeySequence(Qt::Key_S));
  }

  mFindInMessageAction = new KAction(KIcon("edit-find"), i18n("&Find in Message..."), this);
  actionCollection()->addAction("find_in_messages", mFindInMessageAction );
  connect(mFindInMessageAction, SIGNAL(triggered(bool)), SLOT(slotFind()));
  mFindInMessageAction->setShortcut(KStandardShortcut::find());
  //For this shortcut to work, the same shortcut from khtml must be disabled in
  //kmreaderwin.cpp

  {
    KAction *action = new KAction(i18n("Select &All Messages"), this);
    actionCollection()->addAction("mark_all_messages", action );
    connect(action, SIGNAL(triggered(bool) ), SLOT(slotMarkAll()));
    action->setShortcut( QKeySequence( Qt::CTRL+Qt::ALT+Qt::Key_A ) );
  }

  //----- Folder Menu
  mNewFolderAction = new KAction( KIcon("folder-new"), i18n("&New Folder..."), this );
  actionCollection()->addAction( "new_folder", mNewFolderAction );
  connect( mNewFolderAction, SIGNAL(triggered(bool)), mMainFolderView, SLOT(slotAddChildFolder()) );

  mModifyFolderAction = new KAction(KIcon("document-properties"), i18n("&Properties"), this);
  actionCollection()->addAction("modify", mModifyFolderAction );
  connect(mModifyFolderAction, SIGNAL(triggered(bool)), SLOT(slotModifyFolder()));

  mFolderMailingListPropertiesAction = new KAction(i18n("&Mailing List Management..."), this);
  actionCollection()->addAction("folder_mailinglist_properties", mFolderMailingListPropertiesAction );
  connect(mFolderMailingListPropertiesAction, SIGNAL(triggered(bool)), SLOT( slotFolderMailingListProperties()));
  // mFolderMailingListPropertiesAction->setIcon(KIcon("document-properties-mailing-list"));

  mFolderShortCutCommandAction = new KAction(KIcon("configure-shortcuts"), i18n("&Assign Shortcut..."), this);
  actionCollection()->addAction("folder_shortcut_command", mFolderShortCutCommandAction );
  connect(mFolderShortCutCommandAction, SIGNAL(triggered(bool) ), SLOT( slotFolderShortcutCommand() ));

  mMarkAllAsReadAction = new KAction(KIcon("mail-mark-read"), i18n("Mark All Messages as &Read"), this);
  actionCollection()->addAction("mark_all_as_read", mMarkAllAsReadAction );
  connect(mMarkAllAsReadAction, SIGNAL(triggered(bool)), SLOT(slotMarkAllAsRead()));

  // FIXME: this action is not currently enabled in the rc file, but even if
  // it were there is inconsistency between the action name and action.
  // "Expiration Settings" implies that this will lead to a settings dialogue
  // and it should be followed by a "...", but slotExpireFolder() performs
  // an immediate expiry.
  //
  // Leaving the action here for the moment, it and the "Expire" option in the
  // folder popup menu should be combined or at least made consistent.  Same for
  // slotExpireFolder() and FolderViewItem::slotShowExpiryProperties().
  mExpireFolderAction = new KAction(i18n("&Expiration Settings"), this);
  actionCollection()->addAction("expire", mExpireFolderAction );
  connect(mExpireFolderAction, SIGNAL(triggered(bool) ), SLOT(slotExpireFolder()));

  mCompactFolderAction = new KAction(i18n("&Compact Folder"), this);
  actionCollection()->addAction("compact", mCompactFolderAction );
  connect(mCompactFolderAction, SIGNAL(triggered(bool) ), SLOT(slotCompactFolder()));

  mRefreshFolderAction = new KAction(KIcon("view-refresh"), i18n("Check Mail &in This Folder"), this);
  actionCollection()->addAction("refresh_folder", mRefreshFolderAction );
  connect(mRefreshFolderAction, SIGNAL(triggered(bool) ), SLOT(slotRefreshFolder()));
  mRefreshFolderAction->setShortcut(KStandardShortcut::reload());
  mTroubleshootFolderAction = 0; // set in initializeIMAPActions

  mTroubleshootMaildirAction = new KAction( KIcon("tools-wizard"), i18n("Rebuild Index..."), this );
  actionCollection()->addAction( "troubleshoot_maildir", mTroubleshootMaildirAction );
  connect( mTroubleshootMaildirAction, SIGNAL(triggered()), SLOT(slotTroubleshootMaildir()) );

  mEmptyFolderAction = new KAction(KIcon("user-trash"),
                                    "foo" /*set in updateFolderMenu*/, this);
  actionCollection()->addAction("empty", mEmptyFolderAction );
  connect(mEmptyFolderAction, SIGNAL(triggered(bool)), SLOT(slotEmptyFolder()));

  mRemoveFolderAction = new KAction(KIcon("edit-delete"),
                                     "foo" /*set in updateFolderMenu*/, this);
  actionCollection()->addAction("delete_folder", mRemoveFolderAction );
  connect(mRemoveFolderAction, SIGNAL(triggered(bool)), SLOT(slotRemoveFolder()));

  mArchiveFolderAction = new KAction( i18n( "&Archive Folder..." ), this );
  actionCollection()->addAction( "archive_folder", mArchiveFolderAction );
  connect( mArchiveFolderAction, SIGNAL(triggered(bool)), SLOT(slotArchiveFolder()) );

  mImportArchiveAction = new KAction( i18n( "Import Archive..." ), this );
  actionCollection()->addAction( "import_archive", mImportArchiveAction );
  connect( mImportArchiveAction, SIGNAL(triggered(bool)), SLOT(slotImportArchive()) );

  mPreferHtmlAction = new KToggleAction(i18n("Prefer &HTML to Plain Text"), this);
  actionCollection()->addAction("prefer_html", mPreferHtmlAction );
  connect(mPreferHtmlAction, SIGNAL(triggered(bool) ), SLOT(slotOverrideHtml()));

  mPreferHtmlLoadExtAction = new KToggleAction(i18n("Load E&xternal References"), this);
  actionCollection()->addAction("prefer_html_external_refs", mPreferHtmlLoadExtAction );
  connect(mPreferHtmlLoadExtAction, SIGNAL(triggered(bool) ), SLOT(slotOverrideHtmlLoadExt()));

  {
    KAction *action = new KAction(KIcon("edit-copy"), i18n("Copy Folder"), this);
    action->setShortcut(QKeySequence(Qt::SHIFT+Qt::CTRL+Qt::Key_C));
    actionCollection()->addAction("copy_folder", action);
    connect(action, SIGNAL(triggered(bool)), mMainFolderView, SLOT(slotCopyFolder()));
  }
  {
    KAction *action = new KAction(KIcon("edit-cut"), i18n("Cut Folder"), this);
    action->setShortcut(QKeySequence(Qt::SHIFT+Qt::CTRL+Qt::Key_X));
    actionCollection()->addAction("cut_folder", action);
    connect(action, SIGNAL(triggered(bool)), mMainFolderView, SLOT(slotCutFolder()));
  }
  {
    KAction *action = new KAction(KIcon("edit-paste"), i18n("Paste Folder"), this);
    action->setShortcut(QKeySequence(Qt::SHIFT+Qt::CTRL+Qt::Key_V));
    actionCollection()->addAction("paste_folder", action);
    connect(action, SIGNAL(triggered(bool)), mMainFolderView, SLOT(slotPasteFolder()));
  }
  {
    KAction *action = new KAction(KIcon("edit-copy"), i18n("Copy Messages"), this);
    action->setShortcut(QKeySequence(Qt::ALT+Qt::CTRL+Qt::Key_C));
    actionCollection()->addAction("copy_messages", action);
    connect(action, SIGNAL(triggered(bool)), this, SLOT(slotCopyMessages()));
  }
  {
    KAction *action = new KAction(KIcon("edit-cut"), i18n("Cut Messages"), this);
    action->setShortcut(QKeySequence(Qt::ALT+Qt::CTRL+Qt::Key_X));
    actionCollection()->addAction("cut_messages", action);
    connect(action, SIGNAL(triggered(bool)), this, SLOT(slotCutMessages()));
  }
  {
    KAction *action = new KAction(KIcon("edit-paste"), i18n("Paste Messages"), this);
    action->setShortcut(QKeySequence(Qt::ALT+Qt::CTRL+Qt::Key_V));
    actionCollection()->addAction("paste_messages", action);
    connect(action, SIGNAL(triggered(bool)), this, SLOT(slotPasteMessages()));
  }

  //----- Message Menu
  {
    KAction *action = new KAction(KIcon("mail-message-new"), i18n("&New Message..."), this);
    actionCollection()->addAction("new_message", action );
    action->setIconText( i18nc("@action:intoolbar New Empty Message", "New" ) );
    connect(action, SIGNAL(triggered(bool)), SLOT(slotCompose()));
    // do not set a New shortcut if kmail is a component
    if ( !kmkernel->xmlGuiInstance().isValid() ) {
      action->setShortcut(KStandardShortcut::openNew());
    }
  }

  mTemplateMenu = new KActionMenu( KIcon( "document-new" ), i18n("Message From &Template"),
                                   actionCollection() );
  mTemplateMenu->setDelayed( true );
  actionCollection()->addAction("new_from_template", mTemplateMenu );
  connect( mTemplateMenu->menu(), SIGNAL( aboutToShow() ), this,
           SLOT( slotShowNewFromTemplate() ) );
  connect( mTemplateMenu->menu(), SIGNAL( triggered(QAction*) ), this,
           SLOT( slotNewFromTemplate(QAction*) ) );

  mPostToMailinglistAction = new KAction( KIcon( "mail-message-new-list" ),
                                          i18n( "New Message t&o Mailing-List..." ),
                                          this );
  actionCollection()->addAction("post_message", mPostToMailinglistAction );
  connect( mPostToMailinglistAction, SIGNAL( triggered(bool) ),
           SLOT( slotPostToML() ) );
  mPostToMailinglistAction->setShortcut( QKeySequence( Qt::CTRL + Qt::SHIFT + Qt::Key_N ) );

  mSendAgainAction = new KAction(i18n("Send A&gain..."), this);
  actionCollection()->addAction("send_again", mSendAgainAction );
  connect(mSendAgainAction, SIGNAL(triggered(bool) ), SLOT(slotResendMsg()));

  //----- Create filter actions
  mFilterMenu = new KActionMenu(KIcon("view-filter"), i18n("&Create Filter"), this);
  actionCollection()->addAction("create_filter", mFilterMenu );
  connect( mFilterMenu, SIGNAL(triggered(bool)), this,
           SLOT(slotFilter()) );
  mSubjectFilterAction = new KAction(i18n("Filter on &Subject..."), this);
  actionCollection()->addAction("subject_filter", mSubjectFilterAction );
  connect(mSubjectFilterAction, SIGNAL(triggered(bool) ), SLOT(slotSubjectFilter()));
  mFilterMenu->addAction( mSubjectFilterAction );

  mFromFilterAction = new KAction(i18n("Filter on &From..."), this);
  actionCollection()->addAction("from_filter", mFromFilterAction );
  connect(mFromFilterAction, SIGNAL(triggered(bool) ), SLOT(slotFromFilter()));
  mFilterMenu->addAction( mFromFilterAction );

  mToFilterAction = new KAction(i18n("Filter on &To..."), this);
  actionCollection()->addAction("to_filter", mToFilterAction );
  connect(mToFilterAction, SIGNAL(triggered(bool) ), SLOT(slotToFilter()));
  mFilterMenu->addAction( mToFilterAction );

  mListFilterAction = new KAction(i18n("Filter on Mailing-&List..."), this);
  actionCollection()->addAction("mlist_filter", mListFilterAction );
  connect(mListFilterAction, SIGNAL(triggered(bool) ), SLOT(slotMailingListFilter()));
  mFilterMenu->addAction( mListFilterAction );

  mPrintAction = KStandardAction::print (this, SLOT(slotPrintMsg()), actionCollection());

  mUseAction = new KAction( KIcon("document-new"), i18n("New Message From &Template"), this );
  actionCollection()->addAction("use_template", mUseAction);
  connect(mUseAction, SIGNAL(triggered(bool) ), SLOT(slotUseTemplate()));
  mUseAction->setShortcut(QKeySequence(Qt::Key_N));

  //----- "Mark Thread" submenu
  mThreadStatusMenu = new KActionMenu(i18n("Mark &Thread"), this);
  actionCollection()->addAction("thread_status", mThreadStatusMenu );

  mMarkThreadAsReadAction = new KAction(KIcon("mail-mark-read"), i18n("Mark Thread as &Read"), this);
  actionCollection()->addAction("thread_read", mMarkThreadAsReadAction );
  connect(mMarkThreadAsReadAction, SIGNAL(triggered(bool) ), SLOT(slotSetThreadStatusRead()));
  mMarkThreadAsReadAction->setHelpText(i18n("Mark all messages in the selected thread as read"));
  mThreadStatusMenu->addAction( mMarkThreadAsReadAction );

  mMarkThreadAsNewAction = new KAction(KIcon("mail-mark-unread-new"), i18n("Mark Thread as &New"), this);
  actionCollection()->addAction("thread_new", mMarkThreadAsNewAction );
  connect(mMarkThreadAsNewAction, SIGNAL(triggered(bool) ), SLOT(slotSetThreadStatusNew()));
  mMarkThreadAsNewAction->setHelpText( i18n("Mark all messages in the selected thread as new"));
  mThreadStatusMenu->addAction( mMarkThreadAsNewAction );

  mMarkThreadAsUnreadAction = new KAction(KIcon("mail-mark-unread"), i18n("Mark Thread as &Unread"), this);
  actionCollection()->addAction("thread_unread", mMarkThreadAsUnreadAction );
  connect(mMarkThreadAsUnreadAction, SIGNAL(triggered(bool) ), SLOT(slotSetThreadStatusUnread()));
  mMarkThreadAsUnreadAction->setHelpText(i18n("Mark all messages in the selected thread as unread"));
  mThreadStatusMenu->addAction( mMarkThreadAsUnreadAction );

  mThreadStatusMenu->addSeparator();

  //----- "Mark Thread" toggle actions
  mToggleThreadImportantAction = new KToggleAction(KIcon("mail-mark-important"), i18n("Mark Thread as &Important"), this);
  actionCollection()->addAction("thread_flag", mToggleThreadImportantAction );
  connect(mToggleThreadImportantAction, SIGNAL(triggered(bool) ), SLOT(slotSetThreadStatusImportant()));
  mToggleThreadImportantAction->setCheckedState( KGuiItem(i18n("Remove &Important Thread Mark")) );
  mThreadStatusMenu->addAction( mToggleThreadImportantAction );

  mToggleThreadToActAction = new KToggleAction(KIcon("mail-mark-task"), i18n("Mark Thread as &Action Item"), this);
  actionCollection()->addAction("thread_toact", mToggleThreadToActAction );
  connect(mToggleThreadToActAction, SIGNAL(triggered(bool) ), SLOT(slotSetThreadStatusToAct()));
  mToggleThreadToActAction->setCheckedState( KGuiItem(i18n("Remove &Action Item Thread Mark")) );
  mThreadStatusMenu->addAction( mToggleThreadToActAction );

  //------- "Watch and ignore thread" actions
  mWatchThreadAction = new KToggleAction(KIcon("mail-thread-watch"), i18n("&Watch Thread"), this);
  actionCollection()->addAction("thread_watched", mWatchThreadAction );
  connect(mWatchThreadAction, SIGNAL(triggered(bool) ), SLOT(slotSetThreadStatusWatched()));

  mIgnoreThreadAction = new KToggleAction(KIcon("mail-thread-ignored"), i18n("&Ignore Thread"), this);
  actionCollection()->addAction("thread_ignored", mIgnoreThreadAction );
  connect(mIgnoreThreadAction, SIGNAL(triggered(bool) ), SLOT(slotSetThreadStatusIgnored()));

  mThreadStatusMenu->addSeparator();
  mThreadStatusMenu->addAction( mWatchThreadAction );
  mThreadStatusMenu->addAction( mIgnoreThreadAction );

  mSaveAttachmentsAction = new KAction(KIcon("mail-attachment"), i18n("Save A&ttachments..."), this);
  actionCollection()->addAction("file_save_attachments", mSaveAttachmentsAction );
  connect(mSaveAttachmentsAction, SIGNAL(triggered(bool) ), SLOT(slotSaveAttachments()));

  mMoveActionMenu =
    new KActionMenu( KIcon( "go-jump" ), i18n( "&Move To" ), this );
  actionCollection()->addAction( "move_to", mMoveActionMenu );

  mCopyActionMenu =
    new KActionMenu( KIcon( "edit-copy" ), i18n( "&Copy To" ), this );
  actionCollection()->addAction( "copy_to", mCopyActionMenu );

  mApplyAllFiltersAction =
    new KAction( KIcon( "view-filter" ), i18n( "Appl&y All Filters" ), this );
  actionCollection()->addAction( "apply_filters", mApplyAllFiltersAction );
  connect( mApplyAllFiltersAction, SIGNAL(triggered(bool)),
           SLOT(slotApplyFilters()) );
  mApplyAllFiltersAction->setShortcut( QKeySequence( Qt::CTRL + Qt::Key_J ) );

  mApplyFilterActionsMenu = new KActionMenu( i18n( "A&pply Filter" ), this );
  actionCollection()->addAction( "apply_filter_actions", mApplyFilterActionsMenu );

  {
    KAction *action = new KAction(i18nc("View->","&Expand Thread"), this);
    actionCollection()->addAction("expand_thread", action );
    action->setShortcut(QKeySequence(Qt::Key_Period));
    action->setHelpText(i18n("Expand the current thread"));
    connect(action, SIGNAL(triggered(bool) ), SLOT(slotExpandThread()));
  }
  {
    KAction *action = new KAction(i18nc("View->","&Collapse Thread"), this);
    actionCollection()->addAction("collapse_thread", action );
    action->setShortcut(QKeySequence(Qt::Key_Comma));
    action->setHelpText( i18n("Collapse the current thread"));
    connect(action, SIGNAL(triggered(bool) ), SLOT(slotCollapseThread()));
  }
  {
    KAction *action = new KAction(i18nc("View->","Ex&pand All Threads"), this);
    actionCollection()->addAction("expand_all_threads", action );
    action->setShortcut(QKeySequence(Qt::CTRL+Qt::Key_Period));
    action->setHelpText( i18n("Expand all threads in the current folder"));
    connect(action, SIGNAL(triggered(bool) ), SLOT(slotExpandAllThreads()));
  }
  {
    KAction *action = new KAction(i18nc("View->","C&ollapse All Threads"), this);
    actionCollection()->addAction("collapse_all_threads", action );
    action->setShortcut(QKeySequence(Qt::CTRL+Qt::Key_Comma));
    action->setHelpText( i18n("Collapse all threads in the current folder"));
    connect(action, SIGNAL(triggered(bool) ), SLOT(slotCollapseAllThreads()));
  }

  mViewSourceAction = new KAction(i18n("&View Source"), this);
  actionCollection()->addAction("view_source", mViewSourceAction );
  connect(mViewSourceAction, SIGNAL(triggered(bool) ), SLOT(slotShowMsgSrc()));
  mViewSourceAction->setShortcut(QKeySequence(Qt::Key_V));

  KAction *dukeOfMonmoth = new KAction(i18n("&Display Message"), this);
  actionCollection()->addAction("display_message", dukeOfMonmoth );
  connect(dukeOfMonmoth, SIGNAL(triggered(bool) ), SLOT( slotDisplayCurrentMessage() ));
  dukeOfMonmoth->setShortcut(QKeySequence(Qt::Key_Return));

  //----- Go Menu
  {
    KAction *action = new KAction(i18n("&Next Message"), this);
    actionCollection()->addAction("go_next_message", action );
    action->setShortcuts(KShortcut( "N; Right" ));
    action->setHelpText(i18n("Go to the next message"));
    connect(action, SIGNAL(triggered(bool) ), SLOT(slotSelectNextMessage()));
  }
  {
    KAction *action = new KAction(i18n("Next &Unread Message"), this);
    actionCollection()->addAction("go_next_unread_message", action );
    action->setShortcut(QKeySequence(Qt::Key_Plus));
    if ( QApplication::isRightToLeft() ) {
      action->setIcon( KIcon( "go-previous" ) );
    } else {
      action->setIcon( KIcon( "go-next" ) );
    }
    action->setIconText( i18nc( "@action:inmenu Goto next unread message", "Next" ) );
    action->setHelpText(i18n("Go to the next unread message"));
    connect(action, SIGNAL(triggered(bool) ), SLOT(slotSelectNextUnreadMessage()));
  }
  {
    KAction *action = new KAction(i18n("&Previous Message"), this);
    actionCollection()->addAction("go_prev_message", action );
    action->setHelpText(i18n("Go to the previous message"));
    action->setShortcuts(KShortcut( "P; Left" ));
    connect(action, SIGNAL(triggered(bool) ), SLOT(slotSelectPreviousMessage()));
  }
  {
    KAction *action = new KAction(i18n("Previous Unread &Message"), this);
    actionCollection()->addAction("go_prev_unread_message", action );
    action->setShortcut(QKeySequence(Qt::Key_Minus));
    if ( QApplication::isRightToLeft() ) {
      action->setIcon( KIcon( "go-next" ) );
    } else {
      action->setIcon( KIcon( "go-previous" ) );
    }
    action->setIconText( i18nc( "@action:inmenu Goto previous unread message.","Previous" ) );
    action->setHelpText(i18n("Go to the previous unread message"));
    connect(action, SIGNAL(triggered(bool) ), SLOT(slotSelectPreviousUnreadMessage()));
  }
  {
    KAction *action = new KAction(i18n("Next Unread &Folder"), this);
    actionCollection()->addAction("go_next_unread_folder", action );
    connect(action, SIGNAL(triggered(bool) ), SLOT(slotNextUnreadFolder()));
    action->setShortcut(QKeySequence(Qt::ALT+Qt::Key_Plus));
    action->setHelpText(i18n("Go to the next folder with unread messages"));
    KShortcut shortcut = KShortcut(action->shortcuts());
    shortcut.setAlternate( QKeySequence( Qt::CTRL+Qt::Key_Plus ) );
    action->setShortcuts( shortcut );
  }
  {
    KAction *action = new KAction(i18n("Previous Unread F&older"), this);
    actionCollection()->addAction("go_prev_unread_folder", action );
    action->setShortcut(QKeySequence(Qt::ALT+Qt::Key_Minus));
    action->setHelpText(i18n("Go to the previous folder with unread messages"));
    connect(action, SIGNAL(triggered(bool) ), SLOT(slotPrevUnreadFolder()));
    KShortcut shortcut = KShortcut(action->shortcuts());
    shortcut.setAlternate( QKeySequence( Qt::CTRL+Qt::Key_Minus ) );
    action->setShortcuts( shortcut );
  }
  {
    KAction *action = new KAction(i18nc("Go->","Next Unread &Text"), this);
    actionCollection()->addAction("go_next_unread_text", action );
    action->setShortcut(QKeySequence(Qt::Key_Space));
    action->setHelpText(i18n("Go to the next unread text"));
    action->setWhatsThis( i18n("Scroll down current message. "
                               "If at end of current message, "
                               "go to next unread message."));
    connect(action, SIGNAL(triggered(bool) ), SLOT(slotReadOn()));
  }

  //----- Settings Menu
  {
    KAction *action = new KAction(i18n("Configure &Filters..."), this);
    action->setMenuRole( QAction::NoRole ); // do not move to application menu on OS X
    actionCollection()->addAction("filter", action );
    connect(action, SIGNAL(triggered(bool) ), SLOT(slotFilter()));
  }
  {
    KAction *action = new KAction(i18n("Configure &POP Filters..."), this);
    actionCollection()->addAction("popFilter", action );
    action->setMenuRole( QAction::NoRole ); // do not move to application menu on OS X
    connect(action, SIGNAL(triggered(bool) ), SLOT(slotPopFilter()));
  }
  {
    KAction *action = new KAction(i18n("Manage &Sieve Scripts..."), this);
    actionCollection()->addAction("sieveFilters", action );
    connect(action, SIGNAL(triggered(bool) ), SLOT(slotManageSieveScripts()));
  }
  {
    KAction *action = new KAction(KIcon("kmail"), i18n("KMail &Introduction"), this);
    actionCollection()->addAction("help_kmail_welcomepage", action );
    action->setHelpText( i18n("Display KMail's Welcome Page") );
    connect(action, SIGNAL(triggered(bool) ), SLOT(slotIntro()));
  }

  // ----- Standard Actions

//  KStandardAction::configureNotifications(this, SLOT(slotEditNotifications()), actionCollection());
  {
    KAction *action = new KAction( KIcon("preferences-desktop-notification"),
                                   i18n("Configure &Notifications..."), this );
    action->setMenuRole( QAction::NoRole ); // do not move to application menu on OS X
    actionCollection()->addAction( "kmail_configure_notifications", action );
    connect(action, SIGNAL(triggered(bool) ), SLOT(slotEditNotifications()));
  }

//  KStandardAction::preferences(this, SLOT(slotSettings()), actionCollection());
  {
    KAction *action = new KAction(KIcon("configure"), i18n("&Configure KMail..."), this);
    actionCollection()->addAction("kmail_configure_kmail", action );
    connect(action, SIGNAL(triggered(bool) ), kmkernel, SLOT(slotShowConfigurationDialog()));
  }

  actionCollection()->addAction(KStandardAction::Undo,  "kmail_undo", this, SLOT(slotUndo()));

  KStandardAction::tipOfDay( this, SLOT( slotShowTip() ), actionCollection() );

  menutimer = new QTimer( this );
  menutimer->setObjectName( "menutimer" );
  menutimer->setSingleShot( true );
  connect( menutimer, SIGNAL( timeout() ), SLOT( updateMessageActions() ) );
  connect( kmkernel->undoStack(),
           SIGNAL( undoStackChanged() ), this, SLOT( slotUpdateUndo() ));

  initializeIMAPActions( false ); // don't set state, config not read yet
  updateMessageActions();
  updateCustomTemplateMenus();
  updateFolderMenu();
}

//-----------------------------------------------------------------------------
void KMMainWidget::slotEditNotifications()
{
  KComponentData d = kmkernel->xmlGuiInstance();
  if ( d.isValid() ) {
    const KAboutData *a = d.aboutData();
    KNotifyConfigWidget::configure( this, a->appName() );
  } else {
    KNotifyConfigWidget::configure( this );
  }
}

void KMMainWidget::slotEditKeys()
{
  KShortcutsDialog::configure( actionCollection(),
                               KShortcutsEditor::LetterShortcutsAllowed );
}

//-----------------------------------------------------------------------------
void KMMainWidget::slotReadOn()
{
    if ( !mMsgView )
        return;

    if ( !mMsgView->atBottom() ) {
        mMsgView->slotJumpDown();
        return;
    }
    slotSelectNextUnreadMessage();
}

void KMMainWidget::slotNextUnreadFolder()
{
  if ( !mMainFolderView )
    return;
  mGoToFirstUnreadMessageInSelectedFolder = true;
  mMainFolderView->selectNextUnreadFolder();
  mGoToFirstUnreadMessageInSelectedFolder = false;
}

void KMMainWidget::slotPrevUnreadFolder()
{
  if ( !mMainFolderView )
    return;
  mGoToFirstUnreadMessageInSelectedFolder = true;
  mMainFolderView->selectPrevUnreadFolder();
  mGoToFirstUnreadMessageInSelectedFolder = false;
}

void KMMainWidget::slotExpandThread()
{
  mMessageListView->setCurrentThreadExpanded( true );
}

void KMMainWidget::slotCollapseThread()
{
  mMessageListView->setCurrentThreadExpanded( false );
}

void KMMainWidget::slotExpandAllThreads()
{
  // TODO: Make this asynchronous ? (if there is enough demand)
  KCursorSaver busy( KBusyPtr::busy() );
  mMessageListView->setAllThreadsExpanded( true );
}

void KMMainWidget::slotCollapseAllThreads()
{
  // TODO: Make this asynchronous ? (if there is enough demand)
  KCursorSaver busy( KBusyPtr::busy() );
  mMessageListView->setAllThreadsExpanded( false );
}

//-----------------------------------------------------------------------------
void KMMainWidget::slotShowMsgSrc()
{
  if ( mMsgView )
    mMsgView->setUpdateAttachment( false );

  KMMessage *msg = mMessageListView->currentMessage();
  if ( !msg )
    return;
  KMCommand *command = new KMShowMsgSrcCommand( this, msg,
                                                mMsgView
                                                ? mMsgView->isFixedFont()
                                                : false );
  command->start();
}


//-----------------------------------------------------------------------------
void KMMainWidget::updateMessageMenu()
{
  mMainFolderView->folderToPopupMenu( KMail::MainFolderView::MoveMessage, this, mMoveActionMenu->menu() );
  mMainFolderView->folderToPopupMenu( KMail::MainFolderView::CopyMessage, this, mCopyActionMenu->menu() );
  updateMessageActions();
}

void KMMainWidget::startUpdateMessageActionsTimer()
{
  // FIXME: This delay effectively CAN make the actions to be in an incoherent state
  //        Maybe we should mark actions as "dirty" here and check it in every action handler...
  menutimer->stop();
  menutimer->start( 20 );
}

void KMMainWidget::updateMessageActions()
{
  int count;

  updateCutCopyPasteActions();

  QList< quint32 > selectedSernums;
  QList< quint32 > selectedVisibleSernums;
  bool allSelectedBelongToSameThread = false;

  KMMessage * currentMessage;

  if (
       mFolder &&
       mMessageListView->getSelectionStats( selectedSernums, selectedVisibleSernums, &allSelectedBelongToSameThread )
     )
  {
    count = selectedSernums.count();

    currentMessage = mMessageListView->currentMessage();

    mMsgActions->setCurrentMessage( currentMessage );
    mMsgActions->setSelectedSernums( selectedSernums );
    mMsgActions->setSelectedVisibleSernums( selectedVisibleSernums );

  } else {
    count = 0;
    currentMessage = 0;
    mMsgActions->setCurrentMessage( 0 );
  }

  //
  // Here we have:
  //
  // - A list of selected messages stored in selectedSernums.
  //   The selected messages might contain some invisible ones as a selected
  //   collapsed node "includes" all the children in the selection.
  // - A list of selected AND visible messages stored in selectedVisibleSernums.
  //   This list does not contain children of selected and collapsed nodes.
  //
  // Now, actions can operate on:
  // - Any set of messages
  //     These are called "mass actions" and are enabled whenever we have a message selected.
  //     In fact we should differentiate between actions that operate on visible selection
  //     and those that operate on the selection as a whole (without considering visibility)...
  // - A single thread
  //     These are called "thread actions" and are enabled whenever all the selected messages belong
  //     to the same thread. If the selection doesn't cover the whole thread then the action
  //     will act on the whole thread anyway (thus will silently extend the selection)
  // - A single message
  //     And we have two sub-cases:
  //     - The selection must contain exactly one message
  //       These actions can't ignore the hidden messages and thus must be disabled if
  //       the selection contains any.
  //     - The selection must contain exactly one visible message
  //       These actions will ignore the hidden message and thus can be enabled if
  //       the selection contains any.
  //

  updateListFilterAction();

  // can we apply strictly single message actions ? (this is false if the whole selection contains more than one message)
  bool single_actions = count == 1;
  // can we apply loosely single message actions ? (this is false if the VISIBLE selection contains more than one message)
  bool singleVisibleMessageSelected = selectedVisibleSernums.count() == 1;
  // can we apply "mass" actions to the selection ? (this is actually always true if the selection is non-empty)
  bool mass_actions = count >= 1;
  // does the selection identify a single thread ?
  bool thread_actions = mass_actions && allSelectedBelongToSameThread && mMessageListView->isThreaded();
  // can we apply flags to the selected messages ?
  bool flags_available = GlobalSettings::self()->allowLocalFlags() || !(mFolder ? mFolder->isReadOnly() : true);

  mThreadStatusMenu->setEnabled( thread_actions );
  // these need to be handled individually, the user might have them
  // in the toolbar
  mWatchThreadAction->setEnabled( thread_actions && flags_available );
  mIgnoreThreadAction->setEnabled( thread_actions && flags_available );
  mMarkThreadAsNewAction->setEnabled( thread_actions );
  mMarkThreadAsReadAction->setEnabled( thread_actions );
  mMarkThreadAsUnreadAction->setEnabled( thread_actions );
  mToggleThreadToActAction->setEnabled( thread_actions && flags_available );
  mToggleThreadImportantAction->setEnabled( thread_actions && flags_available );
  mTrashThreadAction->setEnabled( thread_actions && !mFolder->isReadOnly() );
  mDeleteThreadAction->setEnabled( thread_actions && mFolder->canDeleteMessages() );

  if ( currentMessage )
  {
    MessageStatus status = currentMessage->status();
    updateMessageTagActions( count );
    if (thread_actions)
    {
      mToggleThreadToActAction->setChecked( status.isToAct() );
      mToggleThreadImportantAction->setChecked( status.isImportant() );
      mWatchThreadAction->setChecked( status.isWatched() );
      mIgnoreThreadAction->setChecked( status.isIgnored() );
    }
  }

  mMoveActionMenu->setEnabled( mass_actions && mFolder->canDeleteMessages() );
  mMoveMsgToFolderAction->setEnabled( mass_actions && mFolder->canDeleteMessages() );
  mCopyActionMenu->setEnabled( mass_actions );
  mTrashAction->setEnabled( mass_actions && !mFolder->isReadOnly() );
  mDeleteAction->setEnabled( mass_actions && !mFolder->isReadOnly() );
  mFindInMessageAction->setEnabled( mass_actions && !kmkernel->folderIsTemplates( mFolder ) );
  mMsgActions->forwardInlineAction()->setEnabled( mass_actions && !kmkernel->folderIsTemplates( mFolder ) );
  mMsgActions->forwardAttachedAction()->setEnabled( mass_actions && !kmkernel->folderIsTemplates( mFolder ) );
  mMsgActions->forwardMenu()->setEnabled( mass_actions && !kmkernel->folderIsTemplates( mFolder ) );

  mMsgActions->editAction()->setEnabled( single_actions );
  mUseAction->setEnabled( single_actions && kmkernel->folderIsTemplates( mFolder ) );
  filterMenu()->setEnabled( single_actions );
  mMsgActions->redirectAction()->setEnabled( single_actions && !kmkernel->folderIsTemplates( mFolder ) );

  if ( mCustomTemplateMenus )
  {
    mCustomTemplateMenus->forwardActionMenu()->setEnabled( mass_actions );
    mCustomTemplateMenus->replyActionMenu()->setEnabled( single_actions );
    mCustomTemplateMenus->replyAllActionMenu()->setEnabled( single_actions );
  }

  // "Print" will act on the current message: it will ignore any hidden selection
  printAction()->setEnabled( singleVisibleMessageSelected );

  // "View Source" will act on the current message: it will ignore any hidden selection
  viewSourceAction()->setEnabled( singleVisibleMessageSelected );

  mSendAgainAction->setEnabled(
      single_actions &&
      ( ( currentMessage && currentMessage->status().isSent() ) ||
        ( currentMessage && kmkernel->folderIsSentMailFolder( mFolder ) ) )
    );

  mSaveAsAction->setEnabled( mass_actions );

  bool mails = mFolder && mFolder->count();
  bool enable_goto_unread = mails
       || (GlobalSettings::self()->loopOnGotoUnread() == GlobalSettings::EnumLoopOnGotoUnread::LoopInAllFolders)
       || (GlobalSettings::self()->loopOnGotoUnread() == GlobalSettings::EnumLoopOnGotoUnread::LoopInAllMarkedFolders);
  actionCollection()->action( "go_next_message" )->setEnabled( mails );
  actionCollection()->action( "go_next_unread_message" )->setEnabled( enable_goto_unread );
  actionCollection()->action( "go_prev_message" )->setEnabled( mails );
  actionCollection()->action( "go_prev_unread_message" )->setEnabled( enable_goto_unread );
  actionCollection()->action( "send_queued" )->setEnabled( kmkernel->outboxFolder()->count() > 0 );
  actionCollection()->action( "send_queued_via" )->setEnabled( kmkernel->outboxFolder()->count() > 0 );
  slotUpdateOnlineStatus( static_cast<GlobalSettingsBase::EnumNetworkState::type>( GlobalSettings::self()->networkState() ) );
  if (action( "kmail_undo" ))
    action( "kmail_undo" )->setEnabled( kmkernel->undoStack()->size() > 0 );

  if ( ( count == 1 ) && currentMessage )
  {
    if ((KMFolder*)mFolder == kmkernel->outboxFolder())
      editAction()->setEnabled( !currentMessage->transferInProgress() );
  }

  // Enable / disable all filters.
  foreach ( QAction *filterAction, mFilterMenuActions ) {
    filterAction->setEnabled( count > 0 );
  }

  mApplyAllFiltersAction->setEnabled( count);
  mApplyFilterActionsMenu->setEnabled( count );
}

// This needs to be updated more often, so it is in its method.
void KMMainWidget::updateMarkAsReadAction()
{
  mMarkAllAsReadAction->setEnabled( mFolder && (mFolder->countUnread() > 0) );
}

//-----------------------------------------------------------------------------
void KMMainWidget::updateFolderMenu()
{
  bool folderWithContent = mFolder && !mFolder->noContent();
  bool multiFolder = mMainFolderView->selectedFolders().count() > 1;

  mModifyFolderAction->setEnabled( folderWithContent && !multiFolder );
  mFolderMailingListPropertiesAction->setEnabled( folderWithContent && !multiFolder &&
                                                  !mFolder->isSystemFolder() );
  mCompactFolderAction->setEnabled( folderWithContent && !multiFolder );

  // This is the refresh-folder action in the menu. See kmfoldertree for the one in the RMB...
  bool imap = mFolder && mFolder->folderType() == KMFolderTypeImap;
  bool cachedImap = mFolder && mFolder->folderType() == KMFolderTypeCachedImap;
  // For dimap, check that the imap path is known before allowing "check mail in this folder".
  bool knownImapPath = cachedImap && !static_cast<KMFolderCachedImap*>( mFolder->storage() )->imapPath().isEmpty();
  mRefreshFolderAction->setEnabled( folderWithContent && ( imap
                                                           || ( cachedImap && knownImapPath ) ) && !multiFolder );
  if ( mTroubleshootFolderAction )
    mTroubleshootFolderAction->setEnabled( folderWithContent && ( cachedImap && knownImapPath ) && !multiFolder );
  mTroubleshootMaildirAction->setVisible( mFolder && mFolder->folderType() == KMFolderTypeMaildir );
  mEmptyFolderAction->setEnabled( folderWithContent && ( mFolder->count() > 0 ) && mFolder->canDeleteMessages() && !multiFolder );
  mEmptyFolderAction->setText( (mFolder && kmkernel->folderIsTrash(mFolder))
    ? i18n("E&mpty Trash") : i18n("&Move All Messages to Trash") );
  mRemoveFolderAction->setEnabled( mFolder && !mFolder->isSystemFolder() && mFolder->canDeleteMessages() && !multiFolder);
  mRemoveFolderAction->setText( mFolder && mFolder->folderType() == KMFolderTypeSearch ? i18n("&Delete Search") : i18n("&Delete Folder") );
  if ( mArchiveFolderAction )
    mArchiveFolderAction->setEnabled( mFolder && !multiFolder );
  mExpireFolderAction->setEnabled( mFolder && mFolder->isAutoExpire() && !multiFolder && mFolder->canDeleteMessages() );
  updateMarkAsReadAction();
  // the visual ones only make sense if we are showing a message list
  mPreferHtmlAction->setEnabled( mMessageListView->currentFolder() ? true : false );
  mPreferHtmlLoadExtAction->setEnabled( mMessageListView->currentFolder() && (mHtmlPref ? !mFolderHtmlPref : mFolderHtmlPref) ? true : false );

  mPreferHtmlAction->setChecked( mHtmlPref ? !mFolderHtmlPref : mFolderHtmlPref );
  mPreferHtmlLoadExtAction->setChecked( mHtmlLoadExtPref ? !mFolderHtmlLoadExtPref : mFolderHtmlLoadExtPref );

  mNewFolderAction->setEnabled( !multiFolder && ( mFolder && mFolder->folderType() != KMFolderTypeSearch ));
  mRemoveDuplicatesAction->setEnabled( !multiFolder && mFolder && mFolder->canDeleteMessages() );
  mFolderShortCutCommandAction->setEnabled( !multiFolder );
}

//-----------------------------------------------------------------------------
void KMMainWidget::slotIntro()
{
  if ( !mMsgView )
    return;

  mMsgView->clear( true );

  // hide widgets that are in the way:
  if ( mMessageListView && mLongFolderList )
    mMessageListView->hide();

  mMsgView->displayAboutPage();

  closeFolder();
  mFolder = 0;
}

void KMMainWidget::slotShowStartupFolder()
{
  if ( mMainFolderView )
  {
    mMainFolderView->readConfig();
    mMainFolderView->reload();
    // get rid of old-folders
    mMainFolderView->cleanupConfigFile();
  }

  connect( kmkernel->filterMgr(), SIGNAL( filterListUpdated() ),
           this, SLOT( initializeFilterActions() ) );

  connect( kmkernel->msgTagMgr(), SIGNAL( msgTagListChanged() ),
           this, SLOT( initializeMessageTagActions() ) );

  // Plug various action lists. This can't be done in the constructor, as that is called before
  // the main window or Kontact calls createGUI().
  // This function however is called with a single shot timer.
  initializeFilterActions();
  initializeFolderShortcutActions();
  initializeMessageTagActions();
  messageActions()->setupForwardingActionsList( mGUIClient );

  QString newFeaturesMD5 = KMReaderWin::newFeaturesMD5();
  if ( kmkernel->firstStart() ||
       GlobalSettings::self()->previousNewFeaturesMD5() != newFeaturesMD5 ) {
    GlobalSettings::self()->setPreviousNewFeaturesMD5( newFeaturesMD5 );
    slotIntro();
    return;
  }

  KMFolder* startup = 0;
  if ( !mStartupFolder.isEmpty() ) {
    // find the startup-folder
    startup = kmkernel->findFolderById( mStartupFolder );
  }
  if ( !startup )
    startup = kmkernel->inboxFolder();

  if ( mMainFolderView )
    mMainFolderView->setCurrentFolder( startup );
}

void KMMainWidget::slotShowTip()
{
  KTipDialog::showTip( this, QString(), true );
}

void KMMainWidget::updateMessageTagActions( const int count )
{
  //TODO: Behaves differently according to number of messages selected

  KToggleAction *aToggler = 0;
  if ( 1 == count )
  {
    KMMessage * currentMessage = mMessageListView->currentMessage();
    Q_ASSERT( currentMessage );
    KMMessageTagList *aTagList = currentMessage->tagList();
    for ( QList<MessageTagPtrPair>::ConstIterator it =
          mMessageTagMenuActions.constBegin();
          it != mMessageTagMenuActions.constEnd(); ++it )
    {
      bool list_present = false;
      if ( aTagList )
        list_present =
           ( aTagList->indexOf( QString((*it).first->label() ) ) != -1 );
      aToggler = static_cast<KToggleAction*>( (*it).second );
      aToggler->setChecked( list_present );
      aToggler->setEnabled( true );
    }
  } else if ( count > 1 )
  {
    for ( QList<MessageTagPtrPair>::ConstIterator it =
          mMessageTagMenuActions.constBegin();
          it != mMessageTagMenuActions.constEnd(); ++it )
    {
      aToggler = static_cast<KToggleAction*>( (*it).second );
      aToggler->setChecked( false );
      aToggler->setEnabled( true );
      aToggler->setText( i18n("Toggle Message Tag %1", (*it).first->name() ) );
    }
  } else {
    for ( QList<MessageTagPtrPair>::ConstIterator it =
          mMessageTagMenuActions.constBegin();
          it != mMessageTagMenuActions.constEnd(); ++it )
    {
      aToggler = static_cast<KToggleAction*>( (*it).second );
      aToggler->setEnabled( false );
    }
  }
}

QList<KActionCollection*> KMMainWidget::actionCollections() const {
  return QList<KActionCollection*>() << actionCollection();
}


void KMMainWidget::clearMessageTagActions()
{
  //Remove the tag actions from the toolbar
  if ( !mMessageTagTBarActions.isEmpty() ) {
    if ( mGUIClient->factory() )
      mGUIClient->unplugActionList( "toolbar_messagetag_actions" );
    mMessageTagTBarActions.clear();
  }

  //Remove the tag actions from the status menu and the action collection,
  //then delete them.
  for ( QList<MessageTagPtrPair>::ConstIterator it =
        mMessageTagMenuActions.constBegin();
        it != mMessageTagMenuActions.constEnd(); ++it ) {
    mMsgActions->messageStatusMenu()->removeAction( (*it).second );

    // This removes and deletes the action at the same time
    actionCollection()->removeAction( (*it).second );
  }

  mMessageTagMenuActions.clear();
  delete mMessageTagToggleMapper;
  mMessageTagToggleMapper = 0;
}

void KMMainWidget::initializeMessageTagActions()
{
  clearMessageTagActions();
  const QHash<QString,KMMessageTagDescription*> *tagDict = kmkernel->msgTagMgr()->msgTagDict();
  if ( !tagDict )
    return;
  //Use a mapper to understand which tag button is triggered
  mMessageTagToggleMapper = new QSignalMapper( this );
  connect( mMessageTagToggleMapper, SIGNAL( mapped( const QString& ) ),
    this, SLOT( slotUpdateMessageTagList( const QString& ) ) );

  //TODO: No need to do this anymore, just use the ordered list
  const int numTags = tagDict->count();
  if ( !numTags ) return;
  for ( int i = 0; i < numTags; ++i ) {
    mMessageTagMenuActions.append( MessageTagPtrPair( 0, 0 ) );
  }
  KAction *tagAction = 0;

  QHashIterator<QString,KMMessageTagDescription*> it( *tagDict );
  while( it.hasNext() ) {
    it.next();
    if ( ! it.value() || it.value()->isEmpty() )
      continue;
    QString cleanName = i18n("Message Tag %1", it.value()->name() );
    QString iconText = it.value()->name();
    cleanName.replace('&',"&&");
    tagAction = new KToggleAction( KIcon(it.value()->toolbarIconName()),
      cleanName, this );
    tagAction->setShortcut( it.value()->shortcut() );
    tagAction->setIconText( iconText );
    actionCollection()->addAction(it.value()->label().toLocal8Bit(), tagAction);
    connect(tagAction, SIGNAL(triggered(bool)), mMessageTagToggleMapper, SLOT(map()));
    // The shortcut configuration is done in the config dialog.
    // The shortcut set in the shortcut dialog would not be saved back to
    // the tag descriptions correctly.
    tagAction->setShortcutConfigurable( false );
    mMessageTagToggleMapper->setMapping( tagAction, it.value()->label() );
    MessageTagPtrPair ptr_pair( it.value(), tagAction );
    //Relies on the fact that filters are always numbered from 0
    mMessageTagMenuActions[it.value()->priority()] = ptr_pair;
  }
  for ( int i=0; i < numTags; ++i ) {
    mMsgActions->messageStatusMenu()->menu()->addAction( mMessageTagMenuActions[i].second );
    if ( ( mMessageTagMenuActions[i].first )->inToolbar() )
      mMessageTagTBarActions.append( mMessageTagMenuActions[i].second );
  }

  if ( !mMessageTagTBarActions.isEmpty() && mGUIClient->factory() ) {
    //Separator doesn't work
    //mMessageTagTBarActions.prepend( mMessageTagToolbarActionSeparator );
    mGUIClient->plugActionList( "toolbar_messagetag_actions",
                                mMessageTagTBarActions );
  }
}


//-----------------------------------------------------------------------------
void KMMainWidget::removeDuplicates()
{
  if ( !mFolder ) {
    return;
  }
  KMFolder *oFolder = mFolder;
  mMessageListView->setCurrentFolder( 0 );
  QMap< QString, QList<int> > idMD5s;
  QList<int> redundantIds;
  QList<int>::Iterator kt;
  oFolder->open( "removedups" );
  for ( int i = oFolder->count() - 1; i >= 0; --i ) {
    QString id = (*oFolder)[i]->msgIdMD5();
    if ( !id.isEmpty() ) {
      QString subjMD5 = (*oFolder)[i]->strippedSubjectMD5();
      int other = -1;
      if ( idMD5s.contains(id) ) {
        other = idMD5s[id].first();
      } else {
        idMD5s[id].append( i );
      }
      if ( other != -1 ) {
        QString otherSubjMD5 = (*oFolder)[other]->strippedSubjectMD5();
        if ( otherSubjMD5 == subjMD5 ) {
          idMD5s[id].append( i );
        }
      }
    }
  }

  QMap< QString, QList<int> >::Iterator it;
  for ( it = idMD5s.begin(); it != idMD5s.end() ; ++it ) {
    QList<int>::Iterator jt;
    bool finished = false;
    for ( jt = (*it).begin(); jt != (*it).end() && !finished; ++jt )
      if (!((*oFolder)[*jt]->status().isUnread())) {
        (*it).erase( jt );
        (*it).prepend( *jt );
        finished = true;
      }
    for ( jt = (*it).begin(), ++jt; jt != (*it).end(); ++jt )
      redundantIds.append( *jt );
  }
  qSort( redundantIds );
  kt = redundantIds.end();
  int numDuplicates = 0;
  if (kt != redundantIds.begin()) do {
    oFolder->removeMsg( *(--kt) );
    ++numDuplicates;
  }
  while (kt != redundantIds.begin());

  oFolder->close( "removedups" );
  mMessageListView->setCurrentFolder( oFolder );
  QString msg;
  if ( numDuplicates )
    msg = i18np("Removed %1 duplicate message.",
               "Removed %1 duplicate messages.", numDuplicates );
    else
      msg = i18n("No duplicate messages found.");
  BroadcastStatus::instance()->setStatusMsg( msg );
}


//-----------------------------------------------------------------------------
void KMMainWidget::slotUpdateUndo()
{
  if ( actionCollection()->action( "kmail_undo" ) ) {
    actionCollection()->action( "kmail_undo" )->setEnabled( kmkernel->undoStack()->size() > 0 );
  }
}

//-----------------------------------------------------------------------------
void KMMainWidget::clearFilterActions()
{
  if ( !mFilterTBarActions.isEmpty() )
    if ( mGUIClient->factory() )
      mGUIClient->unplugActionList( "toolbar_filter_actions" );

  if ( !mFilterMenuActions.isEmpty() )
    if ( mGUIClient->factory() )
      mGUIClient->unplugActionList( "menu_filter_actions" );

  foreach ( QAction *a, mFilterMenuActions )
    actionCollection()->removeAction( a );

  mApplyFilterActionsMenu->menu()->clear();
  mFilterTBarActions.clear();
  mFilterMenuActions.clear();

  qDeleteAll( mFilterCommands );
  mFilterCommands.clear();
}

//-----------------------------------------------------------------------------
void KMMainWidget::initializeFolderShortcutActions()
{
  QList< QPointer< KMFolder > > folders = kmkernel->allFolders();
  QList< QPointer< KMFolder > >::Iterator it = folders.begin();
  while ( it != folders.end() ) {
    KMFolder *folder = (*it);
    ++it;
    slotShortcutChanged( folder ); // load the initial accel
  }
}

//-----------------------------------------------------------------------------
void KMMainWidget::initializeFilterActions()
{
  clearFilterActions();
  mApplyFilterActionsMenu->menu()->addAction( mApplyAllFiltersAction );
  bool addedSeparator = false;

  QList<KMFilter*>::const_iterator it = kmkernel->filterMgr()->filters().begin();
  for ( ;it != kmkernel->filterMgr()->filters().end(); ++it ) {
    if ( !(*it)->isEmpty() && (*it)->configureShortcut() ) {
      QString filterName = QString( "Filter %1").arg( (*it)->name() );
      QString normalizedName = filterName.replace(' ', '_');
      if ( action( normalizedName.toUtf8() ) ) {
        continue;
      }
      KMMetaFilterActionCommand *filterCommand = new KMMetaFilterActionCommand( *it, this );
      mFilterCommands.append( filterCommand );
      QString displayText = i18n( "Filter %1", (*it)->name() );
      QString icon = (*it)->icon();
      if ( icon.isEmpty() ) {
        icon = "system-run";
      }
      KAction *filterAction = new KAction( KIcon( icon ), displayText, actionCollection() );
      filterAction->setIconText( (*it)->toolbarName() );

      // The shortcut configuration is done in the filter dialog.
      // The shortcut set in the shortcut dialog would not be saved back to
      // the filter settings correctly.
      filterAction->setShortcutConfigurable( false );

      actionCollection()->addAction( normalizedName.toLocal8Bit(),
                                     filterAction );
      connect( filterAction, SIGNAL(triggered(bool) ),
               filterCommand, SLOT(start()) );
      filterAction->setShortcuts( (*it)->shortcut() );
      if ( !addedSeparator ) {
        QAction *a = mApplyFilterActionsMenu->menu()->addSeparator();
        mFilterMenuActions.append( a );
        addedSeparator = true;
      }
      mApplyFilterActionsMenu->menu()->addAction( filterAction );
      mFilterMenuActions.append( filterAction );
      if ( (*it)->configureToolbar() ) {
        mFilterTBarActions.append( filterAction );
      }
    }
  }
  if ( !mFilterMenuActions.isEmpty() && mGUIClient->factory() )
    mGUIClient->plugActionList( "menu_filter_actions", mFilterMenuActions );
  if ( !mFilterTBarActions.isEmpty() && mGUIClient->factory() ) {
    mFilterTBarActions.prepend( mToolbarActionSeparator );
    mGUIClient->plugActionList( "toolbar_filter_actions", mFilterTBarActions );
  }

  // Our filters have changed, now enable/disable them
  updateMessageActions();
}

void KMMainWidget::slotFolderRemoved( KMFolder *folder )
{
  delete mFolderShortcutCommands.take( folder->idString() );
}

//-----------------------------------------------------------------------------
void KMMainWidget::initializeIMAPActions( bool setState /* false the first time, true later on */ )
{
  bool hasImapAccount = false;
  QList<KMAccount*>::iterator accountIt = kmkernel->acctMgr()->begin();
  while ( accountIt != kmkernel->acctMgr()->end() ) {
    KMAccount *a = *accountIt;
    ++accountIt;
    if ( a->type() == KAccount::DImap ) {
      hasImapAccount = true;
      break;
    }
  }

  // Enable the "Refresh Local IMAP Cache" action if there's at least one "Disconnected IMAP" account
  mRefreshImapCacheAction->setEnabled( hasImapAccount );

  if ( hasImapAccount == ( mTroubleshootFolderAction != 0 ) )
    return; // nothing to do

  KXMLGUIFactory* factory = mGUIClient->factory();
  if ( factory )
    factory->removeClient( mGUIClient );

  if ( !mTroubleshootFolderAction ) {
    mTroubleshootFolderAction = new KAction(KIcon("tools-wizard"), i18n("&Troubleshoot IMAP Cache..."), this);
    actionCollection()->addAction("troubleshoot_folder", mTroubleshootFolderAction );
    connect(mTroubleshootFolderAction, SIGNAL(triggered(bool)), SLOT(slotTroubleshootFolder()));
    if ( setState )
      updateFolderMenu(); // set initial state of the action
  } else {
    delete mTroubleshootFolderAction ;
    mTroubleshootFolderAction = 0;
  }

  if ( factory )
    factory->addClient( mGUIClient );
}

QList<QAction*> KMMainWidget::actionList()
{
  return actionCollection()->actions();
}

void KMMainWidget::slotShortcutChanged( KMFolder *folder )
{
  // remove the old one, no autodelete in Qt4
  slotFolderRemoved( folder );

  if ( folder->shortcut().isEmpty() )
    return;

  FolderShortcutCommand *c = new FolderShortcutCommand( this, folder );
  mFolderShortcutCommands.insert( folder->idString(), c );

  QString actionlabel = i18n( "Folder Shortcut %1", folder->prettyUrl() );
  QString actionname = i18n( "Folder Shortcut %1", folder->idString() );
  QString normalizedName = actionname.replace(' ', '_');
  KAction *action = actionCollection()->addAction( normalizedName );
  // The folder shortcut is set in the folder shortcut dialog.
  // The shortcut set in the shortcut dialog would not be saved back to
  // the folder settings correctly.
  action->setShortcutConfigurable( false );

  mMainFolderView->addAction( action ); // <-- FIXME: why this is added to the folder view ?
  action->setText( actionlabel );
  connect( action, SIGNAL( triggered(bool) ), c, SLOT( start() ) );
  action->setShortcuts( folder->shortcut() );
  action->setIcon( folder->useCustomIcons() ?
                   KIcon( folder->unreadIconPath() ) :
                   KIcon( "folder" ) );
  c->setAction( action ); // will be deleted along with the command
}

//-----------------------------------------------------------------------------
QString KMMainWidget::findCurrentImapPath()
{
  QString startPath;
  if ( !mFolder ) {
    return startPath;
  }
  if ( mFolder->folderType() == KMFolderTypeImap ) {
    startPath = static_cast<KMFolderImap*>( mFolder->storage() )->imapPath();
  } else if ( mFolder->folderType() == KMFolderTypeCachedImap ) {
    startPath = static_cast<KMFolderCachedImap*>( mFolder->storage() )->imapPath();
  }
  return startPath;
}

//-----------------------------------------------------------------------------
ImapAccountBase *KMMainWidget::findCurrentImapAccountBase()
{
  ImapAccountBase *account = 0;
  if ( !mFolder ) {
    return account;
  }
  if ( mFolder->folderType() == KMFolderTypeImap ) {
    account = static_cast<KMFolderImap*>( mFolder->storage() )->account();
  } else if ( mFolder->folderType() == KMFolderTypeCachedImap ) {
    account = static_cast<KMFolderCachedImap*>( mFolder->storage() )->account();
  }
  return account;
}

//-----------------------------------------------------------------------------
void KMMainWidget::slotSubscriptionDialog()
{
  if ( !kmkernel->askToGoOnline() ) {
    return;
  }

  ImapAccountBase *account = findCurrentImapAccountBase();
  if ( !account ) {
    return;
  }

  const QString startPath = findCurrentImapPath();

  // KSubscription sets "DestructiveClose"
  SubscriptionDialog * dialog =
      new SubscriptionDialog(this, i18n("Subscription"), account, startPath);
  if ( dialog->exec() ) {
    // start a new listing
    if (mFolder->folderType() == KMFolderTypeImap)
      static_cast<KMFolderImap*>(mFolder->storage())->account()->listDirectory();
  }
}

//-----------------------------------------------------------------------------
void KMMainWidget::slotLocalSubscriptionDialog()
{
  ImapAccountBase *account = findCurrentImapAccountBase();
  if ( !account ) {
    return;
  }

  const QString startPath = findCurrentImapPath();
  // KSubscription sets "DestructiveClose"
  LocalSubscriptionDialog *dialog =
      new LocalSubscriptionDialog(this, i18n("Local Subscription"), account, startPath);
  if ( dialog->exec() ) {
    // start a new listing
    if (mFolder->folderType() == KMFolderTypeImap)
      static_cast<KMFolderImap*>(mFolder->storage())->account()->listDirectory();
  }
}

void KMMainWidget::toggleSystemTray()
{
  if ( !mSystemTray && GlobalSettings::self()->systemTrayEnabled() ) {
    mSystemTray = new KMSystemTray();
  }
  else if ( mSystemTray && !GlobalSettings::self()->systemTrayEnabled() ) {
    // Get rid of system tray on user's request
    kDebug() << "deleting systray";
    delete mSystemTray;
    mSystemTray = 0;
  }

  // Set mode of systemtray. If mode has changed, tray will handle this.
  if ( mSystemTray )
    mSystemTray->setMode( GlobalSettings::self()->systemTrayPolicy() );
}

//-----------------------------------------------------------------------------
void KMMainWidget::slotAntiSpamWizard()
{
  AntiSpamWizard wiz( AntiSpamWizard::AntiSpam, this, mainFolderView() );
  wiz.exec();
}

//-----------------------------------------------------------------------------
void KMMainWidget::slotAntiVirusWizard()
{
  AntiSpamWizard wiz( AntiSpamWizard::AntiVirus, this, mainFolderView() );
  wiz.exec();
}

//-----------------------------------------------------------------------------
void KMMainWidget::slotAccountWizard()
{
  AccountWizard::start( kmkernel, this );
}

//-----------------------------------------------------------------------------
void KMMainWidget::slotFilterLogViewer()
{
  FilterLogDialog * dlg = new FilterLogDialog( 0 );
  dlg->show();
}

//-----------------------------------------------------------------------------
void KMMainWidget::updateFileMenu()
{
  QStringList actList = kmkernel->acctMgr()->getAccounts();

  actionCollection()->action("check_mail")->setEnabled( actList.size() > 0 );
  actionCollection()->action("check_mail_in")->setEnabled( actList.size() > 0 );
  actionCollection()->action("favorite_check_mail")->setEnabled( actList.size() > 0 );
}

//-----------------------------------------------------------------------------
const KMMainWidget::PtrList * KMMainWidget::mainWidgetList()
{
  // better safe than sorry; check whether the global static has already been destroyed
  if ( theMainWidgetList.isDestroyed() )
  {
    return 0;
  }
  return theMainWidgetList;
}

//-----------------------------------------------------------------------------
KMSystemTray *KMMainWidget::systray() const
{
  return mSystemTray;
}

//-----------------------------------------------------------------------------
QString KMMainWidget::overrideEncoding() const
{
  if ( mMsgView )
    return mMsgView->overrideEncoding();
  else
    return GlobalSettings::self()->overrideCharacterEncoding();
}

void KMMainWidget::slotCreateTodo()
{
  KMMessage *msg = mMessageListView->currentMessage();
  if ( !msg )
    return;
  KMCommand *command = new CreateTodoCommand( this, msg );
  command->start();
}

void KMMainWidget::showEvent( QShowEvent *event )
{
  QWidget::showEvent( event );
  mWasEverShown = true;
}

void KMMainWidget::slotRequestFullSearchFromQuickSearch()
{
  slotSearch();
  assert( mSearchWin );
  KMSearchPattern pattern;
  pattern.append( KMSearchRule::createInstance( "<message>", KMSearchRule::FuncContains, mMessageListView->currentFilterSearchString() ) );
  MessageStatus status = mMessageListView->currentFilterStatus();
  if ( status.hasAttachment() )
  {
    pattern.append( KMSearchRule::createInstance( "<message>", KMSearchRule::FuncHasAttachment ) );
    status.setHasAttachment( false );
  }

  if ( !status.isOfUnknownStatus() ) {
    pattern.append( new KMSearchRuleStatus( status ) );
  }
  mSearchWin->setSearchPattern( pattern );
}

void KMMainWidget::updateVactionScriptStatus( bool active )
{
  mVacationIndicatorActive = active;
  if ( active ) {
    mVacationScriptIndicator->setText( i18n("Out of office reply active") );
    mVacationScriptIndicator->setBackgroundColor( Qt::yellow );
    mVacationScriptIndicator->setCursor( QCursor( Qt::PointingHandCursor ) );
    mVacationScriptIndicator->show();
  } else {
    mVacationScriptIndicator->hide();
  }
}

QLabel * KMMainWidget::vacationScriptIndicator() const
{
  return mVacationScriptIndicator;
}<|MERGE_RESOLUTION|>--- conflicted
+++ resolved
@@ -140,12 +140,9 @@
 #include "templateparser.h"
 using KMail::TemplateParser;
 #include "statusbarlabel.h"
-<<<<<<< HEAD
 #include "actionscheduler.h"
 #include "accountwizard.h"
-=======
 #include "archivefolderdialog.h"
->>>>>>> b2369973
 
 #if !defined(NDEBUG)
     #include "sievedebugdialog.h"
@@ -484,15 +481,9 @@
     }
   }
 
-<<<<<<< HEAD
   // Because the reader windows's width increases a tiny bit after each
   // restart in short folder list mode with message window at side, disable
   // the stretching as a workaround here
-=======
-  // Because the reader windows's width increases a tiny bit after each restart
-  // in short folder list mode with message window at side, disable the stretching
-  // as a workaround here
->>>>>>> b2369973
   if ( readerWindowAtSide && !mLongFolderList ) {
     mSplitter1->setStretchFactor( 0, 1 );
     mSplitter1->setStretchFactor( 1, 0 );
@@ -1065,11 +1056,7 @@
     kmkernel->acctMgr()->singleCheckMail( t );
   }
   else {
-<<<<<<< HEAD
     kDebug() << "- account with name '" << item->data().toString() <<"' not found";
-=======
-    kDebug() <<" - account with name '" << item->data().toString() <<"' not found";
->>>>>>> b2369973
   }
 }
 
@@ -1098,15 +1085,8 @@
   QString summary;
   QStringList keys( newInFolder.keys() );
   keys.sort();
-<<<<<<< HEAD
   for ( QStringList::const_iterator it=keys.constBegin(); it!=keys.constEnd(); ++it ) {
 //    kDebug() << newInFolder.find( *it ).value() << "new message(s) in" << *it;
-=======
-  for ( QStringList::const_iterator it = keys.begin();
-        it != keys.end();
-        ++it ) {
-    kDebug() << newInFolder.find( *it ).value() << "new message(s) in" << *it;
->>>>>>> b2369973
 
     KMFolder *folder = kmkernel->findFolderById( *it );
 
@@ -2367,7 +2347,6 @@
 //-----------------------------------------------------------------------------
 void KMMainWidget::slotCustomReplyToMsg( const QString &tmpl )
 {
-<<<<<<< HEAD
   KMMessage * msg = mMessageListView->currentMessage();
   if ( !msg )
     return;
@@ -2379,14 +2358,6 @@
   KMCommand *command = new KMCustomReplyToCommand(
       this, msg, text, tmpl
     );
-=======
-  QString text = mMsgView? mMsgView->copyText() : "";
-  kDebug() << "Reply with template:" << tmpl;
-  KMCommand *command = new KMCustomReplyToCommand( this,
-                                                   mHeaders->currentMsg(),
-                                                   text,
-                                                   tmpl );
->>>>>>> b2369973
   command->start();
 }
 
@@ -2399,7 +2370,6 @@
     return;
 
   QString text = mMsgView? mMsgView->copyText() : "";
-<<<<<<< HEAD
 
   kDebug() << "Reply to All with template:" << tmpl;
 
@@ -2407,13 +2377,6 @@
       this, msg, text, tmpl
     );
 
-=======
-  kDebug() << "Reply to All with template:" << tmpl;
-  KMCommand *command = new KMCustomReplyAllToCommand( this,
-                                                   mHeaders->currentMsg(),
-                                                   text,
-                                                   tmpl );
->>>>>>> b2369973
   command->start();
 }
 
@@ -2421,7 +2384,6 @@
 //-----------------------------------------------------------------------------
 void KMMainWidget::slotCustomForwardMsg( const QString &tmpl )
 {
-<<<<<<< HEAD
   QList< KMMsgBase * > selectedMessages = mMessageListView->selectionAsMsgBaseList();
   if ( selectedMessages.isEmpty() )
     return;
@@ -2432,18 +2394,6 @@
       this, selectedMessages, mFolder->identity(), tmpl
     );
 
-=======
-  kDebug() << "Forward with template:" << tmpl;
-  KMMessageList* selected = mHeaders->selectedMsgs();
-  KMCommand *command = 0L;
-  if(selected && !selected->isEmpty()) {
-    command = new KMCustomForwardCommand( this, *selected,
-                                          mFolder->identity(), tmpl );
-  } else {
-    command = new KMCustomForwardCommand( this, mHeaders->currentMsg(),
-                                          mFolder->identity(), tmpl );
-  }
->>>>>>> b2369973
   command->start();
 }
 
@@ -3178,11 +3128,7 @@
 void KMMainWidget::slotReplaceMsgByUnencryptedVersion()
 {
   kDebug();
-<<<<<<< HEAD
   KMMessage* oldMsg = mMessageListView->currentMessage();
-=======
-  KMMessage* oldMsg = mHeaders->currentMsg();
->>>>>>> b2369973
   if( oldMsg ) {
     kDebug() << "Old message found";
     if( oldMsg->hasUnencryptedMsg() ) {
@@ -3240,15 +3186,6 @@
       kDebug() << "NO EXTRA UNENCRYPTED MESSAGE FOUND";
   } else
     kDebug() << "PANIC: NO OLD MESSAGE FOUND";
-<<<<<<< HEAD
-=======
-}
-
-//-----------------------------------------------------------------------------
-void KMMainWidget::slotSetThreadStatusNew()
-{
-  mHeaders->setThreadStatus( MessageStatus::statusNew() );
->>>>>>> b2369973
 }
 
 void KMMainWidget::slotFocusOnNextMessage()
