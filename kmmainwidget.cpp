--- conflicted
+++ resolved
@@ -1302,28 +1302,6 @@
     kmkernel->checkMailOnStartup();
 }
 
-//-----------------------------------------------------------------------------
-<<<<<<< HEAD
-void KMMainWidget::slotCheckOneAccount(QAction *item)
-{
-    if (!item) {
-        return;
-    }
-
-    Akonadi::AgentInstance agent = Akonadi::AgentManager::self()->instance(item->data().toString());
-    if (agent.isValid()) {
-        if (!agent.isOnline()) {
-            agent.setIsOnline(true);
-        }
-        agent.synchronize();
-    } else {
-        qCDebug(KMAIL_LOG) << "account with identifier" << item->data().toString() << "not found";
-    }
-}
-
-//-----------------------------------------------------------------------------
-=======
->>>>>>> ad258f31
 void KMMainWidget::slotCompose()
 {
     KMail::Composer *win;
@@ -2817,21 +2795,6 @@
     menu->exec(aPoint, Q_NULLPTR);
     delete menu;
 }
-<<<<<<< HEAD
-//-----------------------------------------------------------------------------
-void KMMainWidget::getAccountMenu()
-{
-    mActMenu->clear();
-    const Akonadi::AgentInstance::List lst = MailCommon::Util::agentInstances();
-    foreach (const Akonadi::AgentInstance &type, lst) {
-        // Explicitly make a copy, as we're not changing values of the list but only
-        // the local copy which is passed to action.
-        QAction *action = mActMenu->addAction(QString(type.name()).replace(QLatin1Char('&'), QLatin1String("&&")));
-        action->setData(type.identifier());
-    }
-}
-=======
->>>>>>> ad258f31
 
 void KMMainWidget::setupActions()
 {
@@ -2864,27 +2827,14 @@
         actionCollection()->setDefaultShortcut(action, QKeySequence(Qt::CTRL + Qt::Key_L));
     }
 
-<<<<<<< HEAD
-    KActionMenu *actActionMenu = new KActionMenu(QIcon::fromTheme(QLatin1String("mail-receive")), i18n("Check Mail In"), this);
+    KActionMenuAccount *actActionMenu = new KActionMenuAccount(this);
+    actActionMenu->setIcon(QIcon::fromTheme(QLatin1String("mail-receive")));
+    actActionMenu->setText(i18n("Check Mail In"));
+
     actActionMenu->setIconText(i18n("Check Mail"));
     actActionMenu->setToolTip(i18n("Check Mail"));
     actionCollection()->addAction(QLatin1String("check_mail_in"), actActionMenu);
-    actActionMenu->setDelayed(true); //needed for checking "all accounts"
     connect(actActionMenu, &KActionMenu::triggered, this, &KMMainWidget::slotCheckMail);
-    mActMenu = actActionMenu->menu();
-    connect(mActMenu, SIGNAL(triggered(QAction*)),
-            SLOT(slotCheckOneAccount(QAction*)));
-    connect(mActMenu, &QMenu::aboutToShow, this, &KMMainWidget::getAccountMenu);
-=======
-    KActionMenuAccount *actActionMenu = new KActionMenuAccount(this);
-    actActionMenu->setIcon(KIcon(QLatin1String("mail-receive")));
-    actActionMenu->setText(i18n("Check Mail In"));
-    actActionMenu->setIconText( i18n("Check Mail") );
-    actActionMenu->setToolTip( i18n("Check Mail") );
-
-    actionCollection()->addAction(QLatin1String("check_mail_in"), actActionMenu );
-    connect(actActionMenu, SIGNAL(triggered(bool)), this, SLOT(slotCheckMail()));
->>>>>>> ad258f31
 
     mSendQueued = new QAction(QIcon::fromTheme(QLatin1String("mail-send")), i18n("&Send Queued Messages"), this);
     actionCollection()->addAction(QLatin1String("send_queued"), mSendQueued);
