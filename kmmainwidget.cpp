/* -*- mode: C++; c-file-style: "gnu" -*-
  This file is part of KMail, the KDE mail client.
  Copyright (c) 2002 Don Sanders <sanders@kde.org>
  Copyright (c) 2009, 2010, 2011, 2012 Montel Laurent <montel@kde.org>

  Based on the work of Stefan Taferner <taferner@kde.org>

  KMail is free software; you can redistribute it and/or modify it
  under the terms of the GNU General Public License, version 2, as
  published by the Free Software Foundation.

  KMail is distributed in the hope that it will be useful, but
  WITHOUT ANY WARRANTY; without even the implied warranty of
  MERCHANTABILITY or FITNESS FOR A PARTICULAR PURPOSE.  See the GNU
  General Public License for more details.

  You should have received a copy of the GNU General Public License along
  with this program; if not, write to the Free Software Foundation, Inc.,
  51 Franklin Street, Fifth Floor, Boston, MA  02110-1301  USA
*/

// KMail includes
#include "kmreadermainwin.h"
#include "editor/composer.h"
#include "searchdialog/searchwindow.h"
#include "antispam-virus/antispamwizard.h"
#include "widgets/vacationscriptindicatorwidget.h"
#include "undostack.h"
#include "kmcommands.h"
#include "kmmainwin.h"
#include "kmsystemtray.h"
#include "customtemplatesmenu.h"
#include "folderselectiondialog.h"
#include "foldertreewidget.h"
#include "util.h"
#include "util/mailutil.h"
#include "kernel/mailkernel.h"
#include "dialog/archivefolderdialog.h"
#include "settings/globalsettings.h"
#include "foldertreeview.h"
#include "tag/tagactionmanager.h"
#include "foldershortcutactionmanager.h"
#include "widgets/collectionpane.h"
#if !defined(NDEBUG)
#include <ksieveui/debug/sievedebugdialog.h>
using KSieveUi::SieveDebugDialog;
#endif

#include "collectionpage/collectionmaintenancepage.h"
#include "collectionpage/collectionquotapage.h"
#include "collectionpage/collectiontemplatespage.h"
#include "collectionpage/collectionshortcutpage.h"
#include "collectionpage/collectionviewpage.h"
#include "collectionpage/collectionmailinglistpage.h"
#include "tag/tagselectdialog.h"
#include "archivemailagentinterface.h"
#include "job/createnewcontactjob.h"
#include "sendlateragentinterface.h"
#include "folderarchive/folderarchiveutil.h"
#include "folderarchive/folderarchivemanager.h"

#include "pimcommon/acl/collectionaclpage.h"
#include "mailcommon/collectionpage/collectiongeneralpage.h"
#include "mailcommon/collectionpage/collectionexpirypage.h"
#include "mailcommon/collectionpage/expirecollectionattribute.h"
#include "mailcommon/filter/filtermanager.h"
#include "mailcommon/filter/mailfilter.h"
#include "mailcommon/widgets/favoritecollectionwidget.h"
#include "mailcommon/folder/foldertreewidget.h"
#include "mailcommon/folder/foldertreeview.h"
#include "mailcommon/mailcommonsettings_base.h"
#include "kmmainwidget.h"

// Other PIM includes
#include "kdepim-version.h"

#include "messageviewer/utils/autoqpointer.h"
#include "messageviewer/settings/globalsettings.h"
#include "messageviewer/viewer/viewer.h"
#include "messageviewer/viewer/attachmentstrategy.h"
#include "messageviewer/header/headerstrategy.h"
#include "messageviewer/header/headerstyle.h"
#ifndef QT_NO_CURSOR
#include "messageviewer/utils/kcursorsaver.h"
#endif

#include "messagecomposer/sender/messagesender.h"
#include "messagecomposer/helper/messagehelper.h"

#include "templateparser/templateparser.h"

#include "messagecore/settings/globalsettings.h"
#include "messagecore/misc/mailinglist.h"
#include "messagecore/helpers/messagehelpers.h"

#include "dialog/kmknotify.h"
#include "widgets/displaymessageformatactionmenu.h"

#include "ksieveui/vacation/vacationmanager.h"


// LIBKDEPIM includes
#include "progresswidget/progressmanager.h"
#include "misc/broadcaststatus.h"

// KDEPIMLIBS includes
#include <AkonadiCore/AgentManager>
#include <AkonadiCore/AttributeFactory>
#include <AkonadiCore/itemfetchjob.h>
#include <AkonadiCore/collectionattributessynchronizationjob.h>
#include <AkonadiCore/collectionfetchjob.h>
#include <AkonadiCore/collectionfetchscope.h>
#include <Akonadi/Contact/ContactSearchJob>
#include <AkonadiWidgets/collectionpropertiesdialog.h>
#include <AkonadiCore/entitydisplayattribute.h>
#include <AkonadiWidgets/entitylistview.h>
#include <AkonadiWidgets/etmviewstatesaver.h>
#include <AkonadiCore/agentinstance.h>
#include <AkonadiCore/agenttype.h>
#include <AkonadiCore/changerecorder.h>
#include <AkonadiCore/session.h>
#include <AkonadiCore/entitytreemodel.h>
#include <AkonadiCore/favoritecollectionsmodel.h>
#include <AkonadiCore/itemfetchscope.h>
#include <AkonadiCore/itemmodifyjob.h>
#include <AkonadiCore/control.h>
#include <AkonadiWidgets/collectiondialog.h>
#include <AkonadiCore/collectionstatistics.h>
#include <AkonadiWidgets/collectionstatisticsdelegate.h>
#include <AkonadiCore/EntityMimeTypeFilterModel>
#include <Akonadi/KMime/MessageFlags>
#include <Akonadi/KMime/RemoveDuplicatesJob>
#include <AkonadiCore/collectiondeletejob.h>
#include <kdbusconnectionpool.h>
#include <AkonadiCore/CachePolicy>

#include <kidentitymanagement/identity.h>
#include <kidentitymanagement/identitymanager.h>
#include <kpimutils/email.h>
#include <mailtransport/transportmanager.h>
#include <mailtransport/transport.h>
#include <kmime/kmime_mdn.h>
#include <kmime/kmime_header_parsing.h>
#include <kmime/kmime_message.h>
#include <ksieveui/managesievescriptsdialog.h>
#include <ksieveui/util/util.h>

// KDELIBS includes
#include <kwindowsystem.h>
#include <krun.h>
#include <kmessagebox.h>
#include <kactionmenu.h>
#include <QMenu>
#include <kacceleratormanager.h>
#include <kglobal.h>
#include <kglobalsettings.h>
#include <kstandardshortcut.h>
#include <kshortcutsdialog.h>
#include <kcharsets.h>
#include <qdebug.h>
#include <ktip.h>

#include <kstandardaction.h>
#include <ktoggleaction.h>
#include <knotification.h>
#include <knotifyconfigwidget.h>
#include <kstringhandler.h>
#include <kconfiggroup.h>
#include <ktoolinvocation.h>
#include <kxmlguifactory.h>
#include <kxmlguiclient.h>
#include <QStatusBar>
#include <QAction>
#include <ktreewidgetsearchline.h>
#include <Solid/Networking>
#include <KRecentFilesAction>

// Qt includes
#include <QByteArray>
#include <QHeaderView>
#include <QList>
#include <QSplitter>
#include <QVBoxLayout>
#include <QShortcut>
#include <QProcess>
#include <QDBusConnection>
#include <QTextDocument>
#include <QtDBus/QDBusInterface>
#include <QtDBus/QDBusReply>
#include <QDBusPendingCallWatcher>

// System includes
#include <assert.h>
#include <errno.h> // ugh
<<<<<<< HEAD
#include <AkonadiWidgets/standardactionmanager.h>
#include <KHelpClient>
#include <QStandardPaths>
=======
#include <akonadi/standardactionmanager.h>
#include <job/removeduplicatemailjob.h>
>>>>>>> 1a1c9974


using namespace KMime;
using namespace Akonadi;
using namespace MailCommon;
using KPIM::ProgressManager;
using KPIM::BroadcastStatus;
using KMail::SearchWindow;
using KMail::AntiSpamWizard;
using KMime::Types::AddrSpecList;
using MessageViewer::AttachmentStrategy;

Q_DECLARE_METATYPE(KPIM::ProgressItem*)
Q_DECLARE_METATYPE(Akonadi::Job*)
Q_DECLARE_METATYPE(QPointer<KPIM::ProgressItem>)
Q_GLOBAL_STATIC( KMMainWidget::PtrList, theMainWidgetList )

//-----------------------------------------------------------------------------
KMMainWidget::KMMainWidget( QWidget *parent, KXMLGUIClient *aGUIClient,
                            KActionCollection *actionCollection, KSharedConfig::Ptr config ) :
    QWidget( parent ),
    mMoveMsgToFolderAction(0),
    mCollectionProperties( 0 ),
    mFavoriteCollectionsView( 0 ),
    mMsgView( 0 ),
    mSplitter1( 0 ),
    mSplitter2( 0 ),
    mFolderViewSplitter( 0 ),
    mArchiveFolderAction( 0 ),
    mShowBusySplashTimer( 0 ),
    mMsgActions( 0 ),
    mCurrentFolder( 0 ),
    mVacationIndicatorActive( false ),
    mGoToFirstUnreadMessageInSelectedFolder( false ),
    mDisplayMessageFormatMenu( 0 ),
    mFolderDisplayFormatPreference(MessageViewer::Viewer::UseGlobalSetting),
    mSearchMessages( 0 )
{
    // must be the first line of the constructor:
    mStartupDone = false;
    mWasEverShown = false;
    mReaderWindowActive = true;
    mReaderWindowBelow = true;
    mFolderHtmlLoadExtPreference = false;
    mDestructed = false;
    mActionCollection = actionCollection;
    mTopLayout = new QVBoxLayout( this );
    mTopLayout->setMargin( 0 );
    mConfig = config;
    mGUIClient = aGUIClient;
    mFolderTreeWidget = 0;
    mPreferHtmlLoadExtAction = 0;
    Akonadi::Control::widgetNeedsAkonadi( this );
    mFavoritesModel = 0;
    mVacationManager = new KSieveUi::VacationManager(this);


    // FIXME This should become a line separator as soon as the API
    // is extended in kdelibs.
    mToolbarActionSeparator = new QAction( this );
    mToolbarActionSeparator->setSeparator( true );

    theMainWidgetList->append( this );

    readPreConfig();
    createWidgets();
    setupActions();


    readConfig();

    if ( !kmkernel->isOffline() ) { //kmail is set to online mode, make sure the agents are also online
        kmkernel->setAccountStatus(true);
    }


    QTimer::singleShot( 0, this, SLOT(slotShowStartupFolder()));

    connect( kmkernel, SIGNAL(startCheckMail()),
             this, SLOT(slotStartCheckMail()) );

    connect( kmkernel, SIGNAL(endCheckMail()),
             this, SLOT(slotEndCheckMail()) );

    connect( kmkernel, SIGNAL(configChanged()),
             this, SLOT(slotConfigChanged()) );

    connect( kmkernel, SIGNAL(onlineStatusChanged(GlobalSettings::EnumNetworkState::type)),
             this, SLOT(slotUpdateOnlineStatus(GlobalSettings::EnumNetworkState::type)) );

    connect( mTagActionManager, SIGNAL(tagActionTriggered(Akonadi::Tag)),
             this, SLOT(slotUpdateMessageTagList(Akonadi::Tag)) );

    connect( mTagActionManager, SIGNAL(tagMoreActionClicked()),
             this, SLOT(slotSelectMoreMessageTagList()) );

    kmkernel->toggleSystemTray();

    { // make sure the pages are registered only once, since there can be multiple instances of KMMainWidget
        static bool pagesRegistered = false;

        if ( !pagesRegistered ) {
            Akonadi::CollectionPropertiesDialog::registerPage( new PimCommon::CollectionAclPageFactory );
            Akonadi::CollectionPropertiesDialog::registerPage( new MailCommon::CollectionGeneralPageFactory );
            Akonadi::CollectionPropertiesDialog::registerPage( new CollectionMaintenancePageFactory );
            Akonadi::CollectionPropertiesDialog::registerPage( new CollectionQuotaPageFactory );
            Akonadi::CollectionPropertiesDialog::registerPage( new CollectionTemplatesPageFactory );
            Akonadi::CollectionPropertiesDialog::registerPage( new MailCommon::CollectionExpiryPageFactory );
            Akonadi::CollectionPropertiesDialog::registerPage( new CollectionViewPageFactory );
            Akonadi::CollectionPropertiesDialog::registerPage( new CollectionMailingListPageFactory );
            Akonadi::CollectionPropertiesDialog::registerPage( new CollectionShortcutPageFactory );

            pagesRegistered = true;
        }
    }

    KMainWindow *mainWin = dynamic_cast<KMainWindow*>(window());
    QStatusBar *sb =  mainWin ? mainWin->statusBar() : 0;
    mVacationScriptIndicator = new KMail::VacationScriptIndicatorWidget( sb );
    mVacationScriptIndicator->hide();
    connect( mVacationScriptIndicator, SIGNAL(clicked(QString)), SLOT(slotEditVacation(QString)) );
    if ( KSieveUi::Util::checkOutOfOfficeOnStartup() )
        QTimer::singleShot( 0, this, SLOT(slotCheckVacation()) );

    connect( mFolderTreeWidget->folderTreeView()->model(), SIGNAL(modelReset()),
             this, SLOT(restoreCollectionFolderViewConfig()) );
    restoreCollectionFolderViewConfig();

    if ( kmkernel->firstStart() ) {
        if (MailCommon::Util::foundMailer()) {
            if (KMessageBox::questionYesNo(this,i18n("Another mailer was found on system. Do you want to import data from it?")) == KMessageBox::Yes) {
                const QString path = QStandardPaths::findExecutable( QLatin1String("importwizard" ) );
                if ( !QProcess::startDetached( path ) ) {
                    KMessageBox::error( this, i18n( "Could not start the import wizard. "
                                                    "Please check your installation." ),
                                        i18n( "Unable to start import wizard" ) );
                }
            } else {
                KMail::Util::launchAccountWizard( this );
            }
        } else {
            KMail::Util::launchAccountWizard( this );
        }
    }
    // must be the last line of the constructor:
    mStartupDone = true;


    mCheckMailTimer.setInterval( 3 * 1000 );
    mCheckMailTimer.setSingleShot( true );
    connect(&mCheckMailTimer, &QTimer::timeout, this, &KMMainWidget::slotUpdateActionsAfterMailChecking);

}

void KMMainWidget::restoreCollectionFolderViewConfig()
{
    ETMViewStateSaver *saver = new ETMViewStateSaver;
    saver->setView( mFolderTreeWidget->folderTreeView() );
    const KConfigGroup cfg( KMKernel::self()->config(), "CollectionFolderView" );
    mFolderTreeWidget->restoreHeaderState( cfg.readEntry( "HeaderState", QByteArray() ) );
    saver->restoreState( cfg );
    //Restore startup folder

    Akonadi::Collection::Id id = -1;
    if (mCurrentFolder && mCurrentFolder->collection().isValid() ) {
        id = mCurrentFolder->collection().id();
    }

    if (id == -1) {
        if (GlobalSettings::self()->startSpecificFolderAtStartup()) {
            Akonadi::Collection::Id startupFolder = GlobalSettings::self()->startupFolder();
            if ( startupFolder > 0 )
                saver->restoreCurrentItem( QString::fromLatin1("c%1").arg(startupFolder) );
        }
    } else {
        saver->restoreCurrentItem( QString::fromLatin1("c%1").arg(id) );
    }
}


//-----------------------------------------------------------------------------
//The kernel may have already been deleted when this method is called,
//perform all cleanup that requires the kernel in destruct()
KMMainWidget::~KMMainWidget()
{
    theMainWidgetList->removeAll( this );
    qDeleteAll( mFilterCommands );
    destruct();
}


//-----------------------------------------------------------------------------
//This method performs all cleanup that requires the kernel to exist.
void KMMainWidget::destruct()
{
    if ( mDestructed )
        return;
    if ( mSearchWin )
        mSearchWin->close();
    writeConfig(false); /* don't force kmkernel sync when close BUG: 289287 */
    writeFolderConfig();
    deleteWidgets();
    mCurrentFolder.clear();
    delete mMoveOrCopyToDialog;
    delete mSelectFromAllFoldersDialog;

    disconnect( kmkernel->folderCollectionMonitor(), SIGNAL(itemAdded(Akonadi::Item,Akonadi::Collection)), this, 0);
    disconnect( kmkernel->folderCollectionMonitor(), SIGNAL(itemRemoved(Akonadi::Item)), this, 0);
    disconnect( kmkernel->folderCollectionMonitor(), SIGNAL(itemMoved(Akonadi::Item,Akonadi::Collection,Akonadi::Collection)), this, 0);
    disconnect( kmkernel->folderCollectionMonitor(), SIGNAL(collectionChanged(Akonadi::Collection,QSet<QByteArray>)), this, 0);
    disconnect( kmkernel->folderCollectionMonitor(), SIGNAL(collectionStatisticsChanged(Akonadi::Collection::Id,Akonadi::CollectionStatistics)), this, 0);

    mDestructed = true;
}


void KMMainWidget::slotStartCheckMail()
{
    if ( mCheckMailTimer.isActive() )
        mCheckMailTimer.stop();
}

void KMMainWidget::slotEndCheckMail()
{
    if ( !mCheckMailTimer.isActive() )
        mCheckMailTimer.start();
}

void KMMainWidget::slotUpdateActionsAfterMailChecking()
{
    const bool sendOnAll =
            GlobalSettings::self()->sendOnCheck() == GlobalSettings::EnumSendOnCheck::SendOnAllChecks;
    const bool sendOnManual =
            GlobalSettings::self()->sendOnCheck() == GlobalSettings::EnumSendOnCheck::SendOnManualChecks;
    if ( !kmkernel->isOffline() && ( sendOnAll || (sendOnManual /*&& sendOnCheck*/ ) ) ) {
        slotSendQueued();
    }
    // update folder menus in case some mail got filtered to trash/current folder
    // and we can enable "empty trash/move all to trash" action etc.
    updateFolderMenu();
}

void KMMainWidget::slotCollectionFetched( int collectionId )
{
    // Called when a collection is fetched for the first time by the ETM.
    // This is the right time to update the caption (which still says "Loading...")
    // and to update the actions that depend on the number of mails in the folder.
    if ( mCurrentFolder && collectionId == mCurrentFolder->collection().id() ) {
        mCurrentFolder->setCollection( MailCommon::Util::updatedCollection( mCurrentFolder->collection() ) );
        updateMessageActions();
        updateFolderMenu();
    }
    // We call this for any collection, it could be one of our parents...
    if ( mCurrentFolder ) {
        emit captionChangeRequest( MailCommon::Util::fullCollectionPath( mCurrentFolder->collection() ) );
    }
}

void KMMainWidget::slotFolderChanged( const Akonadi::Collection& collection )
{
    folderSelected( collection );
    if (collection.cachePolicy().syncOnDemand())
        AgentManager::self()->synchronizeCollection( collection, false );
    mMsgActions->setCurrentMessage( Akonadi::Item() );
    emit captionChangeRequest( MailCommon::Util::fullCollectionPath( collection ) );
}

void KMMainWidget::folderSelected( const Akonadi::Collection & col )
{
    // This is connected to the MainFolderView signal triggering when a folder is selected

    if ( mGoToFirstUnreadMessageInSelectedFolder )
    {
        // the default action has been overridden from outside
        mPreSelectionMode = MessageList::Core::PreSelectFirstUnreadCentered;
    } else {
        // use the default action
        switch ( GlobalSettings::self()->actionEnterFolder() )
        {
        case GlobalSettings::EnumActionEnterFolder::SelectFirstUnread:
            mPreSelectionMode = MessageList::Core::PreSelectFirstUnreadCentered;
            break;
        case GlobalSettings::EnumActionEnterFolder::SelectLastSelected:
            mPreSelectionMode = MessageList::Core::PreSelectLastSelected;
            break;
        case GlobalSettings::EnumActionEnterFolder::SelectNewest:
            mPreSelectionMode = MessageList::Core::PreSelectNewestCentered;
            break;
        case GlobalSettings::EnumActionEnterFolder::SelectOldest:
            mPreSelectionMode = MessageList::Core::PreSelectOldestCentered;
            break;
        default:
            mPreSelectionMode = MessageList::Core::PreSelectNone;
            break;
        }
    }

    mGoToFirstUnreadMessageInSelectedFolder = false;
#ifndef QT_NO_CURSOR
    MessageViewer::KCursorSaver busy( MessageViewer::KBusyPtr::busy() );
#endif

    if (mMsgView)
        mMsgView->clear(true);
    const bool newFolder = mCurrentFolder && ( mCurrentFolder->collection() != col );

    // Delete any pending timer, if needed it will be recreated below
    delete mShowBusySplashTimer;
    mShowBusySplashTimer = 0;
    if ( newFolder )
    {
        // We're changing folder: write configuration for the old one
        writeFolderConfig();
    }

    mCurrentFolder = FolderCollection::forCollection( col );

    readFolderConfig();
    if (mMsgView)
    {
        mMsgView->setDisplayFormatMessageOverwrite(mFolderDisplayFormatPreference);
        mMsgView->setHtmlLoadExtOverride(mFolderHtmlLoadExtPreference);
    }

    if ( !mCurrentFolder->isValid() && ( mMessagePane->count() < 2 ) )
        slotIntro();

    updateMessageActions();
    updateFolderMenu();

    // The message pane uses the selection model of the folder view to load the correct aggregation model and theme
    //  settings. At this point the selection model hasn't been updated yet to the user's new choice, so it would load
    //  the old folder settings instead.
    QTimer::singleShot( 0, this, SLOT(slotShowSelectedFolderInPane()) );
}

void KMMainWidget::slotShowSelectedFolderInPane()
{
    if ( mCurrentFolder && mCurrentFolder->collection().isValid() ) {
        mMessagePane->setCurrentFolder( mCurrentFolder->collection(), false , mPreSelectionMode );
    }
}

void KMMainWidget::clearViewer()
{
    if (mMsgView) {
        mMsgView->clear( true );
        mMsgView->displayAboutPage();
    }
}

//-----------------------------------------------------------------------------
void KMMainWidget::readPreConfig()
{
    mLongFolderList = GlobalSettings::self()->folderList() == GlobalSettings::EnumFolderList::longlist;
    mReaderWindowActive = GlobalSettings::self()->readerWindowMode() != GlobalSettings::EnumReaderWindowMode::hide;
    mReaderWindowBelow = GlobalSettings::self()->readerWindowMode() == GlobalSettings::EnumReaderWindowMode::below;

    mHtmlGlobalSetting = MessageViewer::GlobalSettings::self()->htmlMail();
    mHtmlLoadExtGlobalSetting = MessageViewer::GlobalSettings::self()->htmlLoadExternal();

    mEnableFavoriteFolderView = ( MailCommon::MailCommonSettings::self()->favoriteCollectionViewMode() != MailCommon::MailCommonSettings::EnumFavoriteCollectionViewMode::HiddenMode );
    mEnableFolderQuickSearch = GlobalSettings::self()->enableFolderQuickSearch();
    readFolderConfig();
    updateHtmlMenuEntry();
    if (mMsgView) {
        mMsgView->setDisplayFormatMessageOverwrite(mFolderDisplayFormatPreference);
        mMsgView->update( true );
    }
}


//-----------------------------------------------------------------------------
void KMMainWidget::readFolderConfig()
{
    if ( !mCurrentFolder || !mCurrentFolder->isValid() )
        return;
    KSharedConfig::Ptr config = KMKernel::self()->config();
    KConfigGroup group( config, MailCommon::FolderCollection::configGroupName( mCurrentFolder->collection() ) );
    if (group.hasKey( "htmlMailOverride")) {
        const bool useHtml = group.readEntry( "htmlMailOverride", false );
        mFolderDisplayFormatPreference = useHtml ? MessageViewer::Viewer::Html : MessageViewer::Viewer::Text;
        group.deleteEntry("htmlMailOverride");
        group.sync();
    } else {
        mFolderDisplayFormatPreference = static_cast<MessageViewer::Viewer::DisplayFormatMessage>(group.readEntry( "displayFormatOverride", static_cast<int>(MessageViewer::Viewer::UseGlobalSetting)));
    }
    mFolderHtmlLoadExtPreference =
            group.readEntry( "htmlLoadExternalOverride", false );
}


//-----------------------------------------------------------------------------
void KMMainWidget::writeFolderConfig()
{
    if ( mCurrentFolder && mCurrentFolder->isValid() ) {
        KSharedConfig::Ptr config = KMKernel::self()->config();
        KConfigGroup group( config, MailCommon::FolderCollection::configGroupName( mCurrentFolder->collection() ) );
        group.writeEntry( "htmlLoadExternalOverride", mFolderHtmlLoadExtPreference );
        if (mFolderDisplayFormatPreference == MessageViewer::Viewer::UseGlobalSetting)
            group.deleteEntry("displayFormatOverride");
        else
            group.writeEntry( "displayFormatOverride", static_cast<int>(mFolderDisplayFormatPreference) );
    }
}

//-----------------------------------------------------------------------------
void KMMainWidget::layoutSplitters()
{
    // This function can only be called when the old splitters are already deleted
    assert( !mSplitter1 );
    assert( !mSplitter2 );

    // For some reason, this is necessary here so that the copy action still
    // works after changing the folder layout.
    if ( mMsgView )
        disconnect( mMsgView->copyAction(), SIGNAL(triggered(bool)),
                    mMsgView, SLOT(slotCopySelectedText()) );

    // If long folder list is enabled, the splitters are:
    // Splitter 1: FolderView vs (HeaderAndSearch vs MessageViewer)
    // Splitter 2: HeaderAndSearch vs MessageViewer
    //
    // If long folder list is disabled, the splitters are:
    // Splitter 1: (FolderView vs HeaderAndSearch) vs MessageViewer
    // Splitter 2: FolderView vs HeaderAndSearch

    // The folder view is both the folder tree and the favorite folder view, if
    // enabled

    const bool opaqueResize = KGlobalSettings::opaqueResize();
    const bool readerWindowAtSide = !mReaderWindowBelow && mReaderWindowActive;
    const bool readerWindowBelow = mReaderWindowBelow && mReaderWindowActive;

    mSplitter1 = new QSplitter( this );
    mSplitter2 = new QSplitter( mSplitter1 );

    QWidget * folderTreeWidget = mSearchAndTree;
    if ( mFavoriteCollectionsView ) {
        mFolderViewSplitter = new QSplitter( Qt::Vertical );
        mFolderViewSplitter->setOpaqueResize( opaqueResize );
        //mFolderViewSplitter->setChildrenCollapsible( false );
        mFolderViewSplitter->addWidget( mFavoriteCollectionsView );
        mFavoriteCollectionsView->setParent( mFolderViewSplitter );
        mFolderViewSplitter->addWidget( mSearchAndTree );
        folderTreeWidget = mFolderViewSplitter;
    }

    if ( mLongFolderList ) {

        // add folder tree
        mSplitter1->setOrientation( Qt::Horizontal );
        mSplitter1->addWidget( folderTreeWidget );

        // and the rest to the right
        mSplitter1->addWidget( mSplitter2 );

        // add the message list to the right or below
        if ( readerWindowAtSide ) {
            mSplitter2->setOrientation( Qt::Horizontal );
        } else {
            mSplitter2->setOrientation( Qt::Vertical );
        }
        mSplitter2->addWidget( mMessagePane );

        // add the preview window, if there is one
        if ( mMsgView ) {
            mSplitter2->addWidget( mMsgView );
        }

    } else { // short folder list
        if ( mReaderWindowBelow ) {
            mSplitter1->setOrientation( Qt::Vertical );
            mSplitter2->setOrientation( Qt::Horizontal );
        } else { // at side or none
            mSplitter1->setOrientation( Qt::Horizontal );
            mSplitter2->setOrientation( Qt::Vertical );
        }

        mSplitter1->addWidget( mSplitter2 );

        // add folder tree
        mSplitter2->addWidget( folderTreeWidget );
        // add message list to splitter 2
        mSplitter2->addWidget( mMessagePane );

        // add the preview window, if there is one
        if ( mMsgView )
            mSplitter1->addWidget( mMsgView );
    }

    //
    // Set splitter properties
    //
    mSplitter1->setObjectName( QLatin1String("splitter1") );
    mSplitter1->setOpaqueResize( opaqueResize );
    //mSplitter1->setChildrenCollapsible( false );
    mSplitter2->setObjectName( QLatin1String("splitter2") );
    mSplitter2->setOpaqueResize( opaqueResize );
    //mSplitter2->setChildrenCollapsible( false );

    //
    // Set the stretch factors
    //
    mSplitter1->setStretchFactor( 0, 0 );
    mSplitter2->setStretchFactor( 0, 0 );
    mSplitter1->setStretchFactor( 1, 1 );
    mSplitter2->setStretchFactor( 1, 1 );

    if ( mFavoriteCollectionsView ) {
        mFolderViewSplitter->setStretchFactor( 0, 0 );
        mFolderViewSplitter->setStretchFactor( 1, 1 );
    }

    // Because the reader windows's width increases a tiny bit after each
    // restart in short folder list mode with message window at side, disable
    // the stretching as a workaround here
    if ( readerWindowAtSide && !mLongFolderList ) {
        mSplitter1->setStretchFactor( 0, 1 );
        mSplitter1->setStretchFactor( 1, 0 );
    }

    //
    // Set the sizes of the splitters to the values stored in the config
    //
    QList<int> splitter1Sizes;
    QList<int> splitter2Sizes;

    const int folderViewWidth = GlobalSettings::self()->folderViewWidth();
    int ftHeight = GlobalSettings::self()->folderTreeHeight();
    int headerHeight = GlobalSettings::self()->searchAndHeaderHeight();
    const int messageViewerWidth = GlobalSettings::self()->readerWindowWidth();
    int headerWidth = GlobalSettings::self()->searchAndHeaderWidth();
    int messageViewerHeight = GlobalSettings::self()->readerWindowHeight();

    int ffvHeight = mFolderViewSplitter ? MailCommon::MailCommonSettings::self()->favoriteCollectionViewHeight() : 0;

    // If the message viewer was hidden before, make sure it is not zero height
    if ( messageViewerHeight < 10 && readerWindowBelow ) {
        headerHeight /= 2;
        messageViewerHeight = headerHeight;
    }

    if ( mLongFolderList ) {
        if ( !readerWindowAtSide ) {
            splitter1Sizes << folderViewWidth << headerWidth;
            splitter2Sizes << headerHeight << messageViewerHeight;
        } else {
            splitter1Sizes << folderViewWidth << ( headerWidth + messageViewerWidth );
            splitter2Sizes << headerWidth << messageViewerWidth;
        }
    } else {
        if ( !readerWindowAtSide ) {
            splitter1Sizes << headerHeight << messageViewerHeight;
            splitter2Sizes << folderViewWidth << headerWidth;
        } else {
            splitter1Sizes << headerWidth << messageViewerWidth;
            splitter2Sizes << ftHeight + ffvHeight << messageViewerHeight;
        }
    }

    mSplitter1->setSizes( splitter1Sizes );
    mSplitter2->setSizes( splitter2Sizes );

    if ( mFolderViewSplitter ) {
        QList<int> splitterSizes;
        splitterSizes << ffvHeight << ftHeight;
        mFolderViewSplitter->setSizes( splitterSizes );
    }

    //
    // Now add the splitters to the main layout
    //
    mTopLayout->addWidget( mSplitter1 );

    // Make sure the focus is on the view, and not on the quick search line edit, because otherwise
    // shortcuts like + or j go to the wrong place.
    // This would normally be done in the message list itself, but apparently something resets the focus
    // again, probably all the reparenting we do here.
    mMessagePane->focusView();

    // By default hide th unread and size columns on first run.
    if ( kmkernel->firstStart() )
    {
        mFolderTreeWidget->folderTreeView()->hideColumn( 1 );
        mFolderTreeWidget->folderTreeView()->hideColumn( 3 );
        mFolderTreeWidget->folderTreeView()->header()->resizeSection( 0, folderViewWidth * 0.8 );
    }

    // Make the copy action work, see disconnect comment above
    if ( mMsgView )
        connect( mMsgView->copyAction(), SIGNAL(triggered(bool)),
                 mMsgView, SLOT(slotCopySelectedText()) );
}

//-----------------------------------------------------------------------------
void KMMainWidget::refreshFavoriteFoldersViewProperties()
{
    if ( mFavoriteCollectionsView ) {
        if ( MailCommon::MailCommonSettings::self()->favoriteCollectionViewMode() == MailCommon::MailCommonSettings::EnumFavoriteCollectionViewMode::IconMode )
            mFavoriteCollectionsView->changeViewMode( QListView::IconMode );
        else if ( MailCommon::MailCommonSettings::self()->favoriteCollectionViewMode() == MailCommon::MailCommonSettings::EnumFavoriteCollectionViewMode::ListMode )
            mFavoriteCollectionsView->changeViewMode( QListView::ListMode );
        else
            Q_ASSERT(false); // we should never get here in hidden mode
        mFavoriteCollectionsView->setDropActionMenuEnabled( kmkernel->showPopupAfterDnD() );
        mFavoriteCollectionsView->setWordWrap( true );
        mFavoriteCollectionsView->updateMode();
    }
}

//-----------------------------------------------------------------------------
void KMMainWidget::readConfig()
{
    const bool oldLongFolderList = mLongFolderList;
    const bool oldReaderWindowActive = mReaderWindowActive;
    const bool oldReaderWindowBelow = mReaderWindowBelow;
    const bool oldFavoriteFolderView = mEnableFavoriteFolderView;
    const bool oldFolderQuickSearch = mEnableFolderQuickSearch;

    // on startup, the layout is always new and we need to relayout the widgets
    bool layoutChanged = !mStartupDone;

    if ( mStartupDone )
    {
        readPreConfig();

        layoutChanged = ( oldLongFolderList != mLongFolderList ) ||
                ( oldReaderWindowActive != mReaderWindowActive ) ||
                ( oldReaderWindowBelow != mReaderWindowBelow ) ||
                ( oldFavoriteFolderView != mEnableFavoriteFolderView );

        if ( layoutChanged ) {
            deleteWidgets();
            createWidgets();
            restoreCollectionFolderViewConfig();
            emit recreateGui();
        } else if ( oldFolderQuickSearch != mEnableFolderQuickSearch ) {
            if ( mEnableFolderQuickSearch )
                mFolderTreeWidget->filterFolderLineEdit()->show();
            else
                mFolderTreeWidget->filterFolderLineEdit()->hide();
        }
    }


    { // Read the config of the folder views and the header
        if ( mMsgView ) {
            mMsgView->readConfig();
        }
        mMessagePane->reloadGlobalConfiguration();
        mFolderTreeWidget->readConfig();
        if ( mFavoriteCollectionsView ) {
            mFavoriteCollectionsView->readConfig();
        }
        refreshFavoriteFoldersViewProperties();
    }

    { // area for config group "General"
        if ( !mStartupDone )
        {
            // check mail on startup
            // do it after building the kmmainwin, so that the progressdialog is available
            QTimer::singleShot( 0, this, SLOT(slotCheckMailOnStartup()) );
        }
    }

    if ( layoutChanged ) {
        layoutSplitters();
    }

    updateMessageMenu();
    updateFileMenu();
    kmkernel->toggleSystemTray();

    connect( Akonadi::AgentManager::self(), SIGNAL(instanceAdded(Akonadi::AgentInstance)),
             this, SLOT(updateFileMenu()) );
    connect( Akonadi::AgentManager::self(), SIGNAL(instanceRemoved(Akonadi::AgentInstance)),
             this, SLOT(updateFileMenu()) );
}

//-----------------------------------------------------------------------------
void KMMainWidget::writeConfig(bool force)
{
    // Don't save the sizes of all the widgets when we were never shown.
    // This can happen in Kontact, where the KMail plugin is automatically
    // loaded, but not necessarily shown.
    // This prevents invalid sizes from being saved
    if ( mWasEverShown ) {
        // The height of the header widget can be 0, this happens when the user
        // did not switch to the header widget onced and the "Welcome to KMail"
        // HTML widget was shown the whole time
        int headersHeight = mMessagePane->height();
        if ( headersHeight == 0 )
            headersHeight = height() / 2;

        GlobalSettings::self()->setSearchAndHeaderHeight( headersHeight );
        GlobalSettings::self()->setSearchAndHeaderWidth( mMessagePane->width() );
        if ( mFavoriteCollectionsView ) {
            MailCommon::MailCommonSettings::self()->setFavoriteCollectionViewHeight( mFavoriteCollectionsView->height() );
            GlobalSettings::self()->setFolderTreeHeight( mFolderTreeWidget->height() );
            if ( !mLongFolderList ) {
                GlobalSettings::self()->setFolderViewHeight( mFolderViewSplitter->height() );
            }
        }
        else if ( !mLongFolderList && mFolderTreeWidget )
        {
            GlobalSettings::self()->setFolderTreeHeight( mFolderTreeWidget->height() );
        }
        if ( mFolderTreeWidget )
        {
            GlobalSettings::self()->setFolderViewWidth( mFolderTreeWidget->width() );
            KSharedConfig::Ptr config = KMKernel::self()->config();
            KConfigGroup group(config, "CollectionFolderView");

            ETMViewStateSaver saver;
            saver.setView( mFolderTreeWidget->folderTreeView() );
            saver.saveState( group );

            group.writeEntry( "HeaderState", mFolderTreeWidget->folderTreeView()->header()->saveState() );
            //Work around from startup folder
            group.deleteEntry( "Selection" );
#if 0
            if (!GlobalSettings::self()->startSpecificFolderAtStartup()) {
                group.deleteEntry( "Current" );
            }
#endif
            group.sync();
        }

        if ( mMsgView ) {
            if ( !mReaderWindowBelow )
                GlobalSettings::self()->setReaderWindowWidth( mMsgView->width() );
            mMsgView->viewer()->writeConfig(force);
            GlobalSettings::self()->setReaderWindowHeight( mMsgView->height() );
        }
    }
}

void KMMainWidget::writeReaderConfig()
{
    if ( mWasEverShown ) {
        if ( mMsgView ) {
            mMsgView->viewer()->writeConfig();
        }
    }
}

//-----------------------------------------------------------------------------
void KMMainWidget::deleteWidgets()
{
    // Simply delete the top splitter, which always is mSplitter1, regardless
    // of the layout. This deletes all children.
    // akonadi action manager is created in createWidgets(), parented to this
    //  so not autocleaned up.
    delete mAkonadiStandardActionManager;
    mAkonadiStandardActionManager = 0;
    delete mSplitter1;
    mMsgView = 0;
    mSearchAndTree = 0;
    mFolderViewSplitter = 0;
    mFavoriteCollectionsView = 0;
    mSplitter1 = 0;
    mSplitter2 = 0;
    mFavoritesModel = 0;
}

//-----------------------------------------------------------------------------
void KMMainWidget::createWidgets()
{
    // Note that all widgets we create in this function have the parent 'this'.
    // They will be properly reparented in layoutSplitters()

    //
    // Create header view and search bar
    //
    FolderTreeWidget::TreeViewOptions opt = FolderTreeWidget::ShowUnreadCount;
    opt |= FolderTreeWidget::UseLineEditForFiltering;
    opt |= FolderTreeWidget::ShowCollectionStatisticAnimation;
    opt |= FolderTreeWidget::DontKeyFilter;
    mFolderTreeWidget = new FolderTreeWidget( this, mGUIClient, opt );

    connect( mFolderTreeWidget->folderTreeView(), SIGNAL(currentChanged(Akonadi::Collection)), this, SLOT(slotFolderChanged(Akonadi::Collection)) );

    connect( mFolderTreeWidget->folderTreeView()->selectionModel(), SIGNAL(selectionChanged(QItemSelection,QItemSelection)), this, SLOT(updateFolderMenu()) );

    connect( mFolderTreeWidget->folderTreeView(), SIGNAL(prefereCreateNewTab(bool)), this, SLOT(slotCreateNewTab(bool)) );

    mFolderTreeWidget->setSelectionMode( QAbstractItemView::ExtendedSelection );
    mMessagePane = new CollectionPane( !GlobalSettings::self()->startSpecificFolderAtStartup(), KMKernel::self()->entityTreeModel(),
                                       mFolderTreeWidget->folderTreeView()->selectionModel(),
                                       this );
    connect(KMKernel::self()->entityTreeModel(), &Akonadi::EntityTreeModel::collectionFetched, this, &KMMainWidget::slotCollectionFetched);

    mMessagePane->setXmlGuiClient( mGUIClient );
    connect( mMessagePane, SIGNAL(messageSelected(Akonadi::Item)),
             this, SLOT(slotMessageSelected(Akonadi::Item)) );
    connect( mMessagePane, SIGNAL(selectionChanged()),
             SLOT(startUpdateMessageActionsTimer()) );
    connect(mMessagePane, &CollectionPane::currentTabChanged, this, &KMMainWidget::refreshMessageListSelection);
    connect( mMessagePane, SIGNAL(messageActivated(Akonadi::Item)),
             this, SLOT(slotMessageActivated(Akonadi::Item)) );
    connect( mMessagePane, SIGNAL(messageStatusChangeRequest(Akonadi::Item,Akonadi::MessageStatus,Akonadi::MessageStatus)),
             SLOT(slotMessageStatusChangeRequest(Akonadi::Item,Akonadi::MessageStatus,Akonadi::MessageStatus)) );

    connect( mMessagePane, SIGNAL(statusMessage(QString)),
             BroadcastStatus::instance(), SLOT(setStatusMsg(QString)) );


    //
    // Create the reader window
    //
    if ( mReaderWindowActive ) {
        mMsgView = new KMReaderWin( this, this, actionCollection(), 0 );
        if ( mMsgActions ) {
            mMsgActions->setMessageView( mMsgView );
        }
        connect( mMsgView->viewer(), SIGNAL(replaceMsgByUnencryptedVersion()),
                 this, SLOT(slotReplaceMsgByUnencryptedVersion()) );
        connect( mMsgView->viewer(), SIGNAL(popupMenu(Akonadi::Item,KUrl,KUrl,QPoint)),
                 this, SLOT(slotMessagePopup(Akonadi::Item,KUrl,KUrl,QPoint)) );
        connect( mMsgView->viewer(), SIGNAL(moveMessageToTrash()),
                 this, SLOT(slotMoveMessageToTrash()) );
    }
    else {
        if ( mMsgActions ) {
            mMsgActions->setMessageView( 0 );
        }
    }

    //
    // Create the folder tree
    // the "folder tree" consists of a quicksearch input field and the tree itself
    //

    mSearchAndTree = new QWidget( this );
    QVBoxLayout *vboxlayout = new QVBoxLayout;
    vboxlayout->setMargin(0);
    mSearchAndTree->setLayout( vboxlayout );

    vboxlayout->addWidget( mFolderTreeWidget );

    if ( !GlobalSettings::self()->enableFolderQuickSearch() ) {
        mFolderTreeWidget->filterFolderLineEdit()->hide();
    }
    //
    // Create the favorite folder view
    //
    mAkonadiStandardActionManager = new Akonadi::StandardMailActionManager( mGUIClient->actionCollection(), this );
    connect(mAkonadiStandardActionManager, &Akonadi::StandardMailActionManager::actionStateUpdated, this, &KMMainWidget::slotAkonadiStandardActionUpdated);

    mAkonadiStandardActionManager->setCollectionSelectionModel( mFolderTreeWidget->folderTreeView()->selectionModel() );
    mAkonadiStandardActionManager->setItemSelectionModel( mMessagePane->currentItemSelectionModel() );

    if ( mEnableFavoriteFolderView ) {

        mFavoriteCollectionsView = new FavoriteCollectionWidget( mGUIClient, this );
        refreshFavoriteFoldersViewProperties();
        connect( mFavoriteCollectionsView, SIGNAL(currentChanged(Akonadi::Collection)), this, SLOT(slotFolderChanged(Akonadi::Collection)) );

        mFavoritesModel = new Akonadi::FavoriteCollectionsModel(
                    mFolderTreeWidget->folderTreeView()->model(),
                    KMKernel::self()->config()->group( "FavoriteCollections" ), this );

        mFavoriteCollectionsView->setModel( mFavoritesModel );

        Akonadi::CollectionStatisticsDelegate *delegate = new Akonadi::CollectionStatisticsDelegate( mFavoriteCollectionsView );
        delegate->setProgressAnimationEnabled( true );
        mFavoriteCollectionsView->setItemDelegate(delegate);
        delegate->setUnreadCountShown( true );

        mAkonadiStandardActionManager->setFavoriteCollectionsModel( mFavoritesModel );
        mAkonadiStandardActionManager->setFavoriteSelectionModel( mFavoriteCollectionsView->selectionModel() );
    }

    //Don't use mMailActionManager->createAllActions() to save memory by not
    //creating actions that doesn't make sense.
    QList<StandardActionManager::Type> standardActions;
    standardActions << StandardActionManager::CreateCollection
                    << StandardActionManager::CopyCollections
                    << StandardActionManager::DeleteCollections
                    << StandardActionManager::SynchronizeCollections
                    << StandardActionManager::CollectionProperties
                    << StandardActionManager::CopyItems
                    << StandardActionManager::Paste
                    << StandardActionManager::DeleteItems
                    << StandardActionManager::ManageLocalSubscriptions
                    << StandardActionManager::CopyCollectionToMenu
                    << StandardActionManager::CopyItemToMenu
                    << StandardActionManager::MoveItemToMenu
                    << StandardActionManager::MoveCollectionToMenu
                    << StandardActionManager::CutItems
                    << StandardActionManager::CutCollections
                    << StandardActionManager::CreateResource
                    << StandardActionManager::DeleteResources
                    << StandardActionManager::ResourceProperties
                    << StandardActionManager::SynchronizeResources
                    << StandardActionManager::ToggleWorkOffline
                    << StandardActionManager::SynchronizeCollectionsRecursive;

    Q_FOREACH( StandardActionManager::Type standardAction, standardActions ) {
        mAkonadiStandardActionManager->createAction( standardAction );
    }


    if (mEnableFavoriteFolderView) {
        QList<StandardActionManager::Type> favoriteActions;
        favoriteActions << StandardActionManager::AddToFavoriteCollections
                        << StandardActionManager::RemoveFromFavoriteCollections
                        << StandardActionManager::RenameFavoriteCollection
                        << StandardActionManager::SynchronizeFavoriteCollections;
        Q_FOREACH( StandardActionManager::Type favoriteAction, favoriteActions) {
            mAkonadiStandardActionManager->createAction( favoriteAction );
        }
    }

    QList<StandardMailActionManager::Type> mailActions;
    mailActions << StandardMailActionManager::MarkAllMailAsRead
                << StandardMailActionManager::MoveToTrash
                << StandardMailActionManager::MoveAllToTrash
                << StandardMailActionManager::RemoveDuplicates
                << StandardMailActionManager::EmptyAllTrash
                << StandardMailActionManager::MarkMailAsRead
                << StandardMailActionManager::MarkMailAsUnread
                << StandardMailActionManager::MarkMailAsImportant
                << StandardMailActionManager::MarkMailAsActionItem;

    Q_FOREACH( StandardMailActionManager::Type mailAction, mailActions ) {
        mAkonadiStandardActionManager->createAction( mailAction );
    }

    mAkonadiStandardActionManager->interceptAction( Akonadi::StandardActionManager::CollectionProperties );
    connect( mAkonadiStandardActionManager->action( Akonadi::StandardActionManager::CollectionProperties ), SIGNAL(triggered(bool)), this, SLOT(slotCollectionProperties()) );


    //
    // Create all kinds of actions
    //
    mAkonadiStandardActionManager->action( Akonadi::StandardMailActionManager::RemoveDuplicates )->setShortcut( QKeySequence( Qt::CTRL + Qt::Key_Asterisk ) );
    mAkonadiStandardActionManager->interceptAction( Akonadi::StandardMailActionManager::RemoveDuplicates );
    connect( mAkonadiStandardActionManager->action( Akonadi::StandardMailActionManager::RemoveDuplicates ), SIGNAL(triggered(bool)), this, SLOT(slotRemoveDuplicates()) );

    {
        mCollectionProperties = mAkonadiStandardActionManager->action( Akonadi::StandardActionManager::CollectionProperties );
    }
    connect( kmkernel->folderCollectionMonitor(), SIGNAL(itemAdded(Akonadi::Item,Akonadi::Collection)),
             SLOT(slotItemAdded(Akonadi::Item,Akonadi::Collection)) );
    connect( kmkernel->folderCollectionMonitor(), SIGNAL(itemRemoved(Akonadi::Item)),
             SLOT(slotItemRemoved(Akonadi::Item)) );
    connect( kmkernel->folderCollectionMonitor(), SIGNAL(itemMoved(Akonadi::Item,Akonadi::Collection,Akonadi::Collection)),
             SLOT(slotItemMoved(Akonadi::Item,Akonadi::Collection,Akonadi::Collection)) );
    connect( kmkernel->folderCollectionMonitor(), SIGNAL(collectionChanged(Akonadi::Collection,QSet<QByteArray>)), SLOT(slotCollectionChanged(Akonadi::Collection,QSet<QByteArray>)) );

    connect( kmkernel->folderCollectionMonitor(), SIGNAL(collectionStatisticsChanged(Akonadi::Collection::Id,Akonadi::CollectionStatistics)), SLOT(slotCollectionStatisticsChanged(Akonadi::Collection::Id,Akonadi::CollectionStatistics)) );

}

void KMMainWidget::updateMoveAction( const Akonadi::CollectionStatistics& statistic )
{
    const bool hasUnreadMails = (statistic.unreadCount() > 0);
    const bool hasMails = (statistic.count()>0);
    updateMoveAction(hasUnreadMails,hasMails);
}

void KMMainWidget::updateMoveAction( bool hasUnreadMails, bool hasMails )
{
    const bool enable_goto_unread = hasUnreadMails
            || (GlobalSettings::self()->loopOnGotoUnread() == GlobalSettings::EnumLoopOnGotoUnread::LoopInAllFolders)
            || (GlobalSettings::self()->loopOnGotoUnread() == GlobalSettings::EnumLoopOnGotoUnread::LoopInAllMarkedFolders);
    actionCollection()->action( QLatin1String("go_next_message") )->setEnabled( hasMails );
    actionCollection()->action( QLatin1String("go_next_unread_message") )->setEnabled( enable_goto_unread );
    actionCollection()->action( QLatin1String("go_prev_message") )->setEnabled( hasMails );
    actionCollection()->action( QLatin1String("go_prev_unread_message") )->setEnabled( enable_goto_unread );
    if ( mAkonadiStandardActionManager && mAkonadiStandardActionManager->action( Akonadi::StandardMailActionManager::MarkAllMailAsRead ) ) {
        mAkonadiStandardActionManager->action( Akonadi::StandardMailActionManager::MarkAllMailAsRead )->setEnabled(hasUnreadMails);
    }
}

void KMMainWidget::updateAllToTrashAction(int statistics)
{
    bool multiFolder = false;
    if ( mFolderTreeWidget ) {
        multiFolder = mFolderTreeWidget->selectedCollections().count() > 1;
    }
    if ( mAkonadiStandardActionManager->action( Akonadi::StandardMailActionManager::MoveAllToTrash ) ) {
        const bool folderWithContent = mCurrentFolder && !mCurrentFolder->isStructural();
        mAkonadiStandardActionManager->action( Akonadi::StandardMailActionManager::MoveAllToTrash )->setEnabled( folderWithContent
                                                                                                                 && ( statistics > 0 )
                                                                                                                 && mCurrentFolder->canDeleteMessages()
                                                                                                                 && !multiFolder );
    }
}

void KMMainWidget::slotCollectionStatisticsChanged( const Akonadi::Collection::Id id, const Akonadi::CollectionStatistics& statistic )
{
    if ( id == CommonKernel->outboxCollectionFolder().id() ) {
        const qint64 nbMsgOutboxCollection = statistic.count();
        mSendQueued->setEnabled( nbMsgOutboxCollection > 0 );
        mSendActionMenu->setEnabled( nbMsgOutboxCollection > 0 );
    } else if ( mCurrentFolder && ( id == mCurrentFolder->collection().id() ) ) {
        updateMoveAction( statistic );
        updateAllToTrashAction(statistic.count());
        mCurrentFolder->setCollection(MailCommon::Util::updatedCollection( mCurrentFolder->collection() ));
    }
}

void KMMainWidget::slotCreateNewTab( bool preferNewTab )
{
    mMessagePane->setPreferEmptyTab( preferNewTab );
}

void KMMainWidget::slotCollectionChanged( const Akonadi::Collection&collection, const QSet<QByteArray>&set )
{
    if ( mCurrentFolder
         && ( collection == mCurrentFolder->collection() )
         && ( set.contains( "MESSAGEFOLDER" ) || set.contains( "expirationcollectionattribute" ) ) ) {
        if ( set.contains( "MESSAGEFOLDER" ) )
            mMessagePane->resetModelStorage();
        else {
            mCurrentFolder->setCollection( collection );
        }
    } else if ( set.contains( "ENTITYDISPLAY" ) || set.contains( "NAME" ) ) {
<<<<<<< HEAD

        QIcon icon = QIcon::fromTheme( QLatin1String( "folder" ) );
        QString text;

=======
>>>>>>> 1a1c9974
        const QModelIndex idx = Akonadi::EntityTreeModel::modelIndexForCollection( KMKernel::self()->collectionModel(), collection );
        if ( idx.isValid() ) {
            const QString text = idx.data().toString();
            const QIcon icon = idx.data( Qt::DecorationRole ).value<QIcon>();
            mMessagePane->updateTabIconText( collection, text,icon );
        }
    }
}


void KMMainWidget::slotItemAdded( const Akonadi::Item &msg, const Akonadi::Collection &col )
{
    Q_UNUSED(msg);
    if ( col.isValid() ) {
        if ( col == CommonKernel->outboxCollectionFolder() ) {
            startUpdateMessageActionsTimer();
        }
    }
}

void KMMainWidget::slotItemRemoved( const Akonadi::Item & item)
{
    if ( item.isValid() && item.parentCollection().isValid() && ( item.parentCollection() == CommonKernel->outboxCollectionFolder() ) ) {
        startUpdateMessageActionsTimer();
    }
}

void KMMainWidget::slotItemMoved( const Akonadi::Item &item, const Akonadi::Collection &from, const Akonadi::Collection &to )
{
    if ( item.isValid() && ( ( from.id() == CommonKernel->outboxCollectionFolder().id() )
                             || to.id() == CommonKernel->outboxCollectionFolder().id() ) ) {
        startUpdateMessageActionsTimer();
    }
}

//-------------------------------------------------------------------------
void KMMainWidget::slotFocusQuickSearch()
{
    const QString text = mMsgView ? mMsgView->copyText() : QString();
    mMessagePane->focusQuickSearch(text);
}

//-------------------------------------------------------------------------
bool KMMainWidget::slotSearch()
{
    if (!mSearchWin)
    {
        mSearchWin = new SearchWindow(this, mCurrentFolder ? mCurrentFolder->collection() : Akonadi::Collection());
        mSearchWin->setModal( false );
        mSearchWin->setObjectName( QLatin1String("Search") );
    }
    else
    {
        mSearchWin->activateFolder(mCurrentFolder ? mCurrentFolder->collection() : Akonadi::Collection());
    }

    mSearchWin->show();
    KWindowSystem::activateWindow( mSearchWin->winId() );
    return true;
}


//-----------------------------------------------------------------------------
void KMMainWidget::slotHelp()
{
    KHelpClient::invokeHelp();
}


//-----------------------------------------------------------------------------
void KMMainWidget::slotFilter()
{
    FilterIf->openFilterDialog( true );
}

void KMMainWidget::slotManageSieveScripts()
{
    if ( !kmkernel->askToGoOnline() ) {
        return;
    }
    if (mManageSieveDialog)
        return;

    mManageSieveDialog = new KSieveUi::ManageSieveScriptsDialog( this );
    mManageSieveDialog->show();
}


//-----------------------------------------------------------------------------
void KMMainWidget::slotAddrBook()
{
    KRun::runCommand(QLatin1String("kaddressbook"), window());
}


//-----------------------------------------------------------------------------
void KMMainWidget::slotImport()
{
    KRun::runCommand(QLatin1String("kmailcvt"), window());
}

//-----------------------------------------------------------------------------
void KMMainWidget::slotCheckMail()
{
    kmkernel->checkMail();
}

//-----------------------------------------------------------------------------
void KMMainWidget::slotCheckMailOnStartup()
{
    kmkernel->checkMailOnStartup();
}

//-----------------------------------------------------------------------------
void KMMainWidget::slotCheckOneAccount( QAction* item )
{
    if ( !item ) {
        return;
    }

    Akonadi::AgentInstance agent = Akonadi::AgentManager::self()->instance( item->data().toString() );
    if ( agent.isValid() ) {
        if ( !agent.isOnline() ) {
            agent.setIsOnline( true );
        }
        agent.synchronize();
    } else {
        qDebug() << "account with identifier" << item->data().toString() << "not found";
    }
}

//-----------------------------------------------------------------------------
void KMMainWidget::slotCompose()
{
    KMail::Composer * win;
    KMime::Message::Ptr msg( new KMime::Message() );

    bool forceCursorPosition = false;
    if ( mCurrentFolder ) {
        MessageHelper::initHeader( msg, KMKernel::self()->identityManager(), mCurrentFolder->identity() );
        //Laurent: bug 289905
        /*
      if ( mCurrentFolder->collection().isValid() && mCurrentFolder->putRepliesInSameFolder() ) {
        KMime::Headers::Generic *header = new KMime::Headers::Generic( "X-KMail-Fcc", msg.get(), QString::number( mCurrentFolder->collection().id() ), "utf-8" );
        msg->setHeader( header );
      }
      */
        TemplateParser::TemplateParser parser( msg, TemplateParser::TemplateParser::NewMessage );
        parser.setIdentityManager( KMKernel::self()->identityManager() );
        parser.process( msg, mCurrentFolder->collection() );
        win = KMail::makeComposer( msg, false, false, KMail::Composer::New, mCurrentFolder->identity() );
        win->setCollectionForNewMessage( mCurrentFolder->collection() );
        forceCursorPosition = parser.cursorPositionWasSet();
    } else {
        MessageHelper::initHeader( msg, KMKernel::self()->identityManager() );
        TemplateParser::TemplateParser parser( msg, TemplateParser::TemplateParser::NewMessage );
        parser.setIdentityManager( KMKernel::self()->identityManager() );
        parser.process( KMime::Message::Ptr(), Akonadi::Collection() );
        win = KMail::makeComposer( msg, false, false, KMail::Composer::New );
        forceCursorPosition = parser.cursorPositionWasSet();
    }
    if (forceCursorPosition) {
        win->setFocusToEditor();
    }
    win->show();

}

//-----------------------------------------------------------------------------
// TODO: do we want the list sorted alphabetically?
void KMMainWidget::slotShowNewFromTemplate()
{
    if ( mCurrentFolder ) {
        const KIdentityManagement::Identity & ident =
                kmkernel->identityManager()->identityForUoidOrDefault( mCurrentFolder->identity() );
        mTemplateFolder = CommonKernel->collectionFromId( ident.templates().toLongLong() );
    }

    if ( !mTemplateFolder.isValid() ) {
        mTemplateFolder = CommonKernel->templatesCollectionFolder();
    }
    if ( !mTemplateFolder.isValid() )
        return;

    mTemplateMenu->menu()->clear();

    Akonadi::ItemFetchJob *job = new Akonadi::ItemFetchJob( mTemplateFolder );
    job->fetchScope().setAncestorRetrieval( ItemFetchScope::Parent );
    job->fetchScope().fetchFullPayload();
    connect(job, &Akonadi::ItemFetchJob::result, this, &KMMainWidget::slotDelayedShowNewFromTemplate);
}

void KMMainWidget::slotDelayedShowNewFromTemplate( KJob *job )
{
    Akonadi::ItemFetchJob *fetchJob = qobject_cast<Akonadi::ItemFetchJob*>( job );

    const Akonadi::Item::List items = fetchJob->items();
    const int numberOfItems = items.count();
    for ( int idx = 0; idx < numberOfItems; ++idx ) {
        KMime::Message::Ptr msg = MessageCore::Util::message( items.at( idx ) );
        if ( msg ) {
            QString subj = msg->subject()->asUnicodeString();
            if ( subj.isEmpty() )
                subj = i18n("No Subject");

            QAction *templateAction = mTemplateMenu->menu()->addAction(KStringHandler::rsqueeze( subj.replace( QLatin1Char('&'), QLatin1String("&&") ) ) );
            QVariant var;
            var.setValue( items.at( idx ) );
            templateAction->setData( var );
        }
    }

    // If there are no templates available, add a menu entry which informs
    // the user about this.
    if ( mTemplateMenu->menu()->actions().isEmpty() ) {
        QAction *noAction = mTemplateMenu->menu()->addAction(
                    i18n( "(no templates)" ) );
        noAction->setEnabled( false );
    }
}


//-----------------------------------------------------------------------------
void KMMainWidget::slotNewFromTemplate( QAction *action )
{

    if ( !mTemplateFolder.isValid() )
        return;
    const Akonadi::Item item = action->data().value<Akonadi::Item>();
    newFromTemplate( item );
}


//-----------------------------------------------------------------------------
void KMMainWidget::newFromTemplate( const Akonadi::Item &msg )
{
    if ( !msg.isValid() )
        return;
    KMCommand *command = new KMUseTemplateCommand( this, msg );
    command->start();
}


//-----------------------------------------------------------------------------
void KMMainWidget::slotPostToML()
{
    if ( mCurrentFolder && mCurrentFolder->isMailingListEnabled() ) {
        if (KMail::Util::mailingListPost( mCurrentFolder )) {
            return;
        }
    }
    slotCompose();
}

//-----------------------------------------------------------------------------
void KMMainWidget::slotFolderMailingListProperties()
{
    showCollectionProperties( QLatin1String( "KMail::CollectionMailingListPage" ) );
}

//-----------------------------------------------------------------------------
void KMMainWidget::slotShowFolderShortcutDialog()
{
    showCollectionProperties( QLatin1String( "KMail::CollectionShortcutPage" ) );
}

//-----------------------------------------------------------------------------
void KMMainWidget::slotExpireFolder()
{
    if ( !mCurrentFolder )
        return;
    bool mustDeleteExpirationAttribute = false;
    MailCommon::ExpireCollectionAttribute *attr = MailCommon::ExpireCollectionAttribute::expirationCollectionAttribute( mCurrentFolder->collection(), mustDeleteExpirationAttribute );
    ;
    bool canBeExpired = true;
    if ( !attr->isAutoExpire() ) {
        canBeExpired = false;
    } else if ( attr->unreadExpireUnits() == MailCommon::ExpireCollectionAttribute::ExpireNever &&
                attr->readExpireUnits() == MailCommon::ExpireCollectionAttribute::ExpireNever ) {
        canBeExpired = false;
    }

    if ( !canBeExpired ) {
        const QString message = i18n( "This folder does not have any expiry options set" );
        KMessageBox::information( this, message );
        if ( mustDeleteExpirationAttribute )
            delete attr;
        return;
    }

    if ( GlobalSettings::self()->warnBeforeExpire() ) {
        const QString message = i18n( "<qt>Are you sure you want to expire the folder <b>%1</b>?</qt>",
                                      mCurrentFolder->name().toHtmlEscaped() );
        if ( KMessageBox::warningContinueCancel( this, message, i18n( "Expire Folder" ),
                                                 KGuiItem( i18n( "&Expire" ) ) )
             != KMessageBox::Continue ) {
            if ( mustDeleteExpirationAttribute )
                delete attr;
            return;
        }
    }

    MailCommon::Util::expireOldMessages( mCurrentFolder->collection(), true /*immediate*/ );
    if ( mustDeleteExpirationAttribute )
        delete attr;
}

//-----------------------------------------------------------------------------
void KMMainWidget::slotEmptyFolder()
{
    if (!mCurrentFolder) return;
    const bool isTrash = CommonKernel->folderIsTrash( mCurrentFolder->collection() );
    if ( GlobalSettings::self()->confirmBeforeEmpty() )
    {
        const QString title = (isTrash) ? i18n("Empty Trash") : i18n("Move to Trash");
        const QString text = (isTrash) ?
                    i18n("Are you sure you want to empty the trash folder?") :
                    i18n("<qt>Are you sure you want to move all messages from "
                         "folder <b>%1</b> to the trash?</qt>", mCurrentFolder->name().toHtmlEscaped() );

        if (KMessageBox::warningContinueCancel(this, text, title, KGuiItem( title, QLatin1String("user-trash")))
                != KMessageBox::Continue) return;
    }
#ifndef QT_NO_CURSOR
    MessageViewer::KCursorSaver busy( MessageViewer::KBusyPtr::busy() );
#endif
    slotMarkAll();
    if (isTrash) {
        /* Don't ask for confirmation again when deleting, the user has already
       confirmed. */
        slotDeleteMsg( false );
    }
    else
        slotTrashSelectedMessages();

    if (mMsgView)
        mMsgView->clearCache();

    if ( !isTrash )
        BroadcastStatus::instance()->setStatusMsg(i18n("Moved all messages to the trash"));

    updateMessageActions();

    // Disable empty trash/move all to trash action - we've just deleted/moved
    // all folder contents.
    mAkonadiStandardActionManager->action( Akonadi::StandardMailActionManager::MoveAllToTrash )->setEnabled( false );
}

//-----------------------------------------------------------------------------
void KMMainWidget::slotArchiveFolder()
{
    if ( mCurrentFolder && mCurrentFolder->collection().isValid() ) {
        KMail::ArchiveFolderDialog archiveDialog;
        archiveDialog.setFolder( mCurrentFolder->collection() );
        archiveDialog.exec();
    }
}

//-----------------------------------------------------------------------------
void KMMainWidget::slotRemoveFolder()
{
    if ( !mCurrentFolder ) return;
    if ( !mCurrentFolder->collection().isValid() ) return;
    if ( mCurrentFolder->isSystemFolder() ) return;
    if ( mCurrentFolder->isReadOnly() ) return;

    Akonadi::CollectionFetchJob *job = new Akonadi::CollectionFetchJob( mCurrentFolder->collection(), CollectionFetchJob::FirstLevel, this );
    job->fetchScope().setContentMimeTypes( QStringList() << KMime::Message::mimeType() );
    job->setProperty( "collectionId", mCurrentFolder->collection().id() );
    connect(job, &Akonadi::CollectionFetchJob::result, this, &KMMainWidget::slotDelayedRemoveFolder);
}

void KMMainWidget::slotDelayedRemoveFolder( KJob *job )
{
    const Akonadi::CollectionFetchJob *fetchJob = qobject_cast<Akonadi::CollectionFetchJob*>( job );
    Akonadi::Collection::List listOfCollection = fetchJob->collections();
    const bool hasNotSubDirectory = listOfCollection.isEmpty();

    const Akonadi::Collection::Id id = fetchJob->property( "collectionId" ).toLongLong();
    Akonadi::Collection col = MailCommon::Util::updatedCollection(CommonKernel->collectionFromId( id ));
    QDir dir;
    QString str;
    QString title;
    QString buttonLabel;
    if ( col.resource() == QLatin1String( "akonadi_search_resource" ) ) {
        title = i18n("Delete Search");
        str = i18n("<qt>Are you sure you want to delete the search <b>%1</b>?<br />"
                   "Any messages it shows will still be available in their original folder.</qt>",
                   col.name().toHtmlEscaped() );
        buttonLabel = i18nc("@action:button Delete search", "&Delete");
    } else {
        title = i18n("Delete Folder");


        if ( col.statistics().count() == 0 ) {
            if ( hasNotSubDirectory ) {
                str = i18n("<qt>Are you sure you want to delete the empty folder "
                           "<b>%1</b>?</qt>",
                           col.name().toHtmlEscaped() );
            } else {
                str = xi18n("<qt>Are you sure you want to delete the empty folder "
                           "<resource>%1</resource> and all its subfolders? Those subfolders might "
                           "not be empty and their contents will be discarded as well. "
                           "<p><b>Beware</b> that discarded messages are not saved "
                           "into your Trash folder and are permanently deleted.</p></qt>",
                           col.name().toHtmlEscaped() );
            }
        } else {
            if ( hasNotSubDirectory ) {
                str = xi18n("<qt>Are you sure you want to delete the folder "
                           "<resource>%1</resource>, discarding its contents? "
                           "<p><b>Beware</b> that discarded messages are not saved "
                           "into your Trash folder and are permanently deleted.</p></qt>",
                           col.name().toHtmlEscaped() );
            }else {
                str = xi18n("<qt>Are you sure you want to delete the folder <resource>%1</resource> "
                           "and all its subfolders, discarding their contents? "
                           "<p><b>Beware</b> that discarded messages are not saved "
                           "into your Trash folder and are permanently deleted.</p></qt>",
                           col.name().toHtmlEscaped() );
            }
        }
        buttonLabel = i18nc("@action:button Delete folder", "&Delete");
    }

    if ( KMessageBox::warningContinueCancel( this, str, title,
                                             KGuiItem( buttonLabel, QLatin1String("edit-delete" )),
                                             KStandardGuiItem::cancel(), QString(),
                                             KMessageBox::Notify | KMessageBox::Dangerous )
         == KMessageBox::Continue )
    {
        kmkernel->checkFolderFromResources( listOfCollection<<col );

        if (col.id() == mCurrentFolder->collection().id())
            mCurrentFolder.clear();

        Akonadi::CollectionDeleteJob *job = new Akonadi::CollectionDeleteJob( col );
        connect(job, &Akonadi::CollectionDeleteJob::result, this, &KMMainWidget::slotDeletionCollectionResult);
    }
}

void KMMainWidget::slotDeletionCollectionResult(KJob* job)
{
    if ( job ) {
        if (Util::showJobErrorMessage( job )) {
            return;
        }
    }
}

//-----------------------------------------------------------------------------
void KMMainWidget::slotExpireAll()
{
    if ( GlobalSettings::self()->warnBeforeExpire() ) {
        const int ret = KMessageBox::warningContinueCancel(KMainWindow::memberList().first(),
                                                           i18n("Are you sure you want to expire all old messages?"),
                                                           i18n("Expire Old Messages?"), KGuiItem(i18n("Expire")));
        if (ret != KMessageBox::Continue) {
            return;
        }
    }

    kmkernel->expireAllFoldersNow();
}


//-----------------------------------------------------------------------------
void KMMainWidget::slotOverrideHtmlLoadExt()
{
    if ( mHtmlLoadExtGlobalSetting == mFolderHtmlLoadExtPreference ) {
        int result = KMessageBox::warningContinueCancel( this,
                                                         // the warning text is taken from configuredialog.cpp:
                                                         i18n( "Loading external references in html mail will make you more vulnerable to "
                                                               "\"spam\" and may increase the likelihood that your system will be "
                                                               "compromised by other present and anticipated security exploits." ),
                                                         i18n( "Security Warning" ),
                                                         KGuiItem(i18n( "Load External References" )),
                                                         KStandardGuiItem::cancel(),
                                                         QLatin1String("OverrideHtmlLoadExtWarning"), 0);
        if ( result == KMessageBox::Cancel ) {
            mPreferHtmlLoadExtAction->setChecked( false );
            return;
        }
    }
    mFolderHtmlLoadExtPreference = !mFolderHtmlLoadExtPreference;

    if (mMsgView) {
        mMsgView->setHtmlLoadExtOverride(mFolderHtmlLoadExtPreference);
        mMsgView->update( true );
    }
}

//-----------------------------------------------------------------------------
void KMMainWidget::slotMessageQueuedOrDrafted()
{
    if (!CommonKernel->folderIsDraftOrOutbox(mCurrentFolder->collection()))
        return;
    if (mMsgView)
        mMsgView->update(true);
}


//-----------------------------------------------------------------------------
void KMMainWidget::slotForwardInlineMsg()
{
    if ( !mCurrentFolder ) {
        return;
    }

    const QList<Akonadi::Item> selectedMessages = mMessagePane->selectionAsMessageItemList();
    if ( selectedMessages.isEmpty() )
        return;
    KMForwardCommand * command = new KMForwardCommand(
                this, selectedMessages, mCurrentFolder->identity()
                );

    command->start();
}


//-----------------------------------------------------------------------------
void KMMainWidget::slotForwardAttachedMsg()
{
    if ( !mCurrentFolder ) {
        return;
    }

    const QList<Akonadi::Item> selectedMessages = mMessagePane->selectionAsMessageItemList();
    if ( selectedMessages.isEmpty() )
        return;
    KMForwardAttachedCommand * command = new KMForwardAttachedCommand(
                this, selectedMessages, mCurrentFolder->identity()
                );

    command->start();
}


//-----------------------------------------------------------------------------
void KMMainWidget::slotUseTemplate()
{
    newFromTemplate( mMessagePane->currentItem() );
}


//-----------------------------------------------------------------------------
void KMMainWidget::slotResendMsg()
{
    const Akonadi::Item msg = mMessagePane->currentItem();
    if ( !msg.isValid() )
        return;
    KMCommand *command = new KMResendMessageCommand( this, msg );

    command->start();
}

//-----------------------------------------------------------------------------
// Message moving and permanent deletion
//

void KMMainWidget::moveMessageSelected( MessageList::Core::MessageItemSetReference ref, const Akonadi::Collection &dest, bool confirmOnDeletion )
{
    QList<Akonadi::Item> selectMsg  = mMessagePane->itemListFromPersistentSet( ref );
    // If this is a deletion, ask for confirmation
    if ( !dest.isValid() && confirmOnDeletion )
    {
        int ret = KMessageBox::warningContinueCancel(
                    this,
                    i18np(
                        "<qt>Do you really want to delete the selected message?<br />"
                        "Once deleted, it cannot be restored.</qt>",
                        "<qt>Do you really want to delete the %1 selected messages?<br />"
                        "Once deleted, they cannot be restored.</qt>",
                        selectMsg.count()
                        ),
                    selectMsg.count() > 1 ? i18n( "Delete Messages" ) : i18n( "Delete Message" ),
                    KStandardGuiItem::del(),
                    KStandardGuiItem::cancel(),
                    QLatin1String("NoConfirmDelete")
                    );
        if ( ret == KMessageBox::Cancel )
        {
            mMessagePane->deletePersistentSet( ref );
            return;  // user canceled the action
        }
    }
    mMessagePane->markMessageItemsAsAboutToBeRemoved( ref, true );
    // And stuff them into a KMMoveCommand :)
    KMMoveCommand *command = new KMMoveCommand( dest, selectMsg,ref );
    QObject::connect(
                command, SIGNAL(moveDone(KMMoveCommand*)),
                this, SLOT(slotMoveMessagesCompleted(KMMoveCommand*))
                );
    command->start();

    if ( dest.isValid() )
        BroadcastStatus::instance()->setStatusMsg( i18n( "Moving messages..." ) );
    else
        BroadcastStatus::instance()->setStatusMsg( i18n( "Deleting messages..." ) );
}

void KMMainWidget::slotMoveMessagesCompleted( KMMoveCommand *command )
{
    Q_ASSERT( command );
    mMessagePane->markMessageItemsAsAboutToBeRemoved( command->refSet(), false );
    mMessagePane->deletePersistentSet( command->refSet() );
    // Bleah :D
    const bool moveWasReallyADelete = !command->destFolder().isValid();

    if ( command->result() == KMCommand::OK )
    {
        if ( moveWasReallyADelete )
            BroadcastStatus::instance()->setStatusMsg( i18n( "Messages deleted successfully." ) );
        else
            BroadcastStatus::instance()->setStatusMsg( i18n( "Messages moved successfully." ) );
    } else {
        if ( moveWasReallyADelete )
        {
            if ( command->result() == KMCommand::Failed )
                BroadcastStatus::instance()->setStatusMsg( i18n( "Deleting messages failed." ) );
            else
                BroadcastStatus::instance()->setStatusMsg( i18n( "Deleting messages canceled." ) );
        } else {
            if ( command->result() == KMCommand::Failed )
                BroadcastStatus::instance()->setStatusMsg( i18n( "Moving messages failed." ) );
            else
                BroadcastStatus::instance()->setStatusMsg( i18n( "Moving messages canceled." ) );
        }
    }
    // The command will autodelete itself and will also kill the set.
}

void KMMainWidget::slotDeleteMsg( bool confirmDelete )
{
    // Create a persistent message set from the current selection
    MessageList::Core::MessageItemSetReference ref = mMessagePane->selectionAsPersistentSet();
    if ( ref != -1 )
        moveMessageSelected( ref, Akonadi::Collection(), confirmDelete );
}

void KMMainWidget::slotDeleteThread( bool confirmDelete )
{
    // Create a persistent set from the current thread.
    MessageList::Core::MessageItemSetReference ref = mMessagePane->currentThreadAsPersistentSet();
    if ( ref != -1 )
        moveMessageSelected( ref, Akonadi::Collection(), confirmDelete );
}

FolderSelectionDialog* KMMainWidget::moveOrCopyToDialog()
{
    if ( !mMoveOrCopyToDialog ) {
        FolderSelectionDialog::SelectionFolderOption options = FolderSelectionDialog::HideVirtualFolder;
        mMoveOrCopyToDialog = new FolderSelectionDialog( this, options );
        mMoveOrCopyToDialog->setModal( true );
    }
    return mMoveOrCopyToDialog;
}

FolderSelectionDialog* KMMainWidget::selectFromAllFoldersDialog()
{
    if ( !mSelectFromAllFoldersDialog ) {
        FolderSelectionDialog::SelectionFolderOptions options = FolderSelectionDialog::None;
        options |= FolderSelectionDialog::NotAllowToCreateNewFolder;

        mSelectFromAllFoldersDialog = new FolderSelectionDialog( this, options );
        mSelectFromAllFoldersDialog->setModal( true );
    }
    return mSelectFromAllFoldersDialog;
}

void KMMainWidget::slotMoveSelectedMessageToFolder()
{
    QPointer<MailCommon::FolderSelectionDialog> dialog( moveOrCopyToDialog() );
    dialog->setWindowTitle( i18n( "Move Messages to Folder" ) );
    if ( dialog->exec() && dialog ) {
        const Akonadi::Collection dest = dialog->selectedCollection();
        if ( dest.isValid() ) {
            moveSelectedMessagesToFolder( dest );
        }
    }
}

void KMMainWidget::moveSelectedMessagesToFolder( const Akonadi::Collection & dest )
{
    MessageList::Core::MessageItemSetReference ref = mMessagePane->selectionAsPersistentSet();
    if ( ref != -1 ) {
        //Need to verify if dest == src ??? akonadi do it for us.
        moveMessageSelected( ref, dest, false );
    }
}


void KMMainWidget::copyMessageSelected( const QList<Akonadi::Item> &selectMsg, const Akonadi::Collection &dest )
{
    if ( selectMsg.isEmpty() )
        return;
    // And stuff them into a KMCopyCommand :)
    KMCommand *command = new KMCopyCommand( dest, selectMsg );
    QObject::connect(
                command, SIGNAL(completed(KMCommand*)),
                this, SLOT(slotCopyMessagesCompleted(KMCommand*))
                );
    command->start();
    BroadcastStatus::instance()->setStatusMsg( i18n( "Copying messages..." ) );
}


void KMMainWidget::slotCopyMessagesCompleted( KMCommand *command )
{
    Q_ASSERT( command );
    if ( command->result() == KMCommand::OK )
    {
        BroadcastStatus::instance()->setStatusMsg( i18n( "Messages copied successfully." ) );
    } else {
        if ( command->result() == KMCommand::Failed )
            BroadcastStatus::instance()->setStatusMsg( i18n( "Copying messages failed." ) );
        else
            BroadcastStatus::instance()->setStatusMsg( i18n( "Copying messages canceled." ) );
    }
    // The command will autodelete itself and will also kill the set.
}

void KMMainWidget::slotCopySelectedMessagesToFolder()
{
    QPointer<MailCommon::FolderSelectionDialog> dialog( moveOrCopyToDialog() );
    dialog->setWindowTitle( i18n( "Copy Messages to Folder" ) );

    if ( dialog->exec() && dialog ) {
        const Akonadi::Collection dest = dialog->selectedCollection();
        if ( dest.isValid() ) {
            copySelectedMessagesToFolder( dest );
        }
    }
}

void KMMainWidget::copySelectedMessagesToFolder( const Akonadi::Collection& dest )
{
    const QList<Akonadi::Item > lstMsg = mMessagePane->selectionAsMessageItemList();
    if ( !lstMsg.isEmpty() ) {
        copyMessageSelected( lstMsg, dest );
    }
}

//-----------------------------------------------------------------------------
// Message trashing
//
void KMMainWidget::trashMessageSelected( MessageList::Core::MessageItemSetReference ref )
{
    if ( !mCurrentFolder ) {
        return;
    }

    const QList<Akonadi::Item> select = mMessagePane->itemListFromPersistentSet( ref );
    mMessagePane->markMessageItemsAsAboutToBeRemoved( ref, true );

    // FIXME: Why we don't use KMMoveCommand( trashFolder(), selectedMessages ); ?
    // And stuff them into a KMTrashMsgCommand :)
    KMCommand *command = new KMTrashMsgCommand( mCurrentFolder->collection(), select,ref );

    QObject::connect(
                command, SIGNAL(moveDone(KMMoveCommand*)),
                this, SLOT(slotTrashMessagesCompleted(KMMoveCommand*))
                );
    command->start();
    BroadcastStatus::instance()->setStatusMsg( i18n( "Moving messages to trash..." ) );
}

void KMMainWidget::slotTrashMessagesCompleted( KMMoveCommand *command )
{
    Q_ASSERT( command );
    mMessagePane->markMessageItemsAsAboutToBeRemoved( command->refSet(), false );
    mMessagePane->deletePersistentSet( command->refSet() );
    if ( command->result() == KMCommand::OK )
    {
        BroadcastStatus::instance()->setStatusMsg( i18n( "Messages moved to trash successfully." ) );
    } else {
        if ( command->result() == KMCommand::Failed ) {
            BroadcastStatus::instance()->setStatusMsg( i18n( "Moving messages to trash failed." ) );
        } else
            BroadcastStatus::instance()->setStatusMsg( i18n( "Moving messages to trash canceled." ) );
    }

    // The command will autodelete itself and will also kill the set.
}

void KMMainWidget::slotTrashSelectedMessages()
{
    MessageList::Core::MessageItemSetReference ref = mMessagePane->selectionAsPersistentSet();
    if ( ref != -1 ) {
        trashMessageSelected( ref );
    }
}

void KMMainWidget::slotTrashThread()
{
    MessageList::Core::MessageItemSetReference ref = mMessagePane->currentThreadAsPersistentSet();
    if ( ref != -1 )
        trashMessageSelected( ref );
}

//-----------------------------------------------------------------------------
// Message tag setting for messages
//
// FIXME: The "selection" version of these functions is in MessageActions.
//        We should probably move everything there....
void KMMainWidget::toggleMessageSetTag( const QList<Akonadi::Item> &select, const Akonadi::Tag &tag )
{
    if ( select.isEmpty() )
        return;
    KMCommand *command = new KMSetTagCommand( Akonadi::Tag::List() << tag, select, KMSetTagCommand::Toggle );
    command->start();
}


void KMMainWidget::slotSelectMoreMessageTagList()
{
    const QList<Akonadi::Item> selectedMessages = mMessagePane->selectionAsMessageItemList();
    if ( selectedMessages.isEmpty() )
        return;

    TagSelectDialog dlg( this, selectedMessages.count(), selectedMessages.first() );
    if ( dlg.exec() ) {
        const Akonadi::Tag::List lst = dlg.selectedTag();

        KMCommand *command = new KMSetTagCommand( lst, selectedMessages, KMSetTagCommand::CleanExistingAndAddNew );
        command->start();
    }
}


void KMMainWidget::slotUpdateMessageTagList( const Akonadi::Tag &tag )
{
    // Create a persistent set from the current thread.
    const QList<Akonadi::Item> selectedMessages = mMessagePane->selectionAsMessageItemList();
    if ( selectedMessages.isEmpty() )
        return;
    toggleMessageSetTag( selectedMessages, tag );
}

void KMMainWidget::refreshMessageListSelection()
{
    mAkonadiStandardActionManager->setItemSelectionModel( mMessagePane->currentItemSelectionModel() );
    slotMessageSelected(mMessagePane->currentItem());
}

//-----------------------------------------------------------------------------
// Status setting for threads
//
// FIXME: The "selection" version of these functions is in MessageActions.
//        We should probably move everything there....
void KMMainWidget::setMessageSetStatus( const QList<Akonadi::Item> &select,
                                        const Akonadi::MessageStatus &status,
                                        bool toggle )
{
    KMCommand *command = new KMSetStatusCommand( status, select, toggle );
    command->start();
}

void KMMainWidget::setCurrentThreadStatus( const Akonadi::MessageStatus &status, bool toggle )
{
    const QList<Akonadi::Item> select = mMessagePane->currentThreadAsMessageList();
    if ( select.isEmpty() )
        return;
    setMessageSetStatus( select, status, toggle );
}

void KMMainWidget::slotSetThreadStatusUnread()
{
    setCurrentThreadStatus( MessageStatus::statusRead(), true );
}

void KMMainWidget::slotSetThreadStatusImportant()
{
    setCurrentThreadStatus( MessageStatus::statusImportant(), true );
}

void KMMainWidget::slotSetThreadStatusRead()
{
    setCurrentThreadStatus( MessageStatus::statusRead(), false );
}

void KMMainWidget::slotSetThreadStatusToAct()
{
    setCurrentThreadStatus( MessageStatus::statusToAct(), true );
}

void KMMainWidget::slotSetThreadStatusWatched()
{
    setCurrentThreadStatus( MessageStatus::statusWatched(), true );
    if ( mWatchThreadAction->isChecked() )
        mIgnoreThreadAction->setChecked(false);
}

void KMMainWidget::slotSetThreadStatusIgnored()
{
    setCurrentThreadStatus( MessageStatus::statusIgnored(), true );
    if ( mIgnoreThreadAction->isChecked() )
        mWatchThreadAction->setChecked(false);
}

//-----------------------------------------------------------------------------
void KMMainWidget::slotRedirectMsg()
{
    const QList<Akonadi::Item> selectedMessages = mMessagePane->selectionAsMessageItemList();
    if ( selectedMessages.isEmpty() )
        return;

    KMCommand *command = new KMRedirectCommand( this, selectedMessages );
    command->start();
}


//-----------------------------------------------------------------------------
void KMMainWidget::slotCustomReplyToMsg( const QString &tmpl )
{
    const Akonadi::Item msg = mMessagePane->currentItem();
    if ( !msg.isValid() )
        return;

    const QString text = mMsgView ? mMsgView->copyText() : QString();

    qDebug() << "Reply with template:" << tmpl;

    KMCommand *command = new KMReplyCommand( this,
                                             msg,
                                             MessageComposer::ReplySmart,
                                             text, false,
                                             tmpl );
    command->start();
}


//-----------------------------------------------------------------------------
void KMMainWidget::slotCustomReplyAllToMsg( const QString &tmpl )
{
    const Akonadi::Item msg = mMessagePane->currentItem();
    if ( !msg.isValid() )
        return;

    const QString text = mMsgView? mMsgView->copyText() : QString();

    qDebug() << "Reply to All with template:" << tmpl;

    KMCommand *command = new KMReplyCommand(this,
                                            msg,
                                            MessageComposer::ReplyAll,
                                            text,
                                            false,
                                            tmpl
                                            );

    command->start();
}


//-----------------------------------------------------------------------------
void KMMainWidget::slotCustomForwardMsg( const QString &tmpl )
{
    if ( !mCurrentFolder ) {
        return;
    }

    const QList<Akonadi::Item> selectedMessages = mMessagePane->selectionAsMessageItemList();
    if ( selectedMessages.isEmpty() )
        return;

    qDebug() << "Forward with template:" << tmpl;
    KMForwardCommand * command = new KMForwardCommand(
                this, selectedMessages, mCurrentFolder->identity(), tmpl
                );

    command->start();
}


void KMMainWidget::openFilterDialog(const QByteArray &field, const QString &value)
{
    FilterIf->openFilterDialog( false );
    FilterIf->createFilter( field, value );
}

//-----------------------------------------------------------------------------
void KMMainWidget::slotSubjectFilter()
{
    const KMime::Message::Ptr msg = mMessagePane->currentMessage();
    if ( !msg )
        return;

    openFilterDialog("Subject", msg->subject()->asUnicodeString());
}

//-----------------------------------------------------------------------------
void KMMainWidget::slotFromFilter()
{
    KMime::Message::Ptr msg = mMessagePane->currentMessage();
    if ( !msg )
        return;

    AddrSpecList al = MessageHelper::extractAddrSpecs( msg, "From" );
    if ( al.empty() )
        openFilterDialog("From",  msg->from()->asUnicodeString());
    else
        openFilterDialog("From",  al.front().asString());
}

//-----------------------------------------------------------------------------
void KMMainWidget::slotToFilter()
{
    KMime::Message::Ptr msg = mMessagePane->currentMessage();
    if ( !msg )
        return;
    openFilterDialog("To",  msg->to()->asUnicodeString());
}

//-----------------------------------------------------------------------------
void KMMainWidget::slotUndo()
{
    kmkernel->undoStack()->undo();
    updateMessageActions();
    updateFolderMenu();
}


//-----------------------------------------------------------------------------
void KMMainWidget::slotJumpToFolder()
{
    QPointer<MailCommon::FolderSelectionDialog> dialog( selectFromAllFoldersDialog() );
    dialog->setWindowTitle( i18n( "Jump to Folder") );
    if ( dialog->exec() && dialog ) {
        Akonadi::Collection collection = dialog->selectedCollection();
        if ( collection.isValid() ) {
            slotSelectCollectionFolder( collection );
        }
    }
}

void KMMainWidget::slotSelectCollectionFolder( const Akonadi::Collection & col )
{
    if ( mFolderTreeWidget ) {
        mFolderTreeWidget->selectCollectionFolder( col );
        slotFolderChanged( col );
    }
}

void KMMainWidget::slotApplyFilters()
{
    const QList<Akonadi::Item> selectedMessages = mMessagePane->selectionAsMessageItemList();
    if ( selectedMessages.isEmpty() )
        return;
    applyFilters( selectedMessages );
}

void KMMainWidget::slotApplyFiltersOnFolder()
{
    if ( mCurrentFolder && mCurrentFolder->collection().isValid() ) {
        Akonadi::ItemFetchJob *job = new Akonadi::ItemFetchJob( mCurrentFolder->collection(), this );
        connect(job, &Akonadi::ItemFetchJob::result, this, &KMMainWidget::slotFetchItemsForFolderDone);
    }
}

void KMMainWidget::slotFetchItemsForFolderDone(KJob*job)
{
    Akonadi::ItemFetchJob *fjob = dynamic_cast<Akonadi::ItemFetchJob*>( job );
    Q_ASSERT( fjob );
    Akonadi::Item::List items = fjob->items();
    applyFilters( items );
}

void KMMainWidget::applyFilters( const QList<Akonadi::Item>& selectedMessages )
{
#ifndef QT_NO_CURSOR
    MessageViewer::KCursorSaver busy( MessageViewer::KBusyPtr::busy() );
#endif

    MailCommon::FilterManager::instance()->filter( selectedMessages );
}

//-----------------------------------------------------------------------------
void KMMainWidget::slotCheckVacation()
{
    updateVacationScriptStatus( false );
    if ( !kmkernel->askToGoOnline() )
        return;

    mVacationManager->checkVacation();
    connect(mVacationManager, SIGNAL(updateVacationScriptStatus(bool,QString)), SLOT(updateVacationScriptStatus(bool,QString)) );
    connect(mVacationManager, SIGNAL(editVacation()), SLOT(slotEditVacation()) );
}

void KMMainWidget::slotEditVacation(const QString &serverName)
{
    if ( !kmkernel->askToGoOnline() ) {
        return;
    }

    mVacationManager->slotEditVacation(serverName);
}

//-----------------------------------------------------------------------------
void KMMainWidget::slotDebugSieve()
{
#if !defined(NDEBUG)
    if ( mSieveDebugDialog )
        return;

    mSieveDebugDialog = new KSieveUi::SieveDebugDialog( this );
    mSieveDebugDialog->exec();
    delete mSieveDebugDialog;
#endif
}

//-----------------------------------------------------------------------------
void KMMainWidget::slotStartCertManager()
{
    if ( !QProcess::startDetached(QLatin1String("kleopatra") ) )
        KMessageBox::error( this, i18n( "Could not start certificate manager; "
                                        "please check your installation." ),
                            i18n( "KMail Error" ) );
    else
        qDebug() << "\nslotStartCertManager(): certificate manager started.";
}

//-----------------------------------------------------------------------------
void KMMainWidget::slotStartWatchGnuPG()
{
    if ( !QProcess::startDetached(QLatin1String("kwatchgnupg")) )
        KMessageBox::error( this, i18n( "Could not start GnuPG LogViewer (kwatchgnupg); "
                                        "please check your installation." ),
                            i18n( "KMail Error" ) );
}

//-----------------------------------------------------------------------------
void KMMainWidget::slotConfigChanged()
{
    readConfig();
    mMsgActions->setupForwardActions(actionCollection());
    mMsgActions->setupForwardingActionsList( mGUIClient );
}

//-----------------------------------------------------------------------------
void KMMainWidget::slotSaveMsg()
{
    const QList<Akonadi::Item> selectedMessages = mMessagePane->selectionAsMessageItemList();
    if ( selectedMessages.isEmpty() )
        return;
    KMSaveMsgCommand *saveCommand = new KMSaveMsgCommand( this, selectedMessages );
    saveCommand->start();
}

//-----------------------------------------------------------------------------
void KMMainWidget::slotOpenMsg()
{
    KMOpenMsgCommand *openCommand = new KMOpenMsgCommand( this, KUrl(), overrideEncoding(), this );

    openCommand->start();
}

//-----------------------------------------------------------------------------
void KMMainWidget::slotSaveAttachments()
{
    const QList<Akonadi::Item> selectedMessages = mMessagePane->selectionAsMessageItemList();
    if ( selectedMessages.isEmpty() )
        return;
    // Avoid re-downloading in the common case that only one message is selected, and the message
    // is also displayed in the viewer. For this, create a dummy item without a parent collection / item id,
    // so that KMCommand doesn't download it.
    KMSaveAttachmentsCommand *saveCommand = 0;
    if ( mMsgView && selectedMessages.size() == 1 &&
         mMsgView->message().hasPayload<KMime::Message::Ptr>() &&
         selectedMessages.first().id() == mMsgView->message().id() ) {
        Akonadi::Item dummyItem;
        dummyItem.setPayload<KMime::Message::Ptr>( mMsgView->message().payload<KMime::Message::Ptr>() );
        saveCommand = new KMSaveAttachmentsCommand( this, dummyItem, mMsgView->viewer() );
    } else {
        saveCommand = new KMSaveAttachmentsCommand( this, selectedMessages );
    }

    saveCommand->start();
}

void KMMainWidget::slotOnlineStatus()
{
    // KMKernel will emit a signal when we toggle the network state that is caught by
    // KMMainWidget::slotUpdateOnlineStatus to update our GUI
    if ( GlobalSettings::self()->networkState() == GlobalSettings::EnumNetworkState::Online ) {
        // if online; then toggle and set it offline.
        kmkernel->stopNetworkJobs();
    } else {
        kmkernel->resumeNetworkJobs();
        slotCheckVacation();
    }
}

void KMMainWidget::slotUpdateOnlineStatus( GlobalSettings::EnumNetworkState::type )
{
    if ( !mAkonadiStandardActionManager ) {
        return;
    }
    QAction * action = mAkonadiStandardActionManager->action( Akonadi::StandardActionManager::ToggleWorkOffline );
    if ( GlobalSettings::self()->networkState() == GlobalSettings::EnumNetworkState::Online ) {
        action->setText( i18n("Work Offline") );
        action->setIcon( QIcon::fromTheme(QLatin1String("user-offline")) );
    } else {
        action->setText( i18n("Work Online") );
        action->setIcon( QIcon::fromTheme(QLatin1String("user-online")) );
    }
}


//-----------------------------------------------------------------------------
void KMMainWidget::slotSendQueued()
{
    if ( kmkernel->msgSender() ) {
        kmkernel->msgSender()->sendQueued();
    }
}

//-----------------------------------------------------------------------------
void KMMainWidget::slotSendQueuedVia( QAction *item )
{
    const QStringList availTransports = MailTransport::TransportManager::self()->transportNames();
    if ( !availTransports.isEmpty() && availTransports.contains( item->text() ) ) {
        if ( kmkernel->msgSender() ) {
            kmkernel->msgSender()->sendQueued( item->text() );
        }
    }
}

//-----------------------------------------------------------------------------
void KMMainWidget::slotShowBusySplash()
{
    if ( mReaderWindowActive ) {
        mMsgView->displayBusyPage();
    }
}

void KMMainWidget::showOfflinePage()
{
    if ( !mReaderWindowActive ) return;

    mMsgView->displayOfflinePage();
}

void KMMainWidget::showResourceOfflinePage()
{
    if ( !mReaderWindowActive ) return;

    mMsgView->displayResourceOfflinePage();
}


//-----------------------------------------------------------------------------
void KMMainWidget::slotReplaceMsgByUnencryptedVersion()
{
    qDebug();
    Akonadi::Item oldMsg = mMessagePane->currentItem();
    if ( oldMsg.isValid() ) {
#if 0
        qDebug() << "Old message found";
        if ( oldMsg->hasUnencryptedMsg() ) {
            qDebug() << "Extra unencrypted message found";
            KMime::Message* newMsg = oldMsg->unencryptedMsg();
            // adjust the message id
            {
                QString msgId( oldMsg->msgId() );
                QString prefix("DecryptedMsg.");
                int oldIdx = msgId.indexOf(prefix, 0, Qt::CaseInsensitive);
                if ( -1 == oldIdx ) {
                    int leftAngle = msgId.lastIndexOf( '<' );
                    msgId = msgId.insert( (-1 == leftAngle) ? 0 : ++leftAngle, prefix );
                }
                else {
                    // toggle between "DecryptedMsg." and "DeCryptedMsg."
                    // to avoid same message id
                    QCharRef c = msgId[ oldIdx+2 ];
                    if ( 'C' == c )
                        c = 'c';
                    else
                        c = 'C';
                }
                newMsg->setMsgId( msgId );
                mMsgView->setIdOfLastViewedMessage( msgId );
            }
            // insert the unencrypted message
            qDebug() << "Adding unencrypted message to folder";
            mFolder->addMsg( newMsg );
            /* Figure out its index in the folder for selecting. This must be count()-1,
       * since we append. Be safe and do find, though, just in case. */
            int newMsgIdx = mFolder->find( newMsg );
            Q_ASSERT( newMsgIdx != -1 );
            /* we need this unget, to have the message displayed correctly initially */
            mFolder->unGetMsg( newMsgIdx );
            int idx = mFolder->find( oldMsg );
            Q_ASSERT( idx != -1 );
            /* only select here, so the old one is not un-Gotten before, which would
       * render the pointer we hold invalid so that find would fail */
#if 0
            // FIXME (Pragma)
            mHeaders->setCurrentItemByIndex( newMsgIdx );
#endif
            // remove the old one
            if ( idx != -1 ) {
                qDebug() << "Deleting encrypted message";
                mFolder->take( idx );
            }

            qDebug() << "Updating message actions";
            updateMessageActions();

            qDebug() << "Done.";
        } else
            qDebug() << "NO EXTRA UNENCRYPTED MESSAGE FOUND";
#else
        qDebug() << "AKONADI PORT: Disabled code in  " << Q_FUNC_INFO;
#endif
    } else
        qDebug() << "PANIC: NO OLD MESSAGE FOUND";
}

void KMMainWidget::slotFocusOnNextMessage()
{
    mMessagePane->focusNextMessageItem(MessageList::Core::MessageTypeAny, true,false );
}

void KMMainWidget::slotFocusOnPrevMessage()
{
    mMessagePane->focusPreviousMessageItem( MessageList::Core::MessageTypeAny, true, false );
}

void KMMainWidget::slotSelectFirstMessage()
{
    mMessagePane->selectFirstMessageItem( MessageList::Core::MessageTypeAny, true );
}

void KMMainWidget::slotSelectLastMessage()
{
    mMessagePane->selectLastMessageItem( MessageList::Core::MessageTypeAny, true );
}

void KMMainWidget::slotSelectFocusedMessage()
{
    mMessagePane->selectFocusedMessageItem(true );
}

void KMMainWidget::slotSelectNextMessage()
{
    mMessagePane->selectNextMessageItem( MessageList::Core::MessageTypeAny,
                                         MessageList::Core::ClearExistingSelection,
                                         true, false );
}

void KMMainWidget::slotExtendSelectionToNextMessage()
{
    mMessagePane->selectNextMessageItem(
                MessageList::Core::MessageTypeAny,
                MessageList::Core::GrowOrShrinkExistingSelection,
                true,  // center item
                false  // don't loop in folder
                );
}

void KMMainWidget::slotSelectNextUnreadMessage()
{
    // The looping logic is: "Don't loop" just never loops, "Loop in current folder"
    // loops just in current folder, "Loop in all folders" loops in the current folder
    // first and then after confirmation jumps to the next folder.
    // A bad point here is that if you answer "No, and don't ask me again" to the confirmation
    // dialog then you have "Loop in current folder" and "Loop in all folders" that do
    // the same thing and no way to get the old behaviour. However, after a consultation on #kontact,
    // for bug-to-bug backward compatibility, the masters decided to keep it b0rken :D
    // If nobody complains, it stays like it is: if you complain enough maybe the masters will
    // decide to reconsider :)
    if ( !mMessagePane->selectNextMessageItem(
             MessageList::Core::MessageTypeUnreadOnly,
             MessageList::Core::ClearExistingSelection,
             true,  // center item
             /*GlobalSettings::self()->loopOnGotoUnread() == GlobalSettings::EnumLoopOnGotoUnread::LoopInCurrentFolder*/
             GlobalSettings::self()->loopOnGotoUnread() != GlobalSettings::EnumLoopOnGotoUnread::DontLoop
             ) )
    {
        // no next unread message was found in the current folder
        if ( ( GlobalSettings::self()->loopOnGotoUnread() ==
               GlobalSettings::EnumLoopOnGotoUnread::LoopInAllFolders ) ||
             ( GlobalSettings::self()->loopOnGotoUnread() ==
               GlobalSettings::EnumLoopOnGotoUnread::LoopInAllMarkedFolders ) )
        {
            mGoToFirstUnreadMessageInSelectedFolder = true;
            mFolderTreeWidget->folderTreeView()->selectNextUnreadFolder( true );
            mGoToFirstUnreadMessageInSelectedFolder = false;
        }
    }
}

void KMMainWidget::slotSelectPreviousMessage()
{
    mMessagePane->selectPreviousMessageItem( MessageList::Core::MessageTypeAny,
                                             MessageList::Core::ClearExistingSelection,
                                             true, false );
}

void KMMainWidget::slotExtendSelectionToPreviousMessage()
{
    mMessagePane->selectPreviousMessageItem(
                MessageList::Core::MessageTypeAny,
                MessageList::Core::GrowOrShrinkExistingSelection,
                true,  // center item
                false  // don't loop in folder
                );
}

void KMMainWidget::slotSelectPreviousUnreadMessage()
{
    if ( !mMessagePane->selectPreviousMessageItem(
             MessageList::Core::MessageTypeUnreadOnly,
             MessageList::Core::ClearExistingSelection,
             true,  // center item
             GlobalSettings::self()->loopOnGotoUnread() == GlobalSettings::EnumLoopOnGotoUnread::LoopInCurrentFolder
             ) )
    {
        // no next unread message was found in the current folder
        if ( ( GlobalSettings::self()->loopOnGotoUnread() ==
               GlobalSettings::EnumLoopOnGotoUnread::LoopInAllFolders ) ||
             ( GlobalSettings::self()->loopOnGotoUnread() ==
               GlobalSettings::EnumLoopOnGotoUnread::LoopInAllMarkedFolders ) )
        {
            mGoToFirstUnreadMessageInSelectedFolder = true;
            mFolderTreeWidget->folderTreeView()->selectPrevUnreadFolder();
            mGoToFirstUnreadMessageInSelectedFolder = false;
        }
    }
}

void KMMainWidget::slotDisplayCurrentMessage()
{
    if ( mMessagePane->currentItem().isValid() && !mMessagePane->searchEditHasFocus() )
        slotMessageActivated( mMessagePane->currentItem() );
}

// Called by double-clicked or 'Enter' in the messagelist -> pop up reader window
void KMMainWidget::slotMessageActivated( const Akonadi::Item &msg )
{
    if ( !mCurrentFolder || !msg.isValid() )
        return;

    if ( CommonKernel->folderIsDraftOrOutbox( mCurrentFolder->collection() ) )
    {
        mMsgActions->setCurrentMessage( msg );
        mMsgActions->editCurrentMessage();
        return;
    }

    if ( CommonKernel->folderIsTemplates( mCurrentFolder->collection() ) ) {
        slotUseTemplate();
        return;
    }

    // Try to fetch the mail, even in offline mode, it might be cached
    ItemFetchJob *itemFetchJob = MessageViewer::Viewer::createFetchJob( msg );
    connect( itemFetchJob, SIGNAL(itemsReceived(Akonadi::Item::List)),
             SLOT(slotItemsFetchedForActivation(Akonadi::Item::List)) );
    connect( itemFetchJob, SIGNAL(result(KJob*)),
             SLOT(itemsFetchForActivationDone(KJob*)) );
}

void KMMainWidget::slotItemsFetchedForActivation( const Akonadi::Item::List &list )
{
    Q_ASSERT( list.size() == 1 );

    const Item msg = list.first();

    KMReaderMainWin *win = new KMReaderMainWin( mFolderDisplayFormatPreference, mFolderHtmlLoadExtPreference );
    const bool useFixedFont = mMsgView ? mMsgView->isFixedFont() :
                                         MessageViewer::GlobalSettings::self()->useFixedFont();
    win->setUseFixedFont( useFixedFont );


    const Akonadi::Collection parentCollection = MailCommon::Util::parentCollectionFromItem(msg);
    win->showMessage( overrideEncoding(), msg, parentCollection );
    win->show();
}

void KMMainWidget::itemsFetchForActivationDone( KJob * job )
{
    if ( job->error() ) {
        qDebug() << job->error() << job->errorString();
        BroadcastStatus::instance()->setStatusMsg( job->errorString() );
    }
}

void KMMainWidget::slotMessageStatusChangeRequest( const Akonadi::Item &item, const Akonadi::MessageStatus & set, const Akonadi::MessageStatus &clear )
{
    if ( !item.isValid() )
        return;

    if ( clear.toQInt32() != Akonadi::MessageStatus().toQInt32() )
    {
        KMCommand *command = new KMSetStatusCommand( clear, Akonadi::Item::List() << item, true );
        command->start();
    }

    if ( set.toQInt32() != Akonadi::MessageStatus().toQInt32() )
    {
        KMCommand *command = new KMSetStatusCommand( set, Akonadi::Item::List() << item, false );
        command->start();
    }
}

//-----------------------------------------------------------------------------
void KMMainWidget::slotMarkAll()
{
    mMessagePane->selectAll();
    updateMessageActions();
}

void KMMainWidget::slotMessagePopup(const Akonadi::Item&msg ,const KUrl&aUrl,const KUrl &imageUrl,const QPoint& aPoint)
{
    updateMessageMenu();

    const QString email =  KPIMUtils::firstEmailAddress( aUrl.path() ).toLower();
    if ( aUrl.protocol() == QLatin1String("mailto") && !email.isEmpty()) {
        Akonadi::ContactSearchJob *job = new Akonadi::ContactSearchJob( this );
        job->setLimit( 1 );
        job->setQuery( Akonadi::ContactSearchJob::Email, email, Akonadi::ContactSearchJob::ExactMatch );
        job->setProperty( "msg", QVariant::fromValue( msg ) );
        job->setProperty( "point", aPoint );
        job->setProperty( "imageUrl", imageUrl );
        job->setProperty( "url", aUrl );
        connect(job, &Akonadi::ContactSearchJob::result, this, &KMMainWidget::slotContactSearchJobForMessagePopupDone);
    } else {
        showMessagePopup(msg, aUrl, imageUrl, aPoint, false, false);
    }
}

void KMMainWidget::slotContactSearchJobForMessagePopupDone( KJob *job )
{
    const Akonadi::ContactSearchJob *searchJob = qobject_cast<Akonadi::ContactSearchJob*>( job );
    const bool contactAlreadyExists = !searchJob->contacts().isEmpty();

    const QList<Akonadi::Item> listContact = searchJob->items();
    const bool uniqueContactFound = (listContact.count() == 1);
    if (uniqueContactFound) {
        mMsgView->setContactItem(listContact.first(), searchJob->contacts().at(0));
    } else {
        mMsgView->clearContactItem();
    }
    const Akonadi::Item msg = job->property( "msg" ).value<Akonadi::Item>();
    const QPoint aPoint = job->property( "point" ).toPoint();
    const KUrl imageUrl = job->property("imageUrl").value<KUrl>();
    const KUrl url = job->property( "url" ).value<KUrl>();

    showMessagePopup(msg, url, imageUrl, aPoint, contactAlreadyExists, uniqueContactFound);
}

void KMMainWidget::showMessagePopup(const Akonadi::Item&msg ,const KUrl&url,const KUrl &imageUrl,const QPoint& aPoint, bool contactAlreadyExists, bool uniqueContactFound)
{
    QMenu *menu = new QMenu;

    bool urlMenuAdded = false;

    if ( !url.isEmpty() ) {
        if ( url.protocol() == QLatin1String( "mailto" ) ) {
            // popup on a mailto URL
            menu->addAction( mMsgView->mailToComposeAction() );
            menu->addAction( mMsgView->mailToReplyAction() );
            menu->addAction( mMsgView->mailToForwardAction() );

            menu->addSeparator();

            if ( contactAlreadyExists ) {
                if (uniqueContactFound) {
                    menu->addAction( mMsgView->editContactAction() );
                } else {
                    menu->addAction( mMsgView->openAddrBookAction() );
                }
            } else {
                menu->addAction( mMsgView->addAddrBookAction() );
                menu->addAction( mMsgView->addToExistingContactAction() );
            }
            menu->addSeparator();
            menu->addMenu(mMsgView->viewHtmlOption());
            menu->addSeparator();
            menu->addAction( mMsgView->copyURLAction() );
            urlMenuAdded = true;
        } else if ( url.protocol() != QLatin1String( "attachment" ) ) {
            // popup on a not-mailto URL
            menu->addAction( mMsgView->urlOpenAction() );
            menu->addAction( mMsgView->addBookmarksAction() );
            menu->addAction( mMsgView->urlSaveAsAction() );
            menu->addAction( mMsgView->copyURLAction() );
            if (mMsgView->isAShortUrl(url)) {
                menu->addSeparator();
                menu->addAction( mMsgView->expandShortUrlAction() );
            }
            if (!imageUrl.isEmpty()) {
                menu->addSeparator();
                menu->addAction( mMsgView->copyImageLocation());
                menu->addAction( mMsgView->downloadImageToDiskAction());
                menu->addAction( mMsgView->shareImage());
                if (mMsgView->adblockEnabled()) {
                    menu->addSeparator();
                    menu->addAction( mMsgView->blockImage());
                }
            }
            urlMenuAdded = true;
        }
        qDebug() << "URL is:" << url;
    }
    const QString selectedText = mMsgView ? mMsgView->copyText() : QString();
    if ( mMsgView && !selectedText.isEmpty() ) {
        if ( urlMenuAdded ) {
            menu->addSeparator();
        }
        menu->addAction( mMsgActions->replyMenu() );
        menu->addSeparator();

        menu->addAction( mMsgView->copyAction() );
        menu->addAction( mMsgView->selectAllAction() );
        menu->addSeparator();
        mMsgActions->addWebShortcutsMenu(menu,selectedText);
        menu->addSeparator();
        menu->addAction(mMsgView->translateAction());
        menu->addSeparator();
        menu->addAction( mMsgView->speakTextAction());
    } else if ( !urlMenuAdded ) {
        // popup somewhere else (i.e., not a URL) on the message
        if (!mMessagePane->currentMessage()) {
            // no messages
            delete menu;
            return;
        }
        Akonadi::Collection parentCol = msg.parentCollection();
        if ( parentCol.isValid() && CommonKernel->folderIsTemplates( parentCol) ) {
            menu->addAction( mUseAction );
        } else {
            menu->addAction( mMsgActions->replyMenu() );
            menu->addAction( mMsgActions->forwardMenu() );
        }
        if ( parentCol.isValid() && CommonKernel->folderIsSentMailFolder( parentCol ) ) {
            menu->addAction( sendAgainAction() );
        } else {
            menu->addAction( editAction() );
        }
        menu->addAction( mailingListActionMenu() );
        menu->addSeparator();

        menu->addAction( mCopyActionMenu );
        menu->addAction( mMoveActionMenu );

        menu->addSeparator();

        menu->addAction( mMsgActions->messageStatusMenu() );
        menu->addSeparator();
        if ( mMsgView ) {
            if (!imageUrl.isEmpty()) {
                menu->addSeparator();
                menu->addAction( mMsgView->copyImageLocation());
                menu->addAction( mMsgView->downloadImageToDiskAction());
                menu->addAction( mMsgView->shareImage());
                menu->addSeparator();
                if (mMsgView->adblockEnabled()) {
                    menu->addAction( mMsgView->blockImage() );
                    menu->addSeparator();
                }
            }
            menu->addAction( mMsgView->viewSourceAction() );
            menu->addAction( mMsgView->toggleFixFontAction() );
            menu->addAction( mMsgView->toggleMimePartTreeAction() );
        }
        menu->addSeparator();
        if (mMsgActions->printPreviewAction())
            menu->addAction( mMsgActions->printPreviewAction() );
        menu->addAction( mMsgActions->printAction() );
        menu->addAction( mSaveAsAction );
        menu->addAction( mSaveAttachmentsAction );
        menu->addSeparator();
        if ( parentCol.isValid() && CommonKernel->folderIsTrash(parentCol) ) {
            menu->addAction( mDeleteAction );
        } else {
            menu->addAction( akonadiStandardAction( Akonadi::StandardMailActionManager::MoveToTrash ) );
        }
        menu->addSeparator();
        menu->addAction( mMsgView->createTodoAction() );
        menu->addAction( mMsgView->createEventAction() );
        menu->addSeparator();
        if (mMsgView) {
            menu->addAction( mMsgView->saveMessageDisplayFormatAction() );
            menu->addAction( mMsgView->resetMessageDisplayFormatAction() );
            menu->addSeparator();
        }
        menu->addAction( mMsgActions->annotateAction() );
        if (mMsgView && mMsgView->adblockEnabled()) {
            menu->addSeparator();
            menu->addAction( mMsgView->openBlockableItems());
        }
        if (kmkernel->allowToDebugBalooSupport()) {
            menu->addSeparator();
            menu->addAction( mMsgActions->debugBalooAction() );
        }
    }
    KAcceleratorManager::manage(menu);
    menu->exec( aPoint, 0 );
    delete menu;
}
//-----------------------------------------------------------------------------
void KMMainWidget::getAccountMenu()
{
    mActMenu->clear();
    const Akonadi::AgentInstance::List lst = MailCommon::Util::agentInstances();
    foreach ( const Akonadi::AgentInstance& type, lst )
    {
        // Explicitly make a copy, as we're not changing values of the list but only
        // the local copy which is passed to action.
        QAction* action = mActMenu->addAction( QString( type.name() ).replace(QLatin1Char('&'), QLatin1String("&&")) );
        action->setData( type.identifier() );
    }
}

//-----------------------------------------------------------------------------
void KMMainWidget::getTransportMenu()
{

    mSendMenu->clear();
    QStringList availTransports = MailTransport::TransportManager::self()->transportNames();
    QStringList::Iterator it;
    QStringList::Iterator end( availTransports.end() );

    for (it = availTransports.begin(); it != end ; ++it)
        mSendMenu->addAction((*it).replace(QLatin1Char('&'), QLatin1String("&&")));
}


//-----------------------------------------------------------------------------
void KMMainWidget::setupActions()
{
    mMsgActions = new KMail::MessageActions( actionCollection(), this );
    mMsgActions->setMessageView( mMsgView );

    //----- File Menu
    mSaveAsAction = new QAction(QIcon::fromTheme(QLatin1String("document-save")), i18n("Save &As..."), this);
    actionCollection()->addAction(QLatin1String("file_save_as"), mSaveAsAction );
    connect(mSaveAsAction, &QAction::triggered, this, &KMMainWidget::slotSaveMsg);
    actionCollection()->setDefaultShortcut(mSaveAsAction, KStandardShortcut::save().first());

    mOpenAction = KStandardAction::open( this, SLOT(slotOpenMsg()),
                                         actionCollection() );

    mOpenRecentAction = KStandardAction::openRecent( this, SLOT(slotOpenRecentMsg(QUrl)),
                                                     actionCollection() );
    KConfigGroup grp = mConfig->group(QLatin1String("Recent Files"));
    mOpenRecentAction->loadEntries(grp);

    {
        QAction *action = new QAction(i18n("&Expire All Folders"), this);
        actionCollection()->addAction(QLatin1String("expire_all_folders"), action );
        connect(action, &QAction::triggered, this, &KMMainWidget::slotExpireAll);
    }
    {
        QAction *action = new QAction(QIcon::fromTheme(QLatin1String("mail-receive")), i18n("Check &Mail"), this);
        actionCollection()->addAction(QLatin1String("check_mail"), action );
        connect(action, &QAction::triggered, this, &KMMainWidget::slotCheckMail);
        actionCollection()->setDefaultShortcut(action, QKeySequence(Qt::CTRL+Qt::Key_L));
    }

    KActionMenu *actActionMenu = new KActionMenu(QIcon::fromTheme(QLatin1String("mail-receive")), i18n("Check Mail In"), this);
    actActionMenu->setIconText( i18n("Check Mail") );
    actActionMenu->setToolTip( i18n("Check Mail") );
    actionCollection()->addAction(QLatin1String("check_mail_in"), actActionMenu );
    actActionMenu->setDelayed(true); //needed for checking "all accounts"
    connect(actActionMenu, &KActionMenu::triggered, this, &KMMainWidget::slotCheckMail);
    mActMenu = actActionMenu->menu();
    connect(mActMenu, SIGNAL(triggered(QAction*)),
            SLOT(slotCheckOneAccount(QAction*)));
    connect(mActMenu, &QMenu::aboutToShow, this, &KMMainWidget::getAccountMenu);

    mSendQueued = new QAction(QIcon::fromTheme(QLatin1String("mail-send")), i18n("&Send Queued Messages"), this);
    actionCollection()->addAction(QLatin1String("send_queued"), mSendQueued );
    connect(mSendQueued, &QAction::triggered, this, &KMMainWidget::slotSendQueued);
    {

        QAction * action = mAkonadiStandardActionManager->action( Akonadi::StandardActionManager::ToggleWorkOffline );
        mAkonadiStandardActionManager->interceptAction( Akonadi::StandardActionManager::ToggleWorkOffline );
        action->setCheckable(false);
        connect(action, &QAction::triggered, this, &KMMainWidget::slotOnlineStatus);
        action->setText( i18n("Online status (unknown)") );
    }

    mSendActionMenu = new KActionMenu(QIcon::fromTheme(QLatin1String("mail-send-via")), i18n("Send Queued Messages Via"), this);
    actionCollection()->addAction(QLatin1String("send_queued_via"), mSendActionMenu );
    mSendActionMenu->setDelayed(true);

    mSendMenu = mSendActionMenu->menu();
    connect(mSendMenu, &QMenu::triggered, this, &KMMainWidget::slotSendQueuedVia);
    connect(mSendMenu, &QMenu::aboutToShow, this, &KMMainWidget::getTransportMenu);

    //----- Tools menu
    if (parent()->inherits("KMMainWin")) {
        QAction *action = new QAction(QIcon::fromTheme(QLatin1String("x-office-address-book")), i18n("&Address Book"), this);
        actionCollection()->addAction(QLatin1String("addressbook"), action );
        connect(action, &QAction::triggered, this, &KMMainWidget::slotAddrBook);
        if (QStandardPaths::findExecutable(QLatin1String("kaddressbook")).isEmpty())
            action->setEnabled(false);
    }

    {
        QAction *action = new QAction(QIcon::fromTheme(QLatin1String("pgp-keys")), i18n("Certificate Manager"), this);
        actionCollection()->addAction(QLatin1String("tools_start_certman"), action );
        connect(action, &QAction::triggered, this, &KMMainWidget::slotStartCertManager);
        // disable action if no certman binary is around
        if (QStandardPaths::findExecutable(QLatin1String("kleopatra")).isEmpty())
            action->setEnabled(false);
    }
    {
        QAction *action = new QAction(QIcon::fromTheme(QLatin1String("pgp-keys")), i18n("GnuPG Log Viewer"), this);
        actionCollection()->addAction(QLatin1String("tools_start_kwatchgnupg"), action );
        connect(action, &QAction::triggered, this, &KMMainWidget::slotStartWatchGnuPG);
#ifdef Q_OS_WIN32
        // not ported yet, underlying infrastructure missing on Windows
        const bool usableKWatchGnupg = false;
#else
        // disable action if no kwatchgnupg binary is around
        bool usableKWatchGnupg = !QStandardPaths::findExecutable(QLatin1String("kwatchgnupg")).isEmpty();
#endif
        action->setEnabled(usableKWatchGnupg);
    }
    {
        QAction *action = new QAction(QIcon::fromTheme(QLatin1String("document-import")), i18n("&Import Messages..."), this);
        actionCollection()->addAction(QLatin1String("import"), action );
        connect(action, &QAction::triggered, this, &KMMainWidget::slotImport);
        if (QStandardPaths::findExecutable(QLatin1String("kmailcvt")).isEmpty()) action->setEnabled(false);
    }

#if !defined(NDEBUG)
    {
        QAction *action = new QAction(i18n("&Debug Sieve..."), this);
        actionCollection()->addAction(QLatin1String("tools_debug_sieve"), action );
        connect(action, &QAction::triggered, this, &KMMainWidget::slotDebugSieve);
    }
#endif

    {
        QAction *action = new QAction(i18n("Filter &Log Viewer..."), this);
        actionCollection()->addAction(QLatin1String("filter_log_viewer"), action );
        connect(action, &QAction::triggered, this, &KMMainWidget::slotFilterLogViewer);
    }
    {
        QAction *action = new QAction(i18n("&Anti-Spam Wizard..."), this);
        actionCollection()->addAction(QLatin1String("antiSpamWizard"), action );
        connect(action, &QAction::triggered, this, &KMMainWidget::slotAntiSpamWizard);
    }
    {
        QAction *action = new QAction(i18n("&Anti-Virus Wizard..."), this);
        actionCollection()->addAction(QLatin1String("antiVirusWizard"), action );
        connect(action, &QAction::triggered, this, &KMMainWidget::slotAntiVirusWizard);
    }
    {
        QAction *action = new QAction( i18n("&Account Wizard..."), this );
        actionCollection()->addAction( QLatin1String("accountWizard"), action );
        connect(action, &QAction::triggered, this, &KMMainWidget::slotAccountWizard);
    }
    {
        QAction *action = new QAction( i18n("&Import Wizard..."), this );
        actionCollection()->addAction( QLatin1String("importWizard"), action );
        connect(action, &QAction::triggered, this, &KMMainWidget::slotImportWizard);
    }
    if ( KSieveUi::Util::allowOutOfOfficeSettings() )
    {
        QAction *action = new QAction( i18n("Edit \"Out of Office\" Replies..."), this );
        actionCollection()->addAction( QLatin1String("tools_edit_vacation"), action );
        connect( action, SIGNAL(triggered(bool)), SLOT(slotEditVacation()) );
    }

    {
        QAction *action = new QAction(i18n("&Configure Automatic Archiving..."), this);
        actionCollection()->addAction(QLatin1String("tools_automatic_archiving"), action );
        connect(action, &QAction::triggered, this, &KMMainWidget::slotConfigureAutomaticArchiving);
    }

    {
        QAction *action = new QAction(i18n("Delayed Messages..."), this);
        actionCollection()->addAction(QLatin1String("message_delayed"), action );
        connect(action, &QAction::triggered, this, &KMMainWidget::slotConfigureSendLater);
    }


    // Disable the standard action delete key sortcut.
    QAction * const standardDelAction = akonadiStandardAction(  Akonadi::StandardActionManager::DeleteItems );
    standardDelAction->setShortcut( QKeySequence() );

    //----- Edit Menu

    /* The delete action is nowhere in the gui, by default, so we need to make
   * sure it is plugged into the KAccel now, since that won't happen on
   * XMLGui construction or manual ->plug(). This is only a problem when run
   * as a part, though. */
    mDeleteAction = new QAction(QIcon::fromTheme(QLatin1String("edit-delete")), i18nc("@action Hard delete, bypassing trash", "&Delete"), this);
    actionCollection()->addAction(QLatin1String("delete"), mDeleteAction );
    connect(mDeleteAction, SIGNAL(triggered(bool)), SLOT(slotDeleteMsg()));
    actionCollection()->setDefaultShortcut(mDeleteAction, QKeySequence(Qt::SHIFT+Qt::Key_Delete));

    mTrashThreadAction = new QAction(i18n("M&ove Thread to Trash"), this);
    actionCollection()->addAction(QLatin1String("move_thread_to_trash"), mTrashThreadAction );
    actionCollection()->setDefaultShortcut(mTrashThreadAction,QKeySequence(Qt::CTRL+Qt::Key_Delete));
    mTrashThreadAction->setIcon(QIcon::fromTheme(QLatin1String("user-trash")));
    KMail::Util::addQActionHelpText(mTrashThreadAction, i18n("Move thread to trashcan"));
    connect(mTrashThreadAction, &QAction::triggered, this, &KMMainWidget::slotTrashThread);

    mDeleteThreadAction = new QAction(QIcon::fromTheme(QLatin1String("edit-delete")), i18n("Delete T&hread"), this);
    actionCollection()->addAction(QLatin1String("delete_thread"), mDeleteThreadAction );
    connect(mDeleteThreadAction, SIGNAL(triggered(bool)), SLOT(slotDeleteThread()));
    actionCollection()->setDefaultShortcut(mDeleteThreadAction,QKeySequence(Qt::CTRL+Qt::SHIFT+Qt::Key_Delete));

    mSearchMessages = new QAction(QIcon::fromTheme(QLatin1String("edit-find-mail")), i18n("&Find Messages..."), this);
    actionCollection()->addAction(QLatin1String("search_messages"), mSearchMessages );
    connect(mSearchMessages, &QAction::triggered, this, &KMMainWidget::slotRequestFullSearchFromQuickSearch);
    actionCollection()->setDefaultShortcut(mSearchMessages,QKeySequence(Qt::Key_S));

    {
        QAction *action = new QAction(i18n("Select &All Messages"), this);
        actionCollection()->addAction(QLatin1String("mark_all_messages"), action );
        connect(action, &QAction::triggered, this, &KMMainWidget::slotMarkAll);
        actionCollection()->setDefaultShortcut(action, QKeySequence( Qt::CTRL + Qt::Key_A ) );
    }

    //----- Folder Menu

    mFolderMailingListPropertiesAction = new QAction(i18n("&Mailing List Management..."), this);
    actionCollection()->addAction(QLatin1String("folder_mailinglist_properties"), mFolderMailingListPropertiesAction );
    connect(mFolderMailingListPropertiesAction, &QAction::triggered, this, &KMMainWidget::slotFolderMailingListProperties);
    // mFolderMailingListPropertiesAction->setIcon(QIcon::fromTheme("document-properties-mailing-list"));

    mShowFolderShortcutDialogAction = new QAction(QIcon::fromTheme(QLatin1String("configure-shortcuts")), i18n("&Assign Shortcut..."), this);
    actionCollection()->addAction(QLatin1String("folder_shortcut_command"), mShowFolderShortcutDialogAction );
    connect( mShowFolderShortcutDialogAction, SIGNAL(triggered(bool)),
             SLOT(slotShowFolderShortcutDialog()) );

    // FIXME: this action is not currently enabled in the rc file, but even if
    // it were there is inconsistency between the action name and action.
    // "Expiration Settings" implies that this will lead to a settings dialogue
    // and it should be followed by a "...", but slotExpireFolder() performs
    // an immediate expiry.
    //
    // TODO: expire action should be disabled if there is no content or if
    // the folder can't delete messages.
    //
    // Leaving the action here for the moment, it and the "Expire" option in the
    // folder popup menu should be combined or at least made consistent.  Same for
    // slotExpireFolder() and FolderViewItem::slotShowExpiryProperties().
    mExpireFolderAction = new QAction(i18n("&Expiration Settings"), this);
    actionCollection()->addAction(QLatin1String("expire"), mExpireFolderAction );
    connect(mExpireFolderAction, &QAction::triggered, this, &KMMainWidget::slotExpireFolder);


    mAkonadiStandardActionManager->interceptAction( Akonadi::StandardMailActionManager::MoveToTrash );
    connect( mAkonadiStandardActionManager->action( Akonadi::StandardMailActionManager::MoveToTrash ), SIGNAL(triggered(bool)), this, SLOT(slotTrashSelectedMessages()) );


    mAkonadiStandardActionManager->interceptAction( Akonadi::StandardMailActionManager::MoveAllToTrash );
    connect( mAkonadiStandardActionManager->action( Akonadi::StandardMailActionManager::MoveAllToTrash ), SIGNAL(triggered(bool)), this, SLOT(slotEmptyFolder()) );

    mAkonadiStandardActionManager->interceptAction( Akonadi::StandardActionManager::DeleteCollections );
    connect( mAkonadiStandardActionManager->action( Akonadi::StandardActionManager::DeleteCollections ), SIGNAL(triggered(bool)), this, SLOT(slotRemoveFolder()) );

    // ### PORT ME: Add this to the context menu. Not possible right now because
    //              the context menu uses XMLGUI, and that would add the entry to
    //              all collection context menus
    mArchiveFolderAction = new QAction( i18n( "&Archive Folder..." ), this );
    actionCollection()->addAction( QLatin1String("archive_folder"), mArchiveFolderAction );
    connect(mArchiveFolderAction, &QAction::triggered, this, &KMMainWidget::slotArchiveFolder);

    mDisplayMessageFormatMenu = new DisplayMessageFormatActionMenu(this);
    connect(mDisplayMessageFormatMenu, &DisplayMessageFormatActionMenu::changeDisplayMessageFormat, this, &KMMainWidget::slotChangeDisplayMessageFormat);
    actionCollection()->addAction(QLatin1String("display_format_message"), mDisplayMessageFormatMenu );


    mPreferHtmlLoadExtAction = new KToggleAction(i18n("Load E&xternal References"), this);
    actionCollection()->addAction(QLatin1String("prefer_html_external_refs"), mPreferHtmlLoadExtAction );
    connect(mPreferHtmlLoadExtAction, &KToggleAction::triggered, this, &KMMainWidget::slotOverrideHtmlLoadExt);

    {
        QAction *action =  mAkonadiStandardActionManager->action( Akonadi::StandardActionManager::CopyCollections);
        actionCollection()->setDefaultShortcut(action,QKeySequence(Qt::SHIFT+Qt::CTRL+Qt::Key_C));
    }
    {
        QAction *action = mAkonadiStandardActionManager->action( Akonadi::StandardActionManager::Paste);
        actionCollection()->setDefaultShortcut(action,QKeySequence(Qt::SHIFT+Qt::CTRL+Qt::Key_V));
    }
    {
        QAction *action = mAkonadiStandardActionManager->action( Akonadi::StandardActionManager::CopyItems);
        actionCollection()->setDefaultShortcut(action,QKeySequence(Qt::ALT+Qt::CTRL+Qt::Key_C));
    }
    {
        QAction *action = mAkonadiStandardActionManager->action( Akonadi::StandardActionManager::CutItems );
        action->setShortcut(QKeySequence(Qt::ALT+Qt::CTRL+Qt::Key_X));
    }

    {
        QAction *action = mAkonadiStandardActionManager->action( Akonadi::StandardActionManager::CopyItemToMenu );
        action->setText(i18n("Copy Message To...") );
        action = mAkonadiStandardActionManager->action( Akonadi::StandardActionManager::MoveItemToMenu );
        action->setText(i18n("Move Message To...") );
    }

    //----- Message Menu
    {
        QAction *action = new QAction(QIcon::fromTheme(QLatin1String("mail-message-new")), i18n("&New Message..."), this);
        actionCollection()->addAction(QLatin1String("new_message"), action );
        action->setIconText( i18nc("@action:intoolbar New Empty Message", "New" ) );
        connect(action, &QAction::triggered, this, &KMMainWidget::slotCompose);
        // do not set a New shortcut if kmail is a component
        if ( !kmkernel->xmlGuiInstance().isValid() ) {
            action->setShortcut(KStandardShortcut::openNew().first());
        }
    }

    mTemplateMenu = new KActionMenu( QIcon::fromTheme( QLatin1String("document-new") ), i18n("Message From &Template"),
                                     actionCollection() );
    mTemplateMenu->setDelayed( true );
    actionCollection()->addAction(QLatin1String("new_from_template"), mTemplateMenu );
    connect( mTemplateMenu->menu(), SIGNAL(aboutToShow()), this,
             SLOT(slotShowNewFromTemplate()) );
    connect( mTemplateMenu->menu(), SIGNAL(triggered(QAction*)), this,
             SLOT(slotNewFromTemplate(QAction*)) );

    mMessageNewList = new QAction( QIcon::fromTheme( QLatin1String("mail-message-new-list") ),
                                   i18n( "New Message t&o Mailing-List..." ),
                                   this );
    actionCollection()->addAction(QLatin1String("post_message"),  mMessageNewList);
    connect( mMessageNewList, SIGNAL(triggered(bool)),
             SLOT(slotPostToML()) );
    actionCollection()->setDefaultShortcut(mMessageNewList, QKeySequence( Qt::CTRL + Qt::SHIFT + Qt::Key_N ) );

    mSendAgainAction = new QAction(i18n("Send A&gain..."), this);
    actionCollection()->addAction(QLatin1String("send_again"), mSendAgainAction );
    connect(mSendAgainAction, &QAction::triggered, this, &KMMainWidget::slotResendMsg);

    //----- Create filter actions
    mFilterMenu = new KActionMenu(QIcon::fromTheme(QLatin1String("view-filter")), i18n("&Create Filter"), this);
    actionCollection()->addAction(QLatin1String("create_filter"), mFilterMenu );
    connect( mFilterMenu, SIGNAL(triggered(bool)), this,
             SLOT(slotFilter()) );
    {
        QAction *action = new QAction(i18n("Filter on &Subject..."), this);
        actionCollection()->addAction(QLatin1String("subject_filter"), action );
        connect(action, &QAction::triggered, this, &KMMainWidget::slotSubjectFilter);
        mFilterMenu->addAction( action );
    }

    {
        QAction *action = new QAction(i18n("Filter on &From..."), this);
        actionCollection()->addAction(QLatin1String("from_filter"), action );
        connect(action, &QAction::triggered, this, &KMMainWidget::slotFromFilter);
        mFilterMenu->addAction( action );
    }
    {
        QAction *action = new QAction(i18n("Filter on &To..."), this);
        actionCollection()->addAction(QLatin1String("to_filter"), action );
        connect(action, &QAction::triggered, this, &KMMainWidget::slotToFilter);
        mFilterMenu->addAction( action );
    }
    mFilterMenu->addAction( mMsgActions->listFilterAction() );

    mUseAction = new QAction( QIcon::fromTheme(QLatin1String("document-new")), i18n("New Message From &Template"), this );
    actionCollection()->addAction(QLatin1String("use_template"), mUseAction);
    connect(mUseAction, &QAction::triggered, this, &KMMainWidget::slotUseTemplate);
    actionCollection()->setDefaultShortcut(mUseAction,QKeySequence(Qt::SHIFT + Qt::Key_N));

    //----- "Mark Thread" submenu
    mThreadStatusMenu = new KActionMenu(i18n("Mark &Thread"), this);
    actionCollection()->addAction(QLatin1String("thread_status"), mThreadStatusMenu );

    mMarkThreadAsReadAction = new QAction(QIcon::fromTheme(QLatin1String("mail-mark-read")), i18n("Mark Thread as &Read"), this);
    actionCollection()->addAction(QLatin1String("thread_read"), mMarkThreadAsReadAction );
    connect(mMarkThreadAsReadAction, &QAction::triggered, this, &KMMainWidget::slotSetThreadStatusRead);
    KMail::Util::addQActionHelpText(mMarkThreadAsReadAction, i18n("Mark all messages in the selected thread as read"));
    mThreadStatusMenu->addAction( mMarkThreadAsReadAction );

    mMarkThreadAsUnreadAction = new QAction(QIcon::fromTheme(QLatin1String("mail-mark-unread")), i18n("Mark Thread as &Unread"), this);
    actionCollection()->addAction(QLatin1String("thread_unread"), mMarkThreadAsUnreadAction );
    connect(mMarkThreadAsUnreadAction, &QAction::triggered, this, &KMMainWidget::slotSetThreadStatusUnread);
    KMail::Util::addQActionHelpText(mMarkThreadAsUnreadAction, i18n("Mark all messages in the selected thread as unread"));
    mThreadStatusMenu->addAction( mMarkThreadAsUnreadAction );

    mThreadStatusMenu->addSeparator();

    //----- "Mark Thread" toggle actions
    mToggleThreadImportantAction = new KToggleAction(QIcon::fromTheme(QLatin1String("mail-mark-important")), i18n("Mark Thread as &Important"), this);
    actionCollection()->addAction(QLatin1String("thread_flag"), mToggleThreadImportantAction );
    connect(mToggleThreadImportantAction, &KToggleAction::triggered, this, &KMMainWidget::slotSetThreadStatusImportant);
    mToggleThreadImportantAction->setCheckedState( KGuiItem(i18n("Remove &Important Thread Mark")) );
    mThreadStatusMenu->addAction( mToggleThreadImportantAction );

    mToggleThreadToActAction = new KToggleAction(QIcon::fromTheme(QLatin1String("mail-mark-task")), i18n("Mark Thread as &Action Item"), this);
    actionCollection()->addAction(QLatin1String("thread_toact"), mToggleThreadToActAction );
    connect(mToggleThreadToActAction, &KToggleAction::triggered, this, &KMMainWidget::slotSetThreadStatusToAct);
    mToggleThreadToActAction->setCheckedState( KGuiItem(i18n("Remove &Action Item Thread Mark")) );
    mThreadStatusMenu->addAction( mToggleThreadToActAction );

    //------- "Watch and ignore thread" actions
    mWatchThreadAction = new KToggleAction(QIcon::fromTheme(QLatin1String("mail-thread-watch")), i18n("&Watch Thread"), this);
    actionCollection()->addAction(QLatin1String("thread_watched"), mWatchThreadAction );
    connect(mWatchThreadAction, &KToggleAction::triggered, this, &KMMainWidget::slotSetThreadStatusWatched);

    mIgnoreThreadAction = new KToggleAction(QIcon::fromTheme(QLatin1String("mail-thread-ignored")), i18n("&Ignore Thread"), this);
    actionCollection()->addAction(QLatin1String("thread_ignored"), mIgnoreThreadAction );
    connect(mIgnoreThreadAction, &KToggleAction::triggered, this, &KMMainWidget::slotSetThreadStatusIgnored);

    mThreadStatusMenu->addSeparator();
    mThreadStatusMenu->addAction( mWatchThreadAction );
    mThreadStatusMenu->addAction( mIgnoreThreadAction );

    mSaveAttachmentsAction = new QAction(QIcon::fromTheme(QLatin1String("mail-attachment")), i18n("Save A&ttachments..."), this);
    actionCollection()->addAction(QLatin1String("file_save_attachments"), mSaveAttachmentsAction );
    connect(mSaveAttachmentsAction, &QAction::triggered, this, &KMMainWidget::slotSaveAttachments);

    mMoveActionMenu = mAkonadiStandardActionManager->action( Akonadi::StandardActionManager::MoveItemToMenu);

    mCopyActionMenu = mAkonadiStandardActionManager->action( Akonadi::StandardActionManager::CopyItemToMenu);

    mApplyAllFiltersAction =
            new QAction( QIcon::fromTheme( QLatin1String("view-filter") ), i18n( "Appl&y All Filters" ), this );
    actionCollection()->addAction( QLatin1String("apply_filters"), mApplyAllFiltersAction );
    connect( mApplyAllFiltersAction, SIGNAL(triggered(bool)),
             SLOT(slotApplyFilters()) );
    actionCollection()->setDefaultShortcut(mApplyAllFiltersAction,QKeySequence( Qt::CTRL + Qt::Key_J ) );

    mApplyFilterActionsMenu = new KActionMenu( i18n( "A&pply Filter" ), this );
    actionCollection()->addAction( QLatin1String("apply_filter_actions"), mApplyFilterActionsMenu );

    {
        QAction *action = new QAction(i18nc("View->","&Expand Thread / Group"), this);
        actionCollection()->addAction(QLatin1String("expand_thread"), action );
        actionCollection()->setDefaultShortcut(action,QKeySequence(Qt::Key_Period));
        KMail::Util::addQActionHelpText(action, i18n("Expand the current thread or group"));
        connect(action, &QAction::triggered, this, &KMMainWidget::slotExpandThread);
    }
    {
        QAction *action = new QAction(i18nc("View->","&Collapse Thread / Group"), this);
        actionCollection()->addAction(QLatin1String("collapse_thread"), action );
        actionCollection()->setDefaultShortcut(action,QKeySequence(Qt::Key_Comma));
        KMail::Util::addQActionHelpText(action, i18n("Collapse the current thread or group"));
        connect(action, &QAction::triggered, this, &KMMainWidget::slotCollapseThread);
    }
    {
        QAction *action = new QAction(i18nc("View->","Ex&pand All Threads"), this);
        actionCollection()->addAction(QLatin1String("expand_all_threads"), action );
        actionCollection()->setDefaultShortcut(action,QKeySequence(Qt::CTRL+Qt::Key_Period));
        KMail::Util::addQActionHelpText(action, i18n("Expand all threads in the current folder"));
        connect(action, &QAction::triggered, this, &KMMainWidget::slotExpandAllThreads);
    }
    {
        QAction *action = new QAction(i18nc("View->","C&ollapse All Threads"), this);
        actionCollection()->addAction(QLatin1String("collapse_all_threads"), action );
        actionCollection()->setDefaultShortcut(action,QKeySequence(Qt::CTRL+Qt::Key_Comma));
        KMail::Util::addQActionHelpText(action, i18n("Collapse all threads in the current folder"));
        connect(action, &QAction::triggered, this, &KMMainWidget::slotCollapseAllThreads);
    }


    QAction *dukeOfMonmoth = new QAction(i18n("&Display Message"), this);
    actionCollection()->addAction(QLatin1String("display_message"), dukeOfMonmoth );
    connect(dukeOfMonmoth, &QAction::triggered, this, &KMMainWidget::slotDisplayCurrentMessage);
    QList<QKeySequence> shortcuts;
    shortcuts << QKeySequence( Qt::Key_Enter ) << QKeySequence( Qt::Key_Return );
    actionCollection()->setDefaultShortcuts(dukeOfMonmoth, shortcuts );

    //----- Go Menu
    {
        QAction *action = new QAction(i18n("&Next Message"), this);
        actionCollection()->addAction(QLatin1String("go_next_message"), action );
        actionCollection()->setDefaultShortcut(action,QKeySequence( QLatin1String("N; Right") ));
        KMail::Util::addQActionHelpText(action, i18n("Go to the next message"));
        connect(action, &QAction::triggered, this, &KMMainWidget::slotSelectNextMessage);
    }
    {
        QAction *action = new QAction(i18n("Next &Unread Message"), this);
        actionCollection()->addAction(QLatin1String("go_next_unread_message"), action );
        actionCollection()->setDefaultShortcut(action,QKeySequence(Qt::Key_Plus));
        if ( QApplication::isRightToLeft() ) {
            action->setIcon( QIcon::fromTheme( QLatin1String("go-previous") ) );
        } else {
            action->setIcon( QIcon::fromTheme( QLatin1String("go-next") ) );
        }
        action->setIconText( i18nc( "@action:inmenu Goto next unread message", "Next" ) );
        KMail::Util::addQActionHelpText(action, i18n("Go to the next unread message"));
        connect(action, &QAction::triggered, this, &KMMainWidget::slotSelectNextUnreadMessage);
    }
    {
        QAction *action = new QAction(i18n("&Previous Message"), this);
        actionCollection()->addAction(QLatin1String("go_prev_message"), action );
        KMail::Util::addQActionHelpText(action, i18n("Go to the previous message"));
        actionCollection()->setDefaultShortcut(action,QKeySequence( QLatin1String("P; Left") ));
        connect(action, &QAction::triggered, this, &KMMainWidget::slotSelectPreviousMessage);
    }
    {
        QAction *action = new QAction(i18n("Previous Unread &Message"), this);
        actionCollection()->addAction(QLatin1String("go_prev_unread_message"), action );
        actionCollection()->setDefaultShortcut(action,QKeySequence(Qt::Key_Minus));
        if ( QApplication::isRightToLeft() ) {
            action->setIcon( QIcon::fromTheme( QLatin1String("go-next") ) );
        } else {
            action->setIcon( QIcon::fromTheme( QLatin1String("go-previous") ) );
        }
        action->setIconText( i18nc( "@action:inmenu Goto previous unread message.","Previous" ) );
        KMail::Util::addQActionHelpText(action, i18n("Go to the previous unread message"));
        connect(action, &QAction::triggered, this, &KMMainWidget::slotSelectPreviousUnreadMessage);
    }
    {
        QAction *action = new QAction(i18n("Next Unread &Folder"), this);
        actionCollection()->addAction(QLatin1String("go_next_unread_folder"), action );
        connect(action, &QAction::triggered, this, &KMMainWidget::slotNextUnreadFolder);
        actionCollection()->setDefaultShortcut(action,QKeySequence(Qt::ALT+Qt::Key_Plus));
        KMail::Util::addQActionHelpText(action, i18n("Go to the next folder with unread messages"));
    }
    {
        QAction *action = new QAction(i18n("Previous Unread F&older"), this);
        actionCollection()->addAction(QLatin1String("go_prev_unread_folder"), action );
        actionCollection()->setDefaultShortcut(action,QKeySequence(Qt::ALT+Qt::Key_Minus));
        KMail::Util::addQActionHelpText(action, i18n("Go to the previous folder with unread messages"));
        connect(action, &QAction::triggered, this, &KMMainWidget::slotPrevUnreadFolder);
    }
    {
        QAction *action = new QAction(i18nc("Go->","Next Unread &Text"), this);
        actionCollection()->addAction(QLatin1String("go_next_unread_text"), action );
        actionCollection()->setDefaultShortcut(action,QKeySequence(Qt::Key_Space));
        KMail::Util::addQActionHelpText(action, i18n("Go to the next unread text"));
        action->setWhatsThis( i18n("Scroll down current message. "
                                   "If at end of current message, "
                                   "go to next unread message."));
        connect(action, &QAction::triggered, this, &KMMainWidget::slotReadOn);
    }

    //----- Settings Menu
    {
        QAction *action = new QAction(i18n("Configure &Filters..."), this);
        action->setMenuRole( QAction::NoRole ); // do not move to application menu on OS X
        actionCollection()->addAction(QLatin1String("filter"), action );
        connect(action, &QAction::triggered, this, &KMMainWidget::slotFilter);
    }
    {
        QAction *action = new QAction(i18n("Manage &Sieve Scripts..."), this);
        actionCollection()->addAction(QLatin1String("sieveFilters"), action );
        connect(action, &QAction::triggered, this, &KMMainWidget::slotManageSieveScripts);
    }
    {
        QAction *action = new QAction(QIcon::fromTheme(QLatin1String("kmail")), i18n("KMail &Introduction"), this);
        actionCollection()->addAction(QLatin1String("help_kmail_welcomepage"), action );
        KMail::Util::addQActionHelpText(action, i18n("Display KMail's Welcome Page"));
        connect(action, &QAction::triggered, this, &KMMainWidget::slotIntro);
    }

    // ----- Standard Actions

    //  KStandardAction::configureNotifications(this, SLOT(slotEditNotifications()), actionCollection());
    {
        QAction *action = new QAction( QIcon::fromTheme(QLatin1String("preferences-desktop-notification")),
                                       i18n("Configure &Notifications..."), this );
        action->setMenuRole( QAction::NoRole ); // do not move to application menu on OS X
        actionCollection()->addAction( QLatin1String("kmail_configure_notifications"), action );
        connect(action, &QAction::triggered, this, &KMMainWidget::slotEditNotifications);
    }

    {
        QAction *action = new QAction(QIcon::fromTheme(QLatin1String("configure")), i18n("&Configure KMail..."), this);
        action->setMenuRole( QAction::PreferencesRole ); // this one should move to the application menu on OS X
        actionCollection()->addAction(QLatin1String("kmail_configure_kmail"), action );
        connect(action, SIGNAL(triggered(bool)), kmkernel, SLOT(slotShowConfigurationDialog()));
    }

    {
        mExpireConfigAction = new QAction( i18n( "Expire..." ), this );
        actionCollection()->addAction( QLatin1String("expire_settings"),mExpireConfigAction );
        connect(mExpireConfigAction, &QAction::triggered, this, &KMMainWidget::slotShowExpiryProperties);
    }

    {
        QAction *action = new QAction( QIcon::fromTheme( QLatin1String("bookmark-new" )), i18n( "Add Favorite Folder..." ), this );
        actionCollection()->addAction( QLatin1String("add_favorite_folder"), action );
        connect(action, &QAction::triggered, this, &KMMainWidget::slotAddFavoriteFolder);
    }

    {
        mServerSideSubscription = new QAction( QIcon::fromTheme( QLatin1String("folder-bookmarks") ), i18n( "Serverside Subscription..." ), this);
        actionCollection()->addAction( QLatin1String("serverside_subscription"), mServerSideSubscription);
        connect(mServerSideSubscription, &QAction::triggered, this, &KMMainWidget::slotServerSideSubscription);
    }


    {
        mApplyFiltersOnFolder = new QAction( QIcon::fromTheme( QLatin1String("view-filter") ), i18n( "Appl&y All Filters On Folder" ), this );
        actionCollection()->addAction( QLatin1String("apply_filters_on_folder"), mApplyFiltersOnFolder );
        connect( mApplyFiltersOnFolder, SIGNAL(triggered(bool)),
                 SLOT(slotApplyFiltersOnFolder()) );

    }

    {
        QAction *action = new QAction(QIcon::fromTheme(QLatin1String("kmail")), i18n("&Export KMail Data..."), this);
        actionCollection()->addAction(QLatin1String("kmail_export_data"), action );
        connect(action, &QAction::triggered, this, &KMMainWidget::slotExportData);
    }

    {
        QAction *action = new QAction(QIcon::fromTheme( QLatin1String( "contact-new" ) ),i18n("New AddressBook Contact..."),this);
        actionCollection()->addAction(QLatin1String("kmail_new_addressbook_contact"), action );
        connect(action, &QAction::triggered, this, &KMMainWidget::slotCreateAddressBookContact);


    }

    actionCollection()->addAction(KStandardAction::Undo,  QLatin1String("kmail_undo"), this, SLOT(slotUndo()));

    KStandardAction::tipOfDay( this, SLOT(slotShowTip()), actionCollection() );

    menutimer = new QTimer( this );
    menutimer->setObjectName( QLatin1String("menutimer") );
    menutimer->setSingleShot( true );
    connect(menutimer, &QTimer::timeout, this, &KMMainWidget::updateMessageActionsDelayed);
    connect( kmkernel->undoStack(),
             SIGNAL(undoStackChanged()), this, SLOT(slotUpdateUndo()));

    updateMessageActions();
    updateFolderMenu();
    mTagActionManager = new KMail::TagActionManager( this, actionCollection(), mMsgActions,
                                                     mGUIClient );
    mFolderShortcutActionManager = new KMail::FolderShortcutActionManager( this, actionCollection() );

    {
        QAction *action = new QAction( i18n("Copy Message to Folder"), this );
        actionCollection()->addAction(QLatin1String( "copy_message_to_folder"), action );
        connect( action, SIGNAL(triggered(bool)),
                 SLOT(slotCopySelectedMessagesToFolder()) );
        actionCollection()->setDefaultShortcut(action, QKeySequence( Qt::Key_C ) );
    }
    {
        QAction *action = new QAction( i18n("Jump to Folder..."), this );
        actionCollection()->addAction( QLatin1String("jump_to_folder"), action );
        connect( action, SIGNAL(triggered(bool)),
                 SLOT(slotJumpToFolder()) );
        actionCollection()->setDefaultShortcut(action, QKeySequence( Qt::Key_J ) );
    }
    {
        QAction *action = new QAction(i18n("Abort Current Operation"), this);
        actionCollection()->addAction(QLatin1String("cancel"), action );
        connect( action, SIGNAL(triggered(bool)),
                 ProgressManager::instance(), SLOT(slotAbortAll()) );
        actionCollection()->setDefaultShortcut(action, QKeySequence( Qt::Key_Escape ) );
    }
    {
        QAction *action = new QAction(i18n("Focus on Next Folder"), this);
        actionCollection()->addAction(QLatin1String("inc_current_folder"), action );
        connect( action, SIGNAL(triggered(bool)),
                 mFolderTreeWidget->folderTreeView(), SLOT(slotFocusNextFolder()) );
        actionCollection()->setDefaultShortcut(action, QKeySequence( Qt::CTRL+Qt::Key_Right ) );
    }
    {
        QAction *action = new QAction(i18n("Focus on Previous Folder"), this);
        actionCollection()->addAction(QLatin1String("dec_current_folder"), action );
        connect( action, SIGNAL(triggered(bool)),
                 mFolderTreeWidget->folderTreeView(), SLOT(slotFocusPrevFolder()) );
        actionCollection()->setDefaultShortcut(action, QKeySequence( Qt::CTRL+Qt::Key_Left ) );
    }
    {
        QAction *action = new QAction(i18n("Select Folder with Focus"), this);
        actionCollection()->addAction(QLatin1String("select_current_folder"), action );

        connect( action, SIGNAL(triggered(bool)),
                 mFolderTreeWidget->folderTreeView(), SLOT(slotSelectFocusFolder()) );
        actionCollection()->setDefaultShortcut(action, QKeySequence( Qt::CTRL+Qt::Key_Space ) );
    }
    {
        QAction *action = new QAction(i18n("Focus on First Folder"), this);
        actionCollection()->addAction(QLatin1String("focus_first_folder"), action );
        connect( action, SIGNAL(triggered(bool)),
                 mFolderTreeWidget->folderTreeView(), SLOT(slotFocusFirstFolder()) );
        actionCollection()->setDefaultShortcut(action,QKeySequence( Qt::CTRL + Qt::Key_Home ) );
    }
    {
        QAction *action = new QAction(i18n("Focus on Last Folder"), this);
        actionCollection()->addAction(QLatin1String("focus_last_folder"), action );
        connect( action, SIGNAL(triggered(bool)),
                 mFolderTreeWidget->folderTreeView(), SLOT(slotFocusLastFolder()) );
        actionCollection()->setDefaultShortcut(action, QKeySequence( Qt::CTRL + Qt::Key_End ) );
    }
    {
        QAction *action = new QAction(i18n("Focus on Next Message"), this);
        actionCollection()->addAction(QLatin1String("inc_current_message"), action );
        connect( action, SIGNAL(triggered(bool)),
                 this, SLOT(slotFocusOnNextMessage()) );
        actionCollection()->setDefaultShortcut(action, QKeySequence( Qt::ALT+Qt::Key_Right ) );
    }
    {
        QAction *action = new QAction(i18n("Focus on Previous Message"), this);
        actionCollection()->addAction(QLatin1String("dec_current_message"), action );
        connect( action, SIGNAL(triggered(bool)),
                 this, SLOT(slotFocusOnPrevMessage()) );
        actionCollection()->setDefaultShortcut(action, QKeySequence( Qt::ALT+Qt::Key_Left ) );
    }
    {
        QAction *action = new QAction(i18n("Select First Message"), this);
        actionCollection()->addAction(QLatin1String("select_first_message"), action );
        connect ( action, SIGNAL(triggered(bool)),
                  this, SLOT(slotSelectFirstMessage()) );
        actionCollection()->setDefaultShortcut(action, QKeySequence( Qt::ALT + Qt::Key_Home ) );
    }
    {
        QAction *action = new QAction(i18n("Select Last Message"), this);
        actionCollection()->addAction(QLatin1String("select_last_message"), action );
        connect ( action, SIGNAL(triggered(bool)),
                  this, SLOT(slotSelectLastMessage()) );
        actionCollection()->setDefaultShortcut(action, QKeySequence( Qt::ALT + Qt::Key_End ) );
    }
    {
        QAction *action = new QAction(i18n("Select Message with Focus"), this);
        actionCollection()->addAction( QLatin1String("select_current_message"), action );
        connect( action, SIGNAL(triggered(bool)),
                 this, SLOT(slotSelectFocusedMessage()) );
        actionCollection()->setDefaultShortcut(action, QKeySequence( Qt::ALT+Qt::Key_Space ) );
    }

    {
        mQuickSearchAction = new QAction( i18n("Set Focus to Quick Search"), this );
        //If change shortcut change Panel::setQuickSearchClickMessage(...) message
        actionCollection()->setDefaultShortcut(mQuickSearchAction, QKeySequence( Qt::ALT + Qt::Key_Q ) );
        actionCollection()->addAction( QLatin1String("focus_to_quickseach"), mQuickSearchAction );
        connect( mQuickSearchAction, SIGNAL(triggered(bool)),
                 SLOT(slotFocusQuickSearch()) );
        updateQuickSearchLineText();
    }
    {
        QAction *action = new QAction( i18n( "Extend Selection to Previous Message" ), this );
        actionCollection()->setDefaultShortcut(action, QKeySequence( Qt::SHIFT + Qt::Key_Left ) );
        actionCollection()->addAction( QLatin1String("previous_message"), action );
        connect( action, SIGNAL(triggered(bool)),
                 this, SLOT(slotExtendSelectionToPreviousMessage()) );
    }
    {
        QAction *action = new QAction( i18n( "Extend Selection to Next Message" ), this );
        actionCollection()->setDefaultShortcut(action, QKeySequence( Qt::SHIFT + Qt::Key_Right ) );
        actionCollection()->addAction( QLatin1String("next_message"), action );
        connect( action, SIGNAL(triggered(bool)),
                 this, SLOT(slotExtendSelectionToNextMessage()) );
    }

    {
        mMoveMsgToFolderAction = new QAction( i18n("Move Message to Folder"), this );
        actionCollection()->setDefaultShortcut(mMoveMsgToFolderAction, QKeySequence( Qt::Key_M ) );
        actionCollection()->addAction( QLatin1String("move_message_to_folder"), mMoveMsgToFolderAction );
        connect( mMoveMsgToFolderAction, SIGNAL(triggered(bool)),
                 SLOT(slotMoveSelectedMessageToFolder()) );
    }

    mArchiveAction = new QAction( i18nc("@action", "Archive"), this);
    actionCollection()->addAction( QLatin1String("archive_mails"), mArchiveAction );
    connect( mArchiveAction, SIGNAL(triggered(bool)),
             SLOT(slotArchiveMails()) );


}

void KMMainWidget::slotAddFavoriteFolder()
{
    if (!mFavoritesModel)
        return;
    QPointer<MailCommon::FolderSelectionDialog> dialog( selectFromAllFoldersDialog() );
    dialog->setWindowTitle( i18n("Add Favorite Folder") );
    if ( dialog->exec() && dialog ) {
        const Akonadi::Collection collection = dialog->selectedCollection();
        if ( collection.isValid() ) {
            mFavoritesModel->addCollection( collection );
        }
    }
}

//-----------------------------------------------------------------------------
void KMMainWidget::slotEditNotifications()
{
    KMail::KMKnotify notifyDlg( this );
    notifyDlg.exec();
}

void KMMainWidget::slotShowExpiryProperties()
{
    showCollectionProperties( QLatin1String( "MailCommon::CollectionExpiryPage" ) );
}

//-----------------------------------------------------------------------------
void KMMainWidget::slotReadOn()
{
    if ( !mMsgView )
        return;
    if ( !mMsgView->viewer()->atBottom() ) {
        mMsgView->viewer()->slotJumpDown();
        return;
    }
    slotSelectNextUnreadMessage();
}

void KMMainWidget::slotNextUnreadFolder()
{
    if ( !mFolderTreeWidget )
        return;
    mGoToFirstUnreadMessageInSelectedFolder = true;
    mFolderTreeWidget->folderTreeView()->selectNextUnreadFolder();
    mGoToFirstUnreadMessageInSelectedFolder = false;
}

void KMMainWidget::slotPrevUnreadFolder()
{
    if ( !mFolderTreeWidget )
        return;
    mGoToFirstUnreadMessageInSelectedFolder = true;
    mFolderTreeWidget->folderTreeView()->selectPrevUnreadFolder();
    mGoToFirstUnreadMessageInSelectedFolder = false;
}

void KMMainWidget::slotExpandThread()
{
    mMessagePane->setCurrentThreadExpanded( true );
}

void KMMainWidget::slotCollapseThread()
{
    mMessagePane->setCurrentThreadExpanded( false );
}

void KMMainWidget::slotExpandAllThreads()
{
    // TODO: Make this asynchronous ? (if there is enough demand)
#ifndef QT_NO_CURSOR
    MessageViewer::KCursorSaver busy( MessageViewer::KBusyPtr::busy() );
#endif
    mMessagePane->setAllThreadsExpanded( true );
}

void KMMainWidget::slotCollapseAllThreads()
{
    // TODO: Make this asynchronous ? (if there is enough demand)
#ifndef QT_NO_CURSOR
    MessageViewer::KCursorSaver busy( MessageViewer::KBusyPtr::busy() );
#endif
    mMessagePane->setAllThreadsExpanded( false );
}

//-----------------------------------------------------------------------------
void KMMainWidget::updateMessageMenu()
{
    updateMessageActions();
}

void KMMainWidget::startUpdateMessageActionsTimer()
{
    // FIXME: This delay effectively CAN make the actions to be in an incoherent state
    //        Maybe we should mark actions as "dirty" here and check it in every action handler...
    updateMessageActions( true );

    menutimer->stop();
    menutimer->start( 500 );
}

void KMMainWidget::updateMessageActions( bool fast )
{
    Akonadi::Item::List selectedItems;
    Akonadi::Item::List selectedVisibleItems;
    bool allSelectedBelongToSameThread = false;
    if (mCurrentFolder && mCurrentFolder->isValid() &&
            mMessagePane->getSelectionStats( selectedItems, selectedVisibleItems, &allSelectedBelongToSameThread )
            )
    {
        mMsgActions->setCurrentMessage( mMessagePane->currentItem(), selectedVisibleItems );
    } else {
        mMsgActions->setCurrentMessage( Akonadi::Item() );
    }

    if ( !fast )
        updateMessageActionsDelayed();

}


void KMMainWidget::updateMessageActionsDelayed()
{
    int count;
    Akonadi::Item::List selectedItems;
    Akonadi::Item::List selectedVisibleItems;
    bool allSelectedBelongToSameThread = false;
    Akonadi::Item currentMessage;
    if (mCurrentFolder && mCurrentFolder->isValid() &&
            mMessagePane->getSelectionStats( selectedItems, selectedVisibleItems, &allSelectedBelongToSameThread )
            )
    {
        count = selectedItems.count();

        currentMessage = mMessagePane->currentItem();

    } else {
        count = 0;
        currentMessage = Akonadi::Item();
    }

    mApplyFiltersOnFolder->setEnabled( mCurrentFolder && mCurrentFolder->isValid() );

    //
    // Here we have:
    //
    // - A list of selected messages stored in selectedSernums.
    //   The selected messages might contain some invisible ones as a selected
    //   collapsed node "includes" all the children in the selection.
    // - A list of selected AND visible messages stored in selectedVisibleSernums.
    //   This list does not contain children of selected and collapsed nodes.
    //
    // Now, actions can operate on:
    // - Any set of messages
    //     These are called "mass actions" and are enabled whenever we have a message selected.
    //     In fact we should differentiate between actions that operate on visible selection
    //     and those that operate on the selection as a whole (without considering visibility)...
    // - A single thread
    //     These are called "thread actions" and are enabled whenever all the selected messages belong
    //     to the same thread. If the selection doesn't cover the whole thread then the action
    //     will act on the whole thread anyway (thus will silently extend the selection)
    // - A single message
    //     And we have two sub-cases:
    //     - The selection must contain exactly one message
    //       These actions can't ignore the hidden messages and thus must be disabled if
    //       the selection contains any.
    //     - The selection must contain exactly one visible message
    //       These actions will ignore the hidden message and thus can be enabled if
    //       the selection contains any.
    //

    bool readOnly = mCurrentFolder && mCurrentFolder->isValid() && ( mCurrentFolder->rights() & Akonadi::Collection::ReadOnly );
    // can we apply strictly single message actions ? (this is false if the whole selection contains more than one message)
    bool single_actions = count == 1;
    // can we apply loosely single message actions ? (this is false if the VISIBLE selection contains more than one message)
    bool singleVisibleMessageSelected = selectedVisibleItems.count() == 1;
    // can we apply "mass" actions to the selection ? (this is actually always true if the selection is non-empty)
    bool mass_actions = count >= 1;
    // does the selection identify a single thread ?
    bool thread_actions = mass_actions && allSelectedBelongToSameThread && mMessagePane->isThreaded();
    // can we apply flags to the selected messages ?
    bool flags_available = GlobalSettings::self()->allowLocalFlags() || !(mCurrentFolder &&  mCurrentFolder->isValid() ? readOnly : true);

    mThreadStatusMenu->setEnabled( thread_actions );
    // these need to be handled individually, the user might have them
    // in the toolbar
    mWatchThreadAction->setEnabled( thread_actions && flags_available );
    mIgnoreThreadAction->setEnabled( thread_actions && flags_available );
    mMarkThreadAsReadAction->setEnabled( thread_actions );
    mMarkThreadAsUnreadAction->setEnabled( thread_actions );
    mToggleThreadToActAction->setEnabled( thread_actions && flags_available );
    mToggleThreadImportantAction->setEnabled( thread_actions && flags_available );
    bool canDeleteMessages = mCurrentFolder && mCurrentFolder->isValid() && ( mCurrentFolder->rights() & Akonadi::Collection::CanDeleteItem );

    mTrashThreadAction->setEnabled( thread_actions && canDeleteMessages );
    mDeleteThreadAction->setEnabled( thread_actions && canDeleteMessages );

    if ( currentMessage.isValid() )
    {
        MessageStatus status;
        status.setStatusFromFlags( currentMessage.flags() );
        mTagActionManager->updateActionStates ( count, mMessagePane->currentItem() );
        if (thread_actions)
        {
            mToggleThreadToActAction->setChecked( status.isToAct() );
            mToggleThreadImportantAction->setChecked( status.isImportant() );
            mWatchThreadAction->setChecked( status.isWatched() );
            mIgnoreThreadAction->setChecked( status.isIgnored() );
        }
    }

    mMoveActionMenu->setEnabled( mass_actions && canDeleteMessages );
    if (mMoveMsgToFolderAction)
        mMoveMsgToFolderAction->setEnabled( mass_actions && canDeleteMessages );
    //mCopyActionMenu->setEnabled( mass_actions );

    mDeleteAction->setEnabled( mass_actions && canDeleteMessages );

    mExpireConfigAction->setEnabled( canDeleteMessages );

    if ( mMsgView ) {
        mMsgView->findInMessageAction()->setEnabled( mass_actions && !CommonKernel->folderIsTemplates( mCurrentFolder->collection() ) );
    }
    mMsgActions->forwardInlineAction()->setEnabled( mass_actions && !CommonKernel->folderIsTemplates( mCurrentFolder->collection() ) );
    mMsgActions->forwardAttachedAction()->setEnabled( mass_actions && !CommonKernel->folderIsTemplates( mCurrentFolder->collection() ) );
    mMsgActions->forwardMenu()->setEnabled( mass_actions && !CommonKernel->folderIsTemplates( mCurrentFolder->collection() ) );

    mMsgActions->editAction()->setEnabled( single_actions );
    mUseAction->setEnabled( single_actions && CommonKernel->folderIsTemplates( mCurrentFolder->collection() ) );
    filterMenu()->setEnabled( single_actions );
    mMsgActions->redirectAction()->setEnabled( /*single_actions &&*/mass_actions && !CommonKernel->folderIsTemplates( mCurrentFolder->collection() ) );

    if ( mMsgActions->customTemplatesMenu() )
    {
        mMsgActions->customTemplatesMenu()->forwardActionMenu()->setEnabled( mass_actions );
        mMsgActions->customTemplatesMenu()->replyActionMenu()->setEnabled( single_actions );
        mMsgActions->customTemplatesMenu()->replyAllActionMenu()->setEnabled( single_actions );
    }

    // "Print" will act on the current message: it will ignore any hidden selection
    mMsgActions->printAction()->setEnabled( singleVisibleMessageSelected );
    // "Print preview" will act on the current message: it will ignore any hidden selection
    QAction *printPreviewAction = mMsgActions->printPreviewAction();
    if (printPreviewAction)
        printPreviewAction->setEnabled( singleVisibleMessageSelected );

    // "View Source" will act on the current message: it will ignore any hidden selection
    if (mMsgView) {
        mMsgView->viewSourceAction()->setEnabled( singleVisibleMessageSelected );
    }
    MessageStatus status;
    status.setStatusFromFlags( currentMessage.flags() );

    QList< QAction *> actionList;
    bool statusSendAgain = single_actions && ( ( currentMessage.isValid() && status.isSent() ) || ( currentMessage.isValid() && CommonKernel->folderIsSentMailFolder( mCurrentFolder->collection() ) ) );
    if ( statusSendAgain ) {
        actionList << mSendAgainAction;
    } else if ( single_actions ) {
        actionList << messageActions()->editAction();
    }
    actionList << mSaveAttachmentsAction;
    if (mCurrentFolder && FolderArchive::FolderArchiveUtil::resourceSupportArchiving(mCurrentFolder->collection().resource()))
        actionList << mArchiveAction;
    mGUIClient->unplugActionList( QLatin1String( "messagelist_actionlist" ) );
    mGUIClient->plugActionList( QLatin1String( "messagelist_actionlist" ), actionList );
    mSendAgainAction->setEnabled( statusSendAgain );

    mSaveAsAction->setEnabled( mass_actions );

    if ((mCurrentFolder&& mCurrentFolder->isValid())) {
        updateMoveAction( mCurrentFolder->statistics() );
    }
    else {
        updateMoveAction(false,false);
    }

    const qint64 nbMsgOutboxCollection = MailCommon::Util::updatedCollection( CommonKernel->outboxCollectionFolder() ).statistics().count();

    mSendQueued->setEnabled( nbMsgOutboxCollection > 0 );
    mSendActionMenu->setEnabled( nbMsgOutboxCollection > 0 );

    const bool newPostToMailingList = mCurrentFolder && mCurrentFolder->isMailingListEnabled();
    mMessageNewList->setEnabled(newPostToMailingList);

    slotUpdateOnlineStatus( static_cast<GlobalSettingsBase::EnumNetworkState::type>( GlobalSettings::self()->networkState() ) );
    if (action( QLatin1String("kmail_undo") ))
        action( QLatin1String("kmail_undo") )->setEnabled( kmkernel->undoStack()->size() > 0 );

    // Enable / disable all filters.
    foreach ( QAction *filterAction, mFilterMenuActions ) {
        filterAction->setEnabled( count > 0 );
    }

    mApplyAllFiltersAction->setEnabled( count);
    mApplyFilterActionsMenu->setEnabled( count );
}


void KMMainWidget::slotAkonadiStandardActionUpdated()
{
    bool multiFolder = false;
    if ( mFolderTreeWidget ) {
        multiFolder = mFolderTreeWidget->selectedCollections().count() > 1;
    }
    if ( mCollectionProperties ) {
        if ( mCurrentFolder && mCurrentFolder->collection().isValid() ) {
            const Akonadi::AgentInstance instance =
                    Akonadi::AgentManager::self()->instance( mCurrentFolder->collection().resource() );

            mCollectionProperties->setEnabled( !multiFolder &&
                                               !mCurrentFolder->isStructural() &&
                                               (instance.status()!=Akonadi::AgentInstance::Broken) );
        } else {
            mCollectionProperties->setEnabled(false);
        }
        QList< QAction* > collectionProperties;
        if ( mCollectionProperties->isEnabled() )
            collectionProperties << mCollectionProperties;
        mGUIClient->unplugActionList( QLatin1String("akonadi_collection_collectionproperties_actionlist") );
        mGUIClient->plugActionList( QLatin1String("akonadi_collection_collectionproperties_actionlist"), collectionProperties );

    }

    const bool folderWithContent = mCurrentFolder && !mCurrentFolder->isStructural();

    if ( mAkonadiStandardActionManager->action( Akonadi::StandardActionManager::DeleteCollections ) ) {

        mAkonadiStandardActionManager->action( Akonadi::StandardActionManager::DeleteCollections )->setEnabled( mCurrentFolder
                                                                                                                && !multiFolder
                                                                                                                && ( mCurrentFolder->collection().rights() & Collection::CanDeleteCollection )
                                                                                                                && !mCurrentFolder->isSystemFolder()
                                                                                                                && folderWithContent);
    }

    if ( mAkonadiStandardActionManager->action( Akonadi::StandardMailActionManager::MoveAllToTrash ) ) {
        mAkonadiStandardActionManager->action( Akonadi::StandardMailActionManager::MoveAllToTrash )->setEnabled( folderWithContent
                                                                                                                 && ( mCurrentFolder->count() > 0 )
                                                                                                                 && mCurrentFolder->canDeleteMessages()
                                                                                                                 && !multiFolder );
        mAkonadiStandardActionManager->action( Akonadi::StandardMailActionManager::MoveAllToTrash )->setText( (mCurrentFolder && CommonKernel->folderIsTrash(mCurrentFolder->collection())) ? i18n("E&mpty Trash") : i18n("&Move All Messages to Trash") );
    }


    QList< QAction* > addToFavorite;
    QAction *actionAddToFavoriteCollections = akonadiStandardAction( Akonadi::StandardActionManager::AddToFavoriteCollections );
    if ( actionAddToFavoriteCollections ) {
        if ( mEnableFavoriteFolderView && actionAddToFavoriteCollections->isEnabled() )
            addToFavorite << actionAddToFavoriteCollections;
        mGUIClient->unplugActionList( QLatin1String("akonadi_collection_add_to_favorites_actionlist") );
        mGUIClient->plugActionList( QLatin1String("akonadi_collection_add_to_favorites_actionlist"), addToFavorite );
    }

    QList< QAction* > syncActionList;
    QAction *actionSync = akonadiStandardAction( Akonadi::StandardActionManager::SynchronizeCollections );
    if ( actionSync && actionSync->isEnabled() ) {
        syncActionList << actionSync;
    }
    actionSync = akonadiStandardAction( Akonadi::StandardActionManager::SynchronizeCollectionsRecursive );
    if ( actionSync && actionSync->isEnabled() ) {
        syncActionList << actionSync;
    }
    mGUIClient->unplugActionList( QLatin1String("akonadi_collection_sync_actionlist") );
    mGUIClient->plugActionList( QLatin1String("akonadi_collection_sync_actionlist"), syncActionList );



    QList< QAction* > actionList;

    QAction *action = mAkonadiStandardActionManager->action( Akonadi::StandardActionManager::CreateCollection );
    if ( action && action->isEnabled() ) {
        actionList << action;
    }

    action =  mAkonadiStandardActionManager->action( Akonadi::StandardActionManager::MoveCollectionToMenu );
    if ( action && action->isEnabled() ) {
        actionList <<action;
    }

    action =  mAkonadiStandardActionManager->action( Akonadi::StandardActionManager::CopyCollectionToMenu);
    if ( action && action->isEnabled() ) {
        actionList <<action;
    }
    mGUIClient->unplugActionList( QLatin1String("akonadi_collection_move_copy_menu_actionlist") );
    mGUIClient->plugActionList( QLatin1String("akonadi_collection_move_copy_menu_actionlist"), actionList );


}

void KMMainWidget::updateHtmlMenuEntry()
{
    if (mDisplayMessageFormatMenu && mPreferHtmlLoadExtAction) {
        bool multiFolder = false;
        if ( mFolderTreeWidget ) {
            multiFolder = mFolderTreeWidget->selectedCollections().count() > 1;
        }
        // the visual ones only make sense if we are showing a message list
        const bool enabledAction = ( mFolderTreeWidget &&
                                     mFolderTreeWidget->folderTreeView()->currentFolder().isValid() &&
                                     !multiFolder );

        mDisplayMessageFormatMenu->setEnabled(enabledAction);
        const bool isEnabled = ( mFolderTreeWidget &&
                           mFolderTreeWidget->folderTreeView()->currentFolder().isValid() &&
                           !multiFolder);
        const bool useHtml = (mFolderDisplayFormatPreference == MessageViewer::Viewer::Html || (mHtmlGlobalSetting && mFolderDisplayFormatPreference == MessageViewer::Viewer::UseGlobalSetting));
        mPreferHtmlLoadExtAction->setEnabled( isEnabled && useHtml );

        mDisplayMessageFormatMenu->setDisplayMessageFormat(mFolderDisplayFormatPreference);

        mPreferHtmlLoadExtAction->setChecked( !multiFolder &&  ( mHtmlLoadExtGlobalSetting ? !mFolderHtmlLoadExtPreference : mFolderHtmlLoadExtPreference ) );
    }
}

//-----------------------------------------------------------------------------
void KMMainWidget::updateFolderMenu()
{
    if (!CommonKernel->outboxCollectionFolder().isValid()) {
        QTimer::singleShot(1000,this,SLOT(updateFolderMenu()));
        return;
    }

    const bool folderWithContent = mCurrentFolder && !mCurrentFolder->isStructural();
    bool multiFolder = false;
    if ( mFolderTreeWidget ) {
        multiFolder = mFolderTreeWidget->selectedCollections().count() > 1;
    }
    mFolderMailingListPropertiesAction->setEnabled( folderWithContent &&
                                                    !multiFolder &&
                                                    !mCurrentFolder->isSystemFolder() );

    QList< QAction* > actionlist;
    if ( mCurrentFolder && mCurrentFolder->collection().id() == CommonKernel->outboxCollectionFolder().id() && (mCurrentFolder->collection()).statistics().count() > 0) {
        qDebug() << "Enabling send queued";
        mSendQueued->setEnabled(true);
        actionlist << mSendQueued;
    }
    //   if ( mCurrentFolder && mCurrentFolder->collection().id() != CommonKernel->trashCollectionFolder().id() ) {
    //     actionlist << mTrashAction;
    //   }
    mGUIClient->unplugActionList( QLatin1String( "outbox_folder_actionlist" ) );
    mGUIClient->plugActionList( QLatin1String( "outbox_folder_actionlist" ), actionlist );
    actionlist.clear();

    const bool isASearchFolder = mCurrentFolder && mCurrentFolder->collection().resource() == QLatin1String( "akonadi_search_resource" );
    if (isASearchFolder)
        mAkonadiStandardActionManager->action( Akonadi::StandardActionManager::DeleteCollections )->setText( i18n("&Delete Search") );

    mArchiveFolderAction->setEnabled( mCurrentFolder && !multiFolder && folderWithContent );

    bool isInTrashFolder = (mCurrentFolder && CommonKernel->folderIsTrash(mCurrentFolder->collection()));
    akonadiStandardAction( Akonadi::StandardMailActionManager::MoveToTrash )->setText( isInTrashFolder ? i18nc("@action Hard delete, bypassing trash", "&Delete"): i18n("&Move to Trash") );

    mTrashThreadAction->setText(isInTrashFolder ?i18n("Delete T&hread"): i18n("M&ove Thread to Trash"));

    mSearchMessages->setText( (mCurrentFolder && mCurrentFolder->collection().resource() == QLatin1String( "akonadi_search_resource" )) ? i18n("Edit Search...") : i18n("&Find Messages...") );


    mExpireConfigAction->setEnabled( mCurrentFolder &&
                                     !mCurrentFolder->isStructural() &&
                                     !multiFolder &&
                                     mCurrentFolder->canDeleteMessages() &&
                                     folderWithContent &&
                                     !MailCommon::Util::isVirtualCollection( mCurrentFolder->collection() ) );

    updateHtmlMenuEntry();

    mShowFolderShortcutDialogAction->setEnabled( !multiFolder && folderWithContent );

    actionlist << akonadiStandardAction( Akonadi::StandardActionManager::ManageLocalSubscriptions );
    bool imapFolderIsOnline = false;
    if (mCurrentFolder && kmkernel->isImapFolder( mCurrentFolder->collection(),imapFolderIsOnline )) {
        if (imapFolderIsOnline) {
            actionlist << mServerSideSubscription;
        }
    }

    mGUIClient->unplugActionList( QLatin1String( "collectionview_actionlist" ) );
    mGUIClient->plugActionList( QLatin1String( "collectionview_actionlist" ), actionlist );

}

//-----------------------------------------------------------------------------
void KMMainWidget::slotIntro()
{
    if ( !mMsgView )
        return;

    mMsgView->clear( true );

    // hide widgets that are in the way:
    if ( mMessagePane && mLongFolderList )
        mMessagePane->hide();
    mMsgView->displayAboutPage();

    mCurrentFolder.clear();
}

void KMMainWidget::slotShowStartupFolder()
{
    connect( MailCommon::FilterManager::instance(), SIGNAL(filtersChanged()),
             this, SLOT(initializeFilterActions()) );
    // Plug various action lists. This can't be done in the constructor, as that is called before
    // the main window or Kontact calls createGUI().
    // This function however is called with a single shot timer.
    checkAkonadiServerManagerState();
    mFolderShortcutActionManager->createActions();
    mTagActionManager->createActions();
    messageActions()->setupForwardingActionsList( mGUIClient );

    QString newFeaturesMD5 = KMReaderWin::newFeaturesMD5();
    if ( kmkernel->firstStart() ||
         GlobalSettings::self()->previousNewFeaturesMD5() != newFeaturesMD5 ) {
        GlobalSettings::self()->setPreviousNewFeaturesMD5( newFeaturesMD5 );
        slotIntro();
        return;
    }
}

void KMMainWidget::checkAkonadiServerManagerState()
{
    Akonadi::ServerManager::State state = Akonadi::ServerManager::self()->state();
    if (state == Akonadi::ServerManager::Running) {
        initializeFilterActions();
    } else {
        connect( Akonadi::ServerManager::self(), SIGNAL(stateChanged(Akonadi::ServerManager::State)),
                 SLOT(slotServerStateChanged(Akonadi::ServerManager::State)) );
    }
}

void KMMainWidget::slotServerStateChanged(Akonadi::ServerManager::State state)
{
    if (state == Akonadi::ServerManager::Running) {
        initializeFilterActions();
        disconnect( Akonadi::ServerManager::self(), SIGNAL(stateChanged(Akonadi::ServerManager::State)));
    }
}


void KMMainWidget::slotShowTip()
{
    KTipDialog::showTip( this, QString(), true );
}

QList<KActionCollection*> KMMainWidget::actionCollections() const {
    return QList<KActionCollection*>() << actionCollection();
}

//-----------------------------------------------------------------------------
void KMMainWidget::slotUpdateUndo()
{
    if ( actionCollection()->action( QLatin1String("kmail_undo") ) ) {
        QAction *act = actionCollection()->action( QLatin1String("kmail_undo") );
        act->setEnabled( kmkernel->undoStack()->size()>0 );
        const QString infoStr = kmkernel->undoStack()->undoInfo();
        if (infoStr.isEmpty()) {
            act->setText(i18n("&Undo"));
        } else {
            act->setText(i18n("&Undo: \"%1\"", kmkernel->undoStack()->undoInfo()));
        }
    }
}

//-----------------------------------------------------------------------------
void KMMainWidget::clearFilterActions()
{
    if ( !mFilterTBarActions.isEmpty() )
        if ( mGUIClient->factory() )
            mGUIClient->unplugActionList( QLatin1String("toolbar_filter_actions") );

    if ( !mFilterMenuActions.isEmpty() )
        if ( mGUIClient->factory() )
            mGUIClient->unplugActionList( QLatin1String("menu_filter_actions") );

    foreach ( QAction *a, mFilterMenuActions )
        actionCollection()->removeAction( a );

    mApplyFilterActionsMenu->menu()->clear();
    mFilterTBarActions.clear();
    mFilterMenuActions.clear();

    qDeleteAll( mFilterCommands );
    mFilterCommands.clear();
}

//-----------------------------------------------------------------------------
void KMMainWidget::initializeFilterActions()
{
    clearFilterActions();
    mApplyFilterActionsMenu->menu()->addAction( mApplyAllFiltersAction );
    bool addedSeparator = false;

    foreach ( MailFilter *filter, MailCommon::FilterManager::instance()->filters() ) {
        if ( !filter->isEmpty() && filter->configureShortcut() && filter->isEnabled() ) {
            QString filterName = QString::fromLatin1( "Filter %1").arg( filter->name() );
            QString normalizedName = filterName.replace(QLatin1Char(' '), QLatin1Char('_'));
            if ( action( normalizedName ) ) {
                continue;
            }
            KMMetaFilterActionCommand *filterCommand = new KMMetaFilterActionCommand( filter->identifier(), this );
            mFilterCommands.append( filterCommand );
            QString displayText = i18n( "Filter %1", filter->name() );
            QString icon = filter->icon();
            if ( icon.isEmpty() ) {
                icon = QLatin1String("system-run");
            }
            QAction *filterAction = new QAction( QIcon::fromTheme( icon ), displayText, actionCollection() );
            filterAction->setIconText( filter->toolbarName() );

            // The shortcut configuration is done in the filter dialog.
            // The shortcut set in the shortcut dialog would not be saved back to
            // the filter settings correctly.
            actionCollection()->setShortcutsConfigurable(filterAction, false );
            actionCollection()->addAction( normalizedName,
                                           filterAction );
            connect( filterAction, SIGNAL(triggered(bool)),
                     filterCommand, SLOT(start()) );
            actionCollection()->setDefaultShortcut(filterAction, filter->shortcut() );
            if ( !addedSeparator ) {
                QAction *a = mApplyFilterActionsMenu->menu()->addSeparator();
                mFilterMenuActions.append( a );
                addedSeparator = true;
            }
            mApplyFilterActionsMenu->menu()->addAction( filterAction );
            mFilterMenuActions.append( filterAction );
            if ( filter->configureToolbar() ) {
                mFilterTBarActions.append( filterAction );
            }
        }
    }
    if ( !mFilterMenuActions.isEmpty() && mGUIClient->factory() )
        mGUIClient->plugActionList( QLatin1String("menu_filter_actions"), mFilterMenuActions );
    if ( !mFilterTBarActions.isEmpty() && mGUIClient->factory() ) {
        mFilterTBarActions.prepend( mToolbarActionSeparator );
        mGUIClient->plugActionList( QLatin1String("toolbar_filter_actions"), mFilterTBarActions );
    }

    // Our filters have changed, now enable/disable them
    updateMessageActions();
}

//-----------------------------------------------------------------------------
void KMMainWidget::slotAntiSpamWizard()
{
    AntiSpamWizard wiz( AntiSpamWizard::AntiSpam, this );
    wiz.exec();
}

//-----------------------------------------------------------------------------
void KMMainWidget::slotAntiVirusWizard()
{
    AntiSpamWizard wiz( AntiSpamWizard::AntiVirus, this);
    wiz.exec();
}
//-----------------------------------------------------------------------------
void KMMainWidget::slotAccountWizard()
{
    KMail::Util::launchAccountWizard( this );
}

void KMMainWidget::slotImportWizard()
{
    const QString path = QStandardPaths::findExecutable( QLatin1String("importwizard" ) );
    if ( !QProcess::startDetached( path ) )
        KMessageBox::error( this, i18n( "Could not start the import wizard. "
                                        "Please check your installation." ),
                            i18n( "Unable to start import wizard" ) );
}

//-----------------------------------------------------------------------------
void KMMainWidget::slotFilterLogViewer()
{
    MailCommon::FilterManager::instance()->showFilterLogDialog( (qlonglong)winId() );
}

//-----------------------------------------------------------------------------
void KMMainWidget::updateFileMenu()
{
    const bool isEmpty = MailCommon::Util::agentInstances().isEmpty();
    actionCollection()->action(QLatin1String("check_mail"))->setEnabled( !isEmpty );
    actionCollection()->action(QLatin1String("check_mail_in"))->setEnabled( !isEmpty );
}

//-----------------------------------------------------------------------------
const KMMainWidget::PtrList * KMMainWidget::mainWidgetList()
{
    // better safe than sorry; check whether the global static has already been destroyed
    if ( theMainWidgetList.isDestroyed() )
    {
        return 0;
    }
    return theMainWidgetList;
}

QSharedPointer<FolderCollection> KMMainWidget::currentFolder() const
{
    return mCurrentFolder;
}

//-----------------------------------------------------------------------------
QString KMMainWidget::overrideEncoding() const
{
    if ( mMsgView )
        return mMsgView->overrideEncoding();
    else
        return MessageCore::GlobalSettings::self()->overrideCharacterEncoding();
}

void KMMainWidget::showEvent( QShowEvent *event )
{
    QWidget::showEvent( event );
    mWasEverShown = true;
}

void KMMainWidget::slotRequestFullSearchFromQuickSearch()
{
    // First, open the search window. If we are currently on a search folder,
    // the search associated with that will be loaded.
    if ( !slotSearch() )
        return;

    assert( mSearchWin );

    // Now we look at the current state of the quick search, and if there's
    // something in there, we add the criteria to the existing search for
    // the search folder, if applicable, or make a new one from it.
    SearchPattern pattern;
    const QString searchString = mMessagePane->currentFilterSearchString();
    if ( !searchString.isEmpty() )
        pattern.append( SearchRule::createInstance( "<message>", SearchRule::FuncContains, searchString ) );
#if 0 //PORT IT
    QList<MessageStatus> status = mMessagePane->currentFilterStatus();
    if ( status.hasAttachment() ) {
        pattern.append( SearchRule::createInstance( "<message>", SearchRule::FuncHasAttachment ) );
        status.setHasAttachment( false );
    }

    if ( !status.isOfUnknownStatus() ) {
        pattern.append( SearchRule::Ptr( new SearchRuleStatus( status ) ) );
    }
#endif
    if ( !pattern.isEmpty() )
        mSearchWin->addRulesToSearchPattern( pattern );
}

void KMMainWidget::updateVacationScriptStatus( bool active, const QString &serverName )
{
    mVacationScriptIndicator->setVacationScriptActive(active, serverName);
    mVacationIndicatorActive = mVacationScriptIndicator->hasVacationScriptActive();
}

QWidget * KMMainWidget::vacationScriptIndicator() const
{
    return mVacationScriptIndicator;
}

void KMMainWidget::updateVacationScriptStatus()
{
    updateVacationScriptStatus( mVacationIndicatorActive );
}

KMail::TagActionManager *KMMainWidget::tagActionManager() const
{
    return mTagActionManager;
}

KMail::FolderShortcutActionManager *KMMainWidget::folderShortcutActionManager() const
{
    return mFolderShortcutActionManager;
}

void KMMainWidget::slotMessageSelected(const Akonadi::Item &item)
{
    delete mShowBusySplashTimer;
    mShowBusySplashTimer = 0;
    if ( mMsgView ) {
        // The current selection was cleared, so we'll remove the previously
        // selected message from the preview pane
        if ( !item.isValid() ) {
            mMsgView->clear();
        } else {
            mShowBusySplashTimer = new QTimer( this );
            mShowBusySplashTimer->setSingleShot( true );
            connect(mShowBusySplashTimer, &QTimer::timeout, this, &KMMainWidget::slotShowBusySplash);
            mShowBusySplashTimer->start( GlobalSettings::self()->folderLoadingTimeout() ); //TODO: check if we need a different timeout setting for this

            Akonadi::ItemFetchJob *itemFetchJob = MessageViewer::Viewer::createFetchJob( item );
            const QString resource = mCurrentFolder->collection().resource();
            itemFetchJob->setProperty( "_resource", QVariant::fromValue(resource) );
            connect( itemFetchJob, SIGNAL(itemsReceived(Akonadi::Item::List)),
                     SLOT(itemsReceived(Akonadi::Item::List)) );
            connect(itemFetchJob, &Akonadi::ItemFetchJob::result, this, &KMMainWidget::itemsFetchDone);
        }
    }
}

void KMMainWidget::itemsReceived(const Akonadi::Item::List &list )
{
    Q_ASSERT( list.size() == 1 );
    delete mShowBusySplashTimer;
    mShowBusySplashTimer = 0;

    if ( !mMsgView )
        return;

    Item item = list.first();

    if ( mMessagePane ) {
        mMessagePane->show();

        if ( mMessagePane->currentItem() != item ) {
            // The user has selected another email already, so don't render this one.
            // Mark it as read, though, if the user settings say so.
            if ( MessageViewer::GlobalSettings::self()->delayedMarkAsRead() &&
                 MessageViewer::GlobalSettings::self()->delayedMarkTime() == 0 ) {
                item.setFlag( Akonadi::MessageFlags::Seen );
                Akonadi::ItemModifyJob *modifyJob = new Akonadi::ItemModifyJob( item, this );
                modifyJob->disableRevisionCheck();
                modifyJob->setIgnorePayload( true );
            }
            return;
        }
    }

    mMsgView->setMessage( item );
    // reset HTML override to the folder setting
    mMsgView->setDisplayFormatMessageOverwrite(mFolderDisplayFormatPreference);
    mMsgView->setHtmlLoadExtOverride(mFolderHtmlLoadExtPreference);
    mMsgView->setDecryptMessageOverwrite( false );
    mMsgActions->setCurrentMessage( item );
}

void KMMainWidget::itemsFetchDone( KJob *job )
{
    delete mShowBusySplashTimer;
    mShowBusySplashTimer = 0;
    if ( job->error() ) {
        // Unfortunately job->error() is Job::Unknown in many cases.
        // (see JobPrivate::handleResponse in akonadi/job.cpp)
        // So we show the "offline" page after checking the resource status.
        qDebug() << job->error() << job->errorString();

        const QString resource = job->property("_resource").toString();
        const Akonadi::AgentInstance agentInstance = Akonadi::AgentManager::self()->instance( resource );
        if ( !agentInstance.isOnline() ) {
            // The resource is offline
            if ( mMsgView ) {
                mMsgView->viewer()->enableMessageDisplay();
                mMsgView->clear( true );
            }
            mMessagePane->show();

            if (kmkernel->isOffline())
                showOfflinePage();
            else
                showResourceOfflinePage();
        } else {
            // Some other error
            BroadcastStatus::instance()->setStatusMsg( job->errorString() );
        }
    }
}

QAction *KMMainWidget::akonadiStandardAction( Akonadi::StandardActionManager::Type type )
{
    return mAkonadiStandardActionManager->action( type );
}

QAction *KMMainWidget::akonadiStandardAction( Akonadi::StandardMailActionManager::Type type )
{
    return mAkonadiStandardActionManager->action( type );
}

void KMMainWidget::slotCollectionProperties()
{
    showCollectionProperties( QString() );
}

void KMMainWidget::showCollectionProperties( const QString &pageToShow )
{
    if ( !mCurrentFolder )
        return;

    if ( Solid::Networking::status() == Solid::Networking::Unconnected ) {
        KMessageBox::information(
                    this,
                    i18n( "Network is unconnected. Folder information cannot be updated." ) );
        showCollectionPropertiesContinued( pageToShow, QPointer<KPIM::ProgressItem>() );
    } else {
        const Akonadi::AgentInstance agentInstance = Akonadi::AgentManager::self()->instance( mCurrentFolder->collection().resource() );
        bool isOnline = agentInstance.isOnline();
        if (!isOnline) {
            showCollectionPropertiesContinued( pageToShow, QPointer<KPIM::ProgressItem>() );
        } else {
            QPointer<KPIM::ProgressItem> progressItem( KPIM::ProgressManager::createProgressItem( i18n( "Retrieving folder properties" ) ) );
            progressItem->setUsesBusyIndicator( true );
            progressItem->setCryptoStatus(KPIM::ProgressItem::Unknown);

            Akonadi::CollectionAttributesSynchronizationJob *sync
                    = new Akonadi::CollectionAttributesSynchronizationJob( mCurrentFolder->collection() );
            sync->setProperty( "collectionId", mCurrentFolder->collection().id() );
            sync->setProperty( "pageToShow", pageToShow );        // note for dialog later
            sync->setProperty( "progressItem", QVariant::fromValue( progressItem ) );
            connect( sync, SIGNAL(result(KJob*)),
                     this, SLOT(slotCollectionPropertiesContinued(KJob*)) );
            connect( progressItem, SIGNAL(progressItemCanceled(KPIM::ProgressItem*)),
                     sync, SLOT(kill()) );
            connect( progressItem, SIGNAL(progressItemCanceled(KPIM::ProgressItem*)),
                     KPIM::ProgressManager::instance(), SLOT(slotStandardCancelHandler(KPIM::ProgressItem*)) );
            sync->start();
        }
    }
}

void KMMainWidget::slotCollectionPropertiesContinued( KJob* job )
{
    QString pageToShow;
    QPointer<KPIM::ProgressItem> progressItem;

    if ( job ) {
        Akonadi::CollectionAttributesSynchronizationJob *sync
                = dynamic_cast<Akonadi::CollectionAttributesSynchronizationJob *>( job );
        Q_ASSERT( sync );
        if ( sync->property( "collectionId" ) != mCurrentFolder->collection().id() )
            return;
        pageToShow = sync->property( "pageToShow" ).toString();
        progressItem = sync->property( "progressItem" ).value< QPointer<KPIM::ProgressItem> >();
        if ( progressItem ) {
            disconnect( progressItem, SIGNAL(progressItemCanceled(KPIM::ProgressItem*)),
                        sync, SLOT(kill()) );
        } else {
            // progressItem does not exist anymore, operation has been canceled
            return;
        }
    }

    showCollectionPropertiesContinued( pageToShow, progressItem );
}

void KMMainWidget::showCollectionPropertiesContinued( const QString &pageToShow, QPointer<KPIM::ProgressItem> progressItem )
{
    if ( !progressItem ) {
        progressItem = KPIM::ProgressManager::createProgressItem( i18n( "Retrieving folder properties" ) );
        progressItem->setUsesBusyIndicator( true );
        progressItem->setCryptoStatus(KPIM::ProgressItem::Unknown);
        connect( progressItem, SIGNAL(progressItemCanceled(KPIM::ProgressItem*)),
                 KPIM::ProgressManager::instance(), SLOT(slotStandardCancelHandler(KPIM::ProgressItem*)) );
    }

    Akonadi::CollectionFetchJob *fetch = new Akonadi::CollectionFetchJob( mCurrentFolder->collection(),
                                                                          Akonadi::CollectionFetchJob::Base );
    connect( progressItem, SIGNAL(progressItemCanceled(KPIM::ProgressItem*)), fetch, SLOT(kill()) );
    fetch->fetchScope().setIncludeStatistics( true );
    fetch->setProperty( "pageToShow", pageToShow );
    fetch->setProperty( "progressItem", QVariant::fromValue( progressItem ) );
    connect( fetch, SIGNAL(result(KJob*)),
             this, SLOT(slotCollectionPropertiesFinished(KJob*)) );
    connect( progressItem, SIGNAL(progressItemCanceled(KPIM::ProgressItem*)),
             fetch, SLOT(kill()) );
}

void KMMainWidget::slotCollectionPropertiesFinished( KJob *job )
{
    if ( !job )
        return;

    QPointer<KPIM::ProgressItem> progressItem = job->property( "progressItem" ).value< QPointer<KPIM::ProgressItem> >();
    // progressItem does not exist anymore, operation has been canceled
    if ( !progressItem ) {
        return;
    }

    progressItem->setComplete();
    progressItem->setStatus( i18n( "Done" ) );

    Akonadi::CollectionFetchJob *fetch = dynamic_cast<Akonadi::CollectionFetchJob *>( job );
    Q_ASSERT( fetch );
    if ( fetch->collections().isEmpty() )
    {
        qWarning() << "no collection";
        return;
    }

    const Akonadi::Collection collection = fetch->collections().first();

    const QStringList pages = QStringList() << QLatin1String( "MailCommon::CollectionGeneralPage" )
                                            << QLatin1String( "KMail::CollectionViewPage" )
                                            << QLatin1String( "Akonadi::CachePolicyPage" )
                                            << QLatin1String( "KMail::CollectionTemplatesPage" )
                                            << QLatin1String( "MailCommon::CollectionExpiryPage" )
                                            << QLatin1String( "PimCommon::CollectionAclPage" )
                                            << QLatin1String( "KMail::CollectionMailingListPage" )
                                            << QLatin1String( "KMail::CollectionQuotaPage" )
                                            << QLatin1String( "KMail::CollectionShortcutPage" )
                                            << QLatin1String( "KMail::CollectionMaintenancePage" );

    Akonadi::CollectionPropertiesDialog *dlg = new Akonadi::CollectionPropertiesDialog( collection, pages, this );
    dlg->setWindowTitle( i18nc( "@title:window", "Properties of Folder %1", collection.name() ) );


    const QString pageToShow = fetch->property( "pageToShow" ).toString();
    if ( !pageToShow.isEmpty() ) {                        // show a specific page
        dlg->setCurrentPage( pageToShow );
    }
    dlg->show();
}

void KMMainWidget::slotRemoveDuplicates()
{
<<<<<<< HEAD
    KPIM::ProgressItem *item = KPIM::ProgressManager::createProgressItem( i18n( "Removing duplicates" ) );
    item->setUsesBusyIndicator( true );
    item->setCryptoStatus(KPIM::ProgressItem::Unknown);

    QItemSelectionModel *selectionModel = mFolderTreeWidget->folderTreeView()->selectionModel();
    QModelIndexList indexes = selectionModel->selectedIndexes();
    Akonadi::Collection::List collections;

    Q_FOREACH (const QModelIndex &index, indexes) {
        Akonadi::Collection collection = index.data(Akonadi::EntityTreeModel::CollectionRole).value<Akonadi::Collection>();
        if ( collection.isValid() ) {
            collections << collection;
        }
    }

    Akonadi::RemoveDuplicatesJob *job = new RemoveDuplicatesJob( collections, this );
    job->setProperty( "ProgressItem", QVariant::fromValue ( item ) );
    item->setProperty( "RemoveDuplicatesJob", QVariant::fromValue( qobject_cast<Akonadi::Job*>( job ) ) );
    connect(job, &Akonadi::RemoveDuplicatesJob::finished, this, &KMMainWidget::slotRemoveDuplicatesDone);
    connect(job, &Akonadi::RemoveDuplicatesJob::description, this, &KMMainWidget::slotRemoveDuplicatesUpdate);
    connect(item, &KPIM::ProgressItem::progressItemCanceled, this, &KMMainWidget::slotRemoveDuplicatesCanceled);
}

void KMMainWidget::slotRemoveDuplicatesDone( KJob *job )
{
    if ( job->error() && job->error() != KJob::KilledJobError ) {
        KMessageBox::error( this, job->errorText(), i18n( "Error while removing duplicates" ) );
    }

    KPIM::ProgressItem *item = job->property( "ProgressItem" ).value<KPIM::ProgressItem*>();
    if ( item ) {
        item->setComplete();
        item->setStatus( i18n( "Done" ) );
        item = 0;
    }
}

void KMMainWidget::slotRemoveDuplicatesCanceled( KPIM::ProgressItem *item )
{
    Akonadi::Job *job = item->property( "RemoveDuplicatesJob" ).value<Akonadi::Job*>();
    if ( job ) {
        job->kill( KJob::Quietly );
    }

    item->setComplete();
    item = 0;
}

void KMMainWidget::slotRemoveDuplicatesUpdate( KJob* job, const QString& description )
{
    KPIM::ProgressItem *item = job->property( "ProgressItem" ).value<KPIM::ProgressItem*>();
    if ( item ) {
        item->setStatus( description );
    }
=======
    RemoveDuplicateMailJob *job = new RemoveDuplicateMailJob(mFolderTreeWidget->folderTreeView()->selectionModel(), this, this);
    job->start();
>>>>>>> 1a1c9974
}

void KMMainWidget::slotServerSideSubscription()
{
    if ( !mCurrentFolder )
        return;
    bool isImapOnline = false;
    if ( kmkernel->isImapFolder( mCurrentFolder->collection(), isImapOnline ) ) {
        QDBusInterface iface(
                    QLatin1String( "org.freedesktop.Akonadi.Resource.")+mCurrentFolder->collection().resource(),
                    QLatin1String( "/" ), QLatin1String( "org.kde.Akonadi.ImapResourceBase" ),
                    KDBusConnectionPool::threadConnection(), this );
        if ( !iface.isValid() ) {
            qDebug()<<"Cannot create imap dbus interface";
            return;
        }
        QDBusPendingCall call = iface.asyncCall( QLatin1String( "configureSubscription" ), (qlonglong)winId() );
        QDBusPendingCallWatcher *watcher = new QDBusPendingCallWatcher(call, this);
        connect(watcher, &QDBusPendingCallWatcher::finished, this, &KMMainWidget::slotConfigureSubscriptionFinished);
    }
}

void KMMainWidget::slotConfigureSubscriptionFinished(QDBusPendingCallWatcher* watcher)
{
    QDBusPendingReply<int> reply = *watcher;
    if ( reply.isValid() ) {
        if (reply == -2 ){
            KMessageBox::error(this,i18n("IMAP server not configured yet. Please configure the server in the IMAP account before setting up server-side subscription."));
        } else if (reply == -1) {
            KMessageBox::error(this,i18n("Log in failed, please configure the IMAP account before setting up server-side subscription."));
        }
    }
    watcher->deleteLater();
}

void KMMainWidget::savePaneSelection()
{
    if (mMessagePane) {
        mMessagePane->saveCurrentSelection();
    }
}

void KMMainWidget::slotConfigureAutomaticArchiving()
{
    OrgFreedesktopAkonadiArchiveMailAgentInterface archiveMailInterface(QLatin1String("org.freedesktop.Akonadi.ArchiveMailAgent"), QLatin1String("/ArchiveMailAgent"),QDBusConnection::sessionBus(), this);
    if (archiveMailInterface.isValid()) {
        archiveMailInterface.showConfigureDialog( (qlonglong)winId() );
    } else {
        KMessageBox::error(this,i18n("Archive Mail Agent was not registered."));
    }
}

void KMMainWidget::slotConfigureSendLater()
{
    OrgFreedesktopAkonadiSendLaterAgentInterface sendLaterInterface(QLatin1String("org.freedesktop.Akonadi.SendLaterAgent"), QLatin1String("/SendLaterAgent"),QDBusConnection::sessionBus(), this);
    if (sendLaterInterface.isValid()) {
        sendLaterInterface.showConfigureDialog( (qlonglong)winId() );
    } else {
        KMessageBox::error(this,i18n("Send Later Agent was not registered."));
    }
}

void KMMainWidget::updatePaneTagComboBox()
{
    if (mMessagePane) {
        mMessagePane->updateTagComboBox();
    }
}


void KMMainWidget::slotExportData()
{
    const QString path = QStandardPaths::findExecutable( QLatin1String("pimsettingexporter" ) );
    if ( !QProcess::startDetached( path ) )
        KMessageBox::error( this, i18n( "Could not start \"PIM Setting Exporter\" program. "
                                        "Please check your installation." ),
                            i18n( "Unable to start \"PIM Setting Exporter\" program" ) );
}

void KMMainWidget::slotCreateAddressBookContact()
{
    CreateNewContactJob *job = new CreateNewContactJob( this, this );
    job->start();
}

void KMMainWidget::slotOpenRecentMsg(const QUrl& url)
{
    KMOpenMsgCommand *openCommand = new KMOpenMsgCommand( this, url, overrideEncoding(), this );
    openCommand->start();
}

void KMMainWidget::addRecentFile(const QUrl& mUrl)
{
    mOpenRecentAction->addUrl(mUrl);
    KConfigGroup grp = mConfig->group(QLatin1String("Recent Files"));
    mOpenRecentAction->saveEntries(grp);
    grp.sync();
}

void KMMainWidget::slotMoveMessageToTrash()
{
    if (messageView() && messageView()->viewer()) {
        KMTrashMsgCommand *command = new KMTrashMsgCommand( mCurrentFolder->collection(), messageView()->viewer()->messageItem(), -1 );
        command->start();
    }
}

void KMMainWidget::slotArchiveMails()
{
    const QList<Akonadi::Item> selectedMessages = mMessagePane->selectionAsMessageItemList();
    KMKernel::self()->folderArchiveManager()->setArchiveItems(selectedMessages, mCurrentFolder->collection().resource());
}

void KMMainWidget::updateQuickSearchLineText()
{
    //If change change shortcut
    mMessagePane->setQuickSearchClickMessage(i18nc("Show shortcut for focus quick search. Don't change it", "Search...<%1>",mQuickSearchAction->shortcut().toString()));
}

void KMMainWidget::slotChangeDisplayMessageFormat(MessageViewer::Viewer::DisplayFormatMessage format)
{
    if (format == MessageViewer::Viewer::Html) {
        const int result = KMessageBox::warningContinueCancel( this,
                                                         // the warning text is taken from configuredialog.cpp:
                                                         i18n( "Use of HTML in mail will make you more vulnerable to "
                                                               "\"spam\" and may increase the likelihood that your system will be "
                                                               "compromised by other present and anticipated security exploits." ),
                                                         i18n( "Security Warning" ),
                                                         KGuiItem(i18n( "Use HTML" )),
                                                         KStandardGuiItem::cancel(),
                                                         QLatin1String("OverrideHtmlWarning"), 0);
        if ( result == KMessageBox::Cancel ) {
            mDisplayMessageFormatMenu->setDisplayMessageFormat(MessageViewer::Viewer::Text);
            return;
        }
    }
    mFolderDisplayFormatPreference = format;

    //Update mPrefererHtmlLoadExtAction
    const bool useHtml = (mFolderDisplayFormatPreference == MessageViewer::Viewer::Html || (mHtmlGlobalSetting && mFolderDisplayFormatPreference == MessageViewer::Viewer::UseGlobalSetting));
    mPreferHtmlLoadExtAction->setEnabled( useHtml );

    if (mMsgView) {
        mMsgView->setDisplayFormatMessageOverwrite(mFolderDisplayFormatPreference);
        mMsgView->update( true );
    }
}

void KMMainWidget::populateMessageListStatusFilterCombo()
{
    mMessagePane->populateStatusFilterCombo();
}<|MERGE_RESOLUTION|>--- conflicted
+++ resolved
@@ -192,14 +192,10 @@
 // System includes
 #include <assert.h>
 #include <errno.h> // ugh
-<<<<<<< HEAD
 #include <AkonadiWidgets/standardactionmanager.h>
 #include <KHelpClient>
 #include <QStandardPaths>
-=======
-#include <akonadi/standardactionmanager.h>
 #include <job/removeduplicatemailjob.h>
->>>>>>> 1a1c9974
 
 
 using namespace KMime;
@@ -1222,13 +1218,6 @@
             mCurrentFolder->setCollection( collection );
         }
     } else if ( set.contains( "ENTITYDISPLAY" ) || set.contains( "NAME" ) ) {
-<<<<<<< HEAD
-
-        QIcon icon = QIcon::fromTheme( QLatin1String( "folder" ) );
-        QString text;
-
-=======
->>>>>>> 1a1c9974
         const QModelIndex idx = Akonadi::EntityTreeModel::modelIndexForCollection( KMKernel::self()->collectionModel(), collection );
         if ( idx.isValid() ) {
             const QString text = idx.data().toString();
@@ -4695,65 +4684,8 @@
 
 void KMMainWidget::slotRemoveDuplicates()
 {
-<<<<<<< HEAD
-    KPIM::ProgressItem *item = KPIM::ProgressManager::createProgressItem( i18n( "Removing duplicates" ) );
-    item->setUsesBusyIndicator( true );
-    item->setCryptoStatus(KPIM::ProgressItem::Unknown);
-
-    QItemSelectionModel *selectionModel = mFolderTreeWidget->folderTreeView()->selectionModel();
-    QModelIndexList indexes = selectionModel->selectedIndexes();
-    Akonadi::Collection::List collections;
-
-    Q_FOREACH (const QModelIndex &index, indexes) {
-        Akonadi::Collection collection = index.data(Akonadi::EntityTreeModel::CollectionRole).value<Akonadi::Collection>();
-        if ( collection.isValid() ) {
-            collections << collection;
-        }
-    }
-
-    Akonadi::RemoveDuplicatesJob *job = new RemoveDuplicatesJob( collections, this );
-    job->setProperty( "ProgressItem", QVariant::fromValue ( item ) );
-    item->setProperty( "RemoveDuplicatesJob", QVariant::fromValue( qobject_cast<Akonadi::Job*>( job ) ) );
-    connect(job, &Akonadi::RemoveDuplicatesJob::finished, this, &KMMainWidget::slotRemoveDuplicatesDone);
-    connect(job, &Akonadi::RemoveDuplicatesJob::description, this, &KMMainWidget::slotRemoveDuplicatesUpdate);
-    connect(item, &KPIM::ProgressItem::progressItemCanceled, this, &KMMainWidget::slotRemoveDuplicatesCanceled);
-}
-
-void KMMainWidget::slotRemoveDuplicatesDone( KJob *job )
-{
-    if ( job->error() && job->error() != KJob::KilledJobError ) {
-        KMessageBox::error( this, job->errorText(), i18n( "Error while removing duplicates" ) );
-    }
-
-    KPIM::ProgressItem *item = job->property( "ProgressItem" ).value<KPIM::ProgressItem*>();
-    if ( item ) {
-        item->setComplete();
-        item->setStatus( i18n( "Done" ) );
-        item = 0;
-    }
-}
-
-void KMMainWidget::slotRemoveDuplicatesCanceled( KPIM::ProgressItem *item )
-{
-    Akonadi::Job *job = item->property( "RemoveDuplicatesJob" ).value<Akonadi::Job*>();
-    if ( job ) {
-        job->kill( KJob::Quietly );
-    }
-
-    item->setComplete();
-    item = 0;
-}
-
-void KMMainWidget::slotRemoveDuplicatesUpdate( KJob* job, const QString& description )
-{
-    KPIM::ProgressItem *item = job->property( "ProgressItem" ).value<KPIM::ProgressItem*>();
-    if ( item ) {
-        item->setStatus( description );
-    }
-=======
     RemoveDuplicateMailJob *job = new RemoveDuplicateMailJob(mFolderTreeWidget->folderTreeView()->selectionModel(), this, this);
     job->start();
->>>>>>> 1a1c9974
 }
 
 void KMMainWidget::slotServerSideSubscription()
