/* -*- mode: C++; c-file-style: "gnu" -*-
  This file is part of KMail, the KDE mail client.
  Copyright (c) 2002 Don Sanders <sanders@kde.org>
  Copyright (c) 2009, 2010, 2011, 2012 Montel Laurent <montel@kde.org>

  Based on the work of Stefan Taferner <taferner@kde.org>

  KMail is free software; you can redistribute it and/or modify it
  under the terms of the GNU General Public License, version 2, as
  published by the Free Software Foundation.

  KMail is distributed in the hope that it will be useful, but
  WITHOUT ANY WARRANTY; without even the implied warranty of
  MERCHANTABILITY or FITNESS FOR A PARTICULAR PURPOSE.  See the GNU
  General Public License for more details.

  You should have received a copy of the GNU General Public License along
  with this program; if not, write to the Free Software Foundation, Inc.,
  51 Franklin Street, Fifth Floor, Boston, MA  02110-1301  USA
*/

// KMail includes
#include "kmreadermainwin.h"
#include "editor/composer.h"
#include "searchdialog/searchwindow.h"
#include "antispam-virus/antispamwizard.h"
#include "widgets/vacationscriptindicatorwidget.h"
#include "undostack.h"
#include "kmcommands.h"
#include "kmmainwin.h"
#include "kmsystemtray.h"
#include "customtemplatesmenu.h"
#include "folderselectiondialog.h"
#include "foldertreewidget.h"
#include "util.h"
#include "util/mailutil.h"
#include "kernel/mailkernel.h"
#include "dialog/archivefolderdialog.h"
#include "settings/globalsettings.h"
#include "foldertreeview.h"
#include "tag/tagactionmanager.h"
#include "foldershortcutactionmanager.h"
#include "widgets/collectionpane.h"
#include "manageshowcollectionproperties.h"
#if !defined(NDEBUG)
#include <ksieveui/debug/sievedebugdialog.h>
using KSieveUi::SieveDebugDialog;
#endif

#include "collectionpage/collectionmaintenancepage.h"
#include "collectionpage/collectionquotapage.h"
#include "collectionpage/collectiontemplatespage.h"
#include "collectionpage/collectionshortcutpage.h"
#include "collectionpage/collectionviewpage.h"
#include "collectionpage/collectionmailinglistpage.h"
#include "tag/tagselectdialog.h"
#include "job/createnewcontactjob.h"
#include "folderarchive/folderarchiveutil.h"
#include "folderarchive/folderarchivemanager.h"

#include "pimcommon/acl/collectionaclpage.h"
#include "mailcommon/collectionpage/collectiongeneralpage.h"
#include "mailcommon/collectionpage/collectionexpirypage.h"
#include "mailcommon/collectionpage/expirecollectionattribute.h"
#include "mailcommon/filter/filtermanager.h"
#include "mailcommon/filter/mailfilter.h"
#include "mailcommon/widgets/favoritecollectionwidget.h"
#include "mailcommon/folder/foldertreewidget.h"
#include "mailcommon/folder/foldertreeview.h"
#include "mailcommon/mailcommonsettings_base.h"
#include "kmmainwidget.h"

// Other PIM includes
#include "kdepim-version.h"

#include "messageviewer/utils/autoqpointer.h"
#include "messageviewer/settings/globalsettings.h"
#include "messageviewer/viewer/viewer.h"
#include "messageviewer/viewer/attachmentstrategy.h"
#include "messageviewer/header/headerstrategy.h"
#include "messageviewer/header/headerstyle.h"
#ifndef QT_NO_CURSOR
#include "messageviewer/utils/kcursorsaver.h"
#endif

#include "messagecomposer/sender/messagesender.h"
#include "messagecomposer/helper/messagehelper.h"

#include "templateparser/templateparser.h"

#include "messagecore/settings/globalsettings.h"
#include "messagecore/misc/mailinglist.h"
#include "messagecore/helpers/messagehelpers.h"

#include "dialog/kmknotify.h"
#include "widgets/displaymessageformatactionmenu.h"

#include "ksieveui/vacation/vacationmanager.h"
#include "kmlaunchexternalcomponent.h"

// LIBKDEPIM includes
#include "progresswidget/progressmanager.h"
#include "misc/broadcaststatus.h"

// KDEPIMLIBS includes
<<<<<<< HEAD
#include <AkonadiCore/AgentManager>
#include <AkonadiCore/AttributeFactory>
#include <AkonadiCore/itemfetchjob.h>
#include <AkonadiCore/collectionattributessynchronizationjob.h>
#include <AkonadiCore/collectionfetchjob.h>
#include <AkonadiCore/collectionfetchscope.h>
#include <Akonadi/Contact/ContactSearchJob>
#include <AkonadiWidgets/collectionpropertiesdialog.h>
#include <AkonadiCore/entitydisplayattribute.h>
#include <AkonadiWidgets/entitylistview.h>
#include <AkonadiWidgets/etmviewstatesaver.h>
#include <AkonadiCore/agentinstance.h>
#include <AkonadiCore/agenttype.h>
#include <AkonadiCore/changerecorder.h>
#include <AkonadiCore/session.h>
#include <AkonadiCore/entitytreemodel.h>
#include <AkonadiCore/favoritecollectionsmodel.h>
#include <AkonadiCore/itemfetchscope.h>
#include <AkonadiCore/itemmodifyjob.h>
#include <AkonadiCore/control.h>
#include <AkonadiWidgets/collectiondialog.h>
#include <AkonadiCore/collectionstatistics.h>
#include <AkonadiWidgets/collectionstatisticsdelegate.h>
#include <AkonadiCore/EntityMimeTypeFilterModel>
#include <Akonadi/KMime/MessageFlags>
#include <Akonadi/KMime/RemoveDuplicatesJob>
#include <AkonadiCore/collectiondeletejob.h>
#include <kdbusconnectionpool.h>
#include <AkonadiCore/CachePolicy>

#include <kidentitymanagement/identity.h>
#include <kidentitymanagement/identitymanager.h>
#include <KEmailAddress>
=======
#include <Akonadi/AgentManager>
#include <Akonadi/AttributeFactory>
#include <akonadi/itemfetchjob.h>
#include <akonadi/collectionfetchscope.h>
#include <akonadi/contact/contactsearchjob.h>
#include <akonadi/collectionpropertiesdialog.h>
#include <akonadi/entitydisplayattribute.h>
#include <akonadi/entitylistview.h>
#include <akonadi/etmviewstatesaver.h>
#include <akonadi/agentinstance.h>
#include <akonadi/agenttype.h>
#include <akonadi/changerecorder.h>
#include <akonadi/session.h>
#include <akonadi/entitytreemodel.h>
#include <akonadi/favoritecollectionsmodel.h>
#include <akonadi/itemfetchscope.h>
#include <akonadi/itemmodifyjob.h>
#include <akonadi/control.h>
#include <akonadi/collectiondialog.h>
#include <akonadi/collectionstatistics.h>
#include <akonadi/collectionstatisticsdelegate.h>
#include <Akonadi/EntityMimeTypeFilterModel>
#include <akonadi/kmime/messageflags.h>
#include <akonadi/kmime/removeduplicatesjob.h>
#include <akonadi/dbusconnectionpool.h>
#include <Akonadi/CachePolicy>

#include <kpimidentities/identity.h>
#include <kpimidentities/identitymanager.h>
#include <kpimutils/email.h>
>>>>>>> f31efaed
#include <mailtransport/transportmanager.h>
#include <mailtransport/transport.h>
#include <kmime/kmime_mdn.h>
#include <kmime/kmime_header_parsing.h>
#include <kmime/kmime_message.h>
#include <ksieveui/managesievescriptsdialog.h>
#include <ksieveui/util/util.h>

// KDELIBS includes
#include <kwindowsystem.h>
#include <kmessagebox.h>
#include <kactionmenu.h>
#include <QMenu>
#include <kacceleratormanager.h>
#include <kglobalsettings.h>
#include <kstandardshortcut.h>
#include <kshortcutsdialog.h>
#include <kcharsets.h>
#include <qdebug.h>
#include <ktip.h>

#include <kstandardaction.h>
#include <ktoggleaction.h>
#include <knotification.h>
#include <knotifyconfigwidget.h>
#include <kstringhandler.h>
#include <kconfiggroup.h>
#include <ktoolinvocation.h>
#include <kxmlguifactory.h>
#include <kxmlguiclient.h>
#include <QStatusBar>
#include <QAction>
#include <ktreewidgetsearchline.h>
#include <Solid/Networking>
#include <KRecentFilesAction>

// Qt includes
#include <QByteArray>
#include <QHeaderView>
#include <QList>
#include <QSplitter>
#include <QVBoxLayout>
#include <QShortcut>
#include <QProcess>
#include <QDBusConnection>
#include <QTextDocument>
#include <QDir>
// System includes
#include <AkonadiWidgets/standardactionmanager.h>
#include <KHelpClient>
#include <QStandardPaths>
#include <QMenu>

#include <job/manageserversidesubscriptionjob.h>
#include <job/removeduplicatemailjob.h>
#include <job/removecollectionjob.h>

using namespace KMime;
using namespace Akonadi;
using namespace MailCommon;
using KPIM::ProgressManager;
using KPIM::BroadcastStatus;
using KMail::SearchWindow;
using KMail::AntiSpamWizard;
using KMime::Types::AddrSpecList;
using MessageViewer::AttachmentStrategy;

Q_GLOBAL_STATIC(KMMainWidget::PtrList, theMainWidgetList)

//-----------------------------------------------------------------------------
KMMainWidget::KMMainWidget(QWidget *parent, KXMLGUIClient *aGUIClient,
                           KActionCollection *actionCollection, KSharedConfig::Ptr config) :
    QWidget(parent),
    mMoveMsgToFolderAction(0),
    mCollectionProperties(0),
    mFavoriteCollectionsView(0),
    mMsgView(0),
    mSplitter1(0),
    mSplitter2(0),
    mFolderViewSplitter(0),
    mArchiveFolderAction(0),
    mShowBusySplashTimer(0),
    mMsgActions(0),
    mCurrentFolder(0),
    mVacationIndicatorActive(false),
    mGoToFirstUnreadMessageInSelectedFolder(false),
    mDisplayMessageFormatMenu(0),
    mFolderDisplayFormatPreference(MessageViewer::Viewer::UseGlobalSetting),
    mSearchMessages(0),
    mManageShowCollectionProperties(new ManageShowCollectionProperties(this, this))
{
    mLaunchExternalComponent = new KMLaunchExternalComponent(this, this);
    // must be the first line of the constructor:
    mStartupDone = false;
    mWasEverShown = false;
    mReaderWindowActive = true;
    mReaderWindowBelow = true;
    mFolderHtmlLoadExtPreference = false;
    mDestructed = false;
    mActionCollection = actionCollection;
    mTopLayout = new QVBoxLayout(this);
    mTopLayout->setMargin(0);
    mConfig = config;
    mGUIClient = aGUIClient;
    mFolderTreeWidget = 0;
    mPreferHtmlLoadExtAction = 0;
    Akonadi::Control::widgetNeedsAkonadi(this);
    mFavoritesModel = 0;
    mVacationManager = new KSieveUi::VacationManager(this);

<<<<<<< HEAD
    // FIXME This should become a line separator as soon as the API
    // is extended in kdelibs.
    mToolbarActionSeparator = new QAction(this);
    mToolbarActionSeparator->setSeparator(true);
=======
    mToolbarActionSeparator = new QAction( this );
    mToolbarActionSeparator->setSeparator( true );
>>>>>>> f31efaed

    theMainWidgetList->append(this);

    readPreConfig();
    createWidgets();
    setupActions();

    readConfig();

    if (!kmkernel->isOffline()) {   //kmail is set to online mode, make sure the agents are also online
        kmkernel->setAccountStatus(true);
    }

    QTimer::singleShot(0, this, SLOT(slotShowStartupFolder()));

    connect(kmkernel, SIGNAL(startCheckMail()),
            this, SLOT(slotStartCheckMail()));

    connect(kmkernel, SIGNAL(endCheckMail()),
            this, SLOT(slotEndCheckMail()));

    connect(kmkernel, SIGNAL(configChanged()),
            this, SLOT(slotConfigChanged()));

    connect(kmkernel, SIGNAL(onlineStatusChanged(GlobalSettings::EnumNetworkState::type)),
            this, SLOT(slotUpdateOnlineStatus(GlobalSettings::EnumNetworkState::type)));

    connect(mTagActionManager, &KMail::TagActionManager::tagActionTriggered,
            this, &KMMainWidget::slotUpdateMessageTagList);

    connect(mTagActionManager, &KMail::TagActionManager::tagMoreActionClicked,
            this, &KMMainWidget::slotSelectMoreMessageTagList);

    kmkernel->toggleSystemTray();

    {
        // make sure the pages are registered only once, since there can be multiple instances of KMMainWidget
        static bool pagesRegistered = false;

        if (!pagesRegistered) {
            Akonadi::CollectionPropertiesDialog::registerPage(new PimCommon::CollectionAclPageFactory);
            Akonadi::CollectionPropertiesDialog::registerPage(new MailCommon::CollectionGeneralPageFactory);
            Akonadi::CollectionPropertiesDialog::registerPage(new CollectionMaintenancePageFactory);
            Akonadi::CollectionPropertiesDialog::registerPage(new CollectionQuotaPageFactory);
            Akonadi::CollectionPropertiesDialog::registerPage(new CollectionTemplatesPageFactory);
            Akonadi::CollectionPropertiesDialog::registerPage(new MailCommon::CollectionExpiryPageFactory);
            Akonadi::CollectionPropertiesDialog::registerPage(new CollectionViewPageFactory);
            Akonadi::CollectionPropertiesDialog::registerPage(new CollectionMailingListPageFactory);
            Akonadi::CollectionPropertiesDialog::registerPage(new CollectionShortcutPageFactory);

            pagesRegistered = true;
        }
    }

    KMainWindow *mainWin = dynamic_cast<KMainWindow *>(window());
    QStatusBar *sb =  mainWin ? mainWin->statusBar() : 0;
    mVacationScriptIndicator = new KMail::VacationScriptIndicatorWidget(sb);
    mVacationScriptIndicator->hide();
    connect(mVacationScriptIndicator, SIGNAL(clicked(QString)), SLOT(slotEditVacation(QString)));
    if (KSieveUi::Util::checkOutOfOfficeOnStartup()) {
        QTimer::singleShot(0, this, SLOT(slotCheckVacation()));
    }

    connect(mFolderTreeWidget->folderTreeView()->model(), SIGNAL(modelReset()),
            this, SLOT(restoreCollectionFolderViewConfig()));
    restoreCollectionFolderViewConfig();

    if (kmkernel->firstStart()) {
        if (MailCommon::Util::foundMailer()) {
            if (KMessageBox::questionYesNo(this, i18n("Another mailer was found on system. Do you want to import data from it?")) == KMessageBox::Yes) {
                const QString path = QStandardPaths::findExecutable(QLatin1String("importwizard"));
                if (!QProcess::startDetached(path)) {
                    KMessageBox::error(this, i18n("Could not start the import wizard. "
                                                  "Please check your installation."),
                                       i18n("Unable to start import wizard"));
                }
            } else {
                KMail::Util::launchAccountWizard(this);
            }
        } else {
            KMail::Util::launchAccountWizard(this);
        }
    }
    // must be the last line of the constructor:
    mStartupDone = true;

    mCheckMailTimer.setInterval(3 * 1000);
    mCheckMailTimer.setSingleShot(true);
    connect(&mCheckMailTimer, &QTimer::timeout, this, &KMMainWidget::slotUpdateActionsAfterMailChecking);

}

void KMMainWidget::restoreCollectionFolderViewConfig()
{
    ETMViewStateSaver *saver = new ETMViewStateSaver;
    saver->setView(mFolderTreeWidget->folderTreeView());
    const KConfigGroup cfg(KMKernel::self()->config(), "CollectionFolderView");
    mFolderTreeWidget->restoreHeaderState(cfg.readEntry("HeaderState", QByteArray()));
    saver->restoreState(cfg);
    //Restore startup folder

    Akonadi::Collection::Id id = -1;
    if (mCurrentFolder && mCurrentFolder->collection().isValid()) {
        id = mCurrentFolder->collection().id();
    }

    if (id == -1) {
        if (GlobalSettings::self()->startSpecificFolderAtStartup()) {
            Akonadi::Collection::Id startupFolder = GlobalSettings::self()->startupFolder();
            if (startupFolder > 0) {
                saver->restoreCurrentItem(QStringLiteral("c%1").arg(startupFolder));
            }
        }
    } else {
        saver->restoreCurrentItem(QStringLiteral("c%1").arg(id));
    }
}

//-----------------------------------------------------------------------------
//The kernel may have already been deleted when this method is called,
//perform all cleanup that requires the kernel in destruct()
KMMainWidget::~KMMainWidget()
{
    theMainWidgetList->removeAll(this);
    qDeleteAll(mFilterCommands);
    destruct();
}

//-----------------------------------------------------------------------------
//This method performs all cleanup that requires the kernel to exist.
void KMMainWidget::destruct()
{
    if (mDestructed) {
        return;
    }
    if (mSearchWin) {
        mSearchWin->close();
    }
    writeConfig(false); /* don't force kmkernel sync when close BUG: 289287 */
    writeFolderConfig();
    deleteWidgets();
    mCurrentFolder.clear();
    delete mMoveOrCopyToDialog;
    delete mSelectFromAllFoldersDialog;

    disconnect(kmkernel->folderCollectionMonitor(), SIGNAL(itemAdded(Akonadi::Item,Akonadi::Collection)), this, 0);
    disconnect(kmkernel->folderCollectionMonitor(), SIGNAL(itemRemoved(Akonadi::Item)), this, 0);
    disconnect(kmkernel->folderCollectionMonitor(), SIGNAL(itemMoved(Akonadi::Item,Akonadi::Collection,Akonadi::Collection)), this, 0);
    disconnect(kmkernel->folderCollectionMonitor(), SIGNAL(collectionChanged(Akonadi::Collection,QSet<QByteArray>)), this, 0);
    disconnect(kmkernel->folderCollectionMonitor(), SIGNAL(collectionStatisticsChanged(Akonadi::Collection::Id,Akonadi::CollectionStatistics)), this, 0);

    mDestructed = true;
}

void KMMainWidget::slotStartCheckMail()
{
    if (mCheckMailTimer.isActive()) {
        mCheckMailTimer.stop();
    }
}

void KMMainWidget::slotEndCheckMail()
{
    if (!mCheckMailTimer.isActive()) {
        mCheckMailTimer.start();
    }
}

void KMMainWidget::slotUpdateActionsAfterMailChecking()
{
    const bool sendOnAll =
        GlobalSettings::self()->sendOnCheck() == GlobalSettings::EnumSendOnCheck::SendOnAllChecks;
    const bool sendOnManual =
        GlobalSettings::self()->sendOnCheck() == GlobalSettings::EnumSendOnCheck::SendOnManualChecks;
    if (!kmkernel->isOffline() && (sendOnAll || (sendOnManual /*&& sendOnCheck*/))) {
        slotSendQueued();
    }
    // update folder menus in case some mail got filtered to trash/current folder
    // and we can enable "empty trash/move all to trash" action etc.
    updateFolderMenu();
}

void KMMainWidget::slotCollectionFetched(int collectionId)
{
    // Called when a collection is fetched for the first time by the ETM.
    // This is the right time to update the caption (which still says "Loading...")
    // and to update the actions that depend on the number of mails in the folder.
    if (mCurrentFolder && collectionId == mCurrentFolder->collection().id()) {
        mCurrentFolder->setCollection(MailCommon::Util::updatedCollection(mCurrentFolder->collection()));
        updateMessageActions();
        updateFolderMenu();
    }
    // We call this for any collection, it could be one of our parents...
    if (mCurrentFolder) {
        emit captionChangeRequest(MailCommon::Util::fullCollectionPath(mCurrentFolder->collection()));
    }
}

void KMMainWidget::slotFolderChanged(const Akonadi::Collection &collection)
{
    folderSelected(collection);
    if (collection.cachePolicy().syncOnDemand()) {
        AgentManager::self()->synchronizeCollection(collection, false);
    }
    mMsgActions->setCurrentMessage(Akonadi::Item());
    emit captionChangeRequest(MailCommon::Util::fullCollectionPath(collection));
}

void KMMainWidget::folderSelected(const Akonadi::Collection &col)
{
    // This is connected to the MainFolderView signal triggering when a folder is selected

    if (mGoToFirstUnreadMessageInSelectedFolder) {
        // the default action has been overridden from outside
        mPreSelectionMode = MessageList::Core::PreSelectFirstUnreadCentered;
    } else {
        // use the default action
        switch (GlobalSettings::self()->actionEnterFolder()) {
        case GlobalSettings::EnumActionEnterFolder::SelectFirstUnread:
            mPreSelectionMode = MessageList::Core::PreSelectFirstUnreadCentered;
            break;
        case GlobalSettings::EnumActionEnterFolder::SelectLastSelected:
            mPreSelectionMode = MessageList::Core::PreSelectLastSelected;
            break;
        case GlobalSettings::EnumActionEnterFolder::SelectNewest:
            mPreSelectionMode = MessageList::Core::PreSelectNewestCentered;
            break;
        case GlobalSettings::EnumActionEnterFolder::SelectOldest:
            mPreSelectionMode = MessageList::Core::PreSelectOldestCentered;
            break;
        default:
            mPreSelectionMode = MessageList::Core::PreSelectNone;
            break;
        }
    }

    mGoToFirstUnreadMessageInSelectedFolder = false;
#ifndef QT_NO_CURSOR
    MessageViewer::KCursorSaver busy(MessageViewer::KBusyPtr::busy());
#endif

    if (mMsgView) {
        mMsgView->clear(true);
    }
    const bool newFolder = mCurrentFolder && (mCurrentFolder->collection() != col);

    // Delete any pending timer, if needed it will be recreated below
    delete mShowBusySplashTimer;
    mShowBusySplashTimer = 0;
    if (newFolder) {
        // We're changing folder: write configuration for the old one
        writeFolderConfig();
    }

    mCurrentFolder = FolderCollection::forCollection(col);

    readFolderConfig();
    if (mMsgView) {
        mMsgView->setDisplayFormatMessageOverwrite(mFolderDisplayFormatPreference);
        mMsgView->setHtmlLoadExtOverride(mFolderHtmlLoadExtPreference);
    }

    if (!mCurrentFolder->isValid() && (mMessagePane->count() < 2)) {
        slotIntro();
    }

    updateMessageActions();
    updateFolderMenu();

    // The message pane uses the selection model of the folder view to load the correct aggregation model and theme
    //  settings. At this point the selection model hasn't been updated yet to the user's new choice, so it would load
    //  the old folder settings instead.
    QTimer::singleShot(0, this, SLOT(slotShowSelectedFolderInPane()));
}

void KMMainWidget::slotShowSelectedFolderInPane()
{
    if (mCurrentFolder && mCurrentFolder->collection().isValid()) {
        mMessagePane->setCurrentFolder(mCurrentFolder->collection(), false , mPreSelectionMode);
    }
}

void KMMainWidget::clearViewer()
{
    if (mMsgView) {
        mMsgView->clear(true);
        mMsgView->displayAboutPage();
    }
}

//-----------------------------------------------------------------------------
void KMMainWidget::readPreConfig()
{
    mLongFolderList = GlobalSettings::self()->folderList() == GlobalSettings::EnumFolderList::longlist;
    mReaderWindowActive = GlobalSettings::self()->readerWindowMode() != GlobalSettings::EnumReaderWindowMode::hide;
    mReaderWindowBelow = GlobalSettings::self()->readerWindowMode() == GlobalSettings::EnumReaderWindowMode::below;

    mHtmlGlobalSetting = MessageViewer::GlobalSettings::self()->htmlMail();
    mHtmlLoadExtGlobalSetting = MessageViewer::GlobalSettings::self()->htmlLoadExternal();

    mEnableFavoriteFolderView = (MailCommon::MailCommonSettings::self()->favoriteCollectionViewMode() != MailCommon::MailCommonSettings::EnumFavoriteCollectionViewMode::HiddenMode);
    mEnableFolderQuickSearch = GlobalSettings::self()->enableFolderQuickSearch();
    readFolderConfig();
    updateHtmlMenuEntry();
    if (mMsgView) {
        mMsgView->setDisplayFormatMessageOverwrite(mFolderDisplayFormatPreference);
        mMsgView->update(true);
    }
}

//-----------------------------------------------------------------------------
void KMMainWidget::readFolderConfig()
{
    if (!mCurrentFolder || !mCurrentFolder->isValid()) {
        return;
    }
    KSharedConfig::Ptr config = KMKernel::self()->config();
    KConfigGroup group(config, MailCommon::FolderCollection::configGroupName(mCurrentFolder->collection()));
    if (group.hasKey("htmlMailOverride")) {
        const bool useHtml = group.readEntry("htmlMailOverride", false);
        mFolderDisplayFormatPreference = useHtml ? MessageViewer::Viewer::Html : MessageViewer::Viewer::Text;
        group.deleteEntry("htmlMailOverride");
        group.sync();
    } else {
        mFolderDisplayFormatPreference = static_cast<MessageViewer::Viewer::DisplayFormatMessage>(group.readEntry("displayFormatOverride", static_cast<int>(MessageViewer::Viewer::UseGlobalSetting)));
    }
    mFolderHtmlLoadExtPreference =
        group.readEntry("htmlLoadExternalOverride", false);
}

//-----------------------------------------------------------------------------
void KMMainWidget::writeFolderConfig()
{
    if (mCurrentFolder && mCurrentFolder->isValid()) {
        KSharedConfig::Ptr config = KMKernel::self()->config();
        KConfigGroup group(config, MailCommon::FolderCollection::configGroupName(mCurrentFolder->collection()));
        group.writeEntry("htmlLoadExternalOverride", mFolderHtmlLoadExtPreference);
        if (mFolderDisplayFormatPreference == MessageViewer::Viewer::UseGlobalSetting) {
            group.deleteEntry("displayFormatOverride");
        } else {
            group.writeEntry("displayFormatOverride", static_cast<int>(mFolderDisplayFormatPreference));
        }
    }
}

//-----------------------------------------------------------------------------
void KMMainWidget::layoutSplitters()
{
    // This function can only be called when the old splitters are already deleted
    Q_ASSERT(!mSplitter1);
    Q_ASSERT(!mSplitter2);

    // For some reason, this is necessary here so that the copy action still
    // works after changing the folder layout.
    if (mMsgView)
        disconnect(mMsgView->copyAction(), &QAction::triggered,
                   mMsgView, &KMReaderWin::slotCopySelectedText);

    // If long folder list is enabled, the splitters are:
    // Splitter 1: FolderView vs (HeaderAndSearch vs MessageViewer)
    // Splitter 2: HeaderAndSearch vs MessageViewer
    //
    // If long folder list is disabled, the splitters are:
    // Splitter 1: (FolderView vs HeaderAndSearch) vs MessageViewer
    // Splitter 2: FolderView vs HeaderAndSearch

    // The folder view is both the folder tree and the favorite folder view, if
    // enabled

    const bool opaqueResize = KGlobalSettings::opaqueResize();
    const bool readerWindowAtSide = !mReaderWindowBelow && mReaderWindowActive;
    const bool readerWindowBelow = mReaderWindowBelow && mReaderWindowActive;

    mSplitter1 = new QSplitter(this);
    mSplitter2 = new QSplitter(mSplitter1);

    QWidget *folderTreeWidget = mSearchAndTree;
    if (mFavoriteCollectionsView) {
        mFolderViewSplitter = new QSplitter(Qt::Vertical);
        mFolderViewSplitter->setOpaqueResize(opaqueResize);
        //mFolderViewSplitter->setChildrenCollapsible( false );
        mFolderViewSplitter->addWidget(mFavoriteCollectionsView);
        mFavoriteCollectionsView->setParent(mFolderViewSplitter);
        mFolderViewSplitter->addWidget(mSearchAndTree);
        folderTreeWidget = mFolderViewSplitter;
    }

    if (mLongFolderList) {

        // add folder tree
        mSplitter1->setOrientation(Qt::Horizontal);
        mSplitter1->addWidget(folderTreeWidget);

        // and the rest to the right
        mSplitter1->addWidget(mSplitter2);

        // add the message list to the right or below
        if (readerWindowAtSide) {
            mSplitter2->setOrientation(Qt::Horizontal);
        } else {
            mSplitter2->setOrientation(Qt::Vertical);
        }
        mSplitter2->addWidget(mMessagePane);

        // add the preview window, if there is one
        if (mMsgView) {
            mSplitter2->addWidget(mMsgView);
        }

    } else { // short folder list
        if (mReaderWindowBelow) {
            mSplitter1->setOrientation(Qt::Vertical);
            mSplitter2->setOrientation(Qt::Horizontal);
        } else { // at side or none
            mSplitter1->setOrientation(Qt::Horizontal);
            mSplitter2->setOrientation(Qt::Vertical);
        }

        mSplitter1->addWidget(mSplitter2);

        // add folder tree
        mSplitter2->addWidget(folderTreeWidget);
        // add message list to splitter 2
        mSplitter2->addWidget(mMessagePane);

        // add the preview window, if there is one
        if (mMsgView) {
            mSplitter1->addWidget(mMsgView);
        }
    }

    //
    // Set splitter properties
    //
    mSplitter1->setObjectName(QLatin1String("splitter1"));
    mSplitter1->setOpaqueResize(opaqueResize);
    //mSplitter1->setChildrenCollapsible( false );
    mSplitter2->setObjectName(QLatin1String("splitter2"));
    mSplitter2->setOpaqueResize(opaqueResize);
    //mSplitter2->setChildrenCollapsible( false );

    //
    // Set the stretch factors
    //
    mSplitter1->setStretchFactor(0, 0);
    mSplitter2->setStretchFactor(0, 0);
    mSplitter1->setStretchFactor(1, 1);
    mSplitter2->setStretchFactor(1, 1);

    if (mFavoriteCollectionsView) {
        mFolderViewSplitter->setStretchFactor(0, 0);
        mFolderViewSplitter->setStretchFactor(1, 1);
    }

    // Because the reader windows's width increases a tiny bit after each
    // restart in short folder list mode with message window at side, disable
    // the stretching as a workaround here
    if (readerWindowAtSide && !mLongFolderList) {
        mSplitter1->setStretchFactor(0, 1);
        mSplitter1->setStretchFactor(1, 0);
    }

    //
    // Set the sizes of the splitters to the values stored in the config
    //
    QList<int> splitter1Sizes;
    QList<int> splitter2Sizes;

    const int folderViewWidth = GlobalSettings::self()->folderViewWidth();
    int ftHeight = GlobalSettings::self()->folderTreeHeight();
    int headerHeight = GlobalSettings::self()->searchAndHeaderHeight();
    const int messageViewerWidth = GlobalSettings::self()->readerWindowWidth();
    int headerWidth = GlobalSettings::self()->searchAndHeaderWidth();
    int messageViewerHeight = GlobalSettings::self()->readerWindowHeight();

    int ffvHeight = mFolderViewSplitter ? MailCommon::MailCommonSettings::self()->favoriteCollectionViewHeight() : 0;

    // If the message viewer was hidden before, make sure it is not zero height
    if (messageViewerHeight < 10 && readerWindowBelow) {
        headerHeight /= 2;
        messageViewerHeight = headerHeight;
    }

    if (mLongFolderList) {
        if (!readerWindowAtSide) {
            splitter1Sizes << folderViewWidth << headerWidth;
            splitter2Sizes << headerHeight << messageViewerHeight;
        } else {
            splitter1Sizes << folderViewWidth << (headerWidth + messageViewerWidth);
            splitter2Sizes << headerWidth << messageViewerWidth;
        }
    } else {
        if (!readerWindowAtSide) {
            splitter1Sizes << headerHeight << messageViewerHeight;
            splitter2Sizes << folderViewWidth << headerWidth;
        } else {
            splitter1Sizes << headerWidth << messageViewerWidth;
            splitter2Sizes << ftHeight + ffvHeight << messageViewerHeight;
        }
    }

    mSplitter1->setSizes(splitter1Sizes);
    mSplitter2->setSizes(splitter2Sizes);

    if (mFolderViewSplitter) {
        QList<int> splitterSizes;
        splitterSizes << ffvHeight << ftHeight;
        mFolderViewSplitter->setSizes(splitterSizes);
    }

    //
    // Now add the splitters to the main layout
    //
    mTopLayout->addWidget(mSplitter1);

    // Make sure the focus is on the view, and not on the quick search line edit, because otherwise
    // shortcuts like + or j go to the wrong place.
    // This would normally be done in the message list itself, but apparently something resets the focus
    // again, probably all the reparenting we do here.
    mMessagePane->focusView();

    // By default hide th unread and size columns on first run.
    if (kmkernel->firstStart()) {
        mFolderTreeWidget->folderTreeView()->hideColumn(1);
        mFolderTreeWidget->folderTreeView()->hideColumn(3);
        mFolderTreeWidget->folderTreeView()->header()->resizeSection(0, folderViewWidth * 0.8);
    }

    // Make the copy action work, see disconnect comment above
    if (mMsgView)
        connect(mMsgView->copyAction(), &QAction::triggered,
                mMsgView, &KMReaderWin::slotCopySelectedText);
}

//-----------------------------------------------------------------------------
void KMMainWidget::refreshFavoriteFoldersViewProperties()
{
    if (mFavoriteCollectionsView) {
        if (MailCommon::MailCommonSettings::self()->favoriteCollectionViewMode() == MailCommon::MailCommonSettings::EnumFavoriteCollectionViewMode::IconMode) {
            mFavoriteCollectionsView->changeViewMode(QListView::IconMode);
        } else if (MailCommon::MailCommonSettings::self()->favoriteCollectionViewMode() == MailCommon::MailCommonSettings::EnumFavoriteCollectionViewMode::ListMode) {
            mFavoriteCollectionsView->changeViewMode(QListView::ListMode);
        } else {
            Q_ASSERT(false);    // we should never get here in hidden mode
        }
        mFavoriteCollectionsView->setDropActionMenuEnabled(kmkernel->showPopupAfterDnD());
        mFavoriteCollectionsView->setWordWrap(true);
        mFavoriteCollectionsView->updateMode();
    }
}

//-----------------------------------------------------------------------------
void KMMainWidget::readConfig()
{
    const bool oldLongFolderList = mLongFolderList;
    const bool oldReaderWindowActive = mReaderWindowActive;
    const bool oldReaderWindowBelow = mReaderWindowBelow;
    const bool oldFavoriteFolderView = mEnableFavoriteFolderView;
    const bool oldFolderQuickSearch = mEnableFolderQuickSearch;

    // on startup, the layout is always new and we need to relayout the widgets
    bool layoutChanged = !mStartupDone;

    if (mStartupDone) {
        readPreConfig();

        layoutChanged = (oldLongFolderList != mLongFolderList) ||
                        (oldReaderWindowActive != mReaderWindowActive) ||
                        (oldReaderWindowBelow != mReaderWindowBelow) ||
                        (oldFavoriteFolderView != mEnableFavoriteFolderView);

        if (layoutChanged) {
            deleteWidgets();
            createWidgets();
            restoreCollectionFolderViewConfig();
            emit recreateGui();
        } else if (oldFolderQuickSearch != mEnableFolderQuickSearch) {
            if (mEnableFolderQuickSearch) {
                mFolderTreeWidget->filterFolderLineEdit()->show();
            } else {
                mFolderTreeWidget->filterFolderLineEdit()->hide();
            }
        }
    }

    {
        // Read the config of the folder views and the header
        if (mMsgView) {
            mMsgView->readConfig();
        }
        mMessagePane->reloadGlobalConfiguration();
        mFolderTreeWidget->readConfig();
        if (mFavoriteCollectionsView) {
            mFavoriteCollectionsView->readConfig();
        }
        refreshFavoriteFoldersViewProperties();
    }

    {
        // area for config group "General"
        if (!mStartupDone) {
            // check mail on startup
            // do it after building the kmmainwin, so that the progressdialog is available
            QTimer::singleShot(0, this, SLOT(slotCheckMailOnStartup()));
        }
    }

    if (layoutChanged) {
        layoutSplitters();
    }

    updateMessageMenu();
    updateFileMenu();
    kmkernel->toggleSystemTray();

    connect(Akonadi::AgentManager::self(), &AgentManager::instanceAdded,
            this, &KMMainWidget::updateFileMenu);
    connect(Akonadi::AgentManager::self(), &AgentManager::instanceRemoved,
            this, &KMMainWidget::updateFileMenu);
}

//-----------------------------------------------------------------------------
void KMMainWidget::writeConfig(bool force)
{
    // Don't save the sizes of all the widgets when we were never shown.
    // This can happen in Kontact, where the KMail plugin is automatically
    // loaded, but not necessarily shown.
    // This prevents invalid sizes from being saved
    if (mWasEverShown) {
        // The height of the header widget can be 0, this happens when the user
        // did not switch to the header widget onced and the "Welcome to KMail"
        // HTML widget was shown the whole time
        int headersHeight = mMessagePane->height();
        if (headersHeight == 0) {
            headersHeight = height() / 2;
        }

        GlobalSettings::self()->setSearchAndHeaderHeight(headersHeight);
        GlobalSettings::self()->setSearchAndHeaderWidth(mMessagePane->width());
        if (mFavoriteCollectionsView) {
            MailCommon::MailCommonSettings::self()->setFavoriteCollectionViewHeight(mFavoriteCollectionsView->height());
            GlobalSettings::self()->setFolderTreeHeight(mFolderTreeWidget->height());
            if (!mLongFolderList) {
                GlobalSettings::self()->setFolderViewHeight(mFolderViewSplitter->height());
            }
        } else if (!mLongFolderList && mFolderTreeWidget) {
            GlobalSettings::self()->setFolderTreeHeight(mFolderTreeWidget->height());
        }
        if (mFolderTreeWidget) {
            GlobalSettings::self()->setFolderViewWidth(mFolderTreeWidget->width());
            KSharedConfig::Ptr config = KMKernel::self()->config();
            KConfigGroup group(config, "CollectionFolderView");

            ETMViewStateSaver saver;
            saver.setView(mFolderTreeWidget->folderTreeView());
            saver.saveState(group);

            group.writeEntry("HeaderState", mFolderTreeWidget->folderTreeView()->header()->saveState());
            //Work around from startup folder
            group.deleteEntry("Selection");
#if 0
            if (!GlobalSettings::self()->startSpecificFolderAtStartup()) {
                group.deleteEntry("Current");
            }
#endif
            group.sync();
        }

        if (mMsgView) {
            if (!mReaderWindowBelow) {
                GlobalSettings::self()->setReaderWindowWidth(mMsgView->width());
            }
            mMsgView->viewer()->writeConfig(force);
            GlobalSettings::self()->setReaderWindowHeight(mMsgView->height());
        }
    }
}

void KMMainWidget::writeReaderConfig()
{
    if (mWasEverShown) {
        if (mMsgView) {
            mMsgView->viewer()->writeConfig();
        }
    }
}

//-----------------------------------------------------------------------------
void KMMainWidget::deleteWidgets()
{
    // Simply delete the top splitter, which always is mSplitter1, regardless
    // of the layout. This deletes all children.
    // akonadi action manager is created in createWidgets(), parented to this
    //  so not autocleaned up.
    delete mAkonadiStandardActionManager;
    mAkonadiStandardActionManager = 0;
    delete mSplitter1;
    mMsgView = 0;
    mSearchAndTree = 0;
    mFolderViewSplitter = 0;
    mFavoriteCollectionsView = 0;
    mSplitter1 = 0;
    mSplitter2 = 0;
    mFavoritesModel = 0;
}

//-----------------------------------------------------------------------------
void KMMainWidget::createWidgets()
{
    // Note that all widgets we create in this function have the parent 'this'.
    // They will be properly reparented in layoutSplitters()

    //
    // Create header view and search bar
    //
    FolderTreeWidget::TreeViewOptions opt = FolderTreeWidget::ShowUnreadCount;
    opt |= FolderTreeWidget::UseLineEditForFiltering;
    opt |= FolderTreeWidget::ShowCollectionStatisticAnimation;
    opt |= FolderTreeWidget::DontKeyFilter;
    mFolderTreeWidget = new FolderTreeWidget(this, mGUIClient, opt);

    connect(mFolderTreeWidget->folderTreeView(), SIGNAL(currentChanged(Akonadi::Collection)), this, SLOT(slotFolderChanged(Akonadi::Collection)));

    connect(mFolderTreeWidget->folderTreeView()->selectionModel(), &QItemSelectionModel::selectionChanged, this, &KMMainWidget::updateFolderMenu);

    connect(mFolderTreeWidget->folderTreeView(), &FolderTreeView::prefereCreateNewTab, this, &KMMainWidget::slotCreateNewTab);

    mFolderTreeWidget->setSelectionMode(QAbstractItemView::ExtendedSelection);
    mMessagePane = new CollectionPane(!GlobalSettings::self()->startSpecificFolderAtStartup(), KMKernel::self()->entityTreeModel(),
                                      mFolderTreeWidget->folderTreeView()->selectionModel(),
                                      this);
    connect(KMKernel::self()->entityTreeModel(), &Akonadi::EntityTreeModel::collectionFetched, this, &KMMainWidget::slotCollectionFetched);

    mMessagePane->setXmlGuiClient(mGUIClient);
    connect(mMessagePane, &MessageList::Pane::messageSelected,
            this, &KMMainWidget::slotMessageSelected);
    connect(mMessagePane, &MessageList::Pane::selectionChanged,
            this, &KMMainWidget::startUpdateMessageActionsTimer);
    connect(mMessagePane, &CollectionPane::currentTabChanged, this, &KMMainWidget::refreshMessageListSelection);
    connect(mMessagePane, &MessageList::Pane::messageActivated,
            this, &KMMainWidget::slotMessageActivated);
    connect(mMessagePane, &MessageList::Pane::messageStatusChangeRequest,
            this, &KMMainWidget::slotMessageStatusChangeRequest);

    connect(mMessagePane, SIGNAL(statusMessage(QString)),
            BroadcastStatus::instance(), SLOT(setStatusMsg(QString)));

    //
    // Create the reader window
    //
    if (mReaderWindowActive) {
        mMsgView = new KMReaderWin(this, this, actionCollection(), 0);
        if (mMsgActions) {
            mMsgActions->setMessageView(mMsgView);
        }
        connect(mMsgView->viewer(), &MessageViewer::Viewer::replaceMsgByUnencryptedVersion,
                this, &KMMainWidget::slotReplaceMsgByUnencryptedVersion);
        connect(mMsgView->viewer(), &MessageViewer::Viewer::popupMenu,
                this, &KMMainWidget::slotMessagePopup);
        connect(mMsgView->viewer(), &MessageViewer::Viewer::moveMessageToTrash,
                this, &KMMainWidget::slotMoveMessageToTrash);
    } else {
        if (mMsgActions) {
            mMsgActions->setMessageView(0);
        }
    }

    //
    // Create the folder tree
    // the "folder tree" consists of a quicksearch input field and the tree itself
    //

    mSearchAndTree = new QWidget(this);
    QVBoxLayout *vboxlayout = new QVBoxLayout;
    vboxlayout->setMargin(0);
    mSearchAndTree->setLayout(vboxlayout);

    vboxlayout->addWidget(mFolderTreeWidget);

    if (!GlobalSettings::self()->enableFolderQuickSearch()) {
        mFolderTreeWidget->filterFolderLineEdit()->hide();
    }
    //
    // Create the favorite folder view
    //
    mAkonadiStandardActionManager = new Akonadi::StandardMailActionManager(mGUIClient->actionCollection(), this);
    connect(mAkonadiStandardActionManager, &Akonadi::StandardMailActionManager::actionStateUpdated, this, &KMMainWidget::slotAkonadiStandardActionUpdated);

    mAkonadiStandardActionManager->setCollectionSelectionModel(mFolderTreeWidget->folderTreeView()->selectionModel());
    mAkonadiStandardActionManager->setItemSelectionModel(mMessagePane->currentItemSelectionModel());

    if (mEnableFavoriteFolderView) {

        mFavoriteCollectionsView = new FavoriteCollectionWidget(mGUIClient, this);
        refreshFavoriteFoldersViewProperties();
        connect(mFavoriteCollectionsView, SIGNAL(currentChanged(Akonadi::Collection)), this, SLOT(slotFolderChanged(Akonadi::Collection)));

        mFavoritesModel = new Akonadi::FavoriteCollectionsModel(
            mFolderTreeWidget->folderTreeView()->model(),
            KMKernel::self()->config()->group("FavoriteCollections"), this);

        mFavoriteCollectionsView->setModel(mFavoritesModel);

        Akonadi::CollectionStatisticsDelegate *delegate = new Akonadi::CollectionStatisticsDelegate(mFavoriteCollectionsView);
        delegate->setProgressAnimationEnabled(true);
        mFavoriteCollectionsView->setItemDelegate(delegate);
        delegate->setUnreadCountShown(true);

        mAkonadiStandardActionManager->setFavoriteCollectionsModel(mFavoritesModel);
        mAkonadiStandardActionManager->setFavoriteSelectionModel(mFavoriteCollectionsView->selectionModel());
    }

    //Don't use mMailActionManager->createAllActions() to save memory by not
    //creating actions that doesn't make sense.
    QList<StandardActionManager::Type> standardActions;
    standardActions << StandardActionManager::CreateCollection
                    << StandardActionManager::CopyCollections
                    << StandardActionManager::DeleteCollections
                    << StandardActionManager::SynchronizeCollections
                    << StandardActionManager::CollectionProperties
                    << StandardActionManager::CopyItems
                    << StandardActionManager::Paste
                    << StandardActionManager::DeleteItems
                    << StandardActionManager::ManageLocalSubscriptions
                    << StandardActionManager::CopyCollectionToMenu
                    << StandardActionManager::CopyItemToMenu
                    << StandardActionManager::MoveItemToMenu
                    << StandardActionManager::MoveCollectionToMenu
                    << StandardActionManager::CutItems
                    << StandardActionManager::CutCollections
                    << StandardActionManager::CreateResource
                    << StandardActionManager::DeleteResources
                    << StandardActionManager::ResourceProperties
                    << StandardActionManager::SynchronizeResources
                    << StandardActionManager::ToggleWorkOffline
                    << StandardActionManager::SynchronizeCollectionsRecursive;

    Q_FOREACH (StandardActionManager::Type standardAction, standardActions) {
        mAkonadiStandardActionManager->createAction(standardAction);
    }

    if (mEnableFavoriteFolderView) {
        QList<StandardActionManager::Type> favoriteActions;
        favoriteActions << StandardActionManager::AddToFavoriteCollections
                        << StandardActionManager::RemoveFromFavoriteCollections
                        << StandardActionManager::RenameFavoriteCollection
                        << StandardActionManager::SynchronizeFavoriteCollections;
        Q_FOREACH (StandardActionManager::Type favoriteAction, favoriteActions) {
            mAkonadiStandardActionManager->createAction(favoriteAction);
        }
    }

    QList<StandardMailActionManager::Type> mailActions;
    mailActions << StandardMailActionManager::MarkAllMailAsRead
                << StandardMailActionManager::MoveToTrash
                << StandardMailActionManager::MoveAllToTrash
                << StandardMailActionManager::RemoveDuplicates
                << StandardMailActionManager::EmptyAllTrash
                << StandardMailActionManager::MarkMailAsRead
                << StandardMailActionManager::MarkMailAsUnread
                << StandardMailActionManager::MarkMailAsImportant
                << StandardMailActionManager::MarkMailAsActionItem;

    Q_FOREACH (StandardMailActionManager::Type mailAction, mailActions) {
        mAkonadiStandardActionManager->createAction(mailAction);
    }

    mAkonadiStandardActionManager->interceptAction(Akonadi::StandardActionManager::CollectionProperties);
    connect(mAkonadiStandardActionManager->action(Akonadi::StandardActionManager::CollectionProperties), SIGNAL(triggered(bool)), mManageShowCollectionProperties, SLOT(slotCollectionProperties()));

    //
    // Create all kinds of actions
    //
    mAkonadiStandardActionManager->action(Akonadi::StandardMailActionManager::RemoveDuplicates)->setShortcut(QKeySequence(Qt::CTRL + Qt::Key_Asterisk));
    mAkonadiStandardActionManager->interceptAction(Akonadi::StandardMailActionManager::RemoveDuplicates);
    connect(mAkonadiStandardActionManager->action(Akonadi::StandardMailActionManager::RemoveDuplicates), SIGNAL(triggered(bool)), this, SLOT(slotRemoveDuplicates()));

    {
        mCollectionProperties = mAkonadiStandardActionManager->action(Akonadi::StandardActionManager::CollectionProperties);
    }
    connect(kmkernel->folderCollectionMonitor(), SIGNAL(itemAdded(Akonadi::Item,Akonadi::Collection)),
            SLOT(slotItemAdded(Akonadi::Item,Akonadi::Collection)));
    connect(kmkernel->folderCollectionMonitor(), SIGNAL(itemRemoved(Akonadi::Item)),
            SLOT(slotItemRemoved(Akonadi::Item)));
    connect(kmkernel->folderCollectionMonitor(), SIGNAL(itemMoved(Akonadi::Item,Akonadi::Collection,Akonadi::Collection)),
            SLOT(slotItemMoved(Akonadi::Item,Akonadi::Collection,Akonadi::Collection)));
    connect(kmkernel->folderCollectionMonitor(), SIGNAL(collectionChanged(Akonadi::Collection,QSet<QByteArray>)), SLOT(slotCollectionChanged(Akonadi::Collection,QSet<QByteArray>)));

    connect(kmkernel->folderCollectionMonitor(), SIGNAL(collectionStatisticsChanged(Akonadi::Collection::Id,Akonadi::CollectionStatistics)), SLOT(slotCollectionStatisticsChanged(Akonadi::Collection::Id,Akonadi::CollectionStatistics)));

}

void KMMainWidget::updateMoveAction(const Akonadi::CollectionStatistics &statistic)
{
    const bool hasUnreadMails = (statistic.unreadCount() > 0);
    const bool hasMails = (statistic.count() > 0);
    updateMoveAction(hasUnreadMails, hasMails);
}

void KMMainWidget::updateMoveAction(bool hasUnreadMails, bool hasMails)
{
    const bool enable_goto_unread = hasUnreadMails
                                    || (GlobalSettings::self()->loopOnGotoUnread() == GlobalSettings::EnumLoopOnGotoUnread::LoopInAllFolders)
                                    || (GlobalSettings::self()->loopOnGotoUnread() == GlobalSettings::EnumLoopOnGotoUnread::LoopInAllMarkedFolders);
    actionCollection()->action(QLatin1String("go_next_message"))->setEnabled(hasMails);
    actionCollection()->action(QLatin1String("go_next_unread_message"))->setEnabled(enable_goto_unread);
    actionCollection()->action(QLatin1String("go_prev_message"))->setEnabled(hasMails);
    actionCollection()->action(QLatin1String("go_prev_unread_message"))->setEnabled(enable_goto_unread);
    if (mAkonadiStandardActionManager && mAkonadiStandardActionManager->action(Akonadi::StandardMailActionManager::MarkAllMailAsRead)) {
        mAkonadiStandardActionManager->action(Akonadi::StandardMailActionManager::MarkAllMailAsRead)->setEnabled(hasUnreadMails);
    }
}

void KMMainWidget::updateAllToTrashAction(int statistics)
{
    bool multiFolder = false;
    if (mFolderTreeWidget) {
        multiFolder = mFolderTreeWidget->selectedCollections().count() > 1;
    }
    if (mAkonadiStandardActionManager->action(Akonadi::StandardMailActionManager::MoveAllToTrash)) {
        const bool folderWithContent = mCurrentFolder && !mCurrentFolder->isStructural();
        mAkonadiStandardActionManager->action(Akonadi::StandardMailActionManager::MoveAllToTrash)->setEnabled(folderWithContent
                && (statistics > 0)
                && mCurrentFolder->canDeleteMessages()
                && !multiFolder);
    }
}

void KMMainWidget::slotCollectionStatisticsChanged(const Akonadi::Collection::Id id, const Akonadi::CollectionStatistics &statistic)
{
    if (id == CommonKernel->outboxCollectionFolder().id()) {
        const qint64 nbMsgOutboxCollection = statistic.count();
        mSendQueued->setEnabled(nbMsgOutboxCollection > 0);
        mSendActionMenu->setEnabled(nbMsgOutboxCollection > 0);
    } else if (mCurrentFolder && (id == mCurrentFolder->collection().id())) {
        updateMoveAction(statistic);
        updateAllToTrashAction(statistic.count());
        mCurrentFolder->setCollection(MailCommon::Util::updatedCollection(mCurrentFolder->collection()));
    }
}

void KMMainWidget::slotCreateNewTab(bool preferNewTab)
{
    mMessagePane->setPreferEmptyTab(preferNewTab);
}

void KMMainWidget::slotCollectionChanged(const Akonadi::Collection &collection, const QSet<QByteArray> &set)
{
    if (mCurrentFolder
            && (collection == mCurrentFolder->collection())
            && (set.contains("MESSAGEFOLDER") || set.contains("expirationcollectionattribute"))) {
        if (set.contains("MESSAGEFOLDER")) {
            mMessagePane->resetModelStorage();
        } else {
            mCurrentFolder->setCollection(collection);
        }
    } else if (set.contains("ENTITYDISPLAY") || set.contains("NAME")) {
        const QModelIndex idx = Akonadi::EntityTreeModel::modelIndexForCollection(KMKernel::self()->collectionModel(), collection);
        if (idx.isValid()) {
            const QString text = idx.data().toString();
            const QIcon icon = idx.data(Qt::DecorationRole).value<QIcon>();
            mMessagePane->updateTabIconText(collection, text, icon);
        }
    }
}

void KMMainWidget::slotItemAdded(const Akonadi::Item &msg, const Akonadi::Collection &col)
{
    Q_UNUSED(msg);
    if (col.isValid()) {
        if (col == CommonKernel->outboxCollectionFolder()) {
            startUpdateMessageActionsTimer();
        }
    }
}

void KMMainWidget::slotItemRemoved(const Akonadi::Item &item)
{
    if (item.isValid() && item.parentCollection().isValid() && (item.parentCollection() == CommonKernel->outboxCollectionFolder())) {
        startUpdateMessageActionsTimer();
    }
}

void KMMainWidget::slotItemMoved(const Akonadi::Item &item, const Akonadi::Collection &from, const Akonadi::Collection &to)
{
    if (item.isValid() && ((from.id() == CommonKernel->outboxCollectionFolder().id())
                           || to.id() == CommonKernel->outboxCollectionFolder().id())) {
        startUpdateMessageActionsTimer();
    }
}

//-------------------------------------------------------------------------
void KMMainWidget::slotFocusQuickSearch()
{
    const QString text = mMsgView ? mMsgView->copyText() : QString();
    mMessagePane->focusQuickSearch(text);
}

//-------------------------------------------------------------------------
bool KMMainWidget::slotSearch()
{
    if (!mSearchWin) {
        mSearchWin = new SearchWindow(this, mCurrentFolder ? mCurrentFolder->collection() : Akonadi::Collection());
        mSearchWin->setModal(false);
        mSearchWin->setObjectName(QLatin1String("Search"));
    } else {
        mSearchWin->activateFolder(mCurrentFolder ? mCurrentFolder->collection() : Akonadi::Collection());
    }

    mSearchWin->show();
    KWindowSystem::activateWindow(mSearchWin->winId());
    return true;
}

//-----------------------------------------------------------------------------
void KMMainWidget::slotHelp()
{
    KHelpClient::invokeHelp();
}

//-----------------------------------------------------------------------------
void KMMainWidget::slotFilter()
{
    FilterIf->openFilterDialog(true);
}

void KMMainWidget::slotManageSieveScripts()
{
    if (!kmkernel->askToGoOnline()) {
        return;
    }
    if (mManageSieveDialog) {
        return;
    }

    mManageSieveDialog = new KSieveUi::ManageSieveScriptsDialog(this);
    mManageSieveDialog->show();
}

//-----------------------------------------------------------------------------
void KMMainWidget::slotCheckMail()
{
    kmkernel->checkMail();
}

//-----------------------------------------------------------------------------
void KMMainWidget::slotCheckMailOnStartup()
{
    kmkernel->checkMailOnStartup();
}

//-----------------------------------------------------------------------------
void KMMainWidget::slotCheckOneAccount(QAction *item)
{
    if (!item) {
        return;
    }

    Akonadi::AgentInstance agent = Akonadi::AgentManager::self()->instance(item->data().toString());
    if (agent.isValid()) {
        if (!agent.isOnline()) {
            agent.setIsOnline(true);
        }
        agent.synchronize();
    } else {
        qDebug() << "account with identifier" << item->data().toString() << "not found";
    }
}

//-----------------------------------------------------------------------------
void KMMainWidget::slotCompose()
{
    KMail::Composer *win;
    KMime::Message::Ptr msg(new KMime::Message());

    bool forceCursorPosition = false;
    if (mCurrentFolder) {
        MessageHelper::initHeader(msg, KMKernel::self()->identityManager(), mCurrentFolder->identity());
        //Laurent: bug 289905
        /*
        if ( mCurrentFolder->collection().isValid() && mCurrentFolder->putRepliesInSameFolder() ) {
        KMime::Headers::Generic *header = new KMime::Headers::Generic( "X-KMail-Fcc", msg.get(), QString::number( mCurrentFolder->collection().id() ), "utf-8" );
        msg->setHeader( header );
        }
        */
        TemplateParser::TemplateParser parser(msg, TemplateParser::TemplateParser::NewMessage);
        parser.setIdentityManager(KMKernel::self()->identityManager());
        parser.process(msg, mCurrentFolder->collection());
        win = KMail::makeComposer(msg, false, false, KMail::Composer::New, mCurrentFolder->identity());
        win->setCollectionForNewMessage(mCurrentFolder->collection());
        forceCursorPosition = parser.cursorPositionWasSet();
    } else {
        MessageHelper::initHeader(msg, KMKernel::self()->identityManager());
        TemplateParser::TemplateParser parser(msg, TemplateParser::TemplateParser::NewMessage);
        parser.setIdentityManager(KMKernel::self()->identityManager());
        parser.process(KMime::Message::Ptr(), Akonadi::Collection());
        win = KMail::makeComposer(msg, false, false, KMail::Composer::New);
        forceCursorPosition = parser.cursorPositionWasSet();
    }
    if (forceCursorPosition) {
        win->setFocusToEditor();
    }
    win->show();

}

//-----------------------------------------------------------------------------
// TODO: do we want the list sorted alphabetically?
void KMMainWidget::slotShowNewFromTemplate()
{
    if (mCurrentFolder) {
        const KIdentityManagement::Identity &ident =
            kmkernel->identityManager()->identityForUoidOrDefault(mCurrentFolder->identity());
        mTemplateFolder = CommonKernel->collectionFromId(ident.templates().toLongLong());
    }

    if (!mTemplateFolder.isValid()) {
        mTemplateFolder = CommonKernel->templatesCollectionFolder();
    }
    if (!mTemplateFolder.isValid()) {
        return;
    }

    mTemplateMenu->menu()->clear();

    Akonadi::ItemFetchJob *job = new Akonadi::ItemFetchJob(mTemplateFolder);
    job->fetchScope().setAncestorRetrieval(ItemFetchScope::Parent);
    job->fetchScope().fetchFullPayload();
    connect(job, &Akonadi::ItemFetchJob::result, this, &KMMainWidget::slotDelayedShowNewFromTemplate);
}

void KMMainWidget::slotDelayedShowNewFromTemplate(KJob *job)
{
    Akonadi::ItemFetchJob *fetchJob = qobject_cast<Akonadi::ItemFetchJob *>(job);

    const Akonadi::Item::List items = fetchJob->items();
    const int numberOfItems = items.count();
    for (int idx = 0; idx < numberOfItems; ++idx) {
        KMime::Message::Ptr msg = MessageCore::Util::message(items.at(idx));
        if (msg) {
            QString subj = msg->subject()->asUnicodeString();
            if (subj.isEmpty()) {
                subj = i18n("No Subject");
            }

            QAction *templateAction = mTemplateMenu->menu()->addAction(KStringHandler::rsqueeze(subj.replace(QLatin1Char('&'), QLatin1String("&&"))));
            QVariant var;
            var.setValue(items.at(idx));
            templateAction->setData(var);
        }
    }

    // If there are no templates available, add a menu entry which informs
    // the user about this.
    if (mTemplateMenu->menu()->actions().isEmpty()) {
        QAction *noAction = mTemplateMenu->menu()->addAction(
                                i18n("(no templates)"));
        noAction->setEnabled(false);
    }
}

//-----------------------------------------------------------------------------
void KMMainWidget::slotNewFromTemplate(QAction *action)
{

    if (!mTemplateFolder.isValid()) {
        return;
    }
    const Akonadi::Item item = action->data().value<Akonadi::Item>();
    newFromTemplate(item);
}

//-----------------------------------------------------------------------------
void KMMainWidget::newFromTemplate(const Akonadi::Item &msg)
{
    if (!msg.isValid()) {
        return;
    }
    KMCommand *command = new KMUseTemplateCommand(this, msg);
    command->start();
}

//-----------------------------------------------------------------------------
void KMMainWidget::slotPostToML()
{
    if (mCurrentFolder && mCurrentFolder->isMailingListEnabled()) {
        if (KMail::Util::mailingListPost(mCurrentFolder)) {
            return;
        }
    }
    slotCompose();
}

void KMMainWidget::slotExpireFolder()
{
    if (!mCurrentFolder) {
        return;
    }
    bool mustDeleteExpirationAttribute = false;
    MailCommon::ExpireCollectionAttribute *attr = MailCommon::ExpireCollectionAttribute::expirationCollectionAttribute(mCurrentFolder->collection(), mustDeleteExpirationAttribute);
    bool canBeExpired = true;
    if (!attr->isAutoExpire()) {
        canBeExpired = false;
    } else if (attr->unreadExpireUnits() == MailCommon::ExpireCollectionAttribute::ExpireNever &&
               attr->readExpireUnits() == MailCommon::ExpireCollectionAttribute::ExpireNever) {
        canBeExpired = false;
    }

    if (!canBeExpired) {
        const QString message = i18n("This folder does not have any expiry options set");
        KMessageBox::information(this, message);
        if (mustDeleteExpirationAttribute) {
            delete attr;
        }
        return;
    }

    if (GlobalSettings::self()->warnBeforeExpire()) {
        const QString message = i18n("<qt>Are you sure you want to expire the folder <b>%1</b>?</qt>",
                                     mCurrentFolder->name().toHtmlEscaped());
        if (KMessageBox::warningContinueCancel(this, message, i18n("Expire Folder"),
                                               KGuiItem(i18n("&Expire")))
                != KMessageBox::Continue) {
            if (mustDeleteExpirationAttribute) {
                delete attr;
            }
            return;
        }
    }

    MailCommon::Util::expireOldMessages(mCurrentFolder->collection(), true /*immediate*/);
    if (mustDeleteExpirationAttribute) {
        delete attr;
    }
}

//-----------------------------------------------------------------------------
void KMMainWidget::slotEmptyFolder()
{
    if (!mCurrentFolder) {
        return;
    }
    const bool isTrash = CommonKernel->folderIsTrash(mCurrentFolder->collection());
    if (GlobalSettings::self()->confirmBeforeEmpty()) {
        const QString title = (isTrash) ? i18n("Empty Trash") : i18n("Move to Trash");
        const QString text = (isTrash) ?
                             i18n("Are you sure you want to empty the trash folder?") :
                             i18n("<qt>Are you sure you want to move all messages from "
                                  "folder <b>%1</b> to the trash?</qt>", mCurrentFolder->name().toHtmlEscaped());

        if (KMessageBox::warningContinueCancel(this, text, title, KGuiItem(title, QLatin1String("user-trash")))
                != KMessageBox::Continue) {
            return;
        }
    }
#ifndef QT_NO_CURSOR
    MessageViewer::KCursorSaver busy(MessageViewer::KBusyPtr::busy());
#endif
    slotMarkAll();
    if (isTrash) {
        /* Don't ask for confirmation again when deleting, the user has already
        confirmed. */
        slotDeleteMsg(false);
    } else {
        slotTrashSelectedMessages();
    }

    if (mMsgView) {
        mMsgView->clearCache();
    }

    if (!isTrash) {
        BroadcastStatus::instance()->setStatusMsg(i18n("Moved all messages to the trash"));
    }

    updateMessageActions();

    // Disable empty trash/move all to trash action - we've just deleted/moved
    // all folder contents.
    mAkonadiStandardActionManager->action(Akonadi::StandardMailActionManager::MoveAllToTrash)->setEnabled(false);
}

//-----------------------------------------------------------------------------
void KMMainWidget::slotArchiveFolder()
{
    if (mCurrentFolder && mCurrentFolder->collection().isValid()) {
        KMail::ArchiveFolderDialog archiveDialog;
        archiveDialog.setFolder(mCurrentFolder->collection());
        archiveDialog.exec();
    }
}

//-----------------------------------------------------------------------------
void KMMainWidget::slotRemoveFolder()
{
    if (!mCurrentFolder) {
        return;
    }
    if (!mCurrentFolder->collection().isValid()) {
        return;
    }
    if (mCurrentFolder->isSystemFolder()) {
        return;
    }
    if (mCurrentFolder->isReadOnly()) {
        return;
    }

<<<<<<< HEAD
    Akonadi::CollectionFetchJob *job = new Akonadi::CollectionFetchJob(mCurrentFolder->collection(), CollectionFetchJob::FirstLevel, this);
    job->fetchScope().setContentMimeTypes(QStringList() << KMime::Message::mimeType());
    job->setProperty("collectionId", mCurrentFolder->collection().id());
    connect(job, &Akonadi::CollectionFetchJob::result, this, &KMMainWidget::slotDelayedRemoveFolder);
}

void KMMainWidget::slotDelayedRemoveFolder(KJob *job)
{
    const Akonadi::CollectionFetchJob *fetchJob = qobject_cast<Akonadi::CollectionFetchJob *>(job);
    Akonadi::Collection::List listOfCollection = fetchJob->collections();
    const bool hasNotSubDirectory = listOfCollection.isEmpty();

    const Akonadi::Collection::Id id = fetchJob->property("collectionId").toLongLong();
    Akonadi::Collection col = MailCommon::Util::updatedCollection(CommonKernel->collectionFromId(id));
    QString str;
    QString title;
    QString buttonLabel;
    if (col.resource() == QLatin1String("akonadi_search_resource")) {
        title = i18n("Delete Search");
        str = i18n("<qt>Are you sure you want to delete the search <b>%1</b>?<br />"
                   "Any messages it shows will still be available in their original folder.</qt>",
                   col.name().toHtmlEscaped());
        buttonLabel = i18nc("@action:button Delete search", "&Delete");
    } else {
        title = i18n("Delete Folder");

        if (col.statistics().count() == 0) {
            if (hasNotSubDirectory) {
                str = i18n("<qt>Are you sure you want to delete the empty folder "
                           "<b>%1</b>?</qt>",
                           col.name().toHtmlEscaped());
            } else {
                str = xi18n("<qt>Are you sure you want to delete the empty folder "
                            "<resource>%1</resource> and all its subfolders? Those subfolders might "
                            "not be empty and their contents will be discarded as well. "
                            "<p><b>Beware</b> that discarded messages are not saved "
                            "into your Trash folder and are permanently deleted.</p></qt>",
                            col.name().toHtmlEscaped());
            }
        } else {
            if (hasNotSubDirectory) {
                str = xi18n("<qt>Are you sure you want to delete the folder "
                            "<resource>%1</resource>, discarding its contents? "
                            "<p><b>Beware</b> that discarded messages are not saved "
                            "into your Trash folder and are permanently deleted.</p></qt>",
                            col.name().toHtmlEscaped());
            } else {
                str = xi18n("<qt>Are you sure you want to delete the folder <resource>%1</resource> "
                            "and all its subfolders, discarding their contents? "
                            "<p><b>Beware</b> that discarded messages are not saved "
                            "into your Trash folder and are permanently deleted.</p></qt>",
                            col.name().toHtmlEscaped());
            }
        }
        buttonLabel = i18nc("@action:button Delete folder", "&Delete");
    }

    if (KMessageBox::warningContinueCancel(this, str, title,
                                           KGuiItem(buttonLabel, QLatin1String("edit-delete")),
                                           KStandardGuiItem::cancel(), QString(),
                                           KMessageBox::Notify | KMessageBox::Dangerous)
            == KMessageBox::Continue) {
        kmkernel->checkFolderFromResources(listOfCollection << col);

        if (col.id() == mCurrentFolder->collection().id()) {
            mCurrentFolder.clear();
        }

        Akonadi::CollectionDeleteJob *job = new Akonadi::CollectionDeleteJob(col);
        connect(job, &Akonadi::CollectionDeleteJob::result, this, &KMMainWidget::slotDeletionCollectionResult);
    }
}

void KMMainWidget::slotDeletionCollectionResult(KJob *job)
{
    if (job) {
        if (Util::showJobErrorMessage(job)) {
            return;
        }
    }
=======
    RemoveCollectionJob *job = new RemoveCollectionJob(this);
    connect(job, SIGNAL(clearCurrentFolder()), this, SLOT(slotClearCurrentFolder()));
    job->setMainWidget(this);
    job->setCurrentFolder(mCurrentFolder->collection());
    job->start();
}

void KMMainWidget::slotClearCurrentFolder()
{
    mCurrentFolder.clear();
>>>>>>> f31efaed
}

//-----------------------------------------------------------------------------
void KMMainWidget::slotExpireAll()
{
    if (GlobalSettings::self()->warnBeforeExpire()) {
        const int ret = KMessageBox::warningContinueCancel(KMainWindow::memberList().first(),
                        i18n("Are you sure you want to expire all old messages?"),
                        i18n("Expire Old Messages?"), KGuiItem(i18n("Expire")));
        if (ret != KMessageBox::Continue) {
            return;
        }
    }

    kmkernel->expireAllFoldersNow();
}

//-----------------------------------------------------------------------------
void KMMainWidget::slotOverrideHtmlLoadExt()
{
    if (mHtmlLoadExtGlobalSetting == mFolderHtmlLoadExtPreference) {
        int result = KMessageBox::warningContinueCancel(this,
                     // the warning text is taken from configuredialog.cpp:
                     i18n("Loading external references in html mail will make you more vulnerable to "
                          "\"spam\" and may increase the likelihood that your system will be "
                          "compromised by other present and anticipated security exploits."),
                     i18n("Security Warning"),
                     KGuiItem(i18n("Load External References")),
                     KStandardGuiItem::cancel(),
                     QLatin1String("OverrideHtmlLoadExtWarning"), 0);
        if (result == KMessageBox::Cancel) {
            mPreferHtmlLoadExtAction->setChecked(false);
            return;
        }
    }
    mFolderHtmlLoadExtPreference = !mFolderHtmlLoadExtPreference;

    if (mMsgView) {
        mMsgView->setHtmlLoadExtOverride(mFolderHtmlLoadExtPreference);
        mMsgView->update(true);
    }
}

//-----------------------------------------------------------------------------
void KMMainWidget::slotMessageQueuedOrDrafted()
{
    if (!CommonKernel->folderIsDraftOrOutbox(mCurrentFolder->collection())) {
        return;
    }
    if (mMsgView) {
        mMsgView->update(true);
    }
}

//-----------------------------------------------------------------------------
void KMMainWidget::slotForwardInlineMsg()
{
    if (!mCurrentFolder) {
        return;
    }

    const QList<Akonadi::Item> selectedMessages = mMessagePane->selectionAsMessageItemList();
    if (selectedMessages.isEmpty()) {
        return;
    }
    KMForwardCommand *command = new KMForwardCommand(
        this, selectedMessages, mCurrentFolder->identity()
    );

    command->start();
}

//-----------------------------------------------------------------------------
void KMMainWidget::slotForwardAttachedMsg()
{
    if (!mCurrentFolder) {
        return;
    }

    const QList<Akonadi::Item> selectedMessages = mMessagePane->selectionAsMessageItemList();
    if (selectedMessages.isEmpty()) {
        return;
    }
    KMForwardAttachedCommand *command = new KMForwardAttachedCommand(
        this, selectedMessages, mCurrentFolder->identity()
    );

    command->start();
}

//-----------------------------------------------------------------------------
void KMMainWidget::slotUseTemplate()
{
    newFromTemplate(mMessagePane->currentItem());
}

//-----------------------------------------------------------------------------
void KMMainWidget::slotResendMsg()
{
    const Akonadi::Item msg = mMessagePane->currentItem();
    if (!msg.isValid()) {
        return;
    }
    KMCommand *command = new KMResendMessageCommand(this, msg);

    command->start();
}

//-----------------------------------------------------------------------------
// Message moving and permanent deletion
//

void KMMainWidget::moveMessageSelected(MessageList::Core::MessageItemSetReference ref, const Akonadi::Collection &dest, bool confirmOnDeletion)
{
    QList<Akonadi::Item> selectMsg  = mMessagePane->itemListFromPersistentSet(ref);
    // If this is a deletion, ask for confirmation
    if (!dest.isValid() && confirmOnDeletion) {
        int ret = KMessageBox::warningContinueCancel(
                      this,
                      i18np(
                          "<qt>Do you really want to delete the selected message?<br />"
                          "Once deleted, it cannot be restored.</qt>",
                          "<qt>Do you really want to delete the %1 selected messages?<br />"
                          "Once deleted, they cannot be restored.</qt>",
                          selectMsg.count()
                      ),
                      selectMsg.count() > 1 ? i18n("Delete Messages") : i18n("Delete Message"),
                      KStandardGuiItem::del(),
                      KStandardGuiItem::cancel(),
                      QLatin1String("NoConfirmDelete")
                  );
        if (ret == KMessageBox::Cancel) {
            mMessagePane->deletePersistentSet(ref);
            return;  // user canceled the action
        }
    }
    mMessagePane->markMessageItemsAsAboutToBeRemoved(ref, true);
    // And stuff them into a KMMoveCommand :)
    KMMoveCommand *command = new KMMoveCommand(dest, selectMsg, ref);
    QObject::connect(
        command, SIGNAL(moveDone(KMMoveCommand*)),
        this, SLOT(slotMoveMessagesCompleted(KMMoveCommand*))
    );
    command->start();

    if (dest.isValid()) {
        BroadcastStatus::instance()->setStatusMsg(i18n("Moving messages..."));
    } else {
        BroadcastStatus::instance()->setStatusMsg(i18n("Deleting messages..."));
    }
}

void KMMainWidget::slotMoveMessagesCompleted(KMMoveCommand *command)
{
    Q_ASSERT(command);
    mMessagePane->markMessageItemsAsAboutToBeRemoved(command->refSet(), false);
    mMessagePane->deletePersistentSet(command->refSet());
    // Bleah :D
    const bool moveWasReallyADelete = !command->destFolder().isValid();

    if (command->result() == KMCommand::OK) {
        if (moveWasReallyADelete) {
            BroadcastStatus::instance()->setStatusMsg(i18n("Messages deleted successfully."));
        } else {
            BroadcastStatus::instance()->setStatusMsg(i18n("Messages moved successfully."));
        }
    } else {
        if (moveWasReallyADelete) {
            if (command->result() == KMCommand::Failed) {
                BroadcastStatus::instance()->setStatusMsg(i18n("Deleting messages failed."));
            } else {
                BroadcastStatus::instance()->setStatusMsg(i18n("Deleting messages canceled."));
            }
        } else {
            if (command->result() == KMCommand::Failed) {
                BroadcastStatus::instance()->setStatusMsg(i18n("Moving messages failed."));
            } else {
                BroadcastStatus::instance()->setStatusMsg(i18n("Moving messages canceled."));
            }
        }
    }
    // The command will autodelete itself and will also kill the set.
}

void KMMainWidget::slotDeleteMsg(bool confirmDelete)
{
    // Create a persistent message set from the current selection
    MessageList::Core::MessageItemSetReference ref = mMessagePane->selectionAsPersistentSet();
    if (ref != -1) {
        moveMessageSelected(ref, Akonadi::Collection(), confirmDelete);
    }
}

void KMMainWidget::slotDeleteThread(bool confirmDelete)
{
    // Create a persistent set from the current thread.
    MessageList::Core::MessageItemSetReference ref = mMessagePane->currentThreadAsPersistentSet();
    if (ref != -1) {
        moveMessageSelected(ref, Akonadi::Collection(), confirmDelete);
    }
}

FolderSelectionDialog *KMMainWidget::moveOrCopyToDialog()
{
    if (!mMoveOrCopyToDialog) {
        FolderSelectionDialog::SelectionFolderOption options = FolderSelectionDialog::HideVirtualFolder;
        mMoveOrCopyToDialog = new FolderSelectionDialog(this, options);
        mMoveOrCopyToDialog->setModal(true);
    }
    return mMoveOrCopyToDialog;
}

FolderSelectionDialog *KMMainWidget::selectFromAllFoldersDialog()
{
    if (!mSelectFromAllFoldersDialog) {
        FolderSelectionDialog::SelectionFolderOptions options = FolderSelectionDialog::None;
        options |= FolderSelectionDialog::NotAllowToCreateNewFolder;

        mSelectFromAllFoldersDialog = new FolderSelectionDialog(this, options);
        mSelectFromAllFoldersDialog->setModal(true);
    }
    return mSelectFromAllFoldersDialog;
}

void KMMainWidget::slotMoveSelectedMessageToFolder()
{
    QPointer<MailCommon::FolderSelectionDialog> dialog(moveOrCopyToDialog());
    dialog->setWindowTitle(i18n("Move Messages to Folder"));
    if (dialog->exec() && dialog) {
        const Akonadi::Collection dest = dialog->selectedCollection();
        if (dest.isValid()) {
            moveSelectedMessagesToFolder(dest);
        }
    }
}

void KMMainWidget::moveSelectedMessagesToFolder(const Akonadi::Collection &dest)
{
    MessageList::Core::MessageItemSetReference ref = mMessagePane->selectionAsPersistentSet();
    if (ref != -1) {
        //Need to verify if dest == src ??? akonadi do it for us.
        moveMessageSelected(ref, dest, false);
    }
}

void KMMainWidget::copyMessageSelected(const QList<Akonadi::Item> &selectMsg, const Akonadi::Collection &dest)
{
    if (selectMsg.isEmpty()) {
        return;
    }
    // And stuff them into a KMCopyCommand :)
    KMCommand *command = new KMCopyCommand(dest, selectMsg);
    QObject::connect(
        command, SIGNAL(completed(KMCommand*)),
        this, SLOT(slotCopyMessagesCompleted(KMCommand*))
    );
    command->start();
    BroadcastStatus::instance()->setStatusMsg(i18n("Copying messages..."));
}

void KMMainWidget::slotCopyMessagesCompleted(KMCommand *command)
{
    Q_ASSERT(command);
    if (command->result() == KMCommand::OK) {
        BroadcastStatus::instance()->setStatusMsg(i18n("Messages copied successfully."));
    } else {
        if (command->result() == KMCommand::Failed) {
            BroadcastStatus::instance()->setStatusMsg(i18n("Copying messages failed."));
        } else {
            BroadcastStatus::instance()->setStatusMsg(i18n("Copying messages canceled."));
        }
    }
    // The command will autodelete itself and will also kill the set.
}

void KMMainWidget::slotCopySelectedMessagesToFolder()
{
    QPointer<MailCommon::FolderSelectionDialog> dialog(moveOrCopyToDialog());
    dialog->setWindowTitle(i18n("Copy Messages to Folder"));

    if (dialog->exec() && dialog) {
        const Akonadi::Collection dest = dialog->selectedCollection();
        if (dest.isValid()) {
            copySelectedMessagesToFolder(dest);
        }
    }
}

void KMMainWidget::copySelectedMessagesToFolder(const Akonadi::Collection &dest)
{
    const QList<Akonadi::Item > lstMsg = mMessagePane->selectionAsMessageItemList();
    if (!lstMsg.isEmpty()) {
        copyMessageSelected(lstMsg, dest);
    }
}

//-----------------------------------------------------------------------------
// Message trashing
//
void KMMainWidget::trashMessageSelected(MessageList::Core::MessageItemSetReference ref)
{
    if (!mCurrentFolder) {
        return;
    }

    const QList<Akonadi::Item> select = mMessagePane->itemListFromPersistentSet(ref);
    mMessagePane->markMessageItemsAsAboutToBeRemoved(ref, true);

    // FIXME: Why we don't use KMMoveCommand( trashFolder(), selectedMessages ); ?
    // And stuff them into a KMTrashMsgCommand :)
    KMCommand *command = new KMTrashMsgCommand(mCurrentFolder->collection(), select, ref);

    QObject::connect(
        command, SIGNAL(moveDone(KMMoveCommand*)),
        this, SLOT(slotTrashMessagesCompleted(KMMoveCommand*))
    );
    command->start();
    BroadcastStatus::instance()->setStatusMsg(i18n("Moving messages to trash..."));
}

void KMMainWidget::slotTrashMessagesCompleted(KMMoveCommand *command)
{
    Q_ASSERT(command);
    mMessagePane->markMessageItemsAsAboutToBeRemoved(command->refSet(), false);
    mMessagePane->deletePersistentSet(command->refSet());
    if (command->result() == KMCommand::OK) {
        BroadcastStatus::instance()->setStatusMsg(i18n("Messages moved to trash successfully."));
    } else {
        if (command->result() == KMCommand::Failed) {
            BroadcastStatus::instance()->setStatusMsg(i18n("Moving messages to trash failed."));
        } else {
            BroadcastStatus::instance()->setStatusMsg(i18n("Moving messages to trash canceled."));
        }
    }

    // The command will autodelete itself and will also kill the set.
}

void KMMainWidget::slotTrashSelectedMessages()
{
    MessageList::Core::MessageItemSetReference ref = mMessagePane->selectionAsPersistentSet();
    if (ref != -1) {
        trashMessageSelected(ref);
    }
}

void KMMainWidget::slotTrashThread()
{
    MessageList::Core::MessageItemSetReference ref = mMessagePane->currentThreadAsPersistentSet();
    if (ref != -1) {
        trashMessageSelected(ref);
    }
}

//-----------------------------------------------------------------------------
// Message tag setting for messages
//
// FIXME: The "selection" version of these functions is in MessageActions.
//        We should probably move everything there....
void KMMainWidget::toggleMessageSetTag(const QList<Akonadi::Item> &select, const Akonadi::Tag &tag)
{
    if (select.isEmpty()) {
        return;
    }
    KMCommand *command = new KMSetTagCommand(Akonadi::Tag::List() << tag, select, KMSetTagCommand::Toggle);
    command->start();
}

void KMMainWidget::slotSelectMoreMessageTagList()
{
    const QList<Akonadi::Item> selectedMessages = mMessagePane->selectionAsMessageItemList();
    if (selectedMessages.isEmpty()) {
        return;
    }

    TagSelectDialog dlg(this, selectedMessages.count(), selectedMessages.first());
    if (dlg.exec()) {
        const Akonadi::Tag::List lst = dlg.selectedTag();

        KMCommand *command = new KMSetTagCommand(lst, selectedMessages, KMSetTagCommand::CleanExistingAndAddNew);
        command->start();
    }
}

void KMMainWidget::slotUpdateMessageTagList(const Akonadi::Tag &tag)
{
    // Create a persistent set from the current thread.
    const QList<Akonadi::Item> selectedMessages = mMessagePane->selectionAsMessageItemList();
    if (selectedMessages.isEmpty()) {
        return;
    }
    toggleMessageSetTag(selectedMessages, tag);
}

void KMMainWidget::refreshMessageListSelection()
{
    mAkonadiStandardActionManager->setItemSelectionModel(mMessagePane->currentItemSelectionModel());
    slotMessageSelected(mMessagePane->currentItem());
}

//-----------------------------------------------------------------------------
// Status setting for threads
//
// FIXME: The "selection" version of these functions is in MessageActions.
//        We should probably move everything there....
void KMMainWidget::setMessageSetStatus(const QList<Akonadi::Item> &select,
                                       const Akonadi::MessageStatus &status,
                                       bool toggle)
{
    KMCommand *command = new KMSetStatusCommand(status, select, toggle);
    command->start();
}

void KMMainWidget::setCurrentThreadStatus(const Akonadi::MessageStatus &status, bool toggle)
{
    const QList<Akonadi::Item> select = mMessagePane->currentThreadAsMessageList();
    if (select.isEmpty()) {
        return;
    }
    setMessageSetStatus(select, status, toggle);
}

void KMMainWidget::slotSetThreadStatusUnread()
{
    setCurrentThreadStatus(MessageStatus::statusRead(), true);
}

void KMMainWidget::slotSetThreadStatusImportant()
{
    setCurrentThreadStatus(MessageStatus::statusImportant(), true);
}

void KMMainWidget::slotSetThreadStatusRead()
{
    setCurrentThreadStatus(MessageStatus::statusRead(), false);
}

void KMMainWidget::slotSetThreadStatusToAct()
{
    setCurrentThreadStatus(MessageStatus::statusToAct(), true);
}

void KMMainWidget::slotSetThreadStatusWatched()
{
    setCurrentThreadStatus(MessageStatus::statusWatched(), true);
    if (mWatchThreadAction->isChecked()) {
        mIgnoreThreadAction->setChecked(false);
    }
}

void KMMainWidget::slotSetThreadStatusIgnored()
{
    setCurrentThreadStatus(MessageStatus::statusIgnored(), true);
    if (mIgnoreThreadAction->isChecked()) {
        mWatchThreadAction->setChecked(false);
    }
}

//-----------------------------------------------------------------------------
void KMMainWidget::slotRedirectMsg()
{
    const QList<Akonadi::Item> selectedMessages = mMessagePane->selectionAsMessageItemList();
    if (selectedMessages.isEmpty()) {
        return;
    }

    KMCommand *command = new KMRedirectCommand(this, selectedMessages);
    command->start();
}

//-----------------------------------------------------------------------------
void KMMainWidget::slotCustomReplyToMsg(const QString &tmpl)
{
    const Akonadi::Item msg = mMessagePane->currentItem();
    if (!msg.isValid()) {
        return;
    }

    const QString text = mMsgView ? mMsgView->copyText() : QString();

    qDebug() << "Reply with template:" << tmpl;

    KMCommand *command = new KMReplyCommand(this,
                                            msg,
                                            MessageComposer::ReplySmart,
                                            text, false,
                                            tmpl);
    command->start();
}

//-----------------------------------------------------------------------------
void KMMainWidget::slotCustomReplyAllToMsg(const QString &tmpl)
{
    const Akonadi::Item msg = mMessagePane->currentItem();
    if (!msg.isValid()) {
        return;
    }

    const QString text = mMsgView ? mMsgView->copyText() : QString();

    qDebug() << "Reply to All with template:" << tmpl;

    KMCommand *command = new KMReplyCommand(this,
                                            msg,
                                            MessageComposer::ReplyAll,
                                            text,
                                            false,
                                            tmpl
                                           );

    command->start();
}

//-----------------------------------------------------------------------------
void KMMainWidget::slotCustomForwardMsg(const QString &tmpl)
{
    if (!mCurrentFolder) {
        return;
    }

    const QList<Akonadi::Item> selectedMessages = mMessagePane->selectionAsMessageItemList();
    if (selectedMessages.isEmpty()) {
        return;
    }

    qDebug() << "Forward with template:" << tmpl;
    KMForwardCommand *command = new KMForwardCommand(
        this, selectedMessages, mCurrentFolder->identity(), tmpl
    );

    command->start();
}

void KMMainWidget::openFilterDialog(const QByteArray &field, const QString &value)
{
    FilterIf->openFilterDialog(false);
    FilterIf->createFilter(field, value);
}

//-----------------------------------------------------------------------------
void KMMainWidget::slotSubjectFilter()
{
    const KMime::Message::Ptr msg = mMessagePane->currentMessage();
    if (!msg) {
        return;
    }

    openFilterDialog("Subject", msg->subject()->asUnicodeString());
}

//-----------------------------------------------------------------------------
void KMMainWidget::slotFromFilter()
{
    KMime::Message::Ptr msg = mMessagePane->currentMessage();
    if (!msg) {
        return;
    }

    AddrSpecList al = MessageHelper::extractAddrSpecs(msg, "From");
    if (al.empty()) {
        openFilterDialog("From",  msg->from()->asUnicodeString());
    } else {
        openFilterDialog("From",  al.front().asString());
    }
}

//-----------------------------------------------------------------------------
void KMMainWidget::slotToFilter()
{
    KMime::Message::Ptr msg = mMessagePane->currentMessage();
    if (!msg) {
        return;
    }
    openFilterDialog("To",  msg->to()->asUnicodeString());
}

//-----------------------------------------------------------------------------
void KMMainWidget::slotUndo()
{
    kmkernel->undoStack()->undo();
    updateMessageActions();
    updateFolderMenu();
}

//-----------------------------------------------------------------------------
void KMMainWidget::slotJumpToFolder()
{
    QPointer<MailCommon::FolderSelectionDialog> dialog(selectFromAllFoldersDialog());
    dialog->setWindowTitle(i18n("Jump to Folder"));
    if (dialog->exec() && dialog) {
        Akonadi::Collection collection = dialog->selectedCollection();
        if (collection.isValid()) {
            slotSelectCollectionFolder(collection);
        }
    }
}

void KMMainWidget::slotSelectCollectionFolder(const Akonadi::Collection &col)
{
    if (mFolderTreeWidget) {
        mFolderTreeWidget->selectCollectionFolder(col);
        slotFolderChanged(col);
    }
}

void KMMainWidget::slotApplyFilters()
{
    const QList<Akonadi::Item> selectedMessages = mMessagePane->selectionAsMessageItemList();
    if (selectedMessages.isEmpty()) {
        return;
    }
    applyFilters(selectedMessages);
}

void KMMainWidget::slotApplyFiltersOnFolder()
{
    if (mCurrentFolder && mCurrentFolder->collection().isValid()) {
        Akonadi::ItemFetchJob *job = new Akonadi::ItemFetchJob(mCurrentFolder->collection(), this);
        connect(job, &Akonadi::ItemFetchJob::result, this, &KMMainWidget::slotFetchItemsForFolderDone);
    }
}

void KMMainWidget::slotFetchItemsForFolderDone(KJob *job)
{
    Akonadi::ItemFetchJob *fjob = dynamic_cast<Akonadi::ItemFetchJob *>(job);
    Q_ASSERT(fjob);
    Akonadi::Item::List items = fjob->items();
    applyFilters(items);
}

void KMMainWidget::applyFilters(const QList<Akonadi::Item> &selectedMessages)
{
#ifndef QT_NO_CURSOR
    MessageViewer::KCursorSaver busy(MessageViewer::KBusyPtr::busy());
#endif

    MailCommon::FilterManager::instance()->filter(selectedMessages);
}

//-----------------------------------------------------------------------------
void KMMainWidget::slotCheckVacation()
{
    updateVacationScriptStatus(false);
    if (!kmkernel->askToGoOnline()) {
        return;
    }

    mVacationManager->checkVacation();
    connect(mVacationManager, SIGNAL(updateVacationScriptStatus(bool,QString)), SLOT(updateVacationScriptStatus(bool,QString)));
    connect(mVacationManager, SIGNAL(editVacation()), SLOT(slotEditVacation()));
}

void KMMainWidget::slotEditVacation(const QString &serverName)
{
    if (!kmkernel->askToGoOnline()) {
        return;
    }

    mVacationManager->slotEditVacation(serverName);
}

//-----------------------------------------------------------------------------
void KMMainWidget::slotDebugSieve()
{
#if !defined(NDEBUG)
    if (mSieveDebugDialog) {
        return;
    }

    mSieveDebugDialog = new KSieveUi::SieveDebugDialog(this);
    mSieveDebugDialog->exec();
    delete mSieveDebugDialog;
#endif
}

void KMMainWidget::slotConfigChanged()
{
    readConfig();
    mMsgActions->setupForwardActions(actionCollection());
    mMsgActions->setupForwardingActionsList(mGUIClient);
}

//-----------------------------------------------------------------------------
void KMMainWidget::slotSaveMsg()
{
    const QList<Akonadi::Item> selectedMessages = mMessagePane->selectionAsMessageItemList();
    if (selectedMessages.isEmpty()) {
        return;
    }
    KMSaveMsgCommand *saveCommand = new KMSaveMsgCommand(this, selectedMessages);
    saveCommand->start();
}

//-----------------------------------------------------------------------------
void KMMainWidget::slotOpenMsg()
{
    KMOpenMsgCommand *openCommand = new KMOpenMsgCommand(this, QUrl(), overrideEncoding(), this);

    openCommand->start();
}

//-----------------------------------------------------------------------------
void KMMainWidget::slotSaveAttachments()
{
    const QList<Akonadi::Item> selectedMessages = mMessagePane->selectionAsMessageItemList();
    if (selectedMessages.isEmpty()) {
        return;
    }
    // Avoid re-downloading in the common case that only one message is selected, and the message
    // is also displayed in the viewer. For this, create a dummy item without a parent collection / item id,
    // so that KMCommand doesn't download it.
    KMSaveAttachmentsCommand *saveCommand = 0;
    if (mMsgView && selectedMessages.size() == 1 &&
            mMsgView->message().hasPayload<KMime::Message::Ptr>() &&
            selectedMessages.first().id() == mMsgView->message().id()) {
        Akonadi::Item dummyItem;
        dummyItem.setPayload<KMime::Message::Ptr>(mMsgView->message().payload<KMime::Message::Ptr>());
        saveCommand = new KMSaveAttachmentsCommand(this, dummyItem, mMsgView->viewer());
    } else {
        saveCommand = new KMSaveAttachmentsCommand(this, selectedMessages);
    }

    saveCommand->start();
}

void KMMainWidget::slotOnlineStatus()
{
    // KMKernel will emit a signal when we toggle the network state that is caught by
    // KMMainWidget::slotUpdateOnlineStatus to update our GUI
    if (GlobalSettings::self()->networkState() == GlobalSettings::EnumNetworkState::Online) {
        // if online; then toggle and set it offline.
        kmkernel->stopNetworkJobs();
    } else {
        kmkernel->resumeNetworkJobs();
        slotCheckVacation();
    }
}

void KMMainWidget::slotUpdateOnlineStatus(GlobalSettings::EnumNetworkState::type)
{
    if (!mAkonadiStandardActionManager) {
        return;
    }
    QAction *action = mAkonadiStandardActionManager->action(Akonadi::StandardActionManager::ToggleWorkOffline);
    if (GlobalSettings::self()->networkState() == GlobalSettings::EnumNetworkState::Online) {
        action->setText(i18n("Work Offline"));
        action->setIcon(QIcon::fromTheme(QLatin1String("user-offline")));
    } else {
        action->setText(i18n("Work Online"));
        action->setIcon(QIcon::fromTheme(QLatin1String("user-online")));
    }
}

//-----------------------------------------------------------------------------
void KMMainWidget::slotSendQueued()
{
    if (kmkernel->msgSender()) {
        kmkernel->msgSender()->sendQueued();
    }
}

//-----------------------------------------------------------------------------
void KMMainWidget::slotSendQueuedVia(QAction *item)
{
    const QStringList availTransports = MailTransport::TransportManager::self()->transportNames();
    if (!availTransports.isEmpty() && availTransports.contains(item->text())) {
        if (kmkernel->msgSender()) {
            kmkernel->msgSender()->sendQueued(item->text());
        }
    }
}

//-----------------------------------------------------------------------------
void KMMainWidget::slotShowBusySplash()
{
    if (mReaderWindowActive) {
        mMsgView->displayBusyPage();
    }
}

void KMMainWidget::showOfflinePage()
{
    if (!mReaderWindowActive) {
        return;
    }

    mMsgView->displayOfflinePage();
}

void KMMainWidget::showResourceOfflinePage()
{
    if (!mReaderWindowActive) {
        return;
    }

    mMsgView->displayResourceOfflinePage();
}

//-----------------------------------------------------------------------------
void KMMainWidget::slotReplaceMsgByUnencryptedVersion()
{
    qDebug();
    Akonadi::Item oldMsg = mMessagePane->currentItem();
    if (oldMsg.isValid()) {
#if 0
        qDebug() << "Old message found";
        if (oldMsg->hasUnencryptedMsg()) {
            qDebug() << "Extra unencrypted message found";
            KMime::Message *newMsg = oldMsg->unencryptedMsg();
            // adjust the message id
            {
                QString msgId(oldMsg->msgId());
                QString prefix("DecryptedMsg.");
                int oldIdx = msgId.indexOf(prefix, 0, Qt::CaseInsensitive);
                if (-1 == oldIdx) {
                    int leftAngle = msgId.lastIndexOf('<');
                    msgId = msgId.insert((-1 == leftAngle) ? 0 : ++leftAngle, prefix);
                } else {
                    // toggle between "DecryptedMsg." and "DeCryptedMsg."
                    // to avoid same message id
                    QCharRef c = msgId[ oldIdx + 2 ];
                    if ('C' == c) {
                        c = 'c';
                    } else {
                        c = 'C';
                    }
                }
                newMsg->setMsgId(msgId);
                mMsgView->setIdOfLastViewedMessage(msgId);
            }
            // insert the unencrypted message
            qDebug() << "Adding unencrypted message to folder";
            mFolder->addMsg(newMsg);
            /* Figure out its index in the folder for selecting. This must be count()-1,
            * since we append. Be safe and do find, though, just in case. */
            int newMsgIdx = mFolder->find(newMsg);
            Q_ASSERT(newMsgIdx != -1);
            /* we need this unget, to have the message displayed correctly initially */
            mFolder->unGetMsg(newMsgIdx);
            int idx = mFolder->find(oldMsg);
            Q_ASSERT(idx != -1);
            /* only select here, so the old one is not un-Gotten before, which would
            * render the pointer we hold invalid so that find would fail */
#if 0
            // FIXME (Pragma)
            mHeaders->setCurrentItemByIndex(newMsgIdx);
#endif
            // remove the old one
            if (idx != -1) {
                qDebug() << "Deleting encrypted message";
                mFolder->take(idx);
            }

            qDebug() << "Updating message actions";
            updateMessageActions();

            qDebug() << "Done.";
        } else {
            qDebug() << "NO EXTRA UNENCRYPTED MESSAGE FOUND";
        }
#else
        qDebug() << "AKONADI PORT: Disabled code in  " << Q_FUNC_INFO;
#endif
    } else {
        qDebug() << "PANIC: NO OLD MESSAGE FOUND";
    }
}

void KMMainWidget::slotFocusOnNextMessage()
{
    mMessagePane->focusNextMessageItem(MessageList::Core::MessageTypeAny, true, false);
}

void KMMainWidget::slotFocusOnPrevMessage()
{
    mMessagePane->focusPreviousMessageItem(MessageList::Core::MessageTypeAny, true, false);
}

void KMMainWidget::slotSelectFirstMessage()
{
    mMessagePane->selectFirstMessageItem(MessageList::Core::MessageTypeAny, true);
}

void KMMainWidget::slotSelectLastMessage()
{
    mMessagePane->selectLastMessageItem(MessageList::Core::MessageTypeAny, true);
}

void KMMainWidget::slotSelectFocusedMessage()
{
    mMessagePane->selectFocusedMessageItem(true);
}

void KMMainWidget::slotSelectNextMessage()
{
    mMessagePane->selectNextMessageItem(MessageList::Core::MessageTypeAny,
                                        MessageList::Core::ClearExistingSelection,
                                        true, false);
}

void KMMainWidget::slotExtendSelectionToNextMessage()
{
    mMessagePane->selectNextMessageItem(
        MessageList::Core::MessageTypeAny,
        MessageList::Core::GrowOrShrinkExistingSelection,
        true,  // center item
        false  // don't loop in folder
    );
}

void KMMainWidget::slotSelectNextUnreadMessage()
{
    // The looping logic is: "Don't loop" just never loops, "Loop in current folder"
    // loops just in current folder, "Loop in all folders" loops in the current folder
    // first and then after confirmation jumps to the next folder.
    // A bad point here is that if you answer "No, and don't ask me again" to the confirmation
    // dialog then you have "Loop in current folder" and "Loop in all folders" that do
    // the same thing and no way to get the old behaviour. However, after a consultation on #kontact,
    // for bug-to-bug backward compatibility, the masters decided to keep it b0rken :D
    // If nobody complains, it stays like it is: if you complain enough maybe the masters will
    // decide to reconsider :)
    if (!mMessagePane->selectNextMessageItem(
                MessageList::Core::MessageTypeUnreadOnly,
                MessageList::Core::ClearExistingSelection,
                true,  // center item
                /*GlobalSettings::self()->loopOnGotoUnread() == GlobalSettings::EnumLoopOnGotoUnread::LoopInCurrentFolder*/
                GlobalSettings::self()->loopOnGotoUnread() != GlobalSettings::EnumLoopOnGotoUnread::DontLoop
            )) {
        // no next unread message was found in the current folder
        if ((GlobalSettings::self()->loopOnGotoUnread() ==
                GlobalSettings::EnumLoopOnGotoUnread::LoopInAllFolders) ||
                (GlobalSettings::self()->loopOnGotoUnread() ==
                 GlobalSettings::EnumLoopOnGotoUnread::LoopInAllMarkedFolders)) {
            mGoToFirstUnreadMessageInSelectedFolder = true;
            mFolderTreeWidget->folderTreeView()->selectNextUnreadFolder(true);
            mGoToFirstUnreadMessageInSelectedFolder = false;
        }
    }
}

void KMMainWidget::slotSelectPreviousMessage()
{
    mMessagePane->selectPreviousMessageItem(MessageList::Core::MessageTypeAny,
                                            MessageList::Core::ClearExistingSelection,
                                            true, false);
}

void KMMainWidget::slotExtendSelectionToPreviousMessage()
{
    mMessagePane->selectPreviousMessageItem(
        MessageList::Core::MessageTypeAny,
        MessageList::Core::GrowOrShrinkExistingSelection,
        true,  // center item
        false  // don't loop in folder
    );
}

void KMMainWidget::slotSelectPreviousUnreadMessage()
{
    if (!mMessagePane->selectPreviousMessageItem(
                MessageList::Core::MessageTypeUnreadOnly,
                MessageList::Core::ClearExistingSelection,
                true,  // center item
                GlobalSettings::self()->loopOnGotoUnread() == GlobalSettings::EnumLoopOnGotoUnread::LoopInCurrentFolder
            )) {
        // no next unread message was found in the current folder
        if ((GlobalSettings::self()->loopOnGotoUnread() ==
                GlobalSettings::EnumLoopOnGotoUnread::LoopInAllFolders) ||
                (GlobalSettings::self()->loopOnGotoUnread() ==
                 GlobalSettings::EnumLoopOnGotoUnread::LoopInAllMarkedFolders)) {
            mGoToFirstUnreadMessageInSelectedFolder = true;
            mFolderTreeWidget->folderTreeView()->selectPrevUnreadFolder();
            mGoToFirstUnreadMessageInSelectedFolder = false;
        }
    }
}

void KMMainWidget::slotDisplayCurrentMessage()
{
    if (mMessagePane->currentItem().isValid() && !mMessagePane->searchEditHasFocus()) {
        slotMessageActivated(mMessagePane->currentItem());
    }
}

// Called by double-clicked or 'Enter' in the messagelist -> pop up reader window
void KMMainWidget::slotMessageActivated(const Akonadi::Item &msg)
{
    if (!mCurrentFolder || !msg.isValid()) {
        return;
    }

    if (CommonKernel->folderIsDraftOrOutbox(mCurrentFolder->collection())) {
        mMsgActions->setCurrentMessage(msg);
        mMsgActions->editCurrentMessage();
        return;
    }

    if (CommonKernel->folderIsTemplates(mCurrentFolder->collection())) {
        slotUseTemplate();
        return;
    }

    // Try to fetch the mail, even in offline mode, it might be cached
    KMFetchMessageCommand *cmd = new KMFetchMessageCommand(this, msg);
    connect(cmd, SIGNAL(completed(KMCommand*)),
            this, SLOT(slotItemsFetchedForActivation(KMCommand*)));
    cmd->start();
}

void KMMainWidget::slotItemsFetchedForActivation(KMCommand *command)
{
    KMCommand::Result result = command->result();
    if (result != KMCommand::OK) {
        qDebug() << "Result:" << result;
        return;
    }

    KMFetchMessageCommand *fetchCmd = qobject_cast<KMFetchMessageCommand *>(command);
    const Item msg = fetchCmd->item();

    KMReaderMainWin *win = new KMReaderMainWin(mFolderDisplayFormatPreference, mFolderHtmlLoadExtPreference);
    const bool useFixedFont = mMsgView ? mMsgView->isFixedFont() :
                              MessageViewer::GlobalSettings::self()->useFixedFont();
    win->setUseFixedFont(useFixedFont);

    const Akonadi::Collection parentCollection = MailCommon::Util::parentCollectionFromItem(msg);
    win->showMessage(overrideEncoding(), msg, parentCollection);
    win->show();
}

void KMMainWidget::slotMessageStatusChangeRequest(const Akonadi::Item &item, const Akonadi::MessageStatus &set, const Akonadi::MessageStatus &clear)
{
    if (!item.isValid()) {
        return;
    }

    if (clear.toQInt32() != Akonadi::MessageStatus().toQInt32()) {
        KMCommand *command = new KMSetStatusCommand(clear, Akonadi::Item::List() << item, true);
        command->start();
    }

    if (set.toQInt32() != Akonadi::MessageStatus().toQInt32()) {
        KMCommand *command = new KMSetStatusCommand(set, Akonadi::Item::List() << item, false);
        command->start();
    }
}

//-----------------------------------------------------------------------------
void KMMainWidget::slotMarkAll()
{
    mMessagePane->selectAll();
    updateMessageActions();
}

void KMMainWidget::slotMessagePopup(const Akonadi::Item &msg , const KUrl &aUrl, const KUrl &imageUrl, const QPoint &aPoint)
{
    updateMessageMenu();

    const QString email =  KEmailAddress::firstEmailAddress(aUrl.path()).toLower();
    if (aUrl.scheme() == QLatin1String("mailto") && !email.isEmpty()) {
        Akonadi::ContactSearchJob *job = new Akonadi::ContactSearchJob(this);
        job->setLimit(1);
        job->setQuery(Akonadi::ContactSearchJob::Email, email, Akonadi::ContactSearchJob::ExactMatch);
        job->setProperty("msg", QVariant::fromValue(msg));
        job->setProperty("point", aPoint);
        job->setProperty("imageUrl", imageUrl);
        job->setProperty("url", aUrl);
        connect(job, &Akonadi::ContactSearchJob::result, this, &KMMainWidget::slotContactSearchJobForMessagePopupDone);
    } else {
        showMessagePopup(msg, aUrl, imageUrl, aPoint, false, false);
    }
}

void KMMainWidget::slotContactSearchJobForMessagePopupDone(KJob *job)
{
    const Akonadi::ContactSearchJob *searchJob = qobject_cast<Akonadi::ContactSearchJob *>(job);
    const bool contactAlreadyExists = !searchJob->contacts().isEmpty();

    const QList<Akonadi::Item> listContact = searchJob->items();
    const bool uniqueContactFound = (listContact.count() == 1);
    if (uniqueContactFound) {
        mMsgView->setContactItem(listContact.first(), searchJob->contacts().at(0));
    } else {
        mMsgView->clearContactItem();
    }
    const Akonadi::Item msg = job->property("msg").value<Akonadi::Item>();
    const QPoint aPoint = job->property("point").toPoint();
    const KUrl imageUrl = job->property("imageUrl").value<KUrl>();
    const KUrl url = job->property("url").value<KUrl>();

    showMessagePopup(msg, url, imageUrl, aPoint, contactAlreadyExists, uniqueContactFound);
}

void KMMainWidget::showMessagePopup(const Akonadi::Item &msg , const KUrl &url, const KUrl &imageUrl, const QPoint &aPoint, bool contactAlreadyExists, bool uniqueContactFound)
{
    QMenu *menu = new QMenu;

    bool urlMenuAdded = false;

    if (!url.isEmpty()) {
        if (url.scheme() == QLatin1String("mailto")) {
            // popup on a mailto URL
            menu->addAction(mMsgView->mailToComposeAction());
            menu->addAction(mMsgView->mailToReplyAction());
            menu->addAction(mMsgView->mailToForwardAction());

            menu->addSeparator();

            if (contactAlreadyExists) {
                if (uniqueContactFound) {
                    menu->addAction(mMsgView->editContactAction());
                } else {
                    menu->addAction(mMsgView->openAddrBookAction());
                }
            } else {
                menu->addAction(mMsgView->addAddrBookAction());
                menu->addAction(mMsgView->addToExistingContactAction());
            }
            menu->addSeparator();
            menu->addMenu(mMsgView->viewHtmlOption());
            menu->addSeparator();
            menu->addAction(mMsgView->copyURLAction());
            urlMenuAdded = true;
        } else if (url.scheme() != QLatin1String("attachment")) {
            // popup on a not-mailto URL
            menu->addAction(mMsgView->urlOpenAction());
            menu->addAction(mMsgView->addBookmarksAction());
            menu->addAction(mMsgView->urlSaveAsAction());
            menu->addAction(mMsgView->copyURLAction());
            if (mMsgView->isAShortUrl(url)) {
                menu->addSeparator();
                menu->addAction(mMsgView->expandShortUrlAction());
            }
            if (!imageUrl.isEmpty()) {
                menu->addSeparator();
                menu->addAction(mMsgView->copyImageLocation());
                menu->addAction(mMsgView->downloadImageToDiskAction());
                menu->addAction(mMsgView->shareImage());
                if (mMsgView->adblockEnabled()) {
                    menu->addSeparator();
                    menu->addAction(mMsgView->blockImage());
                }
            }
            urlMenuAdded = true;
        }
        qDebug() << "URL is:" << url;
    }
    const QString selectedText = mMsgView ? mMsgView->copyText() : QString();
    if (mMsgView && !selectedText.isEmpty()) {
        if (urlMenuAdded) {
            menu->addSeparator();
        }
        menu->addAction(mMsgActions->replyMenu());
        menu->addSeparator();

        menu->addAction(mMsgView->copyAction());
        menu->addAction(mMsgView->selectAllAction());
        menu->addSeparator();
        mMsgActions->addWebShortcutsMenu(menu, selectedText);
        menu->addSeparator();
        menu->addAction(mMsgView->translateAction());
        menu->addSeparator();
        menu->addAction(mMsgView->speakTextAction());
    } else if (!urlMenuAdded) {
        // popup somewhere else (i.e., not a URL) on the message
        if (!mMessagePane->currentMessage()) {
            // no messages
            delete menu;
            return;
        }
        Akonadi::Collection parentCol = msg.parentCollection();
        if (parentCol.isValid() && CommonKernel->folderIsTemplates(parentCol)) {
            menu->addAction(mUseAction);
        } else {
            menu->addAction(mMsgActions->replyMenu());
            menu->addAction(mMsgActions->forwardMenu());
        }
        if (parentCol.isValid() && CommonKernel->folderIsSentMailFolder(parentCol)) {
            menu->addAction(sendAgainAction());
        } else {
            menu->addAction(editAction());
        }
        menu->addAction(mailingListActionMenu());
        menu->addSeparator();

        menu->addAction(mCopyActionMenu);
        menu->addAction(mMoveActionMenu);

        menu->addSeparator();

        menu->addAction(mMsgActions->messageStatusMenu());
        menu->addSeparator();
        if (mMsgView) {
            if (!imageUrl.isEmpty()) {
                menu->addSeparator();
                menu->addAction(mMsgView->copyImageLocation());
                menu->addAction(mMsgView->downloadImageToDiskAction());
                menu->addAction(mMsgView->shareImage());
                menu->addSeparator();
                if (mMsgView->adblockEnabled()) {
                    menu->addAction(mMsgView->blockImage());
                    menu->addSeparator();
                }
            }
            menu->addAction(mMsgView->viewSourceAction());
            menu->addAction(mMsgView->toggleFixFontAction());
            menu->addAction(mMsgView->toggleMimePartTreeAction());
        }
        menu->addSeparator();
        if (mMsgActions->printPreviewAction()) {
            menu->addAction(mMsgActions->printPreviewAction());
        }
        menu->addAction(mMsgActions->printAction());
        menu->addAction(mSaveAsAction);
        menu->addAction(mSaveAttachmentsAction);
        menu->addSeparator();
        if (parentCol.isValid() && CommonKernel->folderIsTrash(parentCol)) {
            menu->addAction(mDeleteAction);
        } else {
            menu->addAction(akonadiStandardAction(Akonadi::StandardMailActionManager::MoveToTrash));
        }
        menu->addSeparator();
        menu->addAction(mMsgView->createTodoAction());
        menu->addAction(mMsgView->createEventAction());
        menu->addSeparator();
        if (mMsgView) {
            menu->addAction(mMsgView->saveMessageDisplayFormatAction());
            menu->addAction(mMsgView->resetMessageDisplayFormatAction());
            menu->addSeparator();
        }
        menu->addAction(mMsgActions->annotateAction());
        if (mMsgView && mMsgView->adblockEnabled()) {
            menu->addSeparator();
            menu->addAction(mMsgView->openBlockableItems());
        }
        menu->addAction(mMsgActions->addFollowupReminderAction());
        if (kmkernel->allowToDebugBalooSupport()) {
            menu->addSeparator();
            menu->addAction(mMsgActions->debugBalooAction());
        }
    }
    KAcceleratorManager::manage(menu);
    menu->exec(aPoint, 0);
    delete menu;
}
//-----------------------------------------------------------------------------
void KMMainWidget::getAccountMenu()
{
    mActMenu->clear();
    const Akonadi::AgentInstance::List lst = MailCommon::Util::agentInstances();
    foreach (const Akonadi::AgentInstance &type, lst) {
        // Explicitly make a copy, as we're not changing values of the list but only
        // the local copy which is passed to action.
        QAction *action = mActMenu->addAction(QString(type.name()).replace(QLatin1Char('&'), QLatin1String("&&")));
        action->setData(type.identifier());
    }
}

//-----------------------------------------------------------------------------
void KMMainWidget::getTransportMenu()
{

    mSendMenu->clear();
    QStringList availTransports = MailTransport::TransportManager::self()->transportNames();
    QStringList::Iterator it;
    QStringList::Iterator end(availTransports.end());

    for (it = availTransports.begin(); it != end ; ++it) {
        mSendMenu->addAction((*it).replace(QLatin1Char('&'), QLatin1String("&&")));
    }
}

//-----------------------------------------------------------------------------
void KMMainWidget::setupActions()
{
    mMsgActions = new KMail::MessageActions(actionCollection(), this);
    mMsgActions->setMessageView(mMsgView);

    //----- File Menu
    mSaveAsAction = new QAction(QIcon::fromTheme(QLatin1String("document-save")), i18n("Save &As..."), this);
    actionCollection()->addAction(QLatin1String("file_save_as"), mSaveAsAction);
    connect(mSaveAsAction, &QAction::triggered, this, &KMMainWidget::slotSaveMsg);
    actionCollection()->setDefaultShortcut(mSaveAsAction, KStandardShortcut::save().first());

    mOpenAction = KStandardAction::open(this, SLOT(slotOpenMsg()),
                                        actionCollection());

    mOpenRecentAction = KStandardAction::openRecent(this, SLOT(slotOpenRecentMsg(QUrl)),
                        actionCollection());
    KConfigGroup grp = mConfig->group(QLatin1String("Recent Files"));
    mOpenRecentAction->loadEntries(grp);

    {
        QAction *action = new QAction(i18n("&Expire All Folders"), this);
        actionCollection()->addAction(QLatin1String("expire_all_folders"), action);
        connect(action, &QAction::triggered, this, &KMMainWidget::slotExpireAll);
    }
    {
        QAction *action = new QAction(QIcon::fromTheme(QLatin1String("mail-receive")), i18n("Check &Mail"), this);
        actionCollection()->addAction(QLatin1String("check_mail"), action);
        connect(action, &QAction::triggered, this, &KMMainWidget::slotCheckMail);
        actionCollection()->setDefaultShortcut(action, QKeySequence(Qt::CTRL + Qt::Key_L));
    }

    KActionMenu *actActionMenu = new KActionMenu(QIcon::fromTheme(QLatin1String("mail-receive")), i18n("Check Mail In"), this);
    actActionMenu->setIconText(i18n("Check Mail"));
    actActionMenu->setToolTip(i18n("Check Mail"));
    actionCollection()->addAction(QLatin1String("check_mail_in"), actActionMenu);
    actActionMenu->setDelayed(true); //needed for checking "all accounts"
    connect(actActionMenu, &KActionMenu::triggered, this, &KMMainWidget::slotCheckMail);
    mActMenu = actActionMenu->menu();
    connect(mActMenu, SIGNAL(triggered(QAction*)),
            SLOT(slotCheckOneAccount(QAction*)));
    connect(mActMenu, &QMenu::aboutToShow, this, &KMMainWidget::getAccountMenu);

    mSendQueued = new QAction(QIcon::fromTheme(QLatin1String("mail-send")), i18n("&Send Queued Messages"), this);
    actionCollection()->addAction(QLatin1String("send_queued"), mSendQueued);
    connect(mSendQueued, &QAction::triggered, this, &KMMainWidget::slotSendQueued);
    {

        QAction *action = mAkonadiStandardActionManager->action(Akonadi::StandardActionManager::ToggleWorkOffline);
        mAkonadiStandardActionManager->interceptAction(Akonadi::StandardActionManager::ToggleWorkOffline);
        action->setCheckable(false);
        connect(action, &QAction::triggered, this, &KMMainWidget::slotOnlineStatus);
        action->setText(i18n("Online status (unknown)"));
    }

    mSendActionMenu = new KActionMenu(QIcon::fromTheme(QLatin1String("mail-send-via")), i18n("Send Queued Messages Via"), this);
    actionCollection()->addAction(QLatin1String("send_queued_via"), mSendActionMenu);
    mSendActionMenu->setDelayed(true);

    mSendMenu = mSendActionMenu->menu();
    connect(mSendMenu, &QMenu::triggered, this, &KMMainWidget::slotSendQueuedVia);
    connect(mSendMenu, &QMenu::aboutToShow, this, &KMMainWidget::getTransportMenu);

    //----- Tools menu
    if (parent()->inherits("KMMainWin")) {
        QAction *action = new QAction(QIcon::fromTheme(QLatin1String("x-office-address-book")), i18n("&Address Book"), this);
        actionCollection()->addAction(QLatin1String("addressbook"), action);
        connect(action, &QAction::triggered, mLaunchExternalComponent, &KMLaunchExternalComponent::slotAddrBook);
        if (QStandardPaths::findExecutable(QLatin1String("kaddressbook")).isEmpty()) {
            action->setEnabled(false);
        }
    }

    {
        QAction *action = new QAction(QIcon::fromTheme(QLatin1String("pgp-keys")), i18n("Certificate Manager"), this);
        actionCollection()->addAction(QLatin1String("tools_start_certman"), action);
        connect(action, &QAction::triggered, mLaunchExternalComponent, &KMLaunchExternalComponent::slotStartCertManager);
        // disable action if no certman binary is around
        if (QStandardPaths::findExecutable(QLatin1String("kleopatra")).isEmpty()) {
            action->setEnabled(false);
        }
    }
    {
        QAction *action = new QAction(QIcon::fromTheme(QLatin1String("pgp-keys")), i18n("GnuPG Log Viewer"), this);
        actionCollection()->addAction(QLatin1String("tools_start_kwatchgnupg"), action);
        connect(action, &QAction::triggered, mLaunchExternalComponent, &KMLaunchExternalComponent::slotStartWatchGnuPG);
#ifdef Q_OS_WIN32
        // not ported yet, underlying infrastructure missing on Windows
        const bool usableKWatchGnupg = false;
#else
        // disable action if no kwatchgnupg binary is around
        bool usableKWatchGnupg = !QStandardPaths::findExecutable(QLatin1String("kwatchgnupg")).isEmpty();
#endif
        action->setEnabled(usableKWatchGnupg);
    }
    {
        QAction *action = new QAction(QIcon::fromTheme(QLatin1String("document-import")), i18n("&Import Messages..."), this);
        actionCollection()->addAction(QLatin1String("import"), action);
        connect(action, &QAction::triggered, mLaunchExternalComponent, &KMLaunchExternalComponent::slotImport);
        if (QStandardPaths::findExecutable(QLatin1String("kmailcvt")).isEmpty()) {
            action->setEnabled(false);
        }
    }

#if !defined(NDEBUG)
    {
        QAction *action = new QAction(i18n("&Debug Sieve..."), this);
        actionCollection()->addAction(QLatin1String("tools_debug_sieve"), action);
        connect(action, &QAction::triggered, this, &KMMainWidget::slotDebugSieve);
    }
#endif

    {
        QAction *action = new QAction(i18n("Filter &Log Viewer..."), this);
        actionCollection()->addAction(QLatin1String("filter_log_viewer"), action);
        connect(action, &QAction::triggered, this, &KMMainWidget::slotFilterLogViewer);
    }
    {
        QAction *action = new QAction(i18n("&Anti-Spam Wizard..."), this);
        actionCollection()->addAction(QLatin1String("antiSpamWizard"), action);
        connect(action, &QAction::triggered, this, &KMMainWidget::slotAntiSpamWizard);
    }
    {
        QAction *action = new QAction(i18n("&Anti-Virus Wizard..."), this);
        actionCollection()->addAction(QLatin1String("antiVirusWizard"), action);
        connect(action, &QAction::triggered, this, &KMMainWidget::slotAntiVirusWizard);
    }
    {
        QAction *action = new QAction(i18n("&Account Wizard..."), this);
        actionCollection()->addAction(QLatin1String("accountWizard"), action);
        connect(action, &QAction::triggered, mLaunchExternalComponent, &KMLaunchExternalComponent::slotAccountWizard);
    }
    {
        QAction *action = new QAction(i18n("&Import Wizard..."), this);
        actionCollection()->addAction(QLatin1String("importWizard"), action);
        connect(action, &QAction::triggered, mLaunchExternalComponent, &KMLaunchExternalComponent::slotImportWizard);
    }
    if (KSieveUi::Util::allowOutOfOfficeSettings()) {
        QAction *action = new QAction(i18n("Edit \"Out of Office\" Replies..."), this);
        actionCollection()->addAction(QLatin1String("tools_edit_vacation"), action);
        connect(action, SIGNAL(triggered(bool)), SLOT(slotEditVacation()));
    }

    {
        QAction *action = new QAction(i18n("&Configure Automatic Archiving..."), this);
        actionCollection()->addAction(QLatin1String("tools_automatic_archiving"), action);
        connect(action, &QAction::triggered, mLaunchExternalComponent, &KMLaunchExternalComponent::slotConfigureAutomaticArchiving);
    }

    {
        QAction *action = new QAction(i18n("Delayed Messages..."), this);
        actionCollection()->addAction(QLatin1String("message_delayed"), action);
        connect(action, &QAction::triggered, mLaunchExternalComponent, &KMLaunchExternalComponent::slotConfigureSendLater);
    }

    {
        QAction *action = new QAction(i18n("Followup Reminder Messages..."), this);
        actionCollection()->addAction(QLatin1String("followup_reminder_messages"), action);
        connect(action, &QAction::triggered, mLaunchExternalComponent, &KMLaunchExternalComponent::slotConfigureFollowupReminder);
    }

    // Disable the standard action delete key sortcut.
    QAction *const standardDelAction = akonadiStandardAction(Akonadi::StandardActionManager::DeleteItems);
    standardDelAction->setShortcut(QKeySequence());

    //----- Edit Menu

    /* The delete action is nowhere in the gui, by default, so we need to make
    * sure it is plugged into the KAccel now, since that won't happen on
    * XMLGui construction or manual ->plug(). This is only a problem when run
    * as a part, though. */
    mDeleteAction = new QAction(QIcon::fromTheme(QLatin1String("edit-delete")), i18nc("@action Hard delete, bypassing trash", "&Delete"), this);
    actionCollection()->addAction(QLatin1String("delete"), mDeleteAction);
    connect(mDeleteAction, SIGNAL(triggered(bool)), SLOT(slotDeleteMsg()));
    actionCollection()->setDefaultShortcut(mDeleteAction, QKeySequence(Qt::SHIFT + Qt::Key_Delete));

    mTrashThreadAction = new QAction(i18n("M&ove Thread to Trash"), this);
    actionCollection()->addAction(QLatin1String("move_thread_to_trash"), mTrashThreadAction);
    actionCollection()->setDefaultShortcut(mTrashThreadAction, QKeySequence(Qt::CTRL + Qt::Key_Delete));
    mTrashThreadAction->setIcon(QIcon::fromTheme(QLatin1String("user-trash")));
    KMail::Util::addQActionHelpText(mTrashThreadAction, i18n("Move thread to trashcan"));
    connect(mTrashThreadAction, &QAction::triggered, this, &KMMainWidget::slotTrashThread);

    mDeleteThreadAction = new QAction(QIcon::fromTheme(QLatin1String("edit-delete")), i18n("Delete T&hread"), this);
    actionCollection()->addAction(QLatin1String("delete_thread"), mDeleteThreadAction);
    connect(mDeleteThreadAction, SIGNAL(triggered(bool)), SLOT(slotDeleteThread()));
    actionCollection()->setDefaultShortcut(mDeleteThreadAction, QKeySequence(Qt::CTRL + Qt::SHIFT + Qt::Key_Delete));

    mSearchMessages = new QAction(QIcon::fromTheme(QLatin1String("edit-find-mail")), i18n("&Find Messages..."), this);
    actionCollection()->addAction(QLatin1String("search_messages"), mSearchMessages);
    connect(mSearchMessages, &QAction::triggered, this, &KMMainWidget::slotRequestFullSearchFromQuickSearch);
    actionCollection()->setDefaultShortcut(mSearchMessages, QKeySequence(Qt::Key_S));

    {
        QAction *action = new QAction(i18n("Select &All Messages"), this);
        actionCollection()->addAction(QLatin1String("mark_all_messages"), action);
        connect(action, &QAction::triggered, this, &KMMainWidget::slotMarkAll);
        actionCollection()->setDefaultShortcut(action, QKeySequence(Qt::CTRL + Qt::Key_A));
    }

    //----- Folder Menu

    mFolderMailingListPropertiesAction = new QAction(i18n("&Mailing List Management..."), this);
    actionCollection()->addAction(QLatin1String("folder_mailinglist_properties"), mFolderMailingListPropertiesAction);
    connect(mFolderMailingListPropertiesAction, &QAction::triggered, mManageShowCollectionProperties, &ManageShowCollectionProperties::slotFolderMailingListProperties);
    // mFolderMailingListPropertiesAction->setIcon(QIcon::fromTheme("document-properties-mailing-list"));

    mShowFolderShortcutDialogAction = new QAction(QIcon::fromTheme(QLatin1String("configure-shortcuts")), i18n("&Assign Shortcut..."), this);
    actionCollection()->addAction(QLatin1String("folder_shortcut_command"), mShowFolderShortcutDialogAction);
    connect(mShowFolderShortcutDialogAction, SIGNAL(triggered(bool)), mManageShowCollectionProperties,
            SLOT(slotShowFolderShortcutDialog()));
    // FIXME: this action is not currently enabled in the rc file, but even if
    // it were there is inconsistency between the action name and action.
    // "Expiration Settings" implies that this will lead to a settings dialogue
    // and it should be followed by a "...", but slotExpireFolder() performs
    // an immediate expiry.
    //
    // TODO: expire action should be disabled if there is no content or if
    // the folder can't delete messages.
    //
    // Leaving the action here for the moment, it and the "Expire" option in the
    // folder popup menu should be combined or at least made consistent.  Same for
    // slotExpireFolder() and FolderViewItem::slotShowExpiryProperties().
    mExpireFolderAction = new QAction(i18n("&Expiration Settings"), this);
    actionCollection()->addAction(QLatin1String("expire"), mExpireFolderAction);
    connect(mExpireFolderAction, SIGNAL(triggered(bool)), this, SLOT(slotExpireFolder()));

    mAkonadiStandardActionManager->interceptAction(Akonadi::StandardMailActionManager::MoveToTrash);
    connect(mAkonadiStandardActionManager->action(Akonadi::StandardMailActionManager::MoveToTrash), SIGNAL(triggered(bool)), this, SLOT(slotTrashSelectedMessages()));

    mAkonadiStandardActionManager->interceptAction(Akonadi::StandardMailActionManager::MoveAllToTrash);
    connect(mAkonadiStandardActionManager->action(Akonadi::StandardMailActionManager::MoveAllToTrash), SIGNAL(triggered(bool)), this, SLOT(slotEmptyFolder()));

    mAkonadiStandardActionManager->interceptAction(Akonadi::StandardActionManager::DeleteCollections);
    connect(mAkonadiStandardActionManager->action(Akonadi::StandardActionManager::DeleteCollections), SIGNAL(triggered(bool)), this, SLOT(slotRemoveFolder()));

    // ### PORT ME: Add this to the context menu. Not possible right now because
    //              the context menu uses XMLGUI, and that would add the entry to
    //              all collection context menus
    mArchiveFolderAction = new QAction(i18n("&Archive Folder..."), this);
    actionCollection()->addAction(QLatin1String("archive_folder"), mArchiveFolderAction);
    connect(mArchiveFolderAction, &QAction::triggered, this, &KMMainWidget::slotArchiveFolder);

    mDisplayMessageFormatMenu = new DisplayMessageFormatActionMenu(this);
    connect(mDisplayMessageFormatMenu, &DisplayMessageFormatActionMenu::changeDisplayMessageFormat, this, &KMMainWidget::slotChangeDisplayMessageFormat);
    actionCollection()->addAction(QLatin1String("display_format_message"), mDisplayMessageFormatMenu);

    mPreferHtmlLoadExtAction = new KToggleAction(i18n("Load E&xternal References"), this);
    actionCollection()->addAction(QLatin1String("prefer_html_external_refs"), mPreferHtmlLoadExtAction);
    connect(mPreferHtmlLoadExtAction, &KToggleAction::triggered, this, &KMMainWidget::slotOverrideHtmlLoadExt);

    {
        QAction *action =  mAkonadiStandardActionManager->action(Akonadi::StandardActionManager::CopyCollections);
        actionCollection()->setDefaultShortcut(action, QKeySequence(Qt::SHIFT + Qt::CTRL + Qt::Key_C));
    }
    {
        QAction *action = mAkonadiStandardActionManager->action(Akonadi::StandardActionManager::Paste);
        actionCollection()->setDefaultShortcut(action, QKeySequence(Qt::SHIFT + Qt::CTRL + Qt::Key_V));
    }
    {
        QAction *action = mAkonadiStandardActionManager->action(Akonadi::StandardActionManager::CopyItems);
        actionCollection()->setDefaultShortcut(action, QKeySequence(Qt::ALT + Qt::CTRL + Qt::Key_C));
    }
    {
        QAction *action = mAkonadiStandardActionManager->action(Akonadi::StandardActionManager::CutItems);
        action->setShortcut(QKeySequence(Qt::ALT + Qt::CTRL + Qt::Key_X));
    }

    {
        QAction *action = mAkonadiStandardActionManager->action(Akonadi::StandardActionManager::CopyItemToMenu);
        action->setText(i18n("Copy Message To..."));
        action = mAkonadiStandardActionManager->action(Akonadi::StandardActionManager::MoveItemToMenu);
        action->setText(i18n("Move Message To..."));
    }

    //----- Message Menu
    {
        QAction *action = new QAction(QIcon::fromTheme(QLatin1String("mail-message-new")), i18n("&New Message..."), this);
        actionCollection()->addAction(QLatin1String("new_message"), action);
        action->setIconText(i18nc("@action:intoolbar New Empty Message", "New"));
        connect(action, &QAction::triggered, this, &KMMainWidget::slotCompose);
        // do not set a New shortcut if kmail is a component
        if (!kmkernel->xmlGuiInstance().isValid()) {
            action->setShortcut(KStandardShortcut::openNew().first());
        }
    }

    mTemplateMenu = new KActionMenu(QIcon::fromTheme(QLatin1String("document-new")), i18n("Message From &Template"),
                                    actionCollection());
    mTemplateMenu->setDelayed(true);
    actionCollection()->addAction(QLatin1String("new_from_template"), mTemplateMenu);
    connect(mTemplateMenu->menu(), SIGNAL(aboutToShow()), this,
            SLOT(slotShowNewFromTemplate()));
    connect(mTemplateMenu->menu(), SIGNAL(triggered(QAction*)), this,
            SLOT(slotNewFromTemplate(QAction*)));

    mMessageNewList = new QAction(QIcon::fromTheme(QLatin1String("mail-message-new-list")),
                                  i18n("New Message t&o Mailing-List..."),
                                  this);
    actionCollection()->addAction(QLatin1String("post_message"),  mMessageNewList);
    connect(mMessageNewList, SIGNAL(triggered(bool)),
            SLOT(slotPostToML()));
    actionCollection()->setDefaultShortcut(mMessageNewList, QKeySequence(Qt::CTRL + Qt::SHIFT + Qt::Key_N));

    mSendAgainAction = new QAction(i18n("Send A&gain..."), this);
    actionCollection()->addAction(QLatin1String("send_again"), mSendAgainAction);
    connect(mSendAgainAction, &QAction::triggered, this, &KMMainWidget::slotResendMsg);

    //----- Create filter actions
    mFilterMenu = new KActionMenu(QIcon::fromTheme(QLatin1String("view-filter")), i18n("&Create Filter"), this);
    actionCollection()->addAction(QLatin1String("create_filter"), mFilterMenu);
    connect(mFilterMenu, SIGNAL(triggered(bool)), this,
            SLOT(slotFilter()));
    {
        QAction *action = new QAction(i18n("Filter on &Subject..."), this);
        actionCollection()->addAction(QLatin1String("subject_filter"), action);
        connect(action, &QAction::triggered, this, &KMMainWidget::slotSubjectFilter);
        mFilterMenu->addAction(action);
    }

    {
        QAction *action = new QAction(i18n("Filter on &From..."), this);
        actionCollection()->addAction(QLatin1String("from_filter"), action);
        connect(action, &QAction::triggered, this, &KMMainWidget::slotFromFilter);
        mFilterMenu->addAction(action);
    }
    {
        QAction *action = new QAction(i18n("Filter on &To..."), this);
        actionCollection()->addAction(QLatin1String("to_filter"), action);
        connect(action, &QAction::triggered, this, &KMMainWidget::slotToFilter);
        mFilterMenu->addAction(action);
    }
    mFilterMenu->addAction(mMsgActions->listFilterAction());

    mUseAction = new QAction(QIcon::fromTheme(QLatin1String("document-new")), i18n("New Message From &Template"), this);
    actionCollection()->addAction(QLatin1String("use_template"), mUseAction);
    connect(mUseAction, &QAction::triggered, this, &KMMainWidget::slotUseTemplate);
    actionCollection()->setDefaultShortcut(mUseAction, QKeySequence(Qt::SHIFT + Qt::Key_N));

    //----- "Mark Thread" submenu
    mThreadStatusMenu = new KActionMenu(i18n("Mark &Thread"), this);
    actionCollection()->addAction(QLatin1String("thread_status"), mThreadStatusMenu);

    mMarkThreadAsReadAction = new QAction(QIcon::fromTheme(QLatin1String("mail-mark-read")), i18n("Mark Thread as &Read"), this);
    actionCollection()->addAction(QLatin1String("thread_read"), mMarkThreadAsReadAction);
    connect(mMarkThreadAsReadAction, &QAction::triggered, this, &KMMainWidget::slotSetThreadStatusRead);
    KMail::Util::addQActionHelpText(mMarkThreadAsReadAction, i18n("Mark all messages in the selected thread as read"));
    mThreadStatusMenu->addAction(mMarkThreadAsReadAction);

    mMarkThreadAsUnreadAction = new QAction(QIcon::fromTheme(QLatin1String("mail-mark-unread")), i18n("Mark Thread as &Unread"), this);
    actionCollection()->addAction(QLatin1String("thread_unread"), mMarkThreadAsUnreadAction);
    connect(mMarkThreadAsUnreadAction, &QAction::triggered, this, &KMMainWidget::slotSetThreadStatusUnread);
    KMail::Util::addQActionHelpText(mMarkThreadAsUnreadAction, i18n("Mark all messages in the selected thread as unread"));
    mThreadStatusMenu->addAction(mMarkThreadAsUnreadAction);

    mThreadStatusMenu->addSeparator();

    //----- "Mark Thread" toggle actions
    mToggleThreadImportantAction = new KToggleAction(QIcon::fromTheme(QLatin1String("mail-mark-important")), i18n("Mark Thread as &Important"), this);
    actionCollection()->addAction(QLatin1String("thread_flag"), mToggleThreadImportantAction);
    connect(mToggleThreadImportantAction, &KToggleAction::triggered, this, &KMMainWidget::slotSetThreadStatusImportant);
    mToggleThreadImportantAction->setCheckedState(KGuiItem(i18n("Remove &Important Thread Mark")));
    mThreadStatusMenu->addAction(mToggleThreadImportantAction);

    mToggleThreadToActAction = new KToggleAction(QIcon::fromTheme(QLatin1String("mail-mark-task")), i18n("Mark Thread as &Action Item"), this);
    actionCollection()->addAction(QLatin1String("thread_toact"), mToggleThreadToActAction);
    connect(mToggleThreadToActAction, &KToggleAction::triggered, this, &KMMainWidget::slotSetThreadStatusToAct);
    mToggleThreadToActAction->setCheckedState(KGuiItem(i18n("Remove &Action Item Thread Mark")));
    mThreadStatusMenu->addAction(mToggleThreadToActAction);

    //------- "Watch and ignore thread" actions
    mWatchThreadAction = new KToggleAction(QIcon::fromTheme(QLatin1String("mail-thread-watch")), i18n("&Watch Thread"), this);
    actionCollection()->addAction(QLatin1String("thread_watched"), mWatchThreadAction);
    connect(mWatchThreadAction, &KToggleAction::triggered, this, &KMMainWidget::slotSetThreadStatusWatched);

    mIgnoreThreadAction = new KToggleAction(QIcon::fromTheme(QLatin1String("mail-thread-ignored")), i18n("&Ignore Thread"), this);
    actionCollection()->addAction(QLatin1String("thread_ignored"), mIgnoreThreadAction);
    connect(mIgnoreThreadAction, &KToggleAction::triggered, this, &KMMainWidget::slotSetThreadStatusIgnored);

    mThreadStatusMenu->addSeparator();
    mThreadStatusMenu->addAction(mWatchThreadAction);
    mThreadStatusMenu->addAction(mIgnoreThreadAction);

    mSaveAttachmentsAction = new QAction(QIcon::fromTheme(QLatin1String("mail-attachment")), i18n("Save A&ttachments..."), this);
    actionCollection()->addAction(QLatin1String("file_save_attachments"), mSaveAttachmentsAction);
    connect(mSaveAttachmentsAction, &QAction::triggered, this, &KMMainWidget::slotSaveAttachments);

    mMoveActionMenu = mAkonadiStandardActionManager->action(Akonadi::StandardActionManager::MoveItemToMenu);

    mCopyActionMenu = mAkonadiStandardActionManager->action(Akonadi::StandardActionManager::CopyItemToMenu);

    mApplyAllFiltersAction =
        new QAction(QIcon::fromTheme(QLatin1String("view-filter")), i18n("Appl&y All Filters"), this);
    actionCollection()->addAction(QLatin1String("apply_filters"), mApplyAllFiltersAction);
    connect(mApplyAllFiltersAction, SIGNAL(triggered(bool)),
            SLOT(slotApplyFilters()));
    actionCollection()->setDefaultShortcut(mApplyAllFiltersAction, QKeySequence(Qt::CTRL + Qt::Key_J));

    mApplyFilterActionsMenu = new KActionMenu(i18n("A&pply Filter"), this);
    actionCollection()->addAction(QLatin1String("apply_filter_actions"), mApplyFilterActionsMenu);

    {
        QAction *action = new QAction(i18nc("View->", "&Expand Thread / Group"), this);
        actionCollection()->addAction(QLatin1String("expand_thread"), action);
        actionCollection()->setDefaultShortcut(action, QKeySequence(Qt::Key_Period));
        KMail::Util::addQActionHelpText(action, i18n("Expand the current thread or group"));
        connect(action, &QAction::triggered, this, &KMMainWidget::slotExpandThread);
    }
    {
        QAction *action = new QAction(i18nc("View->", "&Collapse Thread / Group"), this);
        actionCollection()->addAction(QLatin1String("collapse_thread"), action);
        actionCollection()->setDefaultShortcut(action, QKeySequence(Qt::Key_Comma));
        KMail::Util::addQActionHelpText(action, i18n("Collapse the current thread or group"));
        connect(action, &QAction::triggered, this, &KMMainWidget::slotCollapseThread);
    }
    {
        QAction *action = new QAction(i18nc("View->", "Ex&pand All Threads"), this);
        actionCollection()->addAction(QLatin1String("expand_all_threads"), action);
        actionCollection()->setDefaultShortcut(action, QKeySequence(Qt::CTRL + Qt::Key_Period));
        KMail::Util::addQActionHelpText(action, i18n("Expand all threads in the current folder"));
        connect(action, &QAction::triggered, this, &KMMainWidget::slotExpandAllThreads);
    }
    {
        QAction *action = new QAction(i18nc("View->", "C&ollapse All Threads"), this);
        actionCollection()->addAction(QLatin1String("collapse_all_threads"), action);
        actionCollection()->setDefaultShortcut(action, QKeySequence(Qt::CTRL + Qt::Key_Comma));
        KMail::Util::addQActionHelpText(action, i18n("Collapse all threads in the current folder"));
        connect(action, &QAction::triggered, this, &KMMainWidget::slotCollapseAllThreads);
    }

    QAction *dukeOfMonmoth = new QAction(i18n("&Display Message"), this);
    actionCollection()->addAction(QLatin1String("display_message"), dukeOfMonmoth);
    connect(dukeOfMonmoth, &QAction::triggered, this, &KMMainWidget::slotDisplayCurrentMessage);
    QList<QKeySequence> shortcuts;
    shortcuts << QKeySequence(Qt::Key_Enter) << QKeySequence(Qt::Key_Return);
    actionCollection()->setDefaultShortcuts(dukeOfMonmoth, shortcuts);

    //----- Go Menu
    {
        QAction *action = new QAction(i18n("&Next Message"), this);
        actionCollection()->addAction(QLatin1String("go_next_message"), action);
        actionCollection()->setDefaultShortcut(action, QKeySequence(QLatin1String("N; Right")));
        KMail::Util::addQActionHelpText(action, i18n("Go to the next message"));
        connect(action, &QAction::triggered, this, &KMMainWidget::slotSelectNextMessage);
    }
    {
        QAction *action = new QAction(i18n("Next &Unread Message"), this);
        actionCollection()->addAction(QLatin1String("go_next_unread_message"), action);
        actionCollection()->setDefaultShortcut(action, QKeySequence(Qt::Key_Plus));
        if (QApplication::isRightToLeft()) {
            action->setIcon(QIcon::fromTheme(QLatin1String("go-previous")));
        } else {
            action->setIcon(QIcon::fromTheme(QLatin1String("go-next")));
        }
        action->setIconText(i18nc("@action:inmenu Goto next unread message", "Next"));
        KMail::Util::addQActionHelpText(action, i18n("Go to the next unread message"));
        connect(action, &QAction::triggered, this, &KMMainWidget::slotSelectNextUnreadMessage);
    }
    {
        QAction *action = new QAction(i18n("&Previous Message"), this);
        actionCollection()->addAction(QLatin1String("go_prev_message"), action);
        KMail::Util::addQActionHelpText(action, i18n("Go to the previous message"));
        actionCollection()->setDefaultShortcut(action, QKeySequence(QLatin1String("P; Left")));
        connect(action, &QAction::triggered, this, &KMMainWidget::slotSelectPreviousMessage);
    }
    {
        QAction *action = new QAction(i18n("Previous Unread &Message"), this);
        actionCollection()->addAction(QLatin1String("go_prev_unread_message"), action);
        actionCollection()->setDefaultShortcut(action, QKeySequence(Qt::Key_Minus));
        if (QApplication::isRightToLeft()) {
            action->setIcon(QIcon::fromTheme(QLatin1String("go-next")));
        } else {
            action->setIcon(QIcon::fromTheme(QLatin1String("go-previous")));
        }
        action->setIconText(i18nc("@action:inmenu Goto previous unread message.", "Previous"));
        KMail::Util::addQActionHelpText(action, i18n("Go to the previous unread message"));
        connect(action, &QAction::triggered, this, &KMMainWidget::slotSelectPreviousUnreadMessage);
    }
    {
        QAction *action = new QAction(i18n("Next Unread &Folder"), this);
        actionCollection()->addAction(QLatin1String("go_next_unread_folder"), action);
        connect(action, &QAction::triggered, this, &KMMainWidget::slotNextUnreadFolder);
        actionCollection()->setDefaultShortcut(action, QKeySequence(Qt::ALT + Qt::Key_Plus));
        KMail::Util::addQActionHelpText(action, i18n("Go to the next folder with unread messages"));
    }
    {
        QAction *action = new QAction(i18n("Previous Unread F&older"), this);
        actionCollection()->addAction(QLatin1String("go_prev_unread_folder"), action);
        actionCollection()->setDefaultShortcut(action, QKeySequence(Qt::ALT + Qt::Key_Minus));
        KMail::Util::addQActionHelpText(action, i18n("Go to the previous folder with unread messages"));
        connect(action, &QAction::triggered, this, &KMMainWidget::slotPrevUnreadFolder);
    }
    {
        QAction *action = new QAction(i18nc("Go->", "Next Unread &Text"), this);
        actionCollection()->addAction(QLatin1String("go_next_unread_text"), action);
        actionCollection()->setDefaultShortcut(action, QKeySequence(Qt::Key_Space));
        KMail::Util::addQActionHelpText(action, i18n("Go to the next unread text"));
        action->setWhatsThis(i18n("Scroll down current message. "
                                  "If at end of current message, "
                                  "go to next unread message."));
        connect(action, &QAction::triggered, this, &KMMainWidget::slotReadOn);
    }

    //----- Settings Menu
    {
        QAction *action = new QAction(i18n("Configure &Filters..."), this);
        action->setMenuRole(QAction::NoRole);   // do not move to application menu on OS X
        actionCollection()->addAction(QLatin1String("filter"), action);
        connect(action, &QAction::triggered, this, &KMMainWidget::slotFilter);
    }
    {
        QAction *action = new QAction(i18n("Manage &Sieve Scripts..."), this);
        actionCollection()->addAction(QLatin1String("sieveFilters"), action);
        connect(action, &QAction::triggered, this, &KMMainWidget::slotManageSieveScripts);
    }
    {
        QAction *action = new QAction(QIcon::fromTheme(QLatin1String("kmail")), i18n("KMail &Introduction"), this);
        actionCollection()->addAction(QLatin1String("help_kmail_welcomepage"), action);
        KMail::Util::addQActionHelpText(action, i18n("Display KMail's Welcome Page"));
        connect(action, &QAction::triggered, this, &KMMainWidget::slotIntro);
    }

    // ----- Standard Actions

    //  KStandardAction::configureNotifications(this, SLOT(slotEditNotifications()), actionCollection());
    {
        QAction *action = new QAction(QIcon::fromTheme(QLatin1String("preferences-desktop-notification")),
                                      i18n("Configure &Notifications..."), this);
        action->setMenuRole(QAction::NoRole);   // do not move to application menu on OS X
        actionCollection()->addAction(QLatin1String("kmail_configure_notifications"), action);
        connect(action, &QAction::triggered, this, &KMMainWidget::slotEditNotifications);
    }

    {
        QAction *action = new QAction(QIcon::fromTheme(QLatin1String("configure")), i18n("&Configure KMail..."), this);
        action->setMenuRole(QAction::PreferencesRole);   // this one should move to the application menu on OS X
        actionCollection()->addAction(QLatin1String("kmail_configure_kmail"), action);
        connect(action, SIGNAL(triggered(bool)), kmkernel, SLOT(slotShowConfigurationDialog()));
    }

    {
        mExpireConfigAction = new QAction(i18n("Expire..."), this);
        actionCollection()->addAction(QLatin1String("expire_settings"), mExpireConfigAction);
        connect(mExpireConfigAction, SIGNAL(triggered(bool)), mManageShowCollectionProperties, SLOT(slotShowExpiryProperties()));
    }

    {
        QAction *action = new QAction(QIcon::fromTheme(QLatin1String("bookmark-new")), i18n("Add Favorite Folder..."), this);
        actionCollection()->addAction(QLatin1String("add_favorite_folder"), action);
        connect(action, &QAction::triggered, this, &KMMainWidget::slotAddFavoriteFolder);
    }

    {
        mServerSideSubscription = new QAction(QIcon::fromTheme(QLatin1String("folder-bookmarks")), i18n("Serverside Subscription..."), this);
        actionCollection()->addAction(QLatin1String("serverside_subscription"), mServerSideSubscription);
        connect(mServerSideSubscription, &QAction::triggered, this, &KMMainWidget::slotServerSideSubscription);
    }

    {
        mApplyFiltersOnFolder = new QAction(QIcon::fromTheme(QLatin1String("view-filter")), i18n("Appl&y All Filters On Folder"), this);
        actionCollection()->addAction(QLatin1String("apply_filters_on_folder"), mApplyFiltersOnFolder);
        connect(mApplyFiltersOnFolder, SIGNAL(triggered(bool)),
                SLOT(slotApplyFiltersOnFolder()));

    }

    {
        QAction *action = new QAction(QIcon::fromTheme(QLatin1String("kmail")), i18n("&Export KMail Data..."), this);
        actionCollection()->addAction(QLatin1String("kmail_export_data"), action);
        connect(action, &QAction::triggered, mLaunchExternalComponent, &KMLaunchExternalComponent::slotExportData);
    }

    {
        QAction *action = new QAction(QIcon::fromTheme(QLatin1String("contact-new")), i18n("New AddressBook Contact..."), this);
        actionCollection()->addAction(QLatin1String("kmail_new_addressbook_contact"), action);
        connect(action, &QAction::triggered, this, &KMMainWidget::slotCreateAddressBookContact);

    }

    actionCollection()->addAction(KStandardAction::Undo,  QLatin1String("kmail_undo"), this, SLOT(slotUndo()));

    KStandardAction::tipOfDay(this, SLOT(slotShowTip()), actionCollection());

    menutimer = new QTimer(this);
    menutimer->setObjectName(QLatin1String("menutimer"));
    menutimer->setSingleShot(true);
    connect(menutimer, &QTimer::timeout, this, &KMMainWidget::updateMessageActionsDelayed);
    connect(kmkernel->undoStack(),
            SIGNAL(undoStackChanged()), this, SLOT(slotUpdateUndo()));

    updateMessageActions();
    updateFolderMenu();
    mTagActionManager = new KMail::TagActionManager(this, actionCollection(), mMsgActions,
            mGUIClient);
    mFolderShortcutActionManager = new KMail::FolderShortcutActionManager(this, actionCollection());

    {
        QAction *action = new QAction(i18n("Copy Message to Folder"), this);
        actionCollection()->addAction(QLatin1String("copy_message_to_folder"), action);
        connect(action, SIGNAL(triggered(bool)),
                SLOT(slotCopySelectedMessagesToFolder()));
        actionCollection()->setDefaultShortcut(action, QKeySequence(Qt::Key_C));
    }
    {
        QAction *action = new QAction(i18n("Jump to Folder..."), this);
        actionCollection()->addAction(QLatin1String("jump_to_folder"), action);
        connect(action, SIGNAL(triggered(bool)),
                SLOT(slotJumpToFolder()));
        actionCollection()->setDefaultShortcut(action, QKeySequence(Qt::Key_J));
    }
    {
        QAction *action = new QAction(i18n("Abort Current Operation"), this);
        actionCollection()->addAction(QLatin1String("cancel"), action);
        connect(action, SIGNAL(triggered(bool)),
                ProgressManager::instance(), SLOT(slotAbortAll()));
        actionCollection()->setDefaultShortcut(action, QKeySequence(Qt::Key_Escape));
    }
    {
        QAction *action = new QAction(i18n("Focus on Next Folder"), this);
        actionCollection()->addAction(QLatin1String("inc_current_folder"), action);
        connect(action, SIGNAL(triggered(bool)),
                mFolderTreeWidget->folderTreeView(), SLOT(slotFocusNextFolder()));
        actionCollection()->setDefaultShortcut(action, QKeySequence(Qt::CTRL + Qt::Key_Right));
    }
    {
        QAction *action = new QAction(i18n("Focus on Previous Folder"), this);
        actionCollection()->addAction(QLatin1String("dec_current_folder"), action);
        connect(action, SIGNAL(triggered(bool)),
                mFolderTreeWidget->folderTreeView(), SLOT(slotFocusPrevFolder()));
        actionCollection()->setDefaultShortcut(action, QKeySequence(Qt::CTRL + Qt::Key_Left));
    }
    {
        QAction *action = new QAction(i18n("Select Folder with Focus"), this);
        actionCollection()->addAction(QLatin1String("select_current_folder"), action);

        connect(action, SIGNAL(triggered(bool)),
                mFolderTreeWidget->folderTreeView(), SLOT(slotSelectFocusFolder()));
        actionCollection()->setDefaultShortcut(action, QKeySequence(Qt::CTRL + Qt::Key_Space));
    }
    {
        QAction *action = new QAction(i18n("Focus on First Folder"), this);
        actionCollection()->addAction(QLatin1String("focus_first_folder"), action);
        connect(action, SIGNAL(triggered(bool)),
                mFolderTreeWidget->folderTreeView(), SLOT(slotFocusFirstFolder()));
        actionCollection()->setDefaultShortcut(action, QKeySequence(Qt::CTRL + Qt::Key_Home));
    }
    {
        QAction *action = new QAction(i18n("Focus on Last Folder"), this);
        actionCollection()->addAction(QLatin1String("focus_last_folder"), action);
        connect(action, SIGNAL(triggered(bool)),
                mFolderTreeWidget->folderTreeView(), SLOT(slotFocusLastFolder()));
        actionCollection()->setDefaultShortcut(action, QKeySequence(Qt::CTRL + Qt::Key_End));
    }
    {
        QAction *action = new QAction(i18n("Focus on Next Message"), this);
        actionCollection()->addAction(QLatin1String("inc_current_message"), action);
        connect(action, SIGNAL(triggered(bool)),
                this, SLOT(slotFocusOnNextMessage()));
        actionCollection()->setDefaultShortcut(action, QKeySequence(Qt::ALT + Qt::Key_Right));
    }
    {
        QAction *action = new QAction(i18n("Focus on Previous Message"), this);
        actionCollection()->addAction(QLatin1String("dec_current_message"), action);
        connect(action, SIGNAL(triggered(bool)),
                this, SLOT(slotFocusOnPrevMessage()));
        actionCollection()->setDefaultShortcut(action, QKeySequence(Qt::ALT + Qt::Key_Left));
    }
    {
        QAction *action = new QAction(i18n("Select First Message"), this);
        actionCollection()->addAction(QLatin1String("select_first_message"), action);
        connect(action, SIGNAL(triggered(bool)),
                this, SLOT(slotSelectFirstMessage()));
        actionCollection()->setDefaultShortcut(action, QKeySequence(Qt::ALT + Qt::Key_Home));
    }
    {
        QAction *action = new QAction(i18n("Select Last Message"), this);
        actionCollection()->addAction(QLatin1String("select_last_message"), action);
        connect(action, SIGNAL(triggered(bool)),
                this, SLOT(slotSelectLastMessage()));
        actionCollection()->setDefaultShortcut(action, QKeySequence(Qt::ALT + Qt::Key_End));
    }
    {
        QAction *action = new QAction(i18n("Select Message with Focus"), this);
        actionCollection()->addAction(QLatin1String("select_current_message"), action);
        connect(action, SIGNAL(triggered(bool)),
                this, SLOT(slotSelectFocusedMessage()));
        actionCollection()->setDefaultShortcut(action, QKeySequence(Qt::ALT + Qt::Key_Space));
    }

    {
        mQuickSearchAction = new QAction(i18n("Set Focus to Quick Search"), this);
        //If change shortcut change Panel::setQuickSearchClickMessage(...) message
        actionCollection()->setDefaultShortcut(mQuickSearchAction, QKeySequence(Qt::ALT + Qt::Key_Q));
        actionCollection()->addAction(QLatin1String("focus_to_quickseach"), mQuickSearchAction);
        connect(mQuickSearchAction, SIGNAL(triggered(bool)),
                SLOT(slotFocusQuickSearch()));
        updateQuickSearchLineText();
    }
    {
        QAction *action = new QAction(i18n("Extend Selection to Previous Message"), this);
        actionCollection()->setDefaultShortcut(action, QKeySequence(Qt::SHIFT + Qt::Key_Left));
        actionCollection()->addAction(QLatin1String("previous_message"), action);
        connect(action, SIGNAL(triggered(bool)),
                this, SLOT(slotExtendSelectionToPreviousMessage()));
    }
    {
        QAction *action = new QAction(i18n("Extend Selection to Next Message"), this);
        actionCollection()->setDefaultShortcut(action, QKeySequence(Qt::SHIFT + Qt::Key_Right));
        actionCollection()->addAction(QLatin1String("next_message"), action);
        connect(action, SIGNAL(triggered(bool)),
                this, SLOT(slotExtendSelectionToNextMessage()));
    }

    {
        mMoveMsgToFolderAction = new QAction(i18n("Move Message to Folder"), this);
        actionCollection()->setDefaultShortcut(mMoveMsgToFolderAction, QKeySequence(Qt::Key_M));
        actionCollection()->addAction(QLatin1String("move_message_to_folder"), mMoveMsgToFolderAction);
        connect(mMoveMsgToFolderAction, SIGNAL(triggered(bool)),
                SLOT(slotMoveSelectedMessageToFolder()));
    }

    mArchiveAction = new QAction(i18nc("@action", "Archive"), this);
    actionCollection()->addAction(QLatin1String("archive_mails"), mArchiveAction);
    connect(mArchiveAction, SIGNAL(triggered(bool)),
            SLOT(slotArchiveMails()));

}

void KMMainWidget::slotAddFavoriteFolder()
{
    if (!mFavoritesModel) {
        return;
    }
    QPointer<MailCommon::FolderSelectionDialog> dialog(selectFromAllFoldersDialog());
    dialog->setWindowTitle(i18n("Add Favorite Folder"));
    if (dialog->exec() && dialog) {
        const Akonadi::Collection collection = dialog->selectedCollection();
        if (collection.isValid()) {
            mFavoritesModel->addCollection(collection);
        }
    }
}

//-----------------------------------------------------------------------------
void KMMainWidget::slotEditNotifications()
{
    KMail::KMKnotify notifyDlg(this);
    notifyDlg.exec();
}

//-----------------------------------------------------------------------------
void KMMainWidget::slotReadOn()
{
    if (!mMsgView) {
        return;
    }
    if (!mMsgView->viewer()->atBottom()) {
        mMsgView->viewer()->slotJumpDown();
        return;
    }
    slotSelectNextUnreadMessage();
}

void KMMainWidget::slotNextUnreadFolder()
{
    if (!mFolderTreeWidget) {
        return;
    }
    mGoToFirstUnreadMessageInSelectedFolder = true;
    mFolderTreeWidget->folderTreeView()->selectNextUnreadFolder();
    mGoToFirstUnreadMessageInSelectedFolder = false;
}

void KMMainWidget::slotPrevUnreadFolder()
{
    if (!mFolderTreeWidget) {
        return;
    }
    mGoToFirstUnreadMessageInSelectedFolder = true;
    mFolderTreeWidget->folderTreeView()->selectPrevUnreadFolder();
    mGoToFirstUnreadMessageInSelectedFolder = false;
}

void KMMainWidget::slotExpandThread()
{
    mMessagePane->setCurrentThreadExpanded(true);
}

void KMMainWidget::slotCollapseThread()
{
    mMessagePane->setCurrentThreadExpanded(false);
}

void KMMainWidget::slotExpandAllThreads()
{
    // TODO: Make this asynchronous ? (if there is enough demand)
#ifndef QT_NO_CURSOR
    MessageViewer::KCursorSaver busy(MessageViewer::KBusyPtr::busy());
#endif
    mMessagePane->setAllThreadsExpanded(true);
}

void KMMainWidget::slotCollapseAllThreads()
{
    // TODO: Make this asynchronous ? (if there is enough demand)
#ifndef QT_NO_CURSOR
    MessageViewer::KCursorSaver busy(MessageViewer::KBusyPtr::busy());
#endif
    mMessagePane->setAllThreadsExpanded(false);
}

//-----------------------------------------------------------------------------
void KMMainWidget::updateMessageMenu()
{
    updateMessageActions();
}

void KMMainWidget::startUpdateMessageActionsTimer()
{
    // FIXME: This delay effectively CAN make the actions to be in an incoherent state
    //        Maybe we should mark actions as "dirty" here and check it in every action handler...
    updateMessageActions(true);

    menutimer->stop();
    menutimer->start(500);
}

void KMMainWidget::updateMessageActions(bool fast)
{
    Akonadi::Item::List selectedItems;
    Akonadi::Item::List selectedVisibleItems;
    bool allSelectedBelongToSameThread = false;
    if (mCurrentFolder && mCurrentFolder->isValid() &&
            mMessagePane->getSelectionStats(selectedItems, selectedVisibleItems, &allSelectedBelongToSameThread)
       ) {
        mMsgActions->setCurrentMessage(mMessagePane->currentItem(), selectedVisibleItems);
    } else {
        mMsgActions->setCurrentMessage(Akonadi::Item());
    }

    if (!fast) {
        updateMessageActionsDelayed();
    }

}

void KMMainWidget::updateMessageActionsDelayed()
{
    int count;
    Akonadi::Item::List selectedItems;
    Akonadi::Item::List selectedVisibleItems;
    bool allSelectedBelongToSameThread = false;
    Akonadi::Item currentMessage;
    if (mCurrentFolder && mCurrentFolder->isValid() &&
            mMessagePane->getSelectionStats(selectedItems, selectedVisibleItems, &allSelectedBelongToSameThread)
       ) {
        count = selectedItems.count();

        currentMessage = mMessagePane->currentItem();

    } else {
        count = 0;
        currentMessage = Akonadi::Item();
    }

    mApplyFiltersOnFolder->setEnabled(mCurrentFolder && mCurrentFolder->isValid());

    //
    // Here we have:
    //
    // - A list of selected messages stored in selectedSernums.
    //   The selected messages might contain some invisible ones as a selected
    //   collapsed node "includes" all the children in the selection.
    // - A list of selected AND visible messages stored in selectedVisibleSernums.
    //   This list does not contain children of selected and collapsed nodes.
    //
    // Now, actions can operate on:
    // - Any set of messages
    //     These are called "mass actions" and are enabled whenever we have a message selected.
    //     In fact we should differentiate between actions that operate on visible selection
    //     and those that operate on the selection as a whole (without considering visibility)...
    // - A single thread
    //     These are called "thread actions" and are enabled whenever all the selected messages belong
    //     to the same thread. If the selection doesn't cover the whole thread then the action
    //     will act on the whole thread anyway (thus will silently extend the selection)
    // - A single message
    //     And we have two sub-cases:
    //     - The selection must contain exactly one message
    //       These actions can't ignore the hidden messages and thus must be disabled if
    //       the selection contains any.
    //     - The selection must contain exactly one visible message
    //       These actions will ignore the hidden message and thus can be enabled if
    //       the selection contains any.
    //

    bool readOnly = mCurrentFolder && mCurrentFolder->isValid() && (mCurrentFolder->rights() & Akonadi::Collection::ReadOnly);
    // can we apply strictly single message actions ? (this is false if the whole selection contains more than one message)
    bool single_actions = count == 1;
    // can we apply loosely single message actions ? (this is false if the VISIBLE selection contains more than one message)
    bool singleVisibleMessageSelected = selectedVisibleItems.count() == 1;
    // can we apply "mass" actions to the selection ? (this is actually always true if the selection is non-empty)
    bool mass_actions = count >= 1;
    // does the selection identify a single thread ?
    bool thread_actions = mass_actions && allSelectedBelongToSameThread && mMessagePane->isThreaded();
    // can we apply flags to the selected messages ?
    bool flags_available = GlobalSettings::self()->allowLocalFlags() || !(mCurrentFolder &&  mCurrentFolder->isValid() ? readOnly : true);

    mThreadStatusMenu->setEnabled(thread_actions);
    // these need to be handled individually, the user might have them
    // in the toolbar
    mWatchThreadAction->setEnabled(thread_actions && flags_available);
    mIgnoreThreadAction->setEnabled(thread_actions && flags_available);
    mMarkThreadAsReadAction->setEnabled(thread_actions);
    mMarkThreadAsUnreadAction->setEnabled(thread_actions);
    mToggleThreadToActAction->setEnabled(thread_actions && flags_available);
    mToggleThreadImportantAction->setEnabled(thread_actions && flags_available);
    bool canDeleteMessages = mCurrentFolder && mCurrentFolder->isValid() && (mCurrentFolder->rights() & Akonadi::Collection::CanDeleteItem);

    mTrashThreadAction->setEnabled(thread_actions && canDeleteMessages);
    mDeleteThreadAction->setEnabled(thread_actions && canDeleteMessages);

    if (currentMessage.isValid()) {
        MessageStatus status;
        status.setStatusFromFlags(currentMessage.flags());
        mTagActionManager->updateActionStates(count, mMessagePane->currentItem());
        if (thread_actions) {
            mToggleThreadToActAction->setChecked(status.isToAct());
            mToggleThreadImportantAction->setChecked(status.isImportant());
            mWatchThreadAction->setChecked(status.isWatched());
            mIgnoreThreadAction->setChecked(status.isIgnored());
        }
    }

    mMoveActionMenu->setEnabled(mass_actions && canDeleteMessages);
    if (mMoveMsgToFolderAction) {
        mMoveMsgToFolderAction->setEnabled(mass_actions && canDeleteMessages);
    }
    //mCopyActionMenu->setEnabled( mass_actions );

    mDeleteAction->setEnabled(mass_actions && canDeleteMessages);

    mExpireConfigAction->setEnabled(canDeleteMessages);

    if (mMsgView) {
        mMsgView->findInMessageAction()->setEnabled(mass_actions && !CommonKernel->folderIsTemplates(mCurrentFolder->collection()));
    }
    mMsgActions->forwardInlineAction()->setEnabled(mass_actions && !CommonKernel->folderIsTemplates(mCurrentFolder->collection()));
    mMsgActions->forwardAttachedAction()->setEnabled(mass_actions && !CommonKernel->folderIsTemplates(mCurrentFolder->collection()));
    mMsgActions->forwardMenu()->setEnabled(mass_actions && !CommonKernel->folderIsTemplates(mCurrentFolder->collection()));

    mMsgActions->editAction()->setEnabled(single_actions);
    mUseAction->setEnabled(single_actions && CommonKernel->folderIsTemplates(mCurrentFolder->collection()));
    filterMenu()->setEnabled(single_actions);
    mMsgActions->redirectAction()->setEnabled(/*single_actions &&*/mass_actions && !CommonKernel->folderIsTemplates(mCurrentFolder->collection()));

    if (mMsgActions->customTemplatesMenu()) {
        mMsgActions->customTemplatesMenu()->forwardActionMenu()->setEnabled(mass_actions);
        mMsgActions->customTemplatesMenu()->replyActionMenu()->setEnabled(single_actions);
        mMsgActions->customTemplatesMenu()->replyAllActionMenu()->setEnabled(single_actions);
    }

    // "Print" will act on the current message: it will ignore any hidden selection
    mMsgActions->printAction()->setEnabled(singleVisibleMessageSelected);
    // "Print preview" will act on the current message: it will ignore any hidden selection
    QAction *printPreviewAction = mMsgActions->printPreviewAction();
    if (printPreviewAction) {
        printPreviewAction->setEnabled(singleVisibleMessageSelected);
    }

    // "View Source" will act on the current message: it will ignore any hidden selection
    if (mMsgView) {
        mMsgView->viewSourceAction()->setEnabled(singleVisibleMessageSelected);
    }
    MessageStatus status;
    status.setStatusFromFlags(currentMessage.flags());

    QList< QAction *> actionList;
    bool statusSendAgain = single_actions && ((currentMessage.isValid() && status.isSent()) || (currentMessage.isValid() && CommonKernel->folderIsSentMailFolder(mCurrentFolder->collection())));
    if (statusSendAgain) {
        actionList << mSendAgainAction;
    } else if (single_actions) {
        actionList << messageActions()->editAction();
    }
    actionList << mSaveAttachmentsAction;
    if (mCurrentFolder && FolderArchive::FolderArchiveUtil::resourceSupportArchiving(mCurrentFolder->collection().resource())) {
        actionList << mArchiveAction;
    }
    mGUIClient->unplugActionList(QLatin1String("messagelist_actionlist"));
    mGUIClient->plugActionList(QLatin1String("messagelist_actionlist"), actionList);
    mSendAgainAction->setEnabled(statusSendAgain);

    mSaveAsAction->setEnabled(mass_actions);

    if ((mCurrentFolder && mCurrentFolder->isValid())) {
        updateMoveAction(mCurrentFolder->statistics());
    } else {
        updateMoveAction(false, false);
    }

    const qint64 nbMsgOutboxCollection = MailCommon::Util::updatedCollection(CommonKernel->outboxCollectionFolder()).statistics().count();

    mSendQueued->setEnabled(nbMsgOutboxCollection > 0);
    mSendActionMenu->setEnabled(nbMsgOutboxCollection > 0);

    const bool newPostToMailingList = mCurrentFolder && mCurrentFolder->isMailingListEnabled();
    mMessageNewList->setEnabled(newPostToMailingList);

    slotUpdateOnlineStatus(static_cast<GlobalSettingsBase::EnumNetworkState::type>(GlobalSettings::self()->networkState()));
    if (action(QLatin1String("kmail_undo"))) {
        action(QLatin1String("kmail_undo"))->setEnabled(kmkernel->undoStack()->size() > 0);
    }

    // Enable / disable all filters.
    foreach (QAction *filterAction, mFilterMenuActions) {
        filterAction->setEnabled(count > 0);
    }

    mApplyAllFiltersAction->setEnabled(count);
    mApplyFilterActionsMenu->setEnabled(count);
}

void KMMainWidget::slotAkonadiStandardActionUpdated()
{
    bool multiFolder = false;
    if (mFolderTreeWidget) {
        multiFolder = mFolderTreeWidget->selectedCollections().count() > 1;
    }
    if (mCollectionProperties) {
        if (mCurrentFolder && mCurrentFolder->collection().isValid()) {
            const Akonadi::AgentInstance instance =
                Akonadi::AgentManager::self()->instance(mCurrentFolder->collection().resource());

            mCollectionProperties->setEnabled(!multiFolder &&
                                              !mCurrentFolder->isStructural() &&
                                              (instance.status() != Akonadi::AgentInstance::Broken));
        } else {
            mCollectionProperties->setEnabled(false);
        }
        QList< QAction * > collectionProperties;
        if (mCollectionProperties->isEnabled()) {
            collectionProperties << mCollectionProperties;
        }
        mGUIClient->unplugActionList(QLatin1String("akonadi_collection_collectionproperties_actionlist"));
        mGUIClient->plugActionList(QLatin1String("akonadi_collection_collectionproperties_actionlist"), collectionProperties);

    }

    const bool folderWithContent = mCurrentFolder && !mCurrentFolder->isStructural();

    if (mAkonadiStandardActionManager->action(Akonadi::StandardActionManager::DeleteCollections)) {

        mAkonadiStandardActionManager->action(Akonadi::StandardActionManager::DeleteCollections)->setEnabled(mCurrentFolder
                && !multiFolder
                && (mCurrentFolder->collection().rights() & Collection::CanDeleteCollection)
                && !mCurrentFolder->isSystemFolder()
                && folderWithContent);
    }

    if (mAkonadiStandardActionManager->action(Akonadi::StandardMailActionManager::MoveAllToTrash)) {
        mAkonadiStandardActionManager->action(Akonadi::StandardMailActionManager::MoveAllToTrash)->setEnabled(folderWithContent
                && (mCurrentFolder->count() > 0)
                && mCurrentFolder->canDeleteMessages()
                && !multiFolder);
        mAkonadiStandardActionManager->action(Akonadi::StandardMailActionManager::MoveAllToTrash)->setText((mCurrentFolder && CommonKernel->folderIsTrash(mCurrentFolder->collection())) ? i18n("E&mpty Trash") : i18n("&Move All Messages to Trash"));
    }

    QList< QAction * > addToFavorite;
    QAction *actionAddToFavoriteCollections = akonadiStandardAction(Akonadi::StandardActionManager::AddToFavoriteCollections);
    if (actionAddToFavoriteCollections) {
        if (mEnableFavoriteFolderView && actionAddToFavoriteCollections->isEnabled()) {
            addToFavorite << actionAddToFavoriteCollections;
        }
        mGUIClient->unplugActionList(QLatin1String("akonadi_collection_add_to_favorites_actionlist"));
        mGUIClient->plugActionList(QLatin1String("akonadi_collection_add_to_favorites_actionlist"), addToFavorite);
    }

    QList< QAction * > syncActionList;
    QAction *actionSync = akonadiStandardAction(Akonadi::StandardActionManager::SynchronizeCollections);
    if (actionSync && actionSync->isEnabled()) {
        syncActionList << actionSync;
    }
    actionSync = akonadiStandardAction(Akonadi::StandardActionManager::SynchronizeCollectionsRecursive);
    if (actionSync && actionSync->isEnabled()) {
        syncActionList << actionSync;
    }
    mGUIClient->unplugActionList(QLatin1String("akonadi_collection_sync_actionlist"));
    mGUIClient->plugActionList(QLatin1String("akonadi_collection_sync_actionlist"), syncActionList);

    QList< QAction * > actionList;

    QAction *action = mAkonadiStandardActionManager->action(Akonadi::StandardActionManager::CreateCollection);
    if (action && action->isEnabled()) {
        actionList << action;
    }

    action =  mAkonadiStandardActionManager->action(Akonadi::StandardActionManager::MoveCollectionToMenu);
    if (action && action->isEnabled()) {
        actionList << action;
    }

    action =  mAkonadiStandardActionManager->action(Akonadi::StandardActionManager::CopyCollectionToMenu);
    if (action && action->isEnabled()) {
        actionList << action;
    }
    mGUIClient->unplugActionList(QLatin1String("akonadi_collection_move_copy_menu_actionlist"));
    mGUIClient->plugActionList(QLatin1String("akonadi_collection_move_copy_menu_actionlist"), actionList);

}

void KMMainWidget::updateHtmlMenuEntry()
{
    if (mDisplayMessageFormatMenu && mPreferHtmlLoadExtAction) {
        bool multiFolder = false;
        if (mFolderTreeWidget) {
            multiFolder = mFolderTreeWidget->selectedCollections().count() > 1;
        }
        // the visual ones only make sense if we are showing a message list
        const bool enabledAction = (mFolderTreeWidget &&
                                    mFolderTreeWidget->folderTreeView()->currentFolder().isValid() &&
                                    !multiFolder);

        mDisplayMessageFormatMenu->setEnabled(enabledAction);
        const bool isEnabled = (mFolderTreeWidget &&
                                mFolderTreeWidget->folderTreeView()->currentFolder().isValid() &&
                                !multiFolder);
        const bool useHtml = (mFolderDisplayFormatPreference == MessageViewer::Viewer::Html || (mHtmlGlobalSetting && mFolderDisplayFormatPreference == MessageViewer::Viewer::UseGlobalSetting));
        mPreferHtmlLoadExtAction->setEnabled(isEnabled && useHtml);

        mDisplayMessageFormatMenu->setDisplayMessageFormat(mFolderDisplayFormatPreference);

        mPreferHtmlLoadExtAction->setChecked(!multiFolder && (mHtmlLoadExtGlobalSetting ? !mFolderHtmlLoadExtPreference : mFolderHtmlLoadExtPreference));
    }
}

//-----------------------------------------------------------------------------
void KMMainWidget::updateFolderMenu()
{
    if (!CommonKernel->outboxCollectionFolder().isValid()) {
        QTimer::singleShot(1000, this, SLOT(updateFolderMenu()));
        return;
    }

    const bool folderWithContent = mCurrentFolder && !mCurrentFolder->isStructural();
    bool multiFolder = false;
    if (mFolderTreeWidget) {
        multiFolder = mFolderTreeWidget->selectedCollections().count() > 1;
    }
    mFolderMailingListPropertiesAction->setEnabled(folderWithContent &&
            !multiFolder &&
            !mCurrentFolder->isSystemFolder());

    QList< QAction * > actionlist;
    if (mCurrentFolder && mCurrentFolder->collection().id() == CommonKernel->outboxCollectionFolder().id() && (mCurrentFolder->collection()).statistics().count() > 0) {
        qDebug() << "Enabling send queued";
        mSendQueued->setEnabled(true);
        actionlist << mSendQueued;
    }
    //   if ( mCurrentFolder && mCurrentFolder->collection().id() != CommonKernel->trashCollectionFolder().id() ) {
    //     actionlist << mTrashAction;
    //   }
    mGUIClient->unplugActionList(QLatin1String("outbox_folder_actionlist"));
    mGUIClient->plugActionList(QLatin1String("outbox_folder_actionlist"), actionlist);
    actionlist.clear();

    const bool isASearchFolder = mCurrentFolder && mCurrentFolder->collection().resource() == QLatin1String("akonadi_search_resource");
    if (isASearchFolder) {
        mAkonadiStandardActionManager->action(Akonadi::StandardActionManager::DeleteCollections)->setText(i18n("&Delete Search"));
    }

    mArchiveFolderAction->setEnabled(mCurrentFolder && !multiFolder && folderWithContent);

    bool isInTrashFolder = (mCurrentFolder && CommonKernel->folderIsTrash(mCurrentFolder->collection()));
    akonadiStandardAction(Akonadi::StandardMailActionManager::MoveToTrash)->setText(isInTrashFolder ? i18nc("@action Hard delete, bypassing trash", "&Delete") : i18n("&Move to Trash"));

    mTrashThreadAction->setText(isInTrashFolder ? i18n("Delete T&hread") : i18n("M&ove Thread to Trash"));

    mSearchMessages->setText((mCurrentFolder && mCurrentFolder->collection().resource() == QLatin1String("akonadi_search_resource")) ? i18n("Edit Search...") : i18n("&Find Messages..."));

    mExpireConfigAction->setEnabled(mCurrentFolder &&
                                    !mCurrentFolder->isStructural() &&
                                    !multiFolder &&
                                    mCurrentFolder->canDeleteMessages() &&
                                    folderWithContent &&
                                    !MailCommon::Util::isVirtualCollection(mCurrentFolder->collection()));

    updateHtmlMenuEntry();

    mShowFolderShortcutDialogAction->setEnabled(!multiFolder && folderWithContent);

    actionlist << akonadiStandardAction(Akonadi::StandardActionManager::ManageLocalSubscriptions);
    bool imapFolderIsOnline = false;
    if (mCurrentFolder && kmkernel->isImapFolder(mCurrentFolder->collection(), imapFolderIsOnline)) {
        if (imapFolderIsOnline) {
            actionlist << mServerSideSubscription;
        }
    }

    mGUIClient->unplugActionList(QLatin1String("collectionview_actionlist"));
    mGUIClient->plugActionList(QLatin1String("collectionview_actionlist"), actionlist);

}

//-----------------------------------------------------------------------------
void KMMainWidget::slotIntro()
{
    if (!mMsgView) {
        return;
    }

    mMsgView->clear(true);

    // hide widgets that are in the way:
    if (mMessagePane && mLongFolderList) {
        mMessagePane->hide();
    }
    mMsgView->displayAboutPage();

    mCurrentFolder.clear();
}

void KMMainWidget::slotShowStartupFolder()
{
    connect(MailCommon::FilterManager::instance(), SIGNAL(filtersChanged()),
            this, SLOT(initializeFilterActions()));
    // Plug various action lists. This can't be done in the constructor, as that is called before
    // the main window or Kontact calls createGUI().
    // This function however is called with a single shot timer.
    checkAkonadiServerManagerState();
    mFolderShortcutActionManager->createActions();
    mTagActionManager->createActions();
    messageActions()->setupForwardingActionsList(mGUIClient);

    QString newFeaturesMD5 = KMReaderWin::newFeaturesMD5();
    if (kmkernel->firstStart() ||
            GlobalSettings::self()->previousNewFeaturesMD5() != newFeaturesMD5) {
        GlobalSettings::self()->setPreviousNewFeaturesMD5(newFeaturesMD5);
        slotIntro();
        return;
    }
}

void KMMainWidget::checkAkonadiServerManagerState()
{
    Akonadi::ServerManager::State state = Akonadi::ServerManager::self()->state();
    if (state == Akonadi::ServerManager::Running) {
        initializeFilterActions();
    } else {
        connect(Akonadi::ServerManager::self(), SIGNAL(stateChanged(Akonadi::ServerManager::State)),
                SLOT(slotServerStateChanged(Akonadi::ServerManager::State)));
    }
}

void KMMainWidget::slotServerStateChanged(Akonadi::ServerManager::State state)
{
    if (state == Akonadi::ServerManager::Running) {
        initializeFilterActions();
        disconnect(Akonadi::ServerManager::self(), SIGNAL(stateChanged(Akonadi::ServerManager::State)));
    }
}

void KMMainWidget::slotShowTip()
{
    KTipDialog::showTip(this, QString(), true);
}

QList<KActionCollection *> KMMainWidget::actionCollections() const
{
    return QList<KActionCollection *>() << actionCollection();
}

//-----------------------------------------------------------------------------
void KMMainWidget::slotUpdateUndo()
{
    if (actionCollection()->action(QLatin1String("kmail_undo"))) {
        QAction *act = actionCollection()->action(QLatin1String("kmail_undo"));
        act->setEnabled(kmkernel->undoStack()->size() > 0);
        const QString infoStr = kmkernel->undoStack()->undoInfo();
        if (infoStr.isEmpty()) {
            act->setText(i18n("&Undo"));
        } else {
            act->setText(i18n("&Undo: \"%1\"", kmkernel->undoStack()->undoInfo()));
        }
    }
}

//-----------------------------------------------------------------------------
void KMMainWidget::clearFilterActions()
{
    if (!mFilterTBarActions.isEmpty())
        if (mGUIClient->factory()) {
            mGUIClient->unplugActionList(QLatin1String("toolbar_filter_actions"));
        }

    if (!mFilterMenuActions.isEmpty())
        if (mGUIClient->factory()) {
            mGUIClient->unplugActionList(QLatin1String("menu_filter_actions"));
        }

    foreach (QAction *a, mFilterMenuActions) {
        actionCollection()->removeAction(a);
    }

    mApplyFilterActionsMenu->menu()->clear();
    mFilterTBarActions.clear();
    mFilterMenuActions.clear();

    qDeleteAll(mFilterCommands);
    mFilterCommands.clear();
}

//-----------------------------------------------------------------------------
void KMMainWidget::initializeFilterActions()
{
    clearFilterActions();
    mApplyFilterActionsMenu->menu()->addAction(mApplyAllFiltersAction);
    bool addedSeparator = false;

    foreach (MailFilter *filter, MailCommon::FilterManager::instance()->filters()) {
        if (!filter->isEmpty() && filter->configureShortcut() && filter->isEnabled()) {
            QString filterName = QStringLiteral("Filter %1").arg(filter->name());
            QString normalizedName = filterName.replace(QLatin1Char(' '), QLatin1Char('_'));
            if (action(normalizedName)) {
                continue;
            }
            KMMetaFilterActionCommand *filterCommand = new KMMetaFilterActionCommand(filter->identifier(), this);
            mFilterCommands.append(filterCommand);
            QString displayText = i18n("Filter %1", filter->name());
            QString icon = filter->icon();
            if (icon.isEmpty()) {
                icon = QLatin1String("system-run");
            }
            QAction *filterAction = new QAction(QIcon::fromTheme(icon), displayText, actionCollection());
            filterAction->setIconText(filter->toolbarName());

            // The shortcut configuration is done in the filter dialog.
            // The shortcut set in the shortcut dialog would not be saved back to
            // the filter settings correctly.
            actionCollection()->setShortcutsConfigurable(filterAction, false);
            actionCollection()->addAction(normalizedName,
                                          filterAction);
            connect(filterAction, SIGNAL(triggered(bool)),
                    filterCommand, SLOT(start()));
            actionCollection()->setDefaultShortcut(filterAction, filter->shortcut());
            if (!addedSeparator) {
                QAction *a = mApplyFilterActionsMenu->menu()->addSeparator();
                mFilterMenuActions.append(a);
                addedSeparator = true;
            }
            mApplyFilterActionsMenu->menu()->addAction(filterAction);
            mFilterMenuActions.append(filterAction);
            if (filter->configureToolbar()) {
                mFilterTBarActions.append(filterAction);
            }
        }
    }
    if (!mFilterMenuActions.isEmpty() && mGUIClient->factory()) {
        mGUIClient->plugActionList(QLatin1String("menu_filter_actions"), mFilterMenuActions);
    }
    if (!mFilterTBarActions.isEmpty() && mGUIClient->factory()) {
        mFilterTBarActions.prepend(mToolbarActionSeparator);
        mGUIClient->plugActionList(QLatin1String("toolbar_filter_actions"), mFilterTBarActions);
    }

    // Our filters have changed, now enable/disable them
    updateMessageActions();
}

//-----------------------------------------------------------------------------
void KMMainWidget::slotAntiSpamWizard()
{
    AntiSpamWizard wiz(AntiSpamWizard::AntiSpam, this);
    wiz.exec();
}

//-----------------------------------------------------------------------------
void KMMainWidget::slotAntiVirusWizard()
{
    AntiSpamWizard wiz(AntiSpamWizard::AntiVirus, this);
    wiz.exec();
}

//-----------------------------------------------------------------------------
void KMMainWidget::slotFilterLogViewer()
{
    MailCommon::FilterManager::instance()->showFilterLogDialog((qlonglong)winId());
}

//-----------------------------------------------------------------------------
void KMMainWidget::updateFileMenu()
{
    const bool isEmpty = MailCommon::Util::agentInstances().isEmpty();
    actionCollection()->action(QLatin1String("check_mail"))->setEnabled(!isEmpty);
    actionCollection()->action(QLatin1String("check_mail_in"))->setEnabled(!isEmpty);
}

//-----------------------------------------------------------------------------
const KMMainWidget::PtrList *KMMainWidget::mainWidgetList()
{
    // better safe than sorry; check whether the global static has already been destroyed
    if (theMainWidgetList.isDestroyed()) {
        return 0;
    }
    return theMainWidgetList;
}

QSharedPointer<FolderCollection> KMMainWidget::currentFolder() const
{
    return mCurrentFolder;
}

//-----------------------------------------------------------------------------
QString KMMainWidget::overrideEncoding() const
{
    if (mMsgView) {
        return mMsgView->overrideEncoding();
    } else {
        return MessageCore::GlobalSettings::self()->overrideCharacterEncoding();
    }
}

void KMMainWidget::showEvent(QShowEvent *event)
{
    QWidget::showEvent(event);
    mWasEverShown = true;
}

void KMMainWidget::slotRequestFullSearchFromQuickSearch()
{
    // First, open the search window. If we are currently on a search folder,
    // the search associated with that will be loaded.
    if (!slotSearch()) {
        return;
    }

    assert(mSearchWin);

    // Now we look at the current state of the quick search, and if there's
    // something in there, we add the criteria to the existing search for
    // the search folder, if applicable, or make a new one from it.
    SearchPattern pattern;
    const QString searchString = mMessagePane->currentFilterSearchString();
    if (!searchString.isEmpty()) {
        pattern.append(SearchRule::createInstance("<message>", SearchRule::FuncContains, searchString));
    }
#if 0 //PORT IT
    QList<MessageStatus> status = mMessagePane->currentFilterStatus();
    if (status.hasAttachment()) {
        pattern.append(SearchRule::createInstance("<message>", SearchRule::FuncHasAttachment));
        status.setHasAttachment(false);
    }

    if (!status.isOfUnknownStatus()) {
        pattern.append(SearchRule::Ptr(new SearchRuleStatus(status)));
    }
#endif
    if (!pattern.isEmpty()) {
        mSearchWin->addRulesToSearchPattern(pattern);
    }
}

void KMMainWidget::updateVacationScriptStatus(bool active, const QString &serverName)
{
    mVacationScriptIndicator->setVacationScriptActive(active, serverName);
    mVacationIndicatorActive = mVacationScriptIndicator->hasVacationScriptActive();
}

QWidget *KMMainWidget::vacationScriptIndicator() const
{
    return mVacationScriptIndicator;
}

void KMMainWidget::updateVacationScriptStatus()
{
    updateVacationScriptStatus(mVacationIndicatorActive);
}

KMail::TagActionManager *KMMainWidget::tagActionManager() const
{
    return mTagActionManager;
}

KMail::FolderShortcutActionManager *KMMainWidget::folderShortcutActionManager() const
{
    return mFolderShortcutActionManager;
}

void KMMainWidget::slotMessageSelected(const Akonadi::Item &item)
{
    delete mShowBusySplashTimer;
    mShowBusySplashTimer = 0;
    if (mMsgView) {
        // The current selection was cleared, so we'll remove the previously
        // selected message from the preview pane
        if (!item.isValid()) {
            mMsgView->clear();
        } else {
            mShowBusySplashTimer = new QTimer(this);
            mShowBusySplashTimer->setSingleShot(true);
            connect(mShowBusySplashTimer, &QTimer::timeout, this, &KMMainWidget::slotShowBusySplash);
            mShowBusySplashTimer->start(GlobalSettings::self()->folderLoadingTimeout());   //TODO: check if we need a different timeout setting for this

            Akonadi::ItemFetchJob *itemFetchJob = MessageViewer::Viewer::createFetchJob(item);
            const QString resource = mCurrentFolder->collection().resource();
            itemFetchJob->setProperty("_resource", QVariant::fromValue(resource));
            connect(itemFetchJob, SIGNAL(itemsReceived(Akonadi::Item::List)),
                    SLOT(itemsReceived(Akonadi::Item::List)));
            connect(itemFetchJob, &Akonadi::ItemFetchJob::result, this, &KMMainWidget::itemsFetchDone);
        }
    }
}

void KMMainWidget::itemsReceived(const Akonadi::Item::List &list)
{
    Q_ASSERT(list.size() == 1);
    delete mShowBusySplashTimer;
    mShowBusySplashTimer = 0;

    if (!mMsgView) {
        return;
    }

    Item item = list.first();

    if (mMessagePane) {
        mMessagePane->show();

        if (mMessagePane->currentItem() != item) {
            // The user has selected another email already, so don't render this one.
            // Mark it as read, though, if the user settings say so.
            if (MessageViewer::GlobalSettings::self()->delayedMarkAsRead() &&
                    MessageViewer::GlobalSettings::self()->delayedMarkTime() == 0) {
                item.setFlag(Akonadi::MessageFlags::Seen);
                Akonadi::ItemModifyJob *modifyJob = new Akonadi::ItemModifyJob(item, this);
                modifyJob->disableRevisionCheck();
                modifyJob->setIgnorePayload(true);
            }
            return;
        }
    }

    mMsgView->setMessage(item);
    // reset HTML override to the folder setting
    mMsgView->setDisplayFormatMessageOverwrite(mFolderDisplayFormatPreference);
    mMsgView->setHtmlLoadExtOverride(mFolderHtmlLoadExtPreference);
    mMsgView->setDecryptMessageOverwrite(false);
    mMsgActions->setCurrentMessage(item);
}

void KMMainWidget::itemsFetchDone(KJob *job)
{
    delete mShowBusySplashTimer;
    mShowBusySplashTimer = 0;
    if (job->error()) {
        // Unfortunately job->error() is Job::Unknown in many cases.
        // (see JobPrivate::handleResponse in akonadi/job.cpp)
        // So we show the "offline" page after checking the resource status.
        qDebug() << job->error() << job->errorString();

        const QString resource = job->property("_resource").toString();
        const Akonadi::AgentInstance agentInstance = Akonadi::AgentManager::self()->instance(resource);
        if (!agentInstance.isOnline()) {
            // The resource is offline
            if (mMsgView) {
                mMsgView->viewer()->enableMessageDisplay();
                mMsgView->clear(true);
            }
            mMessagePane->show();

            if (kmkernel->isOffline()) {
                showOfflinePage();
            } else {
                showResourceOfflinePage();
            }
        } else {
            // Some other error
            BroadcastStatus::instance()->setStatusMsg(job->errorString());
        }
    }
}

QAction *KMMainWidget::akonadiStandardAction(Akonadi::StandardActionManager::Type type)
{
    return mAkonadiStandardActionManager->action(type);
}

QAction *KMMainWidget::akonadiStandardAction(Akonadi::StandardMailActionManager::Type type)
{
    return mAkonadiStandardActionManager->action(type);
}

void KMMainWidget::slotRemoveDuplicates()
{
    RemoveDuplicateMailJob *job = new RemoveDuplicateMailJob(mFolderTreeWidget->folderTreeView()->selectionModel(), this, this);
    job->start();
}

void KMMainWidget::slotServerSideSubscription()
{
    if (!mCurrentFolder) {
        return;
    }
    ManageServerSideSubscriptionJob *job = new ManageServerSideSubscriptionJob(this);
    job->setCurrentFolder(mCurrentFolder);
    job->setParentWidget(this);
    job->start();
}

void KMMainWidget::savePaneSelection()
{
    if (mMessagePane) {
        mMessagePane->saveCurrentSelection();
    }
}

void KMMainWidget::updatePaneTagComboBox()
{
    if (mMessagePane) {
        mMessagePane->updateTagComboBox();
    }
}

void KMMainWidget::slotCreateAddressBookContact()
{
    CreateNewContactJob *job = new CreateNewContactJob(this, this);
    job->start();
}

void KMMainWidget::slotOpenRecentMsg(const QUrl &url)
{
    KMOpenMsgCommand *openCommand = new KMOpenMsgCommand(this, url, overrideEncoding(), this);
    openCommand->start();
}

void KMMainWidget::addRecentFile(const QUrl &mUrl)
{
    mOpenRecentAction->addUrl(mUrl);
    KConfigGroup grp = mConfig->group(QLatin1String("Recent Files"));
    mOpenRecentAction->saveEntries(grp);
    grp.sync();
}

void KMMainWidget::slotMoveMessageToTrash()
{
    if (messageView() && messageView()->viewer()) {
        KMTrashMsgCommand *command = new KMTrashMsgCommand(mCurrentFolder->collection(), messageView()->viewer()->messageItem(), -1);
        command->start();
    }
}

void KMMainWidget::slotArchiveMails()
{
    const QList<Akonadi::Item> selectedMessages = mMessagePane->selectionAsMessageItemList();
    KMKernel::self()->folderArchiveManager()->setArchiveItems(selectedMessages, mCurrentFolder->collection().resource());
}

void KMMainWidget::updateQuickSearchLineText()
{
    //If change change shortcut
    mMessagePane->setQuickSearchClickMessage(i18nc("Show shortcut for focus quick search. Don't change it", "Search...<%1>", mQuickSearchAction->shortcut().toString()));
}

void KMMainWidget::slotChangeDisplayMessageFormat(MessageViewer::Viewer::DisplayFormatMessage format)
{
    if (format == MessageViewer::Viewer::Html) {
        const int result = KMessageBox::warningContinueCancel(this,
                           // the warning text is taken from configuredialog.cpp:
                           i18n("Use of HTML in mail will make you more vulnerable to "
                                "\"spam\" and may increase the likelihood that your system will be "
                                "compromised by other present and anticipated security exploits."),
                           i18n("Security Warning"),
                           KGuiItem(i18n("Use HTML")),
                           KStandardGuiItem::cancel(),
                           QLatin1String("OverrideHtmlWarning"), 0);
        if (result == KMessageBox::Cancel) {
            mDisplayMessageFormatMenu->setDisplayMessageFormat(MessageViewer::Viewer::Text);
            return;
        }
    }
    mFolderDisplayFormatPreference = format;

    //Update mPrefererHtmlLoadExtAction
    const bool useHtml = (mFolderDisplayFormatPreference == MessageViewer::Viewer::Html || (mHtmlGlobalSetting && mFolderDisplayFormatPreference == MessageViewer::Viewer::UseGlobalSetting));
    mPreferHtmlLoadExtAction->setEnabled(useHtml);

    if (mMsgView) {
        mMsgView->setDisplayFormatMessageOverwrite(mFolderDisplayFormatPreference);
        mMsgView->update(true);
    }
}

void KMMainWidget::populateMessageListStatusFilterCombo()
{
    mMessagePane->populateStatusFilterCombo();
}<|MERGE_RESOLUTION|>--- conflicted
+++ resolved
@@ -103,7 +103,6 @@
 #include "misc/broadcaststatus.h"
 
 // KDEPIMLIBS includes
-<<<<<<< HEAD
 #include <AkonadiCore/AgentManager>
 #include <AkonadiCore/AttributeFactory>
 #include <AkonadiCore/itemfetchjob.h>
@@ -130,45 +129,12 @@
 #include <AkonadiCore/EntityMimeTypeFilterModel>
 #include <Akonadi/KMime/MessageFlags>
 #include <Akonadi/KMime/RemoveDuplicatesJob>
-#include <AkonadiCore/collectiondeletejob.h>
 #include <kdbusconnectionpool.h>
 #include <AkonadiCore/CachePolicy>
 
 #include <kidentitymanagement/identity.h>
 #include <kidentitymanagement/identitymanager.h>
 #include <KEmailAddress>
-=======
-#include <Akonadi/AgentManager>
-#include <Akonadi/AttributeFactory>
-#include <akonadi/itemfetchjob.h>
-#include <akonadi/collectionfetchscope.h>
-#include <akonadi/contact/contactsearchjob.h>
-#include <akonadi/collectionpropertiesdialog.h>
-#include <akonadi/entitydisplayattribute.h>
-#include <akonadi/entitylistview.h>
-#include <akonadi/etmviewstatesaver.h>
-#include <akonadi/agentinstance.h>
-#include <akonadi/agenttype.h>
-#include <akonadi/changerecorder.h>
-#include <akonadi/session.h>
-#include <akonadi/entitytreemodel.h>
-#include <akonadi/favoritecollectionsmodel.h>
-#include <akonadi/itemfetchscope.h>
-#include <akonadi/itemmodifyjob.h>
-#include <akonadi/control.h>
-#include <akonadi/collectiondialog.h>
-#include <akonadi/collectionstatistics.h>
-#include <akonadi/collectionstatisticsdelegate.h>
-#include <Akonadi/EntityMimeTypeFilterModel>
-#include <akonadi/kmime/messageflags.h>
-#include <akonadi/kmime/removeduplicatesjob.h>
-#include <akonadi/dbusconnectionpool.h>
-#include <Akonadi/CachePolicy>
-
-#include <kpimidentities/identity.h>
-#include <kpimidentities/identitymanager.h>
-#include <kpimutils/email.h>
->>>>>>> f31efaed
 #include <mailtransport/transportmanager.h>
 #include <mailtransport/transport.h>
 #include <kmime/kmime_mdn.h>
@@ -279,15 +245,8 @@
     mFavoritesModel = 0;
     mVacationManager = new KSieveUi::VacationManager(this);
 
-<<<<<<< HEAD
-    // FIXME This should become a line separator as soon as the API
-    // is extended in kdelibs.
     mToolbarActionSeparator = new QAction(this);
     mToolbarActionSeparator->setSeparator(true);
-=======
-    mToolbarActionSeparator = new QAction( this );
-    mToolbarActionSeparator->setSeparator( true );
->>>>>>> f31efaed
 
     theMainWidgetList->append(this);
 
@@ -1596,88 +1555,6 @@
         return;
     }
 
-<<<<<<< HEAD
-    Akonadi::CollectionFetchJob *job = new Akonadi::CollectionFetchJob(mCurrentFolder->collection(), CollectionFetchJob::FirstLevel, this);
-    job->fetchScope().setContentMimeTypes(QStringList() << KMime::Message::mimeType());
-    job->setProperty("collectionId", mCurrentFolder->collection().id());
-    connect(job, &Akonadi::CollectionFetchJob::result, this, &KMMainWidget::slotDelayedRemoveFolder);
-}
-
-void KMMainWidget::slotDelayedRemoveFolder(KJob *job)
-{
-    const Akonadi::CollectionFetchJob *fetchJob = qobject_cast<Akonadi::CollectionFetchJob *>(job);
-    Akonadi::Collection::List listOfCollection = fetchJob->collections();
-    const bool hasNotSubDirectory = listOfCollection.isEmpty();
-
-    const Akonadi::Collection::Id id = fetchJob->property("collectionId").toLongLong();
-    Akonadi::Collection col = MailCommon::Util::updatedCollection(CommonKernel->collectionFromId(id));
-    QString str;
-    QString title;
-    QString buttonLabel;
-    if (col.resource() == QLatin1String("akonadi_search_resource")) {
-        title = i18n("Delete Search");
-        str = i18n("<qt>Are you sure you want to delete the search <b>%1</b>?<br />"
-                   "Any messages it shows will still be available in their original folder.</qt>",
-                   col.name().toHtmlEscaped());
-        buttonLabel = i18nc("@action:button Delete search", "&Delete");
-    } else {
-        title = i18n("Delete Folder");
-
-        if (col.statistics().count() == 0) {
-            if (hasNotSubDirectory) {
-                str = i18n("<qt>Are you sure you want to delete the empty folder "
-                           "<b>%1</b>?</qt>",
-                           col.name().toHtmlEscaped());
-            } else {
-                str = xi18n("<qt>Are you sure you want to delete the empty folder "
-                            "<resource>%1</resource> and all its subfolders? Those subfolders might "
-                            "not be empty and their contents will be discarded as well. "
-                            "<p><b>Beware</b> that discarded messages are not saved "
-                            "into your Trash folder and are permanently deleted.</p></qt>",
-                            col.name().toHtmlEscaped());
-            }
-        } else {
-            if (hasNotSubDirectory) {
-                str = xi18n("<qt>Are you sure you want to delete the folder "
-                            "<resource>%1</resource>, discarding its contents? "
-                            "<p><b>Beware</b> that discarded messages are not saved "
-                            "into your Trash folder and are permanently deleted.</p></qt>",
-                            col.name().toHtmlEscaped());
-            } else {
-                str = xi18n("<qt>Are you sure you want to delete the folder <resource>%1</resource> "
-                            "and all its subfolders, discarding their contents? "
-                            "<p><b>Beware</b> that discarded messages are not saved "
-                            "into your Trash folder and are permanently deleted.</p></qt>",
-                            col.name().toHtmlEscaped());
-            }
-        }
-        buttonLabel = i18nc("@action:button Delete folder", "&Delete");
-    }
-
-    if (KMessageBox::warningContinueCancel(this, str, title,
-                                           KGuiItem(buttonLabel, QLatin1String("edit-delete")),
-                                           KStandardGuiItem::cancel(), QString(),
-                                           KMessageBox::Notify | KMessageBox::Dangerous)
-            == KMessageBox::Continue) {
-        kmkernel->checkFolderFromResources(listOfCollection << col);
-
-        if (col.id() == mCurrentFolder->collection().id()) {
-            mCurrentFolder.clear();
-        }
-
-        Akonadi::CollectionDeleteJob *job = new Akonadi::CollectionDeleteJob(col);
-        connect(job, &Akonadi::CollectionDeleteJob::result, this, &KMMainWidget::slotDeletionCollectionResult);
-    }
-}
-
-void KMMainWidget::slotDeletionCollectionResult(KJob *job)
-{
-    if (job) {
-        if (Util::showJobErrorMessage(job)) {
-            return;
-        }
-    }
-=======
     RemoveCollectionJob *job = new RemoveCollectionJob(this);
     connect(job, SIGNAL(clearCurrentFolder()), this, SLOT(slotClearCurrentFolder()));
     job->setMainWidget(this);
@@ -1688,7 +1565,6 @@
 void KMMainWidget::slotClearCurrentFolder()
 {
     mCurrentFolder.clear();
->>>>>>> f31efaed
 }
 
 //-----------------------------------------------------------------------------
