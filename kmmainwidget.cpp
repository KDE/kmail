--- conflicted
+++ resolved
@@ -4357,39 +4357,8 @@
     mCustomTemplateMenus->replyAllActionMenu()->setEnabled( single_actions );
   }
 
-<<<<<<< HEAD
   // "Print" will act on the current message: it will ignore any hidden selection
   printAction()->setEnabled( singleVisibleMessageSelected );
-=======
-  printAction()->setEnabled( single_actions );
-  viewSourceAction()->setEnabled( single_actions );
-
-  mSendAgainAction->setEnabled( single_actions
-    && ( ( mHeaders->currentMsg() && mHeaders->currentMsg()->status().isSent() )
-    ||   ( mFolder && mHeaders->currentMsg() &&
-           kmkernel->folderIsSentMailFolder( mFolder ) ) ) );
-    mSaveAsAction->setEnabled( mass_actions );
-    bool mails = mFolder && mFolder->count();
-    bool enable_goto_unread = mails
-       || (GlobalSettings::self()->loopOnGotoUnread() == GlobalSettings::EnumLoopOnGotoUnread::LoopInAllFolders);
-    actionCollection()->action( "go_next_message" )->setEnabled( mails );
-    actionCollection()->action( "go_next_unread_message" )->setEnabled( enable_goto_unread );
-    actionCollection()->action( "go_prev_message" )->setEnabled( mails );
-    actionCollection()->action( "go_prev_unread_message" )->setEnabled( enable_goto_unread );
-    actionCollection()->action( "send_queued" )->setEnabled( kmkernel->outboxFolder()->count() > 0 );
-    actionCollection()->action( "send_queued_via" )->setEnabled( kmkernel->outboxFolder()->count() > 0 );
-    slotUpdateOnlineStatus( static_cast<GlobalSettingsBase::EnumNetworkState::type>( GlobalSettings::self()->networkState() ) );
-    if (action( "kmail_undo" ))
-      action( "kmail_undo" )->setEnabled( mHeaders->canUndo() );
-
-    if ( count == 1 ) {
-      KMMessage *msg;
-      int aIdx;
-      if((aIdx = mHeaders->currentItemIndex()) <= -1)
-        return;
-      if(!(msg = mFolder->getMsg(aIdx)))
-        return;
->>>>>>> 1a008dd7
 
   // "View Source" will act on the current message: it will ignore any hidden selection
   viewSourceAction()->setEnabled( singleVisibleMessageSelected );
