--- conflicted
+++ resolved
@@ -135,10 +135,6 @@
 using KMail::TemplateParser;
 #include "statusbarlabel.h"
 #include "archivefolderdialog.h"
-<<<<<<< HEAD
-#include "importarchivedialog.h"
-=======
->>>>>>> 483b1738
 #include "folderutil.h"
 
 #if !defined(NDEBUG)
@@ -2867,18 +2863,9 @@
   actionCollection()->addAction("delete_folder", mRemoveFolderAction );
   connect(mRemoveFolderAction, SIGNAL(triggered(bool)), SLOT(slotRemoveFolder()));
 
-<<<<<<< HEAD
   mArchiveFolderAction = new KAction( i18n( "&Archive Folder..." ), this );
   actionCollection()->addAction( "archive_folder", mArchiveFolderAction );
   connect( mArchiveFolderAction, SIGNAL(triggered(bool)), SLOT(slotArchiveFolder()) );
-
-  mImportArchiveAction = new KAction( i18n( "Import Archive..." ), this );
-  actionCollection()->addAction( "import_archive", mImportArchiveAction );
-  connect( mImportArchiveAction, SIGNAL(triggered(bool)), SLOT(slotImportArchive()) );
-=======
-  mPreferHtmlAction = new KToggleAction( i18n("Prefer &HTML to Plain Text"), 0, this,
-		      SLOT(slotOverrideHtml()), actionCollection(), "prefer_html" );
->>>>>>> 483b1738
 
   mPreferHtmlAction = new KToggleAction(i18n("Prefer &HTML to Plain Text"), this);
   actionCollection()->addAction("prefer_html", mPreferHtmlAction );
