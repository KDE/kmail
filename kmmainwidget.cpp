/* -*- mode: C++; c-file-style: "gnu" -*-
  This file is part of KMail, the KDE mail client.
  Copyright (c) 2002 Don Sanders <sanders@kde.org>
  Copyright (c) 2009 Montel Laurent <montel@kde.org>

  Based on the work of Stefan Taferner <taferner@kde.org>

  KMail is free software; you can redistribute it and/or modify it
  under the terms of the GNU General Public License, version 2, as
  published by the Free Software Foundation.

  KMail is distributed in the hope that it will be useful, but
  WITHOUT ANY WARRANTY; without even the implied warranty of
  MERCHANTABILITY or FITNESS FOR A PARTICULAR PURPOSE.  See the GNU
  General Public License for more details.

  You should have received a copy of the GNU General Public License along
  with this program; if not, write to the Free Software Foundation, Inc.,
  51 Franklin Street, Fifth Floor, Boston, MA  02110-1301  USA
*/

//#define TEST_DOCKWIDGETS 1

#include <config-kmail.h>
#include <assert.h>
#include <QByteArray>
#include <QLabel>
#include <QLayout>
#include <QList>
#include <QSignalMapper>
#include <QSplitter>
#include <QToolBar>
#include <QTextDocument>
#include <QVBoxLayout>
#include <QDBusConnection>
#include <QDBusMessage>
#include <QShortcut>
#include <QProcess>
#include <QDockWidget> // TEST_DOCKWIDGETS
#include <QMainWindow> // TEST_DOCKWIDGETS

#include <kaboutdata.h>
#include <kicon.h>
#include <kwindowsystem.h>
#include <krun.h>
#include <kmessagebox.h>
#include <kactionmenu.h>
#include <kmenu.h>
#include <kacceleratormanager.h>
#include <kglobal.h>
#include <kglobalsettings.h>
#include <kstandardshortcut.h>
#include <kshortcutsdialog.h>
#include <kcharsets.h>
#include <kdebug.h>
#include <kfiledialog.h>
#include <ktip.h>
#include <kstandarddirs.h>
#include <kstandardaction.h>
#include <kaddrbookexternal.h>
#include <ktoggleaction.h>
#include <knotification.h>
#include <knotifyconfigwidget.h>
#include <kstringhandler.h>
#include <kconfiggroup.h>
#include <ktoolinvocation.h>
#include <kxmlguifactory.h>
#include <kxmlguiclient.h>
#include <kstatusbar.h>
#include <kaction.h>
#include <kvbox.h>
#include <ktreewidgetsearchline.h>

#include <kpimidentities/identity.h>
#include <kpimidentities/identitymanager.h>
#include <mailtransport/transportmanager.h>
#include <mailtransport/transport.h>

#include <kmime/kmime_mdn.h>
#include <kmime/kmime_header_parsing.h>
using namespace KMime;
using KMime::Types::AddrSpecList;

#include "progressmanager.h"
using KPIM::ProgressManager;
#include "globalsettings.h"
#include "messageviewer/kcursorsaver.h"
#include "broadcaststatus.h"
using KPIM::BroadcastStatus;
#include "kmfilter.h"
#include "kmreadermainwin.h"
#include "foldershortcutdialog.h"
#include "composer.h"
#include "kmfiltermgr.h"
#include "messagesender.h"
#include "messageviewer/kmaddrbook.h"
#include "kmversion.h"
#include "searchwindow.h"
using KMail::SearchWindow;
#include "undostack.h"
#include "kmcommands.h"
#include "kmmsgdict.h"
#include "kmmainwin.h"
#include "kmsystemtray.h"
#include "kmmessagetag.h"
#include "vacation.h"
using KMail::Vacation;
<<<<<<< HEAD

//#include "subscriptiondialog.h"
//using KMail::SubscriptionDialog;
//#include "localsubscriptiondialog.h"
//using KMail::LocalSubscriptionDialog;
#include "messageviewer/attachmentstrategy.h"
using MessageViewer::AttachmentStrategy;
#include "messageviewer/headerstrategy.h"
#include "messageviewer/headerstyle.h"
=======
#include "favoritefolderview.h"
#include "subscriptiondialog.h"
using KMail::SubscriptionDialog;
#include "localsubscriptiondialog.h"
using KMail::LocalSubscriptionDialog;
#include "attachmentstrategy.h"
using KMail::AttachmentStrategy;
#include "headerstrategy.h"
using KMail::HeaderStrategy;
#include "headerstyle.h"
using KMail::HeaderStyle;
#include "folderjob.h"
using KMail::FolderJob;
>>>>>>> 4ea2cb36
#include "mailinglist-magic.h"
#include "antispamwizard.h"
using KMail::AntiSpamWizard;
#include "filterlogdlg.h"
using KMail::FilterLogDialog;
#include "mailinglistpropertiesdialog.h"
#include "templateparser.h"
using KMail::TemplateParser;
#include "statusbarlabel.h"
#include "actionscheduler.h"
<<<<<<< HEAD
#include "expirypropertiesdialog.h"
#include <akonadi/itemfetchjob.h>
#include <akonadi/collectionfetchjob.h>
#include <akonadi/collectionfetchscope.h>
#include "util.h"
=======
#include "accountwizard.h"
#include "archivefolderdialog.h"
#include "folderutil.h"
>>>>>>> 4ea2cb36

#if !defined(NDEBUG)
    #include "sievedebugdialog.h"
    using KMail::SieveDebugDialog;
#endif

#include "managesievescriptsdialog.h"
#include "customtemplatesmenu.h"

#include "messagehelper.h"

#include "messageviewer/autoqpointer.h"

#include "folderselectiontreeviewdialog.h"
#include "folderselectiontreeview.h"

#include <akonadi/contact/contactsearchjob.h>
#include <kpimutils/email.h>

#include <errno.h> // ugh

#include "foldertreeview.h"

#include <akonadi/changerecorder.h>
#include <akonadi/session.h>
#include <akonadi/entitytreemodel.h>
#include <akonadi/favoritecollectionsmodel.h>
#include <akonadi/itemfetchscope.h>
#include <akonadi/entitytreeviewstatesaver.h>
//TODO needs to export to public class
#include <akonadi/private/collectionutils_p.h>

#include <messageviewer/viewer.h>

#include <messagelist/pane.h>
#include <akonadi/entitytreeview.h>
#include <akonadi/collectiondialog.h>
#include <akonadi/collectionstatistics.h>

#include "collectiontemplatespage.h"
#include "collectionmaintenancepage.h"
#include "collectiongeneralpage.h"
#include "collectionviewpage.h"
#include "collectionquotapage.h"
#include "collectionaclpage.h"

#include <akonadi/collectionpropertiesdialog.h>
#include <akonadi/entitydisplayattribute.h>
#include <akonadi/agentinstance.h>
#include <akonadi/agenttype.h>


#include "kmagentmanager.h"
#include "kmmainwidget.moc"
using namespace Akonadi;

AKONADI_COLLECTION_PROPERTIES_PAGE_FACTORY(CollectionTemplatesPageFactory, CollectionTemplatesPage )
AKONADI_COLLECTION_PROPERTIES_PAGE_FACTORY(CollectionMaintenancePageFactory, CollectionMaintenancePage )
AKONADI_COLLECTION_PROPERTIES_PAGE_FACTORY(CollectionGeneralPageFactory, CollectionGeneralPage )
AKONADI_COLLECTION_PROPERTIES_PAGE_FACTORY(CollectionViewPageFactory, CollectionViewPage )
AKONADI_COLLECTION_PROPERTIES_PAGE_FACTORY(CollectionQuotaPageFactory, CollectionQuotaPage )
AKONADI_COLLECTION_PROPERTIES_PAGE_FACTORY(CollectionAclPageFactory, CollectionAclPage )

K_GLOBAL_STATIC( KMMainWidget::PtrList, theMainWidgetList )

//-----------------------------------------------------------------------------
  KMMainWidget::KMMainWidget( QWidget *parent, KXMLGUIClient *aGUIClient,
                              KActionCollection *actionCollection, KSharedConfig::Ptr config ) :
    QWidget( parent ),
    mFavoriteCollectionsView( 0 ),
    mMsgView( 0 ),
    mSplitter1( 0 ),
    mSplitter2( 0 ),
    mFolderViewSplitter( 0 ),
    mArchiveFolderAction( 0 ),
    mShowBusySplashTimer( 0 ),
    mShowingOfflineScreen( false ),
    mMsgActions( 0 ),
    mVacationIndicatorActive( false ),
    mGoToFirstUnreadMessageInSelectedFolder( false ),
    mCurrentFolder( 0 )
{
  // must be the first line of the constructor:
  mStartupDone = false;
  mWasEverShown = false;
  mSearchWin = 0;
  mIntegrated  = true;
  mReaderWindowActive = true;
  mReaderWindowBelow = true;
  mFolderHtmlPref = false;
  mFolderHtmlLoadExtPref = false;
  mSystemTray = 0;
  mDestructed = false;
  mMessageTagToggleMapper = 0;
  mActionCollection = actionCollection;
  mTopLayout = new QVBoxLayout( this );
  mTopLayout->setMargin( 0 );
  mConfig = config;
  mGUIClient = aGUIClient;
  mOpenedImapFolder = false;
  mCustomTemplateMenus = 0;
  mCollectionFolderView = 0;

  CollectionPropertiesDialog::useDefaultPage( false );
  CollectionPropertiesDialog::registerPage( new CollectionGeneralPageFactory() );
  CollectionPropertiesDialog::registerPage( new CollectionViewPageFactory() );
  CollectionPropertiesDialog::registerPage( new CollectionTemplatesPageFactory() );
  CollectionPropertiesDialog::registerPage( new CollectionAclPageFactory() );
  CollectionPropertiesDialog::registerPage( new CollectionQuotaPageFactory() );
  CollectionPropertiesDialog::registerPage( new CollectionMaintenancePageFactory() );

  // FIXME This should become a line separator as soon as the API
  // is extended in kdelibs.
  mToolbarActionSeparator = new QAction( this );
  mToolbarActionSeparator->setSeparator( true );

  mMessageTagToolbarActionSeparator = new QAction( this );
  mMessageTagToolbarActionSeparator->setSeparator( true );

  theMainWidgetList->append( this );

  readPreConfig();
  createWidgets();

  setupActions();

  readConfig();

  QTimer::singleShot( 0, this, SLOT( slotShowStartupFolder() ));
#if 0
  connect( kmkernel->acctMgr(), SIGNAL( checkedMail( bool, bool, const QMap<QString, int> & ) ),
           this, SLOT( slotMailChecked( bool, bool, const QMap<QString, int> & ) ) );


  connect( kmkernel->acctMgr(), SIGNAL( accountAdded( KMAccount* ) ),
           this, SLOT( initializeIMAPActions() ) );
  connect( kmkernel->acctMgr(), SIGNAL( accountRemoved( KMAccount* ) ),
           this, SLOT( initializeIMAPActions() ) );
#else
  kDebug() << "AKONADI PORT: Disabled code in  " << Q_FUNC_INFO;
#endif
  connect( kmkernel, SIGNAL( configChanged() ),
           this, SLOT( slotConfigChanged() ) );

  connect( kmkernel, SIGNAL( onlineStatusChanged( GlobalSettings::EnumNetworkState::type ) ),
           this, SLOT( slotUpdateOnlineStatus( GlobalSettings::EnumNetworkState::type ) ) );

  toggleSystemTray();

  KMainWindow *mainWin = dynamic_cast<KMainWindow*>(topLevelWidget());
  KStatusBar *sb =  mainWin ? mainWin->statusBar() : 0;
  mVacationScriptIndicator = new KMail::StatusBarLabel( sb );
  mVacationScriptIndicator->hide();
  connect( mVacationScriptIndicator, SIGNAL(clicked()), SLOT(slotEditVacation()) );
  if ( GlobalSettings::self()->checkOutOfOfficeOnStartup() )
    QTimer::singleShot( 0, this, SLOT(slotCheckVacation()) );

  // must be the last line of the constructor:
  mStartupDone = true;
}


//-----------------------------------------------------------------------------
//The kernel may have already been deleted when this method is called,
//perform all cleanup that requires the kernel in destruct()
KMMainWidget::~KMMainWidget()
{
  theMainWidgetList->removeAll( this );
  qDeleteAll( mFilterCommands );
  destruct();
}


//-----------------------------------------------------------------------------
//This method performs all cleanup that requires the kernel to exist.
void KMMainWidget::destruct()
{
  if ( mDestructed )
    return;
  if ( mSearchWin )
    mSearchWin->close();
  writeConfig();
  writeFolderConfig();
  deleteWidgets();
  delete mSystemTray;
  delete mCustomTemplateMenus;
  mSystemTray = 0;
  mCustomTemplateMenus = 0;
  mDestructed = true;
}


void KMMainWidget::slotFolderChanged( const Akonadi::Collection& col)
{
  updateFolderMenu();
  folderSelected( col );
  emit captionChangeRequest( col.name() );
}

void KMMainWidget::folderSelected( const Akonadi::Collection & col, bool forceJumpToUnread, bool preferNewTabForOpening )
{
  // This is connected to the MainFolderView signal triggering when a folder is selected

  if ( !forceJumpToUnread )
    forceJumpToUnread = mGoToFirstUnreadMessageInSelectedFolder;

  mGoToFirstUnreadMessageInSelectedFolder = false;

  MessageList::Core::PreSelectionMode preSelectionMode;
  if ( forceJumpToUnread )
  {
    // the default action has been overridden from outside
    preSelectionMode = MessageList::Core::PreSelectFirstNewOrUnreadCentered;
  } else {
    // use the default action
    switch ( GlobalSettings::self()->actionEnterFolder() )
    {
      case GlobalSettings::EnumActionEnterFolder::SelectFirstNew:
        preSelectionMode = MessageList::Core::PreSelectFirstNewCentered;
      break;
      case GlobalSettings::EnumActionEnterFolder::SelectFirstUnreadNew:
        preSelectionMode = MessageList::Core::PreSelectFirstNewOrUnreadCentered;
      break;
      case GlobalSettings::EnumActionEnterFolder::SelectLastSelected:
        preSelectionMode = MessageList::Core::PreSelectLastSelected;
      break;
      default:
        preSelectionMode = MessageList::Core::PreSelectNone;
      break;
    }
  }

  KCursorSaver busy(KBusyPtr::busy());

  if (mMsgView)
    mMsgView->clear(true);
  bool newFolder = mCurrentFolder && ( mCurrentFolder->collection() != col );
#ifdef OLD_FOLDERVIEW
  if ( mFolder && newFolder && ( mFolder->folderType() == KMFolderTypeImap ) && !mFolder->noContent() )
  {
    KMFolderImap *imap = static_cast<KMFolderImap*>(mFolder->storage());
    if ( mFolder->needsCompacting() && imap->autoExpunge() )
      imap->expungeFolder(imap, true);
  }
#endif
  // Re-enable the msg list and quicksearch if we're showing a splash
  // screen. This is true either if there's no active folder, or if we
  // have a timer that is no longer active (i.e. it has already fired)
  // To make the if() a bit more complicated, we suppress the hiding
  // when the new folder is also an IMAP folder, because that's an
  // async operation and we don't want flicker if it results in just
  // a new splash.
  //TODO port it
  bool isNewImapFolder = false;//aFolder && ( aFolder->folderType() == KMFolderTypeImap ) && newFolder;
  if( ( !mCurrentFolder  )
      || ( !isNewImapFolder && mShowBusySplashTimer )
      || ( newFolder && mShowingOfflineScreen && !( isNewImapFolder && kmkernel->isOffline() ) ) ) {
    if ( mMsgView ) {
      mMsgView->viewer()->enableMessageDisplay();
      mMsgView->clear( true );
    }
    if ( mMessagePane )
      mMessagePane->show();
    mShowingOfflineScreen = false;
  }
  // Delete any pending timer, if needed it will be recreated below
  delete mShowBusySplashTimer;
  mShowBusySplashTimer = 0;
  if ( newFolder )
  {
    // We're changing folder: write configuration for the old one
    writeFolderConfig();
  }

  delete mCurrentFolder;
  mCurrentFolder = new FolderCollection( col );

#ifdef OLD_FOLDERVIEW
  // FIXME: re-fetch the contents also if the folder is already open ?
  if ( aFolder && ( aFolder->folderType() == KMFolderTypeImap )  && ( !mMessageListView->isFolderOpen( mFolder ) ) )
  {
    // IMAP folders require extra care.

    if ( kmkernel->isOffline() )
    {
      //mMessageListView->setCurrentFolder( 0 ); <-- useless in the new view: just do nothing
      // FIXME: Use an "offline tab" ?
      showOfflinePage();
      return;
    }

    KMFolderImap *imap = static_cast<KMFolderImap*>( aFolder->storage() );

    if ( newFolder && ( !mFolder->noContent() ) )
    {
      // Folder is not offline, but the contents might need to be fetched
      connect( imap, SIGNAL( folderComplete( KMFolderImap*, bool ) ),
               this, SLOT( folderSelected() ) );

      imap->getAndCheckFolder();

      mFolder = 0;          // will make us ignore the "folderChanged" signal from KMail::MessageListView (prevent circular loops)
      mMessageListView->setCurrentFolder(
          0,
          preferNewTabForOpening,
          MessageList::Core::PreSelectNone,
          i18nc( "tab title when loading an IMAP folder", "Loading..." )
        );

      mFolder = aFolder;    // re-enable the signals from KMail::MessageListView

      updateFolderMenu();
      mForceJumpToUnread = forceJumpToUnread;

      // Set a timer to show a splash screen if fetching folder contents
      // takes more than the amount of seconds configured in the kmailrc (default 1000 msec)

      // FIXME: Use a "loading" tab instead ?
      mShowBusySplashTimer = new QTimer( this );
      mShowBusySplashTimer->setSingleShot( true );
      connect( mShowBusySplashTimer, SIGNAL( timeout() ), this, SLOT( slotShowBusySplash() ) );
      mShowBusySplashTimer->start( GlobalSettings::self()->folderLoadingTimeout() );
      return;

    }

    // the folder is complete now - so go ahead
    disconnect( imap, SIGNAL( folderComplete( KMFolderImap*, bool ) ),
                this, SLOT( folderSelected() ) );

    forceJumpToUnread = mForceJumpToUnread;
  }
#endif

  readFolderConfig();
  if (mMsgView)
  {
    mMsgView->setHtmlOverride(mFolderHtmlPref);
    mMsgView->setHtmlLoadExtOverride(mFolderHtmlLoadExtPref);
  }
  mMessagePane->setCurrentFolder(
      mCurrentFolder->collection(),
      preferNewTabForOpening,
      preSelectionMode
    );
  if ( !mCurrentFolder->isValid() && ( mMessagePane->count() < 2 ) )
    slotIntro();

  updateMessageActions();
  updateFolderMenu();
}

//-----------------------------------------------------------------------------
void KMMainWidget::readPreConfig()
{
  mLongFolderList = GlobalSettings::self()->folderList() == GlobalSettings::EnumFolderList::longlist;
  mReaderWindowActive = GlobalSettings::self()->readerWindowMode() != GlobalSettings::EnumReaderWindowMode::hide;
  mReaderWindowBelow = GlobalSettings::self()->readerWindowMode() == GlobalSettings::EnumReaderWindowMode::below;

  mHtmlPref = GlobalSettings::self()->htmlMail();
  mHtmlLoadExtPref = GlobalSettings::self()->htmlLoadExternal();
  mEnableFavoriteFolderView = GlobalSettings::self()->enableFavoriteFolderView();
  mEnableFolderQuickSearch = GlobalSettings::self()->enableFolderQuickSearch();
}


//-----------------------------------------------------------------------------
void KMMainWidget::readFolderConfig()
{
  if ( !mCurrentFolder->isValid() )
    return;

  KSharedConfig::Ptr config = KMKernel::config();
  KConfigGroup group( config, "Folder-" + mCurrentFolder->idString() );
  mFolderHtmlPref =
      group.readEntry( "htmlMailOverride", false );
  mFolderHtmlLoadExtPref =
      group.readEntry( "htmlLoadExternalOverride", false );
}


//-----------------------------------------------------------------------------
void KMMainWidget::writeFolderConfig()
{
  if ( !mCurrentFolder || (mCurrentFolder && !mCurrentFolder->isValid()) )
    return;

  KSharedConfig::Ptr config = KMKernel::config();
  KConfigGroup group( config, "Folder-" + mCurrentFolder->idString() );
  group.writeEntry( "htmlMailOverride", mFolderHtmlPref );
  group.writeEntry( "htmlLoadExternalOverride", mFolderHtmlLoadExtPref );
}

//-----------------------------------------------------------------------------
void KMMainWidget::layoutSplitters()
{
  // This function can only be called when the old splitters are already deleted
  assert( !mSplitter1 );
  assert( !mSplitter2 );

  // For some reason, this is necessary here so that the copy action still
  // works after changing the folder layout.
  if ( mMsgView )
    disconnect( mMsgView->copyAction(), SIGNAL(triggered(bool) ),
                mMsgView, SLOT( slotCopySelectedText() ) );

  // If long folder list is enabled, the splitters are:
  // Splitter 1: FolderView vs (HeaderAndSearch vs MessageViewer)
  // Splitter 2: HeaderAndSearch vs MessageViewer
  //
  // If long folder list is disabled, the splitters are:
  // Splitter 1: (FolderView vs HeaderAndSearch) vs MessageViewer
  // Splitter 2: FolderView vs HeaderAndSearch

  // The folder view is both the folder tree and the favorite folder view, if
  // enabled

  const bool opaqueResize = KGlobalSettings::opaqueResize();
  bool readerWindowAtSide = !mReaderWindowBelow && mReaderWindowActive;
  bool readerWindowBelow = mReaderWindowBelow && mReaderWindowActive;

  //
  // Create the splitters
  //
  mSplitter1 = new QSplitter( this );
  mSplitter1->setObjectName( "splitter1" );
  mSplitter1->setOpaqueResize( opaqueResize );
  mSplitter1->setChildrenCollapsible( false );
  mSplitter2 = new QSplitter( mSplitter1 );
  mSplitter2->setObjectName( "splitter2" );
  mSplitter2->setOpaqueResize( opaqueResize );
  mSplitter2->setChildrenCollapsible( false );
  mSplitter1->addWidget( mSplitter2 );

  //
  // Set the layout of the splitters and calculate the widget's parents
  //
  QSplitter *folderViewParent, *folderTreeParent, *messageViewerParent;
  if ( mLongFolderList ) {

    mSplitter1->setOrientation( Qt::Horizontal );
    Qt::Orientation splitter2orientation;
    if ( !readerWindowAtSide )
      splitter2orientation = Qt::Vertical;
    else
      splitter2orientation = Qt::Horizontal;
    mSplitter2->setOrientation( splitter2orientation );
    folderViewParent = mSplitter1;
    messageViewerParent = mSplitter2;

  } else {

    Qt::Orientation splitter1orientation;
    if ( !readerWindowAtSide )
      splitter1orientation = Qt::Vertical;
    else
      splitter1orientation = Qt::Horizontal;
    mSplitter1->setOrientation( splitter1orientation );
    mSplitter2->setOrientation( Qt::Horizontal );
    folderViewParent = mSplitter2;
    messageViewerParent = mSplitter1;
  }

  //
  // Add the widgets to the splitters and set the parents calculated above
  //

#ifdef TEST_DOCKWIDGETS
  bool bUseDockWidgets = parent()->inherits( "QMainWindow" );
#else
  bool bUseDockWidgets = false;
#endif

  int folderTreePosition = 0;

  if ( !bUseDockWidgets )
  {
    if ( mFavoriteCollectionsView ) {
      mFolderViewSplitter = new QSplitter( Qt::Vertical, folderViewParent );
      mFolderViewSplitter->setOpaqueResize( opaqueResize );
      mFolderViewSplitter->setChildrenCollapsible( false );
      folderTreeParent = mFolderViewSplitter;
      mFolderViewSplitter->addWidget( mFavoriteCollectionsView );
      mFavoriteCollectionsView->setParent( mFolderViewSplitter );
      folderViewParent->insertWidget( 0, mFolderViewSplitter );

      folderTreePosition = 1;
    } else
      folderTreeParent = folderViewParent;

    folderTreeParent->insertWidget( folderTreePosition, mSearchAndTree );
    mSplitter2->addWidget( mMessagePane );
  }
  if ( bUseDockWidgets )
    mMessagePane->setParent( mSplitter2 );

  if ( mMsgView ) {
    messageViewerParent->addWidget( mMsgView );
    mMsgView->setParent( messageViewerParent );
  }

  if ( !bUseDockWidgets )
  {
    mSearchAndTree->setParent( folderTreeParent );
    mMessagePane->setParent( mSplitter2 );
  }

  //
  // Set the stretch factors
  //
  mSplitter1->setStretchFactor( 0, 0 );
  mSplitter2->setStretchFactor( 0, 0 );
  mSplitter1->setStretchFactor( 1, 1 );
  mSplitter2->setStretchFactor( 1, 1 );

  if ( !bUseDockWidgets )
  {
    if ( mFavoriteCollectionsView ) {
      mFolderViewSplitter->setStretchFactor( 0, 0 );
      mFolderViewSplitter->setStretchFactor( 1, 1 );
    }
  }

  // Because the reader windows's width increases a tiny bit after each
  // restart in short folder list mode with message window at side, disable
  // the stretching as a workaround here
  if ( readerWindowAtSide && !mLongFolderList ) {
    mSplitter1->setStretchFactor( 0, 1 );
    mSplitter1->setStretchFactor( 1, 0 );
  }

  //
  // Set the sizes of the splitters to the values stored in the config
  //
  QList<int> splitter1Sizes;
  QList<int> splitter2Sizes;

  const int folderViewWidth = GlobalSettings::self()->folderViewWidth();
  int headerHeight = GlobalSettings::self()->searchAndHeaderHeight();
  const int messageViewerWidth = GlobalSettings::self()->readerWindowWidth();
  int headerWidth = GlobalSettings::self()->searchAndHeaderWidth();
  int messageViewerHeight = GlobalSettings::self()->readerWindowHeight();

  // If the message viewer was hidden before, make sure it is not zero height
  if ( messageViewerHeight < 10 && readerWindowBelow ) {
    headerHeight /= 2;
    messageViewerHeight = headerHeight;
  }

  if ( mLongFolderList ) {
    if ( !readerWindowAtSide ) {
      splitter1Sizes << folderViewWidth << headerWidth;
      splitter2Sizes << headerHeight << messageViewerHeight;
    } else {
      splitter1Sizes << folderViewWidth << ( headerWidth + messageViewerWidth );
      splitter2Sizes << headerWidth << messageViewerWidth;
    }
  } else {
    if ( !readerWindowAtSide ) {
      splitter1Sizes << headerHeight << messageViewerHeight;
      splitter2Sizes << folderViewWidth << headerWidth;
    } else {
      splitter1Sizes << headerWidth << messageViewerWidth;
      splitter2Sizes << folderViewWidth << ( headerWidth + messageViewerWidth );
    }
  }

  mSplitter1->setSizes( splitter1Sizes );
  mSplitter2->setSizes( splitter2Sizes );

  if ( mFolderViewSplitter ) {
    QList<int> splitterSizes;
    int ffvHeight = GlobalSettings::self()->favoriteFolderViewHeight();
    int ftHeight = GlobalSettings::self()->folderTreeHeight();
    splitterSizes << ffvHeight << ftHeight;
    mFolderViewSplitter->setSizes( splitterSizes );
  }

  //
  // Now add the splitters to the main layout
  //
  mTopLayout->addWidget( mSplitter1 );

  // Make sure the focus is on the view, and not on the quick search line edit, because otherwise
  // shortcuts like + or j go to the wrong place.
  // This would normally be done in the message list itself, but apparently something resets the focus
  // again, probably all the reparenting we do here.
  mMessagePane->focusView();
  // Make the copy action work, see disconnect comment above
  if ( mMsgView )
    connect( mMsgView->copyAction(), SIGNAL( triggered(bool) ),
             mMsgView, SLOT( slotCopySelectedText() ) );
}

//-----------------------------------------------------------------------------
void KMMainWidget::readConfig()
{
  KSharedConfig::Ptr config = KMKernel::config();

  bool oldLongFolderList = mLongFolderList;
  bool oldReaderWindowActive = mReaderWindowActive;
  bool oldReaderWindowBelow = mReaderWindowBelow;
  bool oldFavoriteFolderView = mEnableFavoriteFolderView;
  bool oldFolderQuickSearch = mEnableFolderQuickSearch;

  // on startup, the layout is always new and we need to relayout the widgets
  bool layoutChanged = !mStartupDone;

  if ( mStartupDone )
  {
    readPreConfig();

    layoutChanged = ( oldLongFolderList != mLongFolderList ) ||
                    ( oldReaderWindowActive != mReaderWindowActive ) ||
                    ( oldReaderWindowBelow != mReaderWindowBelow ) ||
                    ( oldFavoriteFolderView != mEnableFavoriteFolderView ) ||
                    ( oldFolderQuickSearch != mEnableFolderQuickSearch );

    if( layoutChanged ) {
      deleteWidgets();
      createWidgets();
    }
  }


  { // Read the config of the folder views and the header
    if ( mMsgView ) {
      mMsgView->viewer()->setShowColorBar( GlobalSettings::self()->showColorBar() );
      mMsgView->viewer()->setShowEmoticons( GlobalSettings::self()->showEmoticons() );
      mMsgView->viewer()->setShrinkQuotes( GlobalSettings::self()->shrinkQuotes() );
      mMsgView->viewer()->setShowExpandQuotesMark( GlobalSettings::self()->showExpandQuotesMark() );
      mMsgView->viewer()->setCollapseQuoteLevelSpin( GlobalSettings::self()->collapseQuoteLevelSpin() );
      mMsgView->viewer()->setShowSpamStatus( GlobalSettings::self()->showSpamStatus() );
      mMsgView->viewer()->setFallbackCharacterEncoding( GlobalSettings::self()->fallbackCharacterEncoding() );
      mMsgView->viewer()->setOverrideCharacterEncoding( GlobalSettings::self()->overrideCharacterEncoding() );
      mMsgView->readConfig();
    }
    mMessagePane->setAutoHideTabBarWithSingleTab( GlobalSettings::self()->autoHideTabBarWithSingleTab() );
    mMessagePane->reloadGlobalConfiguration();
    mCollectionFolderView->readConfig();
  }

  { // area for config group "General"
    KConfigGroup group( config, "General" );
    mBeepOnNew = group.readEntry( "beep-on-mail", false );
    mConfirmEmpty = group.readEntry( "confirm-before-empty", true );
    // startup-Folder, defaults to system-inbox
    mStartupFolder = group.readEntry( "startupFolder", QString::number( kmkernel->inboxCollectionFolder().id() ) );
    if ( !mStartupDone )
    {
      // check mail on startup
      if ( group.readEntry( "checkmail-startup", false ) )
        // do it after building the kmmainwin, so that the progressdialog is available
        QTimer::singleShot( 0, this, SLOT( slotCheckMail() ) );
    }
  }

  if ( layoutChanged ) {
    layoutSplitters();
  }

  updateMessageMenu();
  updateFileMenu();
  toggleSystemTray();
}

//-----------------------------------------------------------------------------
void KMMainWidget::writeConfig()
{
  KSharedConfig::Ptr config = KMKernel::config();
  KConfigGroup geometry( config, "Geometry" );
  KConfigGroup general( config, "General" );

  // Don't save the sizes of all the widgets when we were never shown.
  // This can happen in Kontact, where the KMail plugin is automatically
  // loaded, but not necessarily shown.
  // This prevents invalid sizes from being saved
  if ( mWasEverShown ) {

    // The height of the header widget can be 0, this happens when the user
    // did not switch to the header widget onced and the "Welcome to KMail"
    // HTML widget was shown the whole time
    int headersHeight = mMessagePane->height();
    if ( headersHeight == 0 )
      headersHeight = height() / 2;

    GlobalSettings::self()->setSearchAndHeaderHeight( headersHeight );
    GlobalSettings::self()->setSearchAndHeaderWidth( mMessagePane->width() );
    if ( mFavoriteCollectionsView ) {
      GlobalSettings::self()->setFavoriteFolderViewHeight( mFavoriteCollectionsView->height() );
      GlobalSettings::self()->setFolderTreeHeight( mCollectionFolderView->height() );
      if ( !mLongFolderList )
        GlobalSettings::self()->setFolderViewHeight( mFolderViewSplitter->height() );
    }
    else if ( !mLongFolderList && mCollectionFolderView )
      {
        GlobalSettings::self()->setFolderTreeHeight( mCollectionFolderView->height() );
      }
    if ( mCollectionFolderView )
    {
      GlobalSettings::self()->setFolderViewWidth( mCollectionFolderView->width() );
      KSharedConfig::Ptr config = KMKernel::config();
      KConfigGroup group(config, "CollectionFolderView");
      Akonadi::EntityTreeViewStateSaver saver( mCollectionFolderView->folderTreeView() );
      saver.saveState( group );
      group.writeEntry( "HeaderState", mCollectionFolderView->folderTreeView()->header()->saveState() );
      group.sync();
    }

    if ( mMsgView ) {
      if ( !mReaderWindowBelow )
        GlobalSettings::self()->setReaderWindowWidth( mMsgView->width() );
      mMsgView->viewer()->writeConfig();
      GlobalSettings::self()->setReaderWindowHeight( mMsgView->width() );
    }
  }
}

//-----------------------------------------------------------------------------
void KMMainWidget::deleteWidgets()
{
  // Simply delete the top splitter, which always is mSplitter1, regardless
  // of the layout. This deletes all children.
  delete mSplitter1;
  mMsgView = 0;
  mSearchAndTree = 0;
  mFolderViewSplitter = 0;
  mFavoriteCollectionsView = 0;
  mSplitter1 = 0;
  mSplitter2 = 0;
}

//-----------------------------------------------------------------------------
void KMMainWidget::createWidgets()
{
  // Note that all widgets we create in this function have the parent 'this'.
  // They will be properly reparented in layoutSplitters()

  //
  // Create header view and search bar
  //
  mCollectionFolderView = new FolderSelectionTreeView( this, mGUIClient );

  connect( mCollectionFolderView->folderTreeView(), SIGNAL( currentChanged( const Akonadi::Collection &) ), this, SLOT( slotFolderChanged( const Akonadi::Collection& ) ) );
  connect( KMKernel::self()->monitor(), SIGNAL( collectionRemoved( const Akonadi::Collection &) ), this, SLOT( slotCollectionRemoved( const Akonadi::Collection& ) ) );

  mCollectionFolderView->setSelectionMode( QAbstractItemView::ExtendedSelection );
  const KConfigGroup cfg( KMKernel::config(), "CollectionFolderView" );
  mCollectionFolderView->folderTreeView()->header()->restoreState( cfg.readEntry( "HeaderState", QByteArray() ) );
  Akonadi::EntityTreeViewStateSaver* saver = new Akonadi::EntityTreeViewStateSaver( mCollectionFolderView->folderTreeView() );
  saver->restoreState( cfg );

  mMessagePane = new MessageList::Pane( mCollectionFolderView->entityModel(), mCollectionFolderView->folderTreeView()->selectionModel(), this );

  mMessagePane->setXmlGuiClient( mGUIClient );
  connect( mMessagePane, SIGNAL(messageSelected(Akonadi::Item)),
           this, SLOT(slotMessageSelected(Akonadi::Item)) );
  connect( mMessagePane, SIGNAL( fullSearchRequest() ), this,SLOT( slotRequestFullSearchFromQuickSearch() ) );
  connect( mMessagePane, SIGNAL( selectionChanged() ),
           SLOT( startUpdateMessageActionsTimer() ) );

  connect( mMessagePane, SIGNAL( messageActivated(  const Akonadi::Item & ) ),
           this, SLOT( slotMessageActivated( const Akonadi::Item & ) ) );
  connect( mMessagePane, SIGNAL(messageStatusChangeRequest( const Akonadi::Item &, const KPIM::MessageStatus &, const KPIM::MessageStatus &) ),
           SLOT( slotMessageStatusChangeRequest(  const Akonadi::Item &, const KPIM::MessageStatus &, const KPIM::MessageStatus & ) ) );

  connect( mMessagePane, SIGNAL(statusMessage(QString)),
           BroadcastStatus::instance(), SLOT(setStatusMsg(QString)) );

  {
    KAction *action = new KAction( i18n("Set Focus to Quick Search"), this );
    action->setShortcut( QKeySequence( Qt::ALT + Qt::Key_Q ) );
    actionCollection()->addAction( "focus_to_quickseach", action );
    connect( action, SIGNAL( triggered( bool ) ),
             SLOT( slotFocusQuickSearch() ) );
  }

#if 0
  // FIXME!
  if ( !GlobalSettings::self()->quickSearchActive() )
    mSearchToolBar->hide();
#endif
  mPreviousMessageAction = new KAction( i18n( "Extend Selection to Previous Message" ), this );
  mPreviousMessageAction->setShortcut( QKeySequence( Qt::SHIFT + Qt::Key_Left ) );
  actionCollection()->addAction( "previous_message", mPreviousMessageAction );
  connect( mPreviousMessageAction, SIGNAL( triggered( bool ) ),
           this, SLOT( slotExtendSelectionToPreviousMessage() ) );

  mNextMessageAction = new KAction( i18n( "Extend Selection to Next Message" ), this );
  mNextMessageAction->setShortcut( QKeySequence( Qt::SHIFT + Qt::Key_Right ) );
  actionCollection()->addAction( "next_message", mNextMessageAction );
  connect( mNextMessageAction, SIGNAL( triggered( bool ) ),
           this, SLOT( slotExtendSelectionToNextMessage() ) );

  //
  // Create the reader window
  //
  if ( mReaderWindowActive ) {
    mMsgView = new KMReaderWin( this, this, actionCollection(), 0 );
    if ( mMsgActions ) {
      mMsgActions->setMessageView( mMsgView );
    }
    connect( mMsgView->viewer(), SIGNAL( replaceMsgByUnencryptedVersion() ),
             this, SLOT( slotReplaceMsgByUnencryptedVersion() ) );
    connect( mMsgView->viewer(), SIGNAL( popupMenu(const Akonadi::Item&,const KUrl&,const QPoint&) ),
             this, SLOT( slotMessagePopup(const Akonadi::Item&,const KUrl&,const QPoint&) ) );
    connect( mMsgView->viewer(), SIGNAL( urlClicked(const KUrl&,int) ),
             mMsgView->viewer(), SLOT( slotUrlClicked() ) );

#if 0    // FIXME (Pragma)
    connect( mMsgView, SIGNAL( noDrag() ),
             mHeaders, SLOT( slotNoDrag() ) );
#endif

  }

  //
  // Create the folder tree
  // the "folder tree" consists of a quicksearch input field and the tree itself
  //

  // If we have a QMainWindow as parent then we can use QDockWidget, which is very cool :)
#ifdef TEST_DOCKWIDGETS
  bool bUseDockWidgets = parent()->inherits( "QMainWindow" );
#else
  bool bUseDockWidgets = false;
#endif

  QDockWidget *dw = 0;
  QMainWindow *mw = 0;
  if ( bUseDockWidgets )
  {
    mw = static_cast<QMainWindow *>( parent() );
    dw = new QDockWidget( i18n( "Old Folders" ), mw );
    dw->setObjectName( i18n( "Old Folders" ) );
    dw->setFeatures( QDockWidget::DockWidgetMovable | QDockWidget::DockWidgetFloatable );
//    dw->setAllowedAreas( Qt::LeftDockWidgetArea | Qt::RightDockWidgetArea );
  }

  mSearchAndTree = new QWidget( bUseDockWidgets ? static_cast<QWidget *>( dw ) : static_cast<QWidget *>( this ) );
  QVBoxLayout *vboxlayout = new QVBoxLayout;
  vboxlayout->setMargin(0);
  mFolderQuickSearch = new KTreeWidgetSearchLine( mSearchAndTree );
  mFolderQuickSearch->setClickMessage( i18nc( "@info/plain Displayed grayed-out inside the "
                                              "textbox, verb to search", "Search" ) );
  vboxlayout->addWidget( mFolderQuickSearch );
  mSearchAndTree->setLayout( vboxlayout );

  if ( bUseDockWidgets )
  {
    dw->setWidget( mSearchAndTree );
    mw->addDockWidget( Qt::LeftDockWidgetArea, dw );
    dw = new QDockWidget( i18n( "Folders" ), mw );
    dw->setObjectName( i18n( "Folders" ) ); //It's really not a good idea to use i18n here
    dw->setFeatures( QDockWidget::DockWidgetMovable | QDockWidget::DockWidgetFloatable );
//    dw->setAllowedAreas( Qt::LeftDockWidgetArea | Qt::RightDockWidgetArea );
  }
  if ( bUseDockWidgets )
  {
    dw->setWidget( mCollectionFolderView );
    mw->addDockWidget( Qt::LeftDockWidgetArea, dw );
  } else {
    vboxlayout->addWidget( mCollectionFolderView );
  }

  if ( !GlobalSettings::self()->enableFolderQuickSearch() ) {
    mFolderQuickSearch->hide();
  }
  //
  // Create the favorite folder view
  //
  mAkonadiStandardActionManager = new Akonadi::StandardActionManager( mGUIClient->actionCollection(), this );
  mAkonadiStandardActionManager->setCollectionSelectionModel( mCollectionFolderView->folderTreeView()->selectionModel() );
  mAkonadiStandardActionManager->setItemSelectionModel(mCollectionFolderView->folderTreeView()->selectionModel() );

  if ( mEnableFavoriteFolderView ) {

    if ( bUseDockWidgets )
    {
      dw = new QDockWidget( i18n( "Favorite Folders" ), mw );
      dw->setObjectName( i18n( "Favorite Folders" ) );
      dw->setFeatures( QDockWidget::DockWidgetMovable | QDockWidget::DockWidgetFloatable );
//      dw->setAllowedAreas( Qt::LeftDockWidgetArea | Qt::RightDockWidgetArea );
    }

    mFavoriteCollectionsView = new Akonadi::EntityListView( mGUIClient, bUseDockWidgets ? static_cast<QWidget *>( dw ) : static_cast<QWidget *>( this ));
    mFavoriteCollectionsView->setViewMode( QListView::IconMode );

    Akonadi::FavoriteCollectionsModel *favoritesModel = new Akonadi::FavoriteCollectionsModel( mCollectionFolderView->entityModel(), KMKernel::config()->group( "FavoriteCollections" ), this );
    mFavoriteCollectionsView->setModel( favoritesModel );

    mAkonadiStandardActionManager->setFavoriteCollectionsModel( favoritesModel );
    mAkonadiStandardActionManager->setFavoriteSelectionModel( mFavoriteCollectionsView->selectionModel() );

    if ( bUseDockWidgets )
    {
      dw->setWidget( mFavoriteCollectionsView );
      mw->addDockWidget( Qt::LeftDockWidgetArea, dw );
    }

  }
  mAkonadiStandardActionManager->createAllActions();
  //
  // Create all kinds of actions
  //
  {
    mRemoveDuplicatesAction = new KAction( i18n("Remove Duplicate Messages"), this );
    actionCollection()->addAction( "remove_duplicate_messages", mRemoveDuplicatesAction );
    connect( mRemoveDuplicatesAction, SIGNAL( triggered( bool ) ),
             SLOT( removeDuplicates() ) );
    mRemoveDuplicatesAction->setShortcut( QKeySequence( Qt::CTRL + Qt::Key_Asterisk ) );
  }
  {
    mCollectionProperties = mAkonadiStandardActionManager->action( Akonadi::StandardActionManager::CollectionProperties );
  }
  {
    mMoveMsgToFolderAction = new KAction( i18n("Move Message to Folder"), this );
    mMoveMsgToFolderAction->setShortcut( QKeySequence( Qt::Key_M ) );
    actionCollection()->addAction( "move_message_to_folder", mMoveMsgToFolderAction );
    connect( mMoveMsgToFolderAction, SIGNAL( triggered( bool ) ),
             SLOT( slotMoveSelectedMessageToFolder() ) );
  }
  {
    KAction *action = new KAction( i18n("Copy Message to Folder"), this );
    actionCollection()->addAction( "copy_message_to_folder", action );
    connect( action, SIGNAL( triggered( bool ) ),
             SLOT( slotCopySelectedMessagesToFolder() ) );
    action->setShortcut( QKeySequence( Qt::Key_C ) );
  }
  {
    KAction *action = new KAction( i18n("Jump to Folder..."), this );
    actionCollection()->addAction( "jump_to_folder", action );
    connect( action, SIGNAL( triggered ( bool ) ),
             SLOT( slotJumpToFolder() ) );
    action->setShortcut( QKeySequence( Qt::Key_J ) );
  }
  {
    KAction *action = new KAction(i18n("Abort Current Operation"), this);
    actionCollection()->addAction("cancel", action );
    connect( action, SIGNAL( triggered( bool ) ),
             ProgressManager::instance(), SLOT( slotAbortAll() ) );
    action->setShortcut( QKeySequence( Qt::Key_Escape ) );
  }
  {
    KAction *action = new KAction(i18n("Focus on Next Folder"), this);
    actionCollection()->addAction("inc_current_folder", action );
    connect( action, SIGNAL( triggered( bool ) ),
             mCollectionFolderView->folderTreeView(), SLOT( slotFocusNextFolder() ) );
    action->setShortcut( QKeySequence( Qt::CTRL+Qt::Key_Right ) );
  }
  {
    KAction *action = new KAction(i18n("Focus on Previous Folder"), this);
    actionCollection()->addAction("dec_current_folder", action );
    connect( action, SIGNAL( triggered( bool ) ),
             mCollectionFolderView->folderTreeView(), SLOT( slotFocusPrevFolder() ) );
    action->setShortcut( QKeySequence( Qt::CTRL+Qt::Key_Left ) );
  }
  {
    KAction *action = new KAction(i18n("Select Folder with Focus"), this);
    actionCollection()->addAction("select_current_folder", action );
#ifdef OLD_FOLDERVIEW
    connect( action, SIGNAL( triggered( bool ) ),
             mMainFolderView, SLOT( slotSelectFocusedFolder() ) );
#endif
    action->setShortcut( QKeySequence( Qt::CTRL+Qt::Key_Space ) );
  }
  {
    KAction *action = new KAction(i18n("Focus on Next Message"), this);
    actionCollection()->addAction("inc_current_message", action );
    connect( action, SIGNAL( triggered( bool) ),
             this, SLOT( slotFocusOnNextMessage() ) );
    action->setShortcut( QKeySequence( Qt::ALT+Qt::Key_Right ) );
  }
  {
    KAction *action = new KAction(i18n("Focus on Previous Message"), this);
    actionCollection()->addAction("dec_current_message", action );
    connect( action, SIGNAL( triggered( bool ) ),
             this, SLOT( slotFocusOnPrevMessage() ) );
    action->setShortcut( QKeySequence( Qt::ALT+Qt::Key_Left ) );
  }
  {
    KAction *action = new KAction(i18n("Select Message with Focus"), this);
    actionCollection()->addAction( "select_current_message", action );
    connect( action, SIGNAL( triggered( bool ) ),
             this, SLOT( slotSelectFocusedMessage() ) );
    action->setShortcut( QKeySequence( Qt::ALT+Qt::Key_Space ) );
  }
  connect( kmkernel->monitor(), SIGNAL( itemAdded( const Akonadi::Item &, const Akonadi::Collection &) ), SLOT(slotItemAdded( const Akonadi::Item &, const Akonadi::Collection&) ) );
  connect( kmkernel->monitor(), SIGNAL( itemRemoved( const Akonadi::Item & ) ), SLOT(slotItemRemoved( const Akonadi::Item & ) ) );
}

void KMMainWidget::slotItemAdded( const Akonadi::Item &, const Akonadi::Collection& col)
{
  if ( col.isValid() && ( col == kmkernel->outboxCollectionFolder() ) ) {
    startUpdateMessageActionsTimer();
  }
}

void KMMainWidget::slotItemRemoved( const Akonadi::Item & item)
{
  if ( item.isValid() && item.parentCollection().isValid() && ( item.parentCollection() == kmkernel->outboxCollectionFolder() ) ) {
    startUpdateMessageActionsTimer();
  }
}

//-------------------------------------------------------------------------
void KMMainWidget::slotFocusQuickSearch()
{
  mMessagePane->focusQuickSearch();
}

//-------------------------------------------------------------------------
void KMMainWidget::slotSearch()
{
  if(!mSearchWin)
  {
    mSearchWin = new SearchWindow(this, mCurrentFolder ? mCurrentFolder->collection() : Akonadi::Collection());
    mSearchWin->setModal( false );
    mSearchWin->setObjectName( "Search" );
    connect(mSearchWin, SIGNAL(destroyed()),
            this, SLOT(slotSearchClosed()));
  }
  else
  {
    mSearchWin->activateFolder(mCurrentFolder->collection());
  }

  mSearchWin->show();
  KWindowSystem::activateWindow( mSearchWin->winId() );
}


//-------------------------------------------------------------------------
void KMMainWidget::slotSearchClosed()
{
  mSearchWin = 0;
}

//-------------------------------------------------------------------------
void KMMainWidget::slotFind()
{
  if( mMsgView )
    mMsgView->slotFind();
}


//-----------------------------------------------------------------------------
void KMMainWidget::slotHelp()
{
  KToolInvocation::invokeHelp();
}


//-----------------------------------------------------------------------------
void KMMainWidget::slotFilter()
{
  kmkernel->filterMgr()->openDialog( this );
}


//-----------------------------------------------------------------------------
void KMMainWidget::slotPopFilter()
{
  kmkernel->popFilterMgr()->openDialog( this );
}

void KMMainWidget::slotManageSieveScripts()
{
  if ( !kmkernel->askToGoOnline() ) {
    return;
  }
#if 0
  KMail::ManageSieveScriptsDialog * dlg = new KMail::ManageSieveScriptsDialog( this );
  dlg->show();
#else
  kDebug() << "AKONADI PORT: Disabled code in  " << Q_FUNC_INFO;
#endif
}


//-----------------------------------------------------------------------------
void KMMainWidget::slotAddrBook()
{
  KPIM::KAddrBookExternal::openAddressBook(this);
}


//-----------------------------------------------------------------------------
void KMMainWidget::slotImport()
{
  KRun::runCommand("kmailcvt", topLevelWidget());
}

//-----------------------------------------------------------------------------
void KMMainWidget::slotCheckMail()
{
  if ( !kmkernel->askToGoOnline() ) {
    return;
  }
  Akonadi::AgentInstance::List lst = kmkernel->agentManager()->instanceList();
  foreach( Akonadi::AgentInstance type, lst ) {
    type.synchronize();
  }
}

//-----------------------------------------------------------------------------
void KMMainWidget::slotCheckOneAccount( QAction* item )
{
  if ( ! item ) {
    return;
  }

  if ( !kmkernel->askToGoOnline() ) {
    return;
  }

  Akonadi::AgentInstance agent = kmkernel->agentManager()->instance( item->data().toString() );
  if ( agent.isValid() ) {
    agent.synchronize();
  } else {
    kDebug() << "- account with name '" << item->data().toString() <<"' not found";
  }
}

//-----------------------------------------------------------------------------
void KMMainWidget::slotMailChecked( bool newMail, bool sendOnCheck,
                                    const QMap<QString, int> & newInFolder )
{
  const bool sendOnAll =
    GlobalSettings::self()->sendOnCheck() == GlobalSettings::EnumSendOnCheck::SendOnAllChecks;
  const bool sendOnManual =
    GlobalSettings::self()->sendOnCheck() == GlobalSettings::EnumSendOnCheck::SendOnManualChecks;
  if ( !kmkernel->isOffline() && ( sendOnAll || (sendOnManual && sendOnCheck ) ) ) {
    slotSendQueued();
  }

  if ( !newMail || newInFolder.isEmpty() ) {
    return;
  }

  QDBusMessage message =
    QDBusMessage::createSignal( "/KMail", "org.kde.kmail.kmail", "unreadCountChanged" );
  QDBusConnection::sessionBus().send( message );

  // build summary for new mail message
  bool showNotification = false;
  QString summary;
  QStringList keys( newInFolder.keys() );
  keys.sort();
  for ( QStringList::const_iterator it=keys.constBegin(); it!=keys.constEnd(); ++it ) {
//    kDebug() << newInFolder.find( *it ).value() << "new message(s) in" << *it;
    Akonadi::Collection col = kmkernel->findFolderCollectionById( *it );

    if ( col.isValid() ) {
      FolderCollection fd( col,false /*don't write config*/ );
      if (  !fd.ignoreNewMail() ) {
        showNotification = true;
        if ( GlobalSettings::self()->verboseNewMailNotification() ) {
          summary += "<br>" + i18np( "1 new message in %2",
                                     "%1 new messages in %2",
                                     newInFolder.find( *it ).value(),
                                     col.name() );
        }
      }
    }
  }

  // update folder menus in case some mail got filtered to trash/current folder
  // and we can enable "empty trash/move all to trash" action etc.
  updateFolderMenu();

  if ( !showNotification ) {
    return;
  }

  if ( GlobalSettings::self()->verboseNewMailNotification() ) {
    summary = i18nc( "%1 is a list of the number of new messages per folder",
                     "<b>New mail arrived</b><br />%1",
                     summary );
  } else {
    summary = i18n( "New mail arrived" );
  }

  if( kmkernel->xmlGuiInstance().isValid() ) {
    KNotification::event( "new-mail-arrived",
                          summary,
                          QPixmap(),
                          topLevelWidget(),
                          KNotification::CloseOnTimeout,
                          kmkernel->xmlGuiInstance() );
  } else {
    KNotification::event( "new-mail-arrived",
                          summary,
                          QPixmap(),
                          topLevelWidget(),
                          KNotification::CloseOnTimeout );
  }

  if ( mBeepOnNew ) {
    KNotification::beep();
  }
}


//-----------------------------------------------------------------------------
void KMMainWidget::slotCompose()
{
  KMail::Composer * win;
  KMime::Message::Ptr msg( new KMime::Message() );

  if ( mCurrentFolder ) {
      KMail::MessageHelper::initHeader( msg, mCurrentFolder->identity() );
      TemplateParser parser( msg, TemplateParser::NewMessage,
                             QString(), false, false, false );
      parser.process( KMime::Message::Ptr(), mCurrentFolder->collection() );
      win = KMail::makeComposer( msg, KMail::Composer::New, mCurrentFolder->identity() );
  } else {
      KMail::MessageHelper::initHeader( msg );
      TemplateParser parser( msg, TemplateParser::NewMessage,
                             QString(), false, false, false );
      parser.process( KMime::Message::Ptr(), Akonadi::Collection() );
      win = KMail::makeComposer( msg, KMail::Composer::New );
  }

  win->show();

}

//-----------------------------------------------------------------------------
// TODO: do we want the list sorted alphabetically?
void KMMainWidget::slotShowNewFromTemplate()
{
  if ( mCurrentFolder )
    {
      const KPIMIdentities::Identity & ident =
        kmkernel->identityManager()->identityForUoidOrDefault( mCurrentFolder->identity() );
      mTemplateFolder = kmkernel->findFolderCollectionById( ident.templates() );
    }

  if ( !mTemplateFolder.isValid() ) {
    mTemplateFolder = kmkernel->templatesCollectionFolder();
  }
  if ( !mTemplateFolder.isValid() )
    return;

  mTemplateMenu->menu()->clear();
  Akonadi::ItemFetchJob *job = new Akonadi::ItemFetchJob( mTemplateFolder );
  job->fetchScope().setAncestorRetrieval( ItemFetchScope::Parent );
  job->fetchScope().fetchFullPayload();
  Akonadi::Item::List items;
  if ( job->exec() ) {
    items = job->items();
  }
  for ( int idx = 0; idx < items.count(); ++idx ) {
    KMime::Message::Ptr msg = KMail::Util::message( items.at( idx ) );
    if ( msg ) {
      QString subj = msg->subject()->asUnicodeString();
      if ( subj.isEmpty() )
        subj = i18n("No Subject");

      QAction *templateAction = mTemplateMenu->menu()->addAction(KStringHandler::rsqueeze( subj.replace( '&', "&&" ) ) );
      QVariant var;
      var.setValue( items.at( idx ) );
      templateAction->setData( var );
    }
  }

  // If there are no templates available, add a menu entry which informs
  // the user about this.
  if ( mTemplateMenu->menu()->actions().isEmpty() ) {
    QAction *noAction = mTemplateMenu->menu()->addAction(
                                                         i18n( "(no templates)" ) );
    noAction->setEnabled( false );
  }
}


//-----------------------------------------------------------------------------
void KMMainWidget::slotNewFromTemplate( QAction *action )
{

  if ( !mTemplateFolder.isValid() )
    return;
  Akonadi::Item item = action->data().value<Akonadi::Item>();
  newFromTemplate( item );
}


//-----------------------------------------------------------------------------
void KMMainWidget::newFromTemplate( const Akonadi::Item &msg )
{
  if ( !msg.isValid() )
    return;
  KMCommand *command = new KMUseTemplateCommand( this, msg );
  command->start();
}


//-----------------------------------------------------------------------------
void KMMainWidget::slotPostToML()
{
  if ( mCurrentFolder && mCurrentFolder->isMailingListEnabled() ) {
    KMCommand *command = new KMMailingListPostCommand( this, mCurrentFolder );
    command->start();
  }
  else
    slotCompose();
}

//-----------------------------------------------------------------------------
void KMMainWidget::slotFolderMailingListProperties()
{
  if ( !mCollectionFolderView )
    return;

  Akonadi::Collection folder = mCollectionFolderView->folderTreeView()->currentFolder();
  if ( !folder.isValid() )
    return;

  ( new KMail::MailingListFolderPropertiesDialog( this, mCurrentFolder ) )->show();
  //slotModifyFolder( KMMainWidget::PropsMailingList );
}

//-----------------------------------------------------------------------------
void KMMainWidget::slotFolderShortcutCommand()
{

  if ( !mCollectionFolderView || !mCurrentFolder )
    return;
  AutoQPointer<KMail::FolderShortcutDialog> shorty;
  shorty = new KMail::FolderShortcutDialog( mCurrentFolder, kmkernel->getKMMainWidget(), mCollectionFolderView );
  shorty->exec();
  //slotModifyFolder( KMMainWidget::PropsShortcut );
}

#if 0
//-----------------------------------------------------------------------------
void KMMainWidget::slotModifyFolder( KMMainWidget::PropsPage whichPage )
{
  //TODO port to akonadi.
  if ( mSystemTray )
    mSystemTray->foldersChanged();
}
#endif

//-----------------------------------------------------------------------------
void KMMainWidget::slotExpireFolder()
{
  QString     str;
  bool        canBeExpired = true;

  if (!mCurrentFolder) return;

  if (!mCurrentFolder->isAutoExpire()) {
    canBeExpired = false;
  } else if (mCurrentFolder->getUnreadExpireUnits()==expireNever &&
             mCurrentFolder->getReadExpireUnits()==expireNever) {
    canBeExpired = false;
  }

  if (!canBeExpired) {
    str = i18n("This folder does not have any expiry options set");
    KMessageBox::information(this, str);
    return;
  }
  KSharedConfig::Ptr config = KMKernel::config();
  KConfigGroup group(config, "General");

  if (group.readEntry("warn-before-expire", true ) ) {
    str = i18n("<qt>Are you sure you want to expire the folder <b>%1</b>?</qt>", Qt::escape( mCurrentFolder->name() ));
    if (KMessageBox::warningContinueCancel(this, str, i18n("Expire Folder"),
                                           KGuiItem(i18n("&Expire")))
        != KMessageBox::Continue) return;
  }
  mCurrentFolder->expireOldMessages( true /*immediate*/);
}

//-----------------------------------------------------------------------------
void KMMainWidget::slotEmptyFolder()
{
  QString str;

  if (!mCurrentFolder) return;
  bool isTrash = kmkernel->folderIsTrash( mCurrentFolder->collection() );
  if (mConfirmEmpty)
  {
    QString title = (isTrash) ? i18n("Empty Trash") : i18n("Move to Trash");
    QString text = (isTrash) ?
      i18n("Are you sure you want to empty the trash folder?") :
      i18n("<qt>Are you sure you want to move all messages from "
           "folder <b>%1</b> to the trash?</qt>", Qt::escape( mCurrentFolder->name() ) );

    if (KMessageBox::warningContinueCancel(this, text, title, KGuiItem( title, "user-trash"))
      != KMessageBox::Continue) return;
  }
  KCursorSaver busy(KBusyPtr::busy());
  slotMarkAll();
  if (isTrash) {
    /* Don't ask for confirmation again when deleting, the user has already
       confirmed. */
    slotDeleteMsg( false );
  }
  else
    slotTrashSelectedMessages();

  if (mMsgView)
    mMsgView->clearCache();

  if ( !isTrash )
    BroadcastStatus::instance()->setStatusMsg(i18n("Moved all messages to the trash"));

  updateMessageActions();

  // Disable empty trash/move all to trash action - we've just deleted/moved
  // all folder contents.
  mEmptyFolderAction->setEnabled( false );
}

//-----------------------------------------------------------------------------
void KMMainWidget::slotArchiveFolder()
{
  KMail::ArchiveFolderDialog archiveDialog;
  archiveDialog.setFolder( mFolder );
  archiveDialog.exec();
}

//-----------------------------------------------------------------------------
void KMMainWidget::slotRemoveFolder()
{
  QString str;
  QDir dir;

  if ( !mCurrentFolder ) return;
  if ( mCurrentFolder->isSystemFolder() ) return;
  if ( mCurrentFolder->isReadOnly() ) return;
  QString title;
  QString buttonLabel;
  if ( CollectionUtils::isVirtual( mCurrentFolder->collection() ) ) {
    title = i18n("Delete Search");
    str = i18n("<qt>Are you sure you want to delete the search <b>%1</b>?<br />"
                "Any messages it shows will still be available in their original folder.</qt>",
             Qt::escape( mCurrentFolder->name() ) );
    buttonLabel = i18nc("@action:button Delete search", "&Delete");
  } else {
    title = i18n("Delete Folder");

    Akonadi::CollectionFetchJob *job = new Akonadi::CollectionFetchJob( mCurrentFolder->collection(), CollectionFetchJob::FirstLevel, this );
    job->fetchScope().setContentMimeTypes( QStringList() << "message/rfc822" );
    job->exec();
    bool hasNotSubDirectory = job->collections().isEmpty();

    if ( mCurrentFolder->count() == 0 ) {
      if ( hasNotSubDirectory ) {
        str = i18n("<qt>Are you sure you want to delete the empty folder "
                   "<b>%1</b>?</qt>",
                Qt::escape( mCurrentFolder->name() ) );
      } else {
        str = i18n("<qt>Are you sure you want to delete the empty folder "
                   "<resource>%1</resource> and all its subfolders? Those subfolders might "
                   "not be empty and their contents will be discarded as well. "
                   "<p><b>Beware</b> that discarded messages are not saved "
                   "into your Trash folder and are permanently deleted.</p></qt>",
                Qt::escape( mCurrentFolder->name() ) );
      }
    } else {
      if ( hasNotSubDirectory ) {
        str = i18n("<qt>Are you sure you want to delete the folder "
                   "<resource>%1</resource>, discarding its contents? "
                   "<p><b>Beware</b> that discarded messages are not saved "
                   "into your Trash folder and are permanently deleted.</p></qt>",
                Qt::escape( mCurrentFolder->name() ) );
      }else {
        str = i18n("<qt>Are you sure you want to delete the folder <resource>%1</resource> "
                   "and all its subfolders, discarding their contents? "
                   "<p><b>Beware</b> that discarded messages are not saved "
                   "into your Trash folder and are permanently deleted.</p></qt>",
              Qt::escape( mCurrentFolder->name() ) );
      }
    }
    buttonLabel = i18nc("@action:button Delete folder", "&Delete");
  }
  if ( KMessageBox::warningContinueCancel( this, str, title,
                                           KGuiItem( buttonLabel, "edit-delete" ),
                                           KStandardGuiItem::cancel(), "",
                                           KMessageBox::Notify | KMessageBox::Dangerous )
      == KMessageBox::Continue )
  {
<<<<<<< HEAD
#if 0
    if ( mFolder->hasAccounts() ) {
      // this folder has an account, so we need to change that to the inbox
      for ( AccountList::Iterator it (mFolder->acctList()->begin() ),
             end( mFolder->acctList()->end() ); it != end; ++it ) {
        (*it)->setFolder( kmkernel->inboxFolder() );
        KMessageBox::information(this,
            i18n("<qt>The folder you deleted was associated with the account "
              "<b>%1</b> which delivered mail into it. The folder the account "
              "delivers new mail into was reset to the main Inbox folder.</qt>", (*it)->name()));
      }
    }
    if (mFolder->folderType() == KMFolderTypeImap)
      kmkernel->imapFolderMgr()->remove(mFolder);
    else if (mFolder->folderType() == KMFolderTypeCachedImap) {
      // Deleted by user -> tell the account (see KMFolderCachedImap::listDirectory2)
      KMFolderCachedImap* storage = static_cast<KMFolderCachedImap*>( mFolder->storage() );
      KMAcctCachedImap* acct = storage->account();
      if ( acct )
        acct->addDeletedFolder( mFolder );

      kmkernel->dimapFolderMgr()->remove(mFolder);
    }
    else
    if (mFolder->folderType() == KMFolderTypeSearch)
      kmkernel->searchFolderMgr()->remove(mFolder);
    else
      kmkernel->folderMgr()->remove(mFolder);
#else
    kDebug() << "AKONADI PORT: Disabled code in  " << Q_FUNC_INFO;
#endif
    mCurrentFolder->removeCollection();
=======
    KMail::FolderUtil::deleteFolder( mFolder, this );
>>>>>>> 4ea2cb36
  }
  delete mCurrentFolder;
  mCurrentFolder = 0;
  kDebug() << "AKONADI PORT: Disabled code in  " << Q_FUNC_INFO;
}

//-----------------------------------------------------------------------------
void KMMainWidget::slotMarkAllAsRead()
{
  if (!mCurrentFolder)
    return;
  mCurrentFolder->markUnreadAsRead();
  updateMessageActions();
}

//-----------------------------------------------------------------------------
void KMMainWidget::slotCompactFolder()
{
  if (!mCurrentFolder)
    return;

  KCursorSaver busy(KBusyPtr::busy());
  mCurrentFolder->compact( FolderCollection::CompactNow );
}

#if 0
//-----------------------------------------------------------------------------
void KMMainWidget::slotRefreshFolder()
{
  if (mFolder)
  {
    if ( mFolder->folderType() == KMFolderTypeImap || mFolder->folderType() == KMFolderTypeCachedImap ) {
      if ( !kmkernel->askToGoOnline() ) {
        return;
      }
    }

    if (mFolder->folderType() == KMFolderTypeImap)
    {
      KMFolderImap *imap = static_cast<KMFolderImap*>(mFolder->storage());
      imap->getAndCheckFolder();
    } else if ( mFolder->folderType() == KMFolderTypeCachedImap ) {
      KMFolderCachedImap* f = static_cast<KMFolderCachedImap*>( mFolder->storage() );
      f->account()->processNewMailInFolder( mFolder );
    }
  }
}
#endif

void KMMainWidget::slotTroubleshootFolder()
{
#if 0 //TODO port to akonadi
  if (mFolder)
  {
    if ( mFolder->folderType() == KMFolderTypeCachedImap ) {
      KMFolderCachedImap* f = static_cast<KMFolderCachedImap*>( mFolder->storage() );
      f->slotTroubleshoot();
    }
  }
#else
    kDebug() << "AKONADI PORT: Disabled code in  " << Q_FUNC_INFO;
#endif
}

void KMMainWidget::slotTroubleshootMaildir()
{
#if 0 //TODO port to akonadi
  if ( !mFolder || !mFolder->folderType() == KMFolderTypeMaildir )
    return;
  KMFolderMaildir* f = static_cast<KMFolderMaildir*>( mFolder->storage() );
  if ( KMessageBox::warningContinueCancel( this,
             i18nc( "@info",
                    "You are about to recreate the index for folder <resource>%1</resource>.<nl/>"
                    "<warning>This will destroy all message status information.</warning><nl/>"
                    "Are you sure you want to continue?", mCurrentFolder->name() ),
             i18nc( "@title", "Really recreate index?" ),
             KGuiItem( i18nc( "@action:button", "Recreate Index" ) ),
             KStandardGuiItem::cancel(), QString(),
             KMessageBox::Notify | KMessageBox::Dangerous )
        == KMessageBox::Continue ) {
    f->createIndexFromContents();
    KMessageBox::information( this,
                              i18n( "The index of folder %1 has been recreated.",
                                    mCurrentFolder->name() ),
                              i18n( "Index recreated" ) );
  }
#else
    kDebug() << "AKONADI PORT: Disabled code in  " << Q_FUNC_INFO;
#endif
}

void KMMainWidget::slotInvalidateIMAPFolders() {
  if ( KMessageBox::warningContinueCancel( this,
          i18n("Are you sure you want to refresh the IMAP cache?\n"
               "This will remove all changes that you have done "
               "locally to your IMAP folders."),
                                           i18n("Refresh IMAP Cache"), KGuiItem(i18n("&Refresh")) ) == KMessageBox::Continue ) {
#if 0
    //kmkernel->acctMgr()->invalidateIMAPFolders();
#else
    kDebug() << "AKONADI PORT: Disabled code in  " << Q_FUNC_INFO;
#endif
  }
}

//-----------------------------------------------------------------------------
void KMMainWidget::slotExpireAll()
{
  int ret = 0;

  KSharedConfig::Ptr config = KMKernel::config();
  KConfigGroup group(config, "General");

  if (group.readEntry("warn-before-expire", true ) ) {
    ret = KMessageBox::warningContinueCancel(KMainWindow::memberList().first(),
                         i18n("Are you sure you want to expire all old messages?"),
                         i18n("Expire Old Messages?"), KGuiItem(i18n("Expire")));
    if (ret != KMessageBox::Continue) {
      return;
    }
  }

  kmkernel->expireAllFoldersNow();
}

//-----------------------------------------------------------------------------
void KMMainWidget::slotCompactAll()
{
  KCursorSaver busy(KBusyPtr::busy());
  kmkernel->compactAllFolders();
}


//-----------------------------------------------------------------------------
void KMMainWidget::slotOverrideHtml()
{
  if( mHtmlPref == mFolderHtmlPref ) {
    int result = KMessageBox::warningContinueCancel( this,
      // the warning text is taken from configuredialog.cpp:
      i18n( "Use of HTML in mail will make you more vulnerable to "
        "\"spam\" and may increase the likelihood that your system will be "
        "compromised by other present and anticipated security exploits." ),
      i18n( "Security Warning" ),
      KGuiItem(i18n( "Use HTML" )),
      KStandardGuiItem::cancel(),
      "OverrideHtmlWarning", false);
    if( result == KMessageBox::Cancel ) {
      mPreferHtmlAction->setChecked( false );
      return;
    }
  }
  mFolderHtmlPref = !mFolderHtmlPref;
  if (mMsgView) {
    mMsgView->setHtmlOverride(mFolderHtmlPref);
    mMsgView->update( true );
  }
}

//-----------------------------------------------------------------------------
void KMMainWidget::slotOverrideHtmlLoadExt()
{
  if( mHtmlLoadExtPref == mFolderHtmlLoadExtPref ) {
    int result = KMessageBox::warningContinueCancel( this,
      // the warning text is taken from configuredialog.cpp:
      i18n( "Loading external references in html mail will make you more vulnerable to "
        "\"spam\" and may increase the likelihood that your system will be "
        "compromised by other present and anticipated security exploits." ),
      i18n( "Security Warning" ),
      KGuiItem(i18n( "Load External References" )),
      KStandardGuiItem::cancel(),
      "OverrideHtmlLoadExtWarning", false);
    if( result == KMessageBox::Cancel ) {
      mPreferHtmlLoadExtAction->setChecked( false );
      return;
    }
  }
  mFolderHtmlLoadExtPref = !mFolderHtmlLoadExtPref;
  if (mMsgView) {
    mMsgView->setHtmlLoadExtOverride(mFolderHtmlLoadExtPref);
    mMsgView->update( true );
  }
}

//-----------------------------------------------------------------------------
void KMMainWidget::slotMessageQueuedOrDrafted()
{
  if (!kmkernel->folderIsDraftOrOutbox(mCurrentFolder->collection()))
      return;
  if (mMsgView)
    mMsgView->update(true);
}


//-----------------------------------------------------------------------------
void KMMainWidget::slotForwardInlineMsg()
{
  QList<Akonadi::Item> selectedMessages = mMessagePane->selectionAsMessageItemList();
  if ( selectedMessages.isEmpty() )
    return;
  KMForwardCommand * command = new KMForwardCommand(
      this, selectedMessages, mCurrentFolder->identity()
    );

  command->start();
}


//-----------------------------------------------------------------------------
void KMMainWidget::slotForwardAttachedMsg()
{
  QList<Akonadi::Item> selectedMessages = mMessagePane->selectionAsMessageItemList();
  if ( selectedMessages.isEmpty() )
    return;
  KMForwardAttachedCommand * command = new KMForwardAttachedCommand(
      this, selectedMessages, mCurrentFolder->identity()
    );

  command->start();
}


//-----------------------------------------------------------------------------
void KMMainWidget::slotUseTemplate()
{
  newFromTemplate( mMessagePane->currentItem() );
}


//-----------------------------------------------------------------------------
void KMMainWidget::slotResendMsg()
{
  Akonadi::Item msg = mMessagePane->currentItem();
  if ( !msg.isValid() )
    return;
  KMCommand *command = new KMResendMessageCommand( this, msg );

  command->start();
}

//-----------------------------------------------------------------------------
// Message moving and permanent deletion
//

void KMMainWidget::moveMessageSelected( MessageList::Core::MessageItemSetReference ref, const Akonadi::Collection &dest, bool confirmOnDeletion )
{
  QList<Akonadi::Item> selectMsg  = mMessagePane->itemListFromPersistentSet( ref );
  // If this is a deletion, ask for confirmation
  if ( !dest.isValid() && confirmOnDeletion )
  {
    int ret = KMessageBox::warningContinueCancel(
        this,
        i18np(
            "<qt>Do you really want to delete the selected message?<br />"
            "Once deleted, it cannot be restored.</qt>",
            "<qt>Do you really want to delete the %1 selected messages?<br />"
            "Once deleted, they cannot be restored.</qt>",
            selectMsg.count()
          ),
        selectMsg.count() > 1 ? i18n( "Delete Messages" ) : i18n( "Delete Message" ),
        KStandardGuiItem::del(),
        KStandardGuiItem::cancel(),
        "NoConfirmDelete"
      );
    if ( ret == KMessageBox::Cancel )
    {
      mMessagePane->deletePersistentSet( ref );
      return;  // user canceled the action
    }
  }
  mMessagePane->markMessageItemsAsAboutToBeRemoved( ref, true );
  // And stuff them into a KMMoveCommand :)
  KMMoveCommand *command = new KMMoveCommand( dest, selectMsg,ref );
  QObject::connect(
      command, SIGNAL( moveDone( KMMoveCommand * ) ),
      this, SLOT( slotMoveMessagesCompleted( KMMoveCommand * ) )
    );
  command->start();

  if ( dest.isValid() )
    BroadcastStatus::instance()->setStatusMsg( i18n( "Moving messages..." ) );
  else
    BroadcastStatus::instance()->setStatusMsg( i18n( "Deleting messages..." ) );
}

void KMMainWidget::slotMoveMessagesCompleted( KMMoveCommand *command )
{
  Q_ASSERT( command );
  mMessagePane->markMessageItemsAsAboutToBeRemoved( command->refSet(), false );
  mMessagePane->deletePersistentSet( command->refSet() );
  // Bleah :D
  bool moveWasReallyADelete = !command->destFolder().isValid();

  if ( command->result() != KMCommand::OK )
  {
    if ( moveWasReallyADelete )
      BroadcastStatus::instance()->setStatusMsg( i18n( "Messages deleted successfully." ) );
    else
      BroadcastStatus::instance()->setStatusMsg( i18n( "Messages moved successfully." ) );
  } else {
    if ( moveWasReallyADelete )
    {
      if ( command->result() == KMCommand::Failed )
        BroadcastStatus::instance()->setStatusMsg( i18n( "Deleting messages failed." ) );
      else
        BroadcastStatus::instance()->setStatusMsg( i18n( "Deleting messages canceled." ) );
    } else {
      if ( command->result() == KMCommand::Failed )
        BroadcastStatus::instance()->setStatusMsg( i18n( "Moving messages failed." ) );
      else
        BroadcastStatus::instance()->setStatusMsg( i18n( "Moving messages canceled." ) );
    }
  }
  // The command will autodelete itself and will also kill the set.
}

void KMMainWidget::slotDeleteMsg( bool confirmDelete )
{
   // Create a persistent message set from the current selection
  MessageList::Core::MessageItemSetReference ref = mMessagePane->selectionAsPersistentSet();
  if ( ref != -1 )
    moveMessageSelected( ref, Akonadi::Collection(), confirmDelete );
}

void KMMainWidget::slotDeleteThread( bool confirmDelete )
{
  // Create a persistent set from the current thread.
  MessageList::Core::MessageItemSetReference ref = mMessagePane->currentThreadAsPersistentSet();
  if ( ref != -1 )
    moveMessageSelected( ref, Akonadi::Collection(), confirmDelete );
}


void KMMainWidget::slotMoveSelectedMessageToFolder()
{
  AutoQPointer<FolderSelectionTreeViewDialog> dlg;
  dlg = new FolderSelectionTreeViewDialog( this );
  dlg->setModal( true );
  dlg->setCaption(  i18n( "Move Messages to Folder" ) );
  if ( dlg->exec() && dlg ) {
    Akonadi::Collection dest = dlg->selectedCollection();
    if ( dest.isValid() ) {
      moveSelectedMessagesToFolder( dest );
    }
  }
}

void KMMainWidget::moveSelectedMessagesToFolder( const Akonadi::Collection & dest )
{
   MessageList::Core::MessageItemSetReference ref = mMessagePane->selectionAsPersistentSet();
  if ( ref != -1 ) {
    //Need to verify if dest == src ??? akonadi do it for us.
    moveMessageSelected( ref, dest, false );
  }
}


void KMMainWidget::copyMessageSelected( const QList<Akonadi::Item> &selectMsg, const Akonadi::Collection &dest )
{
  if ( selectMsg.isEmpty() )
    return;
    // And stuff them into a KMCopyCommand :)
  KMCommand *command = new KMCopyCommand( dest, selectMsg );
  QObject::connect(
      command, SIGNAL( completed( KMCommand * ) ),
      this, SLOT( slotCopyMessagesCompleted( KMCommand * ) )
    );

  BroadcastStatus::instance()->setStatusMsg( i18n( "Copying messages..." ) );
}


void KMMainWidget::slotCopyMessagesCompleted( KMCommand *command )
{
  Q_ASSERT( command );
  if ( command->result() == KMCommand::OK )
  {
    BroadcastStatus::instance()->setStatusMsg( i18n( "Messages copied successfully." ) );
  } else {
    if ( command->result() == KMCommand::Failed )
      BroadcastStatus::instance()->setStatusMsg( i18n( "Copying messages failed." ) );
    else
      BroadcastStatus::instance()->setStatusMsg( i18n( "Copying messages canceled." ) );
  }
  // The command will autodelete itself and will also kill the set.
}

void KMMainWidget::slotCopySelectedMessagesToFolder()
{
  AutoQPointer<FolderSelectionTreeViewDialog> dlg;
  dlg = new FolderSelectionTreeViewDialog( this );
  dlg->setModal( true );
  dlg->setCaption( i18n( "Copy Messages to Folder" ) );

  if ( dlg->exec() && dlg ) {
    Akonadi::Collection dest = dlg->selectedCollection();
    if ( dest.isValid() ) {
      copySelectedMessagesToFolder( dest );
    }
  }
}

void KMMainWidget::copySelectedMessagesToFolder( const Akonadi::Collection& dest )
{
  QList<Akonadi::Item > lstMsg = mMessagePane->selectionAsMessageItemList();
  if ( !lstMsg.isEmpty() ) {
    copyMessageSelected( lstMsg, dest );
  }
}

//-----------------------------------------------------------------------------
// Message trashing
//
void KMMainWidget::trashMessageSelected( MessageList::Core::MessageItemSetReference ref )
{
  QList<Akonadi::Item> select = mMessagePane->itemListFromPersistentSet( ref );
  mMessagePane->markMessageItemsAsAboutToBeRemoved( ref, true );

    // FIXME: Why we don't use KMMoveCommand( trashFolder(), selectedMessages ); ?
  // And stuff them into a KMTrashMsgCommand :)
  KMCommand *command = new KMTrashMsgCommand( mCurrentFolder->collection(), select,ref );

  QObject::connect(
      command, SIGNAL( moveDone( KMMoveCommand * ) ),
      this, SLOT( slotTrashMessagesCompleted( KMMoveCommand * ) )
    );

  command->start();
  BroadcastStatus::instance()->setStatusMsg( i18n( "Moving messages to trash..." ) );
}

void KMMainWidget::slotTrashMessagesCompleted( KMMoveCommand *command )
{
  Q_ASSERT( command );
  mMessagePane->markMessageItemsAsAboutToBeRemoved( command->refSet(), false );
  mMessagePane->deletePersistentSet( command->refSet() );
  if ( command->result() != KMCommand::OK )
  {
    BroadcastStatus::instance()->setStatusMsg( i18n( "Messages moved to trash successfully." ) );
  } else {
    if ( command->result() == KMCommand::Failed )
      BroadcastStatus::instance()->setStatusMsg( i18n( "Moving messages to trash failed." ) );
    else
      BroadcastStatus::instance()->setStatusMsg( i18n( "Moving messages to trash canceled." ) );
  }

  // The command will autodelete itself and will also kill the set.
}

void KMMainWidget::slotTrashSelectedMessages()
{
  MessageList::Core::MessageItemSetReference ref = mMessagePane->selectionAsPersistentSet();
  if ( ref != -1 ) {
    trashMessageSelected( ref );
  }
}

void KMMainWidget::slotTrashThread()
{
  MessageList::Core::MessageItemSetReference ref = mMessagePane->currentThreadAsPersistentSet();
  if ( ref != -1 )
    trashMessageSelected( ref );
}

//-----------------------------------------------------------------------------
// Message tag setting for messages
//
// FIXME: The "selection" version of these functions is in MessageActions.
//        We should probably move everything there....
void KMMainWidget::toggleMessageSetTag( const QList<Akonadi::Item> &select, const QString &taglabel )
{
  if ( select.isEmpty() )
    return;
}

#ifdef OLD_MESSAGELIST
void KMMainWidget::toggleMessageSetTag(
    KMail::MessageListView::MessageSet * set,
    const QString &taglabel
  )
{
  Q_ASSERT( set );

  if ( !set->isValid() )
  {
    delete set;
    return;
  }

  Q_ASSERT( set->folder() ); // must exist since the set is valid

  QList< unsigned long > serNums = KMMsgDict::serNumList( set->contentsAsMsgBaseList() );
  Q_ASSERT( !serNums.empty() );

  // Create command for those messages
  KMCommand *command = new KMSetTagCommand( taglabel, serNums, KMSetTagCommand::Toggle );
  set->setParent( command ); // so it will be deleted when the command finishes
  command->start();
}
#endif
void KMMainWidget::slotUpdateMessageTagList( const QString &taglabel )
{
  // Create a persistent set from the current thread.
  QList<Akonadi::Item> selectedMessages = mMessagePane->selectionAsMessageItemList();
  if ( selectedMessages.isEmpty() )
    return;
  toggleMessageSetTag( selectedMessages, taglabel );
}


//-----------------------------------------------------------------------------
// Status setting for threads
//
// FIXME: The "selection" version of these functions is in MessageActions.
//        We should probably move everything there....
void KMMainWidget::setMessageSetStatus( const QList<Akonadi::Item> &select,
        const KPIM::MessageStatus &status,
        bool toggle )
{
  if ( select.isEmpty() )
    return;
    // FIXME: Why we use SerNumList instead of QList< KMMsgBase * > here ?
  SerNumList serNums;

<<<<<<< HEAD
  for( QList< Akonadi::Item >::const_iterator it = select.constBegin(); it != select.constEnd(); ++it )
    serNums.append( ( *it ).id() );
=======
  for ( QList<KMMsgBase *>::Iterator it = selectedMessages.begin(); it != selectedMessages.end(); ++it ) {
    if ( *it ) {
      serNums.append( (*it)->getMsgSerNum() );
    }
  }
>>>>>>> 4ea2cb36

  Q_ASSERT( !serNums.empty() );

  KMCommand *command = new KMSetStatusCommand( status, serNums, toggle );
  command->start();
}

void KMMainWidget::setCurrentThreadStatus( const KPIM::MessageStatus &status, bool toggle )
{
  QList<Akonadi::Item> select = mMessagePane->currentThreadAsMessageList();
  if ( select.isEmpty() )
    return;
  setMessageSetStatus( select, status, toggle );
}

void KMMainWidget::slotSetThreadStatusNew()
{
  setCurrentThreadStatus( MessageStatus::statusNew(), false );
}

void KMMainWidget::slotSetThreadStatusUnread()
{
  setCurrentThreadStatus( MessageStatus::statusUnread(), false );
}

void KMMainWidget::slotSetThreadStatusImportant()
{
  setCurrentThreadStatus( MessageStatus::statusImportant(), true );
}

void KMMainWidget::slotSetThreadStatusRead()
{
  setCurrentThreadStatus( MessageStatus::statusRead(), false );
}

void KMMainWidget::slotSetThreadStatusToAct()
{
  setCurrentThreadStatus( MessageStatus::statusToAct(), true );
}

void KMMainWidget::slotSetThreadStatusWatched()
{
  setCurrentThreadStatus( MessageStatus::statusWatched(), true );
  if ( mWatchThreadAction->isChecked() )
    mIgnoreThreadAction->setChecked(false);
}

void KMMainWidget::slotSetThreadStatusIgnored()
{
  setCurrentThreadStatus( MessageStatus::statusIgnored(), true );
  if ( mIgnoreThreadAction->isChecked() )
    mWatchThreadAction->setChecked(false);
}

<<<<<<< HEAD
=======
void KMMainWidget::slotMessageStatusChangeRequest( KMMsgBase *msg, const KPIM::MessageStatus &set, const KPIM::MessageStatus & clear )
{
  Q_ASSERT( msg );

  SerNumList serNums;
  serNums.append( msg->getMsgSerNum() );

  if ( clear.toQInt32() != KPIM::MessageStatus().toQInt32() )
  {
    KMCommand *command = new KMSetStatusCommand( clear, serNums, true );
    command->start();
  }

  if ( set.toQInt32() != KPIM::MessageStatus().toQInt32() )
  {
    KMCommand *command = new KMSetStatusCommand( set, serNums, false );
    command->start();
  }
}

/////////////////////////////////////////////////////////////////////////////////////////////
// Message clipboard management

void KMMainWidget::fillMessageClipboard()
{
  QList< KMMsgBase * > selected = mMessageListView->selectionAsMsgBaseList();
  if ( selected.isEmpty() )
    return;

  mMessageClipboard.clear();

  for ( QList<KMMsgBase *>::Iterator it = selected.begin(); it != selected.end(); ++it ) {
    if ( *it ) {
      mMessageClipboard.append( (*it)->getMsgSerNum() );
    }
  }
}

void KMMainWidget::setMessageClipboardContents( const QList< quint32 > &msgs, bool move )
{
  mMessageClipboard = msgs;
  mMessageClipboardInCutMode = move;
}

void KMMainWidget::slotCopyMessages()
{
  fillMessageClipboard();

  mMessageClipboardInCutMode = false;

  updateCutCopyPasteActions();
}

void KMMainWidget::slotCutMessages()
{
  fillMessageClipboard();

  mMessageClipboardInCutMode = true;

  updateCutCopyPasteActions();
}

void KMMainWidget::slotPasteMessages()
{
  if ( mMessageClipboard.isEmpty() )
    return; // nothing to do

  new KMail::MessageCopyHelper( mMessageClipboard, folder(), mMessageClipboardInCutMode );

  if ( mMessageClipboardInCutMode )
    mMessageClipboard.clear(); // moved messages can't be pasted again (FIXME: should re-copied!)

  updateCutCopyPasteActions();
}

void KMMainWidget::updateCutCopyPasteActions()
{
  QAction *copy = action( "copy_messages" );
  QAction *cut = action( "cut_messages" );
  QAction *paste = action( "paste_messages" );

  bool haveSelection = !mMessageListView->selectionEmpty();

  copy->setEnabled( haveSelection );
  cut->setEnabled( haveSelection && folder() && ( folder()->canDeleteMessages() ) );
  paste->setEnabled( ( !mMessageClipboard.isEmpty() ) && folder() && ( !folder()->isReadOnly() ) );
}

>>>>>>> 4ea2cb36
//-----------------------------------------------------------------------------
void KMMainWidget::slotRedirectMsg()
{
  Akonadi::Item msg = mMessagePane->currentItem();
  if ( !msg.isValid() )
    return;
  KMCommand *command = new KMRedirectCommand( this, msg );
  command->start();
}


//-----------------------------------------------------------------------------
void KMMainWidget::slotCustomReplyToMsg( const QString &tmpl )
{
  Akonadi::Item msg = mMessagePane->currentItem();
  if ( !msg.isValid() )
    return;

  QString text = mMsgView ? mMsgView->copyText() : "";

  kDebug() << "Reply with template:" << tmpl;

  KMCommand *command = new KMCustomReplyToCommand(
      this, msg, text, tmpl
    );
  command->start();
}


//-----------------------------------------------------------------------------
void KMMainWidget::slotCustomReplyAllToMsg( const QString &tmpl )
{
  Akonadi::Item msg = mMessagePane->currentItem();
  if ( !msg.isValid() )
    return;

  QString text = mMsgView? mMsgView->copyText() : "";

  kDebug() << "Reply to All with template:" << tmpl;

  KMCommand *command = new KMCustomReplyAllToCommand(
      this, msg, text, tmpl
    );

  command->start();
}


//-----------------------------------------------------------------------------
void KMMainWidget::slotCustomForwardMsg( const QString &tmpl )
{
  QList<Akonadi::Item> selectedMessages = mMessagePane->selectionAsMessageItemList();
  if ( selectedMessages.isEmpty() )
    return;

  kDebug() << "Forward with template:" << tmpl;
  KMCustomForwardCommand * command = new KMCustomForwardCommand(
      this, selectedMessages, mCurrentFolder->identity(), tmpl
    );

  command->start();
}


//-----------------------------------------------------------------------------
void KMMainWidget::slotNoQuoteReplyToMsg()
{
  Akonadi::Item msg = mMessagePane->currentItem();
  if ( !msg.isValid() )
    return;

  KMCommand *command = new KMNoQuoteReplyToCommand( this, msg );
  command->start();
}

//-----------------------------------------------------------------------------
void KMMainWidget::slotSubjectFilter()
{
  KMime::Message::Ptr msg = mMessagePane->currentMessage();
  if ( !msg )
    return;

  KMCommand *command = new KMFilterCommand( "Subject", msg->subject()->asUnicodeString() );
  command->start();
}

//-----------------------------------------------------------------------------
void KMMainWidget::slotMailingListFilter()
{
  Akonadi::Item msg = mMessagePane->currentItem();
  if ( !msg.isValid() )
    return;

  KMCommand *command = new KMMailingListFilterCommand( this, msg );
  command->start();
}

//-----------------------------------------------------------------------------
void KMMainWidget::slotFromFilter()
{
  KMime::Message::Ptr msg = mMessagePane->currentMessage();
  if ( !msg )
    return;

  AddrSpecList al = KMail::MessageHelper::extractAddrSpecs( msg, "From" );
  KMCommand *command;
  if ( al.empty() )
    command = new KMFilterCommand( "From",  msg->from()->asUnicodeString() );
  else
    command = new KMFilterCommand( "From",  al.front().asString() );
  command->start();
}

//-----------------------------------------------------------------------------
void KMMainWidget::slotToFilter()
{
  KMime::Message::Ptr msg = mMessagePane->currentMessage();
  if ( !msg )
    return;
  KMCommand *command = new KMFilterCommand( "To",  msg->to()->asUnicodeString() );
  command->start();
}

//-----------------------------------------------------------------------------
void KMMainWidget::updateListFilterAction()
{
  //Proxy the mListFilterAction to update the action text

  mListFilterAction->setText( i18n("Filter on Mailing-List...") );
  KMime::Message::Ptr msg = mMessagePane->currentMessage();
  if ( !msg ) {
    mListFilterAction->setEnabled( false );
    return;
  }

  QByteArray name;
  QString value;
  QString lname = MailingList::name( msg, name, value );
  if ( lname.isNull() )
    mListFilterAction->setEnabled( false );
  else {
    mListFilterAction->setEnabled( true );
    mListFilterAction->setText( i18n( "Filter on Mailing-List %1...", lname ) );
  }
}


//-----------------------------------------------------------------------------
void KMMainWidget::slotUndo()
{
  kmkernel->undoStack()->undo();
  updateMessageActions();
  updateFolderMenu();
}


//-----------------------------------------------------------------------------
void KMMainWidget::slotJumpToFolder()
{
  // can jump to anywhere, need not be read/write
  AutoQPointer<FolderSelectionTreeViewDialog> dlg;
  dlg = new FolderSelectionTreeViewDialog( this,false );
  dlg->setCaption( i18n( "Jump to Folder") );
  if ( dlg->exec() && dlg ) {
    Akonadi::Collection collection = dlg->selectedCollection();
    if ( collection.isValid() ) {
      selectCollectionFolder( collection );
    }
  }
}

void KMMainWidget::selectCollectionFolder( const Akonadi::Collection & col )
{
  if ( mCollectionFolderView ) {
    mCollectionFolderView->selectCollectionFolder( col );
  }
}

void KMMainWidget::slotApplyFilters()
{
  QList<Akonadi::Item> selectedMessages = mMessagePane->selectionAsMessageItemList();
#ifdef OLD_MESSAGELIST
  if (KMail::ActionScheduler::isEnabled() || kmkernel->filterMgr()->atLeastOneOnlineImapFolderTarget())
  {
    // uses action scheduler
    KMFilterMgr::FilterSet set = KMFilterMgr::Explicit;
    QList<KMFilter*> filters = kmkernel->filterMgr()->filters();
    KMail::ActionScheduler *scheduler = new KMail::ActionScheduler( set, filters );
    scheduler->setAutoDestruct( true );

    foreach ( KMMsgBase *msg, msgList ) {
      if ( msg ) {
        scheduler->execFilters( msg );
      }
    }

    return;
  }

  //prevent issues with stale message pointers by using serial numbers instead
  QList<unsigned long> serNums = KMMsgDict::serNumList( msgList );
  if ( serNums.isEmpty() )
    return;

  KCursorSaver busy( KBusyPtr::busy() );
  int msgCount = 0;
  int msgCountToFilter = serNums.count();

  ProgressItem* progressItem = ProgressManager::createProgressItem (
      "filter"+ProgressManager::getUniqueID(),
      i18n( "Filtering messages" )
    );

  progressItem->setTotalItems( msgCountToFilter );

  for ( QList<unsigned long>::ConstIterator it = serNums.constBegin(); it != serNums.constEnd(); ++it )
  {
    msgCount++;
    if ( msgCountToFilter - msgCount < 10 || !( msgCount % 10 ) || msgCount <= 10 )
    {
      progressItem->updateProgress();
      QString statusMsg = i18n( "Filtering message %1 of %2", msgCount, msgCountToFilter );
      KPIM::BroadcastStatus::instance()->setStatusMsg( statusMsg );
      qApp->processEvents( QEventLoop::ExcludeUserInputEvents, 50 );
    }

    KMFolder *folder = 0;
    int idx;
    KMMsgDict::instance()->getLocation( *it, &folder, &idx );
    KMime::Message *msg = 0;
    if (folder)
      msg = folder->getMsg(idx);
    if (msg)
    {
      if (msg->transferInProgress())
        continue;
      msg->setTransferInProgress(true);
      if ( !msg->isComplete() )
      {
        FolderJob *job = mFolder->createJob(msg);
        connect(job, SIGNAL(messageRetrieved(KMime::Message*)),
                this, SLOT(slotFilterMsg(KMime::Message*)));
        job->start();
      } else {
        if (slotFilterMsg(msg) == 2)
          break;
      }
    } else {
      kDebug () << "A message went missing during filtering";
    }
    progressItem->incCompletedItems();
  }

  progressItem->setComplete();
  progressItem = 0;
#endif
}

int KMMainWidget::slotFilterMsg( const KMime::Message::Ptr &msg )
{
  if ( !msg ) return 2; // messageRetrieve(0) is always possible
#if 0 //TODO port to akonadi
  msg->setTransferInProgress(false);
#else
  kDebug() << "AKONADI PORT: Disabled code in  " << Q_FUNC_INFO;
#endif
  int filterResult = kmkernel->filterMgr()->process(msg, KMFilterMgr::Explicit);
  if (filterResult == 2)
  {
    // something went horribly wrong (out of space?)
    kmkernel->emergencyExit( i18n("Unable to process messages: " ) + QString::fromLocal8Bit(strerror(errno)));
    return 2;
  }
#if 0 //TODO port to akonadi
  if (msg->parent())
  { // unGet this msg
    int idx = -1;
    KMFolder * p = 0;
    KMMsgDict::instance()->getLocation( msg, &p, &idx );
    assert( p == msg->parent() ); assert( idx >= 0 );
    p->unGetMsg( idx );
  }
#else
  kDebug() << "AKONADI PORT: Disabled code in  " << Q_FUNC_INFO;
#endif
  return filterResult;
}

//-----------------------------------------------------------------------------
void KMMainWidget::slotCheckVacation()
{
  updateVactionScriptStatus( false );
  if ( !kmkernel->askToGoOnline() )
    return;

  Vacation *vac = new Vacation( this, true /* check only */ );
  connect( vac, SIGNAL(scriptActive(bool)), SLOT(updateVactionScriptStatus(bool)) );
}

void KMMainWidget::slotEditVacation()
{
  if ( !kmkernel->askToGoOnline() ) {
    return;
  }

  if ( mVacation )
    return;

  mVacation = new Vacation( this );
  connect( mVacation, SIGNAL(scriptActive(bool)), SLOT(updateVactionScriptStatus(bool)) );
  if ( mVacation->isUsable() ) {
    connect( mVacation, SIGNAL(result(bool)), mVacation, SLOT(deleteLater()) );
  } else {
    QString msg = i18n("KMail's Out of Office Reply functionality relies on "
                      "server-side filtering. You have not yet configured an "
                      "IMAP server for this.\n"
                      "You can do this on the \"Filtering\" tab of the IMAP "
                      "account configuration.");
    KMessageBox::sorry( this, msg, i18n("No Server-Side Filtering Configured") );

    delete mVacation; // QGuardedPtr sets itself to 0!
  }
}

//-----------------------------------------------------------------------------
void KMMainWidget::slotDebugSieve()
{
#if !defined(NDEBUG)
  if ( mSieveDebugDialog )
    return;

  mSieveDebugDialog = new SieveDebugDialog( this );
  mSieveDebugDialog->exec();
  delete mSieveDebugDialog;
#endif
}

//-----------------------------------------------------------------------------
void KMMainWidget::slotStartCertManager()
{
  if( !QProcess::startDetached("kleopatra" ) )
    KMessageBox::error( this, i18n( "Could not start certificate manager; "
                                    "please check your installation." ),
                                    i18n( "KMail Error" ) );
  else
    kDebug() << "\nslotStartCertManager(): certificate manager started.";
}

//-----------------------------------------------------------------------------
void KMMainWidget::slotStartWatchGnuPG()
{
  if( !QProcess::startDetached("kwatchgnupg") )
    KMessageBox::error( this, i18n( "Could not start GnuPG LogViewer (kwatchgnupg); "
                                    "please check your installation." ),
                                    i18n( "KMail Error" ) );
}


//-----------------------------------------------------------------------------
void KMMainWidget::slotPrintMsg()
{
  Akonadi::Item msg = mMessagePane->currentItem();
  if ( !msg.isValid() )
    return;

  bool htmlOverride = mMsgView ? mMsgView->htmlOverride() : false;
  bool htmlLoadExtOverride = mMsgView ? mMsgView->htmlLoadExtOverride() : false;
  KConfigGroup reader( KMKernel::config(), "Reader" );
  bool useFixedFont = mMsgView ? mMsgView->isFixedFont() : GlobalSettings::self()->useFixedFont();
  KMCommand *command =
    new KMPrintCommand( this, msg,
                        mMsgView ? mMsgView->headerStyle() : 0,
                        mMsgView ? mMsgView->headerStrategy() : 0,
                        htmlOverride, htmlLoadExtOverride,
                        useFixedFont, overrideEncoding() );
  command->start();
}

//-----------------------------------------------------------------------------
void KMMainWidget::slotConfigChanged()
{
  readConfig();
  mMsgActions->setupForwardActions();
  mMsgActions->setupForwardingActionsList( mGUIClient );
}

//-----------------------------------------------------------------------------
void KMMainWidget::slotSaveMsg()
{
  QList<Akonadi::Item> selectedMessages = mMessagePane->selectionAsMessageItemList();
  if ( selectedMessages.isEmpty() )
    return;
  KMSaveMsgCommand *saveCommand = new KMSaveMsgCommand( this, selectedMessages );

  if ( saveCommand->url().isEmpty() )
    delete saveCommand;
  else
    saveCommand->start();
}

//-----------------------------------------------------------------------------
void KMMainWidget::slotOpenMsg()
{
  KMOpenMsgCommand *openCommand = new KMOpenMsgCommand( this, KUrl(), overrideEncoding() );

  openCommand->start();
}

//-----------------------------------------------------------------------------
void KMMainWidget::slotSaveAttachments()
{
  QList<Akonadi::Item> selectedMessages = mMessagePane->selectionAsMessageItemList();
  if ( selectedMessages.isEmpty() )
    return;
  KMSaveAttachmentsCommand *saveCommand = new KMSaveAttachmentsCommand( this, selectedMessages );

  saveCommand->start();
}

void KMMainWidget::slotOnlineStatus()
{
  // KMKernel will emit a signal when we toggle the network state that is caught by
  // KMMainWidget::slotUpdateOnlineStatus to update our GUI
  if ( GlobalSettings::self()->networkState() == GlobalSettings::EnumNetworkState::Online ) {
    // if online; then toggle and set it offline.
    kmkernel->stopNetworkJobs();
  } else {
    kmkernel->resumeNetworkJobs();
  }
}

void KMMainWidget::slotUpdateOnlineStatus( GlobalSettings::EnumNetworkState::type )
{
  QAction *action = actionCollection()->action( "online_status" );
  if ( GlobalSettings::self()->networkState() == GlobalSettings::EnumNetworkState::Online ) {
    action->setText( i18n("Work Offline") );
    action->setIcon( KIcon("user-offline") );
  }
  else {
    action->setText( i18n("Work Online") );
    action->setIcon( KIcon("user-online") );
  }
}


//-----------------------------------------------------------------------------
void KMMainWidget::slotSendQueued()
{
  if ( !kmkernel->askToGoOnline() ) {
    return;
  }

  kmkernel->msgSender()->sendQueued();
}

//-----------------------------------------------------------------------------
void KMMainWidget::slotSendQueuedVia( QAction* item )
{
  if ( !kmkernel->askToGoOnline() ) {
    return;
  }

  QStringList availTransports= MailTransport::TransportManager::self()->transportNames();
  if (availTransports.contains(item->text()))
    kmkernel->msgSender()->sendQueued( item->text() );
}

//-----------------------------------------------------------------------------
void KMMainWidget::slotShowBusySplash()
{
  if ( mReaderWindowActive )
  {
    mMsgView->displayBusyPage();
    // hide widgets that are in the way:
    if ( mMessagePane && mLongFolderList )
      mMessagePane->hide();
  }
}

void KMMainWidget::showOfflinePage()
{

  if ( !mReaderWindowActive ) return;
  mShowingOfflineScreen = true;

  mMsgView->displayOfflinePage();
    if ( mMessagePane && mLongFolderList )
      mMessagePane->hide();
}


//-----------------------------------------------------------------------------
void KMMainWidget::slotReplaceMsgByUnencryptedVersion()
{
  kDebug();
  Akonadi::Item oldMsg = mMessagePane->currentItem();
  if( oldMsg.isValid() ) {
#if 0
    kDebug() << "Old message found";
    if( oldMsg->hasUnencryptedMsg() ) {
      kDebug() << "Extra unencrypted message found";
      KMime::Message* newMsg = oldMsg->unencryptedMsg();
      // adjust the message id
      {
        QString msgId( oldMsg->msgId() );
        QString prefix("DecryptedMsg.");
        int oldIdx = msgId.indexOf(prefix, 0, Qt::CaseInsensitive);
        if( -1 == oldIdx ) {
          int leftAngle = msgId.lastIndexOf( '<' );
          msgId = msgId.insert( (-1 == leftAngle) ? 0 : ++leftAngle, prefix );
        }
        else {
          // toggle between "DecryptedMsg." and "DeCryptedMsg."
          // to avoid same message id
          QCharRef c = msgId[ oldIdx+2 ];
          if( 'C' == c )
            c = 'c';
          else
            c = 'C';
        }
        newMsg->setMsgId( msgId );
        mMsgView->setIdOfLastViewedMessage( msgId );
      }
      // insert the unencrypted message
      kDebug() << "Adding unencrypted message to folder";
      mFolder->addMsg( newMsg );
      /* Figure out its index in the folder for selecting. This must be count()-1,
       * since we append. Be safe and do find, though, just in case. */
      int newMsgIdx = mFolder->find( newMsg );
      Q_ASSERT( newMsgIdx != -1 );
      /* we need this unget, to have the message displayed correctly initially */
      mFolder->unGetMsg( newMsgIdx );
      int idx = mFolder->find( oldMsg );
      Q_ASSERT( idx != -1 );
      /* only select here, so the old one is not un-Gotten before, which would
       * render the pointer we hold invalid so that find would fail */
#if 0
      // FIXME (Pragma)
      mHeaders->setCurrentItemByIndex( newMsgIdx );
#endif
      // remove the old one
      if ( idx != -1 ) {
        kDebug() << "Deleting encrypted message";
        mFolder->take( idx );
      }

      kDebug() << "Updating message actions";
      updateMessageActions();

      kDebug() << "Done.";
    } else
      kDebug() << "NO EXTRA UNENCRYPTED MESSAGE FOUND";
#else
   kDebug() << "AKONADI PORT: Disabled code in  " << Q_FUNC_INFO;
#endif
  } else
    kDebug() << "PANIC: NO OLD MESSAGE FOUND";
}

void KMMainWidget::slotFocusOnNextMessage()
{
  mMessagePane->focusNextMessageItem(MessageList::Core::MessageTypeAny, true,false );
}

void KMMainWidget::slotFocusOnPrevMessage()
{
  mMessagePane->focusPreviousMessageItem( MessageList::Core::MessageTypeAny, true, false );
}

void KMMainWidget::slotSelectFocusedMessage()
{
  mMessagePane->selectFocusedMessageItem(true );
}

void KMMainWidget::slotSelectNextMessage()
{
  mMessagePane->selectNextMessageItem( MessageList::Core::MessageTypeAny,
                                       MessageList::Core::ClearExistingSelection,
                                       true, true );
}

void KMMainWidget::slotExtendSelectionToNextMessage()
{
  mMessagePane->selectNextMessageItem(
                                      MessageList::Core::MessageTypeAny,
                                      MessageList::Core::GrowOrShrinkExistingSelection,
                                      true,  // center item
                                      false  // don't loop in folder
    );
}

void KMMainWidget::slotSelectNextUnreadMessage()
{
  //Laurent port it
  // The looping logic is: "Don't loop" just never loops, "Loop in current folder"
  // loops just in current folder, "Loop in all folders" loops in the current folder
  // first and then after confirmation jumps to the next folder.
  // A bad point here is that if you answer "No, and don't ask me again" to the confirmation
  // dialog then you have "Loop in current folder" and "Loop in all folders" that do
  // the same thing and no way to get the old behaviour. However, after a consultation on #kontact,
  // for bug-to-bug backward compatibility, the masters decided to keep it b0rken :D
  // If nobody complains, it stays like it is: if you complain enough maybe the masters will
  // decide to reconsider :)
  if ( !mMessagePane->selectNextMessageItem(
      MessageList::Core::MessageTypeNewOrUnreadOnly,
      MessageList::Core::ClearExistingSelection,
      true,  // center item
      /*GlobalSettings::self()->loopOnGotoUnread() == GlobalSettings::EnumLoopOnGotoUnread::LoopInCurrentFolder*/
      GlobalSettings::self()->loopOnGotoUnread() != GlobalSettings::EnumLoopOnGotoUnread::DontLoop
    ) )
  {
    // no next unread message was found in the current folder
    if ( ( GlobalSettings::self()->loopOnGotoUnread() ==
           GlobalSettings::EnumLoopOnGotoUnread::LoopInAllFolders ) ||
         ( GlobalSettings::self()->loopOnGotoUnread() ==
           GlobalSettings::EnumLoopOnGotoUnread::LoopInAllMarkedFolders ) )
    {
      mGoToFirstUnreadMessageInSelectedFolder = true;
      mCollectionFolderView->folderTreeView()->selectNextUnreadFolder( true );
      mGoToFirstUnreadMessageInSelectedFolder = false;
    }
  }
}

void KMMainWidget::slotSelectPreviousMessage()
{
  mMessagePane->selectPreviousMessageItem( MessageList::Core::MessageTypeAny,
                                           MessageList::Core::ClearExistingSelection,
                                           true, true );
}

void KMMainWidget::slotExtendSelectionToPreviousMessage()
{
  mMessagePane->selectPreviousMessageItem(
      MessageList::Core::MessageTypeAny,
      MessageList::Core::GrowOrShrinkExistingSelection,
      true,  // center item
      false  // don't loop in folder
    );
}

void KMMainWidget::slotSelectPreviousUnreadMessage()
{
  if ( !mMessagePane->selectPreviousMessageItem(
      MessageList::Core::MessageTypeNewOrUnreadOnly,
      MessageList::Core::ClearExistingSelection,
      true,  // center item
      GlobalSettings::self()->loopOnGotoUnread() == GlobalSettings::EnumLoopOnGotoUnread::LoopInCurrentFolder
    ) )
  {
    // no next unread message was found in the current folder
    if ( ( GlobalSettings::self()->loopOnGotoUnread() ==
           GlobalSettings::EnumLoopOnGotoUnread::LoopInAllFolders ) ||
         ( GlobalSettings::self()->loopOnGotoUnread() ==
           GlobalSettings::EnumLoopOnGotoUnread::LoopInAllMarkedFolders ) )
    {
      mGoToFirstUnreadMessageInSelectedFolder = true;
      mCollectionFolderView->folderTreeView()->selectPrevUnreadFolder();
      mGoToFirstUnreadMessageInSelectedFolder = false;
    }
  }
}

void KMMainWidget::slotDisplayCurrentMessage()
{
  if ( mMessagePane->currentItem().isValid() )
    slotMessageActivated( mMessagePane->currentItem() );
}


void KMMainWidget::slotMessageActivated( const Akonadi::Item &msg )
{
  if ( !mCurrentFolder || !msg.isValid() )
    return;

  if ( kmkernel->folderIsDraftOrOutbox( mCurrentFolder->collection() ) )
  {
    mMsgActions->editCurrentMessage();
    return;
  }

  if ( kmkernel->folderIsTemplates( mCurrentFolder->collection() ) ) {
    slotUseTemplate();
    return;
  }

  // TODO: Port to partFetcher so that this is not necessary.
  ItemFetchJob *itemFetchJob = new ItemFetchJob( msg, this );
  itemFetchJob->fetchScope().fetchFullPayload( true );
  itemFetchJob->fetchScope().setAncestorRetrieval( ItemFetchScope::Parent );
  connect( itemFetchJob, SIGNAL(itemsReceived(Akonadi::Item::List)), SLOT(slotItemsFetchedForActivation(Akonadi::Item::List)) );
  connect( itemFetchJob, SIGNAL(result(KJob *)), SLOT(itemsFetchDone(KJob*)) );
}

void KMMainWidget::slotItemsFetchedForActivation( const Akonadi::Item::List &list )
{
  Q_ASSERT( list.size() == 1 );

  Item msg = list.first();

#if 0//Laurent port it
  if (msg->parent() && !msg->isComplete())
  {
    FolderJob *job = msg->parent()->createJob(msg);
    connect(job, SIGNAL(messageRetrieved(KMime::Message*)),
            SLOT(slotMessageActivated(KMime::Message*)));
    job->start();
    return;

  }
#else
  kDebug() << "AKONADI PORT: Disabled code in  " << Q_FUNC_INFO;
#endif

  KMReaderMainWin *win = new KMReaderMainWin( mFolderHtmlPref, mFolderHtmlLoadExtPref );
  KConfigGroup reader( KMKernel::config(), "Reader" );
  bool useFixedFont = mMsgView ? mMsgView->isFixedFont() : GlobalSettings::self()->useFixedFont();
  win->setUseFixedFont( useFixedFont );
  win->showMessage( overrideEncoding(), msg );
  win->show();
}

void KMMainWidget::slotMessageStatusChangeRequest(  const Akonadi::Item &item, const KPIM::MessageStatus & set, const KPIM::MessageStatus &clear )
{
  if ( !item.isValid() )
    return;

  SerNumList serNums;
  serNums.append( item.id() );

  if ( clear.toQInt32() != KPIM::MessageStatus().toQInt32() )
  {
    KMCommand *command = new KMSetStatusCommand( clear, serNums, true );
    command->start();
  }

  if ( set.toQInt32() != KPIM::MessageStatus().toQInt32() )
  {
    KMCommand *command = new KMSetStatusCommand( set, serNums, false );
    command->start();
  }
}

//-----------------------------------------------------------------------------
void KMMainWidget::slotMarkAll()
{
  mMessagePane->selectAll();
  updateMessageActions();
}

void KMMainWidget::slotMessagePopup(const Akonadi::Item&msg ,const KUrl&aUrl,const QPoint& aPoint)
{
#if 0 //TODO port it
  mMessageListView->activateMessage( &msg ); // make sure that this message is the active one

  // If this assertion fails then our current KMReaderWin is displaying a
  // message from a folder that is not the current in mMessageListView.
  // This should never happen as all the actions are messed up in this case.
  Q_ASSERT( &msg == mMessageListView->currentMessage() );

#endif
  updateMessageMenu();
  KMenu *menu = new KMenu;
  mUrlCurrent = aUrl;

  bool urlMenuAdded = false;

  if ( !aUrl.isEmpty() ) {
    if ( aUrl.protocol() == "mailto" ) {
      // popup on a mailto URL
      menu->addAction( mMsgView->mailToComposeAction() );
      menu->addAction( mMsgView->mailToReplyAction() );
      menu->addAction( mMsgView->mailToForwardAction() );

      menu->addSeparator();

      QString email =  KPIMUtils::firstEmailAddress( aUrl.path() );
      Akonadi::ContactSearchJob *job = new Akonadi::ContactSearchJob();
      job->setQuery( Akonadi::ContactSearchJob::Email, email );
      job->exec();

      const KABC::Addressee::List addresseeList = job->contacts();

      if ( addresseeList.count() == 0 ) {
        menu->addAction( mMsgView->addAddrBookAction() );
      } else {
        menu->addAction( mMsgView->openAddrBookAction() );
      }
      menu->addAction( mMsgView->copyURLAction() );
    } else {
      // popup on a not-mailto URL
      menu->addAction( mMsgView->urlOpenAction() );
      menu->addAction( mMsgView->addBookmarksAction() );
      menu->addAction( mMsgView->urlSaveAsAction() );
      menu->addAction( mMsgView->copyURLAction() );
    }

    urlMenuAdded = true;
    kDebug() << "URL is:" << aUrl;
  }

  if ( mMsgView && !mMsgView->copyText().isEmpty() ) {
    if ( urlMenuAdded ) {
      menu->addSeparator();
    }
    menu->addAction( mMsgActions->replyMenu() );
    menu->addSeparator();

    menu->addAction( mMsgView->copyAction() );
    menu->addAction( mMsgView->selectAllAction() );
  } else if ( !urlMenuAdded ) {
    // popup somewhere else (i.e., not a URL) on the message
    if (!mMessagePane->currentMessage()) {
      // no messages
      delete menu;
      return;
    }
    Akonadi::Collection parentCol = msg.parentCollection();
    if ( parentCol.isValid() && KMKernel::self()->folderIsTemplates(parentCol)) {
      menu->addAction( mUseAction );
    } else {
      menu->addAction( mMsgActions->replyMenu() );
      menu->addAction( mMsgActions->forwardMenu() );
    }
    menu->addAction(editAction());
    menu->addAction( mailingListActionMenu() );
    menu->addSeparator();

    menu->addAction( mCopyActionMenu );
    menu->addAction( mMoveActionMenu );

    menu->addSeparator();

    menu->addAction( mMsgActions->messageStatusMenu() );
    menu->addSeparator();

    menu->addAction( viewSourceAction() );
    if ( mMsgView ) {
      menu->addAction( mMsgView->toggleFixFontAction() );
      menu->addAction( mMsgView->toggleMimePartTreeAction() );
    }
    menu->addSeparator();
    menu->addAction( mPrintAction );
    menu->addAction( mSaveAsAction );
    menu->addAction( mSaveAttachmentsAction );

    menu->addSeparator();
    if ( parentCol.isValid() && KMKernel::self()->folderIsTrash(parentCol) ) {
      menu->addAction( mDeleteAction );
    } else {
      menu->addAction( mTrashAction );
    }
    menu->addSeparator();
    menu->addAction( mMsgActions->createTodoAction() );
  }
  KAcceleratorManager::manage(menu);
  menu->exec( aPoint, 0 );
  delete menu;

}
//-----------------------------------------------------------------------------
void KMMainWidget::getAccountMenu()
{
  mActMenu->clear();
  Akonadi::AgentInstance::List lst = kmkernel->agentManager()->instanceList();
  foreach ( const Akonadi::AgentInstance& type, lst )
  {
    // Explicitly make a copy, as we're not changing values of the list but only
    // the local copy which is passed to action.
    QAction* action = mActMenu->addAction( QString( type.name() ).replace('&', "&&") );
    action->setData( type.identifier() );
  }
}

//-----------------------------------------------------------------------------
void KMMainWidget::getTransportMenu()
{
  QStringList availTransports;

  mSendMenu->clear();
  availTransports = MailTransport::TransportManager::self()->transportNames();
  QStringList::Iterator it;
  for(it = availTransports.begin(); it != availTransports.end() ; ++it)
    mSendMenu->addAction((*it).replace('&', "&&"));
}


//-----------------------------------------------------------------------------
void KMMainWidget::updateCustomTemplateMenus()
{
  if ( !mCustomTemplateMenus )
  {
    mCustomTemplateMenus = new CustomTemplatesMenu( this, actionCollection() );
    connect( mCustomTemplateMenus, SIGNAL(replyTemplateSelected( const QString& )),
             this, SLOT(slotCustomReplyToMsg( const QString& )) );
    connect( mCustomTemplateMenus, SIGNAL(replyAllTemplateSelected( const QString& )),
             this, SLOT(slotCustomReplyAllToMsg( const QString& )) );
    connect( mCustomTemplateMenus, SIGNAL(forwardTemplateSelected( const QString& )),
             this, SLOT(slotCustomForwardMsg( const QString& )) );
  }

  mMsgActions->forwardMenu()->addSeparator();
  mMsgActions->forwardMenu()->addAction( mCustomTemplateMenus->forwardActionMenu() );

  mMsgActions->replyMenu()->addSeparator();
  mMsgActions->replyMenu()->addAction( mCustomTemplateMenus->replyActionMenu() );
  mMsgActions->replyMenu()->addAction( mCustomTemplateMenus->replyAllActionMenu() );
}


//-----------------------------------------------------------------------------
void KMMainWidget::setupActions()
{
  mMsgActions = new KMail::MessageActions( actionCollection(), this );
  mMsgActions->setMessageView( mMsgView );

  //----- File Menu
  mSaveAsAction = new KAction(KIcon("document-save"), i18n("Save &As..."), this);
  actionCollection()->addAction("file_save_as", mSaveAsAction );
  connect(mSaveAsAction, SIGNAL(triggered(bool) ), SLOT(slotSaveMsg()));
  mSaveAsAction->setShortcut(KStandardShortcut::save());

  mOpenAction = KStandardAction::open( this, SLOT( slotOpenMsg() ),
                                  actionCollection() );

  {
    KAction *action = new KAction(i18n("&Compact All Folders"), this);
    actionCollection()->addAction("compact_all_folders", action );
    connect(action, SIGNAL(triggered(bool) ), SLOT(slotCompactAll()));
  }
  {
    KAction *action = new KAction(i18n("&Expire All Folders"), this);
    actionCollection()->addAction("expire_all_folders", action );
    connect(action, SIGNAL(triggered(bool) ), SLOT(slotExpireAll()));
  }
  {
    mRefreshImapCacheAction = new KAction(KIcon("view-refresh"), i18n("&Refresh Local IMAP Cache"), this);
    actionCollection()->addAction("file_invalidate_imap_cache", mRefreshImapCacheAction );
    connect(mRefreshImapCacheAction, SIGNAL(triggered(bool) ), SLOT(slotInvalidateIMAPFolders()));
  }
  {
    KAction *action = new KAction(i18n("Empty All &Trash Folders"), this);
    actionCollection()->addAction("empty_trash", action );
    connect(action, SIGNAL(triggered(bool) ), KMKernel::self(), SLOT(slotEmptyTrash()));
  }
  {
    KAction *action = new KAction(KIcon("mail-receive"), i18n("Check &Mail"), this);
    actionCollection()->addAction("check_mail", action );
    connect(action, SIGNAL(triggered(bool) ), SLOT(slotCheckMail()));
    action->setShortcut(QKeySequence(Qt::CTRL+Qt::Key_L));
  }

  KActionMenu *actActionMenu = new KActionMenu(KIcon("mail-receive"), i18n("Check Mail In"), this);
  actActionMenu->setIconText( i18n("Check Mail") );
  actActionMenu->setToolTip( i18n("Check Mail") );
  actionCollection()->addAction("check_mail_in", actActionMenu );
  actActionMenu->setDelayed(true); //needed for checking "all accounts"
  connect(actActionMenu, SIGNAL(triggered(bool)), this, SLOT(slotCheckMail()));
  mActMenu = actActionMenu->menu();
  connect(mActMenu, SIGNAL(triggered(QAction*)),
          SLOT(slotCheckOneAccount(QAction*)));
  connect(mActMenu, SIGNAL(aboutToShow()), SLOT(getAccountMenu()));

  {
    KAction *action = new KAction(KIcon("mail-send"), i18n("&Send Queued Messages"), this);
    actionCollection()->addAction("send_queued", action );
    connect(action, SIGNAL(triggered(bool)), SLOT(slotSendQueued()));
  }
  {
    KAction *action = new KAction( i18n("Online status (unknown)"), this );
    actionCollection()->addAction( "online_status", action );
    connect( action, SIGNAL(triggered(bool)), SLOT(slotOnlineStatus()) );
  }

  KActionMenu *sendActionMenu = new KActionMenu(KIcon("mail-send-via"), i18n("Send Queued Messages Via"), this);
  actionCollection()->addAction("send_queued_via", sendActionMenu );
  sendActionMenu->setDelayed(true);

  mSendMenu = sendActionMenu->menu();
  connect(mSendMenu,SIGNAL(triggered(QAction*)), SLOT(slotSendQueuedVia(QAction*)));
  connect(mSendMenu,SIGNAL(aboutToShow()),SLOT(getTransportMenu()));

  //----- Tools menu
  if (parent()->inherits("KMMainWin")) {
    KAction *action = new KAction(KIcon("help-contents"), i18n("&Address Book"), this);
    actionCollection()->addAction("addressbook", action );
    connect(action, SIGNAL(triggered(bool)), SLOT(slotAddrBook()));
    if (KStandardDirs::findExe("kcontactmanager").isEmpty()) action->setEnabled(false);
  }

  {
    KAction *action = new KAction(KIcon("pgp-keys"), i18n("Certificate Manager"), this);
    actionCollection()->addAction("tools_start_certman", action );
    connect(action, SIGNAL(triggered(bool)), SLOT(slotStartCertManager()));
    // disable action if no certman binary is around
    if (KStandardDirs::findExe("kleopatra").isEmpty()) action->setEnabled(false);
  }
  {
    KAction *action = new KAction(KIcon("pgp-keys"), i18n("GnuPG Log Viewer"), this);
    actionCollection()->addAction("tools_start_kwatchgnupg", action );
    connect(action, SIGNAL(triggered(bool)), SLOT(slotStartWatchGnuPG()));
    // disable action if no kwatchgnupg binary is around
    bool usableKWatchGnupg = !KStandardDirs::findExe("kwatchgnupg").isEmpty();
#ifdef Q_OS_WIN32
    // not ported yet, underlying infrastructure missing on Windows
    usableKWatchGnupg = false;
#endif
    action->setEnabled(usableKWatchGnupg);
  }
  {
    KAction *action = new KAction(KIcon("document-import"), i18n("&Import Messages"), this);
    actionCollection()->addAction("import", action );
    connect(action, SIGNAL(triggered(bool)), SLOT(slotImport()));
    if (KStandardDirs::findExe("kmailcvt").isEmpty()) action->setEnabled(false);
  }

#if !defined(NDEBUG)
  {
    KAction *action = new KAction(i18n("&Debug Sieve..."), this);
    actionCollection()->addAction("tools_debug_sieve", action );
    connect(action, SIGNAL(triggered(bool) ), SLOT(slotDebugSieve()));
  }
#endif

  {
    KAction *action = new KAction(i18n("Filter &Log Viewer..."), this);
    actionCollection()->addAction("filter_log_viewer", action );
    connect(action, SIGNAL(triggered(bool) ), SLOT(slotFilterLogViewer()));
  }
  {
    KAction *action = new KAction(i18n("&Anti-Spam Wizard..."), this);
    actionCollection()->addAction("antiSpamWizard", action );
    connect(action, SIGNAL(triggered(bool) ), SLOT(slotAntiSpamWizard()));
  }
  {
    KAction *action = new KAction(i18n("&Anti-Virus Wizard..."), this);
    actionCollection()->addAction("antiVirusWizard", action );
    connect(action, SIGNAL(triggered(bool) ), SLOT(slotAntiVirusWizard()));
  }
  {
#if 0
    KAction *action = new KAction( i18n("&Account Wizard..."), this );
    actionCollection()->addAction( "accountWizard", action );
    connect( action, SIGNAL(triggered(bool)), SLOT(slotAccountWizard()) );
#endif
  }
  if ( GlobalSettings::self()->allowOutOfOfficeSettings() )
  {
    KAction *action = new KAction( i18n("Edit \"Out of Office\" Replies..."), this );
    actionCollection()->addAction( "tools_edit_vacation", action );
    connect( action, SIGNAL(triggered(bool)), SLOT(slotEditVacation()) );
  }

  //----- Edit Menu
  mTrashAction = new KAction(i18n("&Move to Trash"), this);
  actionCollection()->addAction("move_to_trash", mTrashAction );
  mTrashAction->setIcon(KIcon("user-trash"));
  mTrashAction->setIconText( i18nc( "@action:intoolbar Move to Trash", "Trash" ) );
  mTrashAction->setShortcut(QKeySequence(Qt::Key_Delete));
  mTrashAction->setHelpText(i18n("Move message to trashcan"));
  connect(mTrashAction, SIGNAL(triggered(bool)), SLOT(slotTrashSelectedMessages()));

  /* The delete action is nowhere in the gui, by default, so we need to make
   * sure it is plugged into the KAccel now, since that won't happen on
   * XMLGui construction or manual ->plug(). This is only a problem when run
   * as a part, though. */
  mDeleteAction = new KAction(KIcon("edit-delete"), i18nc("@action Hard delete, bypassing trash", "&Delete"), this);
  actionCollection()->addAction("delete", mDeleteAction );
  connect(mDeleteAction, SIGNAL(triggered(bool)), SLOT(slotDeleteMsg()));
  mDeleteAction->setShortcut(QKeySequence(Qt::SHIFT+Qt::Key_Delete));

  mTrashThreadAction = new KAction(i18n("M&ove Thread to Trash"), this);
  actionCollection()->addAction("move_thread_to_trash", mTrashThreadAction );
  mTrashThreadAction->setShortcut(QKeySequence(Qt::CTRL+Qt::Key_Delete));
  mTrashThreadAction->setIcon(KIcon("user-trash"));
  mTrashThreadAction->setHelpText(i18n("Move thread to trashcan") );
  connect(mTrashThreadAction, SIGNAL(triggered(bool)), SLOT(slotTrashThread()));

  mDeleteThreadAction = new KAction(KIcon("edit-delete"), i18n("Delete T&hread"), this);
  actionCollection()->addAction("delete_thread", mDeleteThreadAction );
  connect(mDeleteThreadAction, SIGNAL(triggered(bool)), SLOT(slotDeleteThread()));
  mDeleteThreadAction->setShortcut(QKeySequence(Qt::CTRL+Qt::SHIFT+Qt::Key_Delete));

  {
    KAction *action = new KAction(KIcon("edit-find-mail"), i18n("&Find Messages..."), this);
    actionCollection()->addAction("search_messages", action );
    connect(action, SIGNAL(triggered(bool)), SLOT(slotRequestFullSearchFromQuickSearch()));
    action->setShortcut(QKeySequence(Qt::Key_S));
  }

  mFindInMessageAction = new KAction(KIcon("edit-find"), i18n("&Find in Message..."), this);
  actionCollection()->addAction("find_in_messages", mFindInMessageAction );
  connect(mFindInMessageAction, SIGNAL(triggered(bool)), SLOT(slotFind()));
  mFindInMessageAction->setShortcut(KStandardShortcut::find());
  //For this shortcut to work, the same shortcut from khtml must be disabled in
  //kmreaderwin.cpp

  {
    KAction *action = new KAction(i18n("Select &All Messages"), this);
    actionCollection()->addAction("mark_all_messages", action );
    connect(action, SIGNAL(triggered(bool) ), SLOT(slotMarkAll()));
    action->setShortcut( QKeySequence( Qt::CTRL+Qt::ALT+Qt::Key_A ) );
  }

  //----- Folder Menu

  mFolderMailingListPropertiesAction = new KAction(i18n("&Mailing List Management..."), this);
  actionCollection()->addAction("folder_mailinglist_properties", mFolderMailingListPropertiesAction );
  connect(mFolderMailingListPropertiesAction, SIGNAL(triggered(bool)), SLOT( slotFolderMailingListProperties()));
  // mFolderMailingListPropertiesAction->setIcon(KIcon("document-properties-mailing-list"));

  mFolderShortCutCommandAction = new KAction(KIcon("configure-shortcuts"), i18n("&Assign Shortcut..."), this);
  actionCollection()->addAction("folder_shortcut_command", mFolderShortCutCommandAction );
  connect(mFolderShortCutCommandAction, SIGNAL(triggered(bool) ), SLOT( slotFolderShortcutCommand() ));

  mMarkAllAsReadAction = new KAction(KIcon("mail-mark-read"), i18n("Mark All Messages as &Read"), this);
  actionCollection()->addAction("mark_all_as_read", mMarkAllAsReadAction );
  connect(mMarkAllAsReadAction, SIGNAL(triggered(bool)), SLOT(slotMarkAllAsRead()));

  // FIXME: this action is not currently enabled in the rc file, but even if
  // it were there is inconsistency between the action name and action.
  // "Expiration Settings" implies that this will lead to a settings dialogue
  // and it should be followed by a "...", but slotExpireFolder() performs
  // an immediate expiry.
  //
  // Leaving the action here for the moment, it and the "Expire" option in the
  // folder popup menu should be combined or at least made consistent.  Same for
  // slotExpireFolder() and FolderViewItem::slotShowExpiryProperties().
  mExpireFolderAction = new KAction(i18n("&Expiration Settings"), this);
  actionCollection()->addAction("expire", mExpireFolderAction );
  connect(mExpireFolderAction, SIGNAL(triggered(bool) ), SLOT(slotExpireFolder()));

  mCompactFolderAction = new KAction(i18n("&Compact Folder"), this);
  actionCollection()->addAction("compact", mCompactFolderAction );
  connect(mCompactFolderAction, SIGNAL(triggered(bool) ), SLOT(slotCompactFolder()));

  mTroubleshootFolderAction = 0; // set in initializeIMAPActions

  mTroubleshootMaildirAction = new KAction( KIcon("tools-wizard"), i18n("Rebuild Index..."), this );
  actionCollection()->addAction( "troubleshoot_maildir", mTroubleshootMaildirAction );
  connect( mTroubleshootMaildirAction, SIGNAL(triggered()), SLOT(slotTroubleshootMaildir()) );

  mEmptyFolderAction = new KAction(KIcon("user-trash"),
                                    "foo" /*set in updateFolderMenu*/, this);
  actionCollection()->addAction("empty", mEmptyFolderAction );
  connect(mEmptyFolderAction, SIGNAL(triggered(bool)), SLOT(slotEmptyFolder()));

  mRemoveFolderAction = new KAction(KIcon("edit-delete"),
                                     "foo" /*set in updateFolderMenu*/, this);
  actionCollection()->addAction("delete_folder", mRemoveFolderAction );
  connect(mRemoveFolderAction, SIGNAL(triggered(bool)), SLOT(slotRemoveFolder()));

  mArchiveFolderAction = new KAction( i18n( "&Archive Folder..." ), this );
  actionCollection()->addAction( "archive_folder", mArchiveFolderAction );
  connect( mArchiveFolderAction, SIGNAL(triggered(bool)), SLOT(slotArchiveFolder()) );

  mPreferHtmlAction = new KToggleAction(i18n("Prefer &HTML to Plain Text"), this);
  actionCollection()->addAction("prefer_html", mPreferHtmlAction );
  connect(mPreferHtmlAction, SIGNAL(triggered(bool) ), SLOT(slotOverrideHtml()));

  mPreferHtmlLoadExtAction = new KToggleAction(i18n("Load E&xternal References"), this);
  actionCollection()->addAction("prefer_html_external_refs", mPreferHtmlLoadExtAction );
  connect(mPreferHtmlLoadExtAction, SIGNAL(triggered(bool) ), SLOT(slotOverrideHtmlLoadExt()));

  {
    KAction *action =  mAkonadiStandardActionManager->action( Akonadi::StandardActionManager::CopyCollections);
    mAkonadiStandardActionManager->setActionText(Akonadi::StandardActionManager::CopyCollections, ki18np( "Copy Folder", "Copy %1 Folders" ) );
    action->setShortcut(QKeySequence(Qt::SHIFT+Qt::CTRL+Qt::Key_C));
  }
  {
    KAction *action = mAkonadiStandardActionManager->action( Akonadi::StandardActionManager::Paste);
    action->setShortcut(QKeySequence(Qt::SHIFT+Qt::CTRL+Qt::Key_V));
  }
  {
    KAction *action = mAkonadiStandardActionManager->action( Akonadi::StandardActionManager::CopyItems);
    mAkonadiStandardActionManager->setActionText(Akonadi::StandardActionManager::CopyItems, ki18nc("Copy Message", "Copy %1 Messages") );
    action->setShortcut(QKeySequence(Qt::ALT+Qt::CTRL+Qt::Key_C));
  }
  {
    KAction *action = mAkonadiStandardActionManager->action( Akonadi::StandardActionManager::CutItems );
     mAkonadiStandardActionManager->setActionText(Akonadi::StandardActionManager::CutItems, ki18np("Cut Message", "Cut %1 Messages") );
    action->setShortcut(QKeySequence(Qt::ALT+Qt::CTRL+Qt::Key_X));
  }

  //----- Message Menu
  {
    KAction *action = new KAction(KIcon("mail-message-new"), i18n("&New Message..."), this);
    actionCollection()->addAction("new_message", action );
    action->setIconText( i18nc("@action:intoolbar New Empty Message", "New" ) );
    connect(action, SIGNAL(triggered(bool)), SLOT(slotCompose()));
    // do not set a New shortcut if kmail is a component
    if ( !kmkernel->xmlGuiInstance().isValid() ) {
      action->setShortcut(KStandardShortcut::openNew());
    }
  }

  mTemplateMenu = new KActionMenu( KIcon( "document-new" ), i18n("Message From &Template"),
                                   actionCollection() );
  mTemplateMenu->setDelayed( true );
  actionCollection()->addAction("new_from_template", mTemplateMenu );
  connect( mTemplateMenu->menu(), SIGNAL( aboutToShow() ), this,
           SLOT( slotShowNewFromTemplate() ) );
  connect( mTemplateMenu->menu(), SIGNAL( triggered(QAction*) ), this,
           SLOT( slotNewFromTemplate(QAction*) ) );

  mPostToMailinglistAction = new KAction( KIcon( "mail-message-new-list" ),
                                          i18n( "New Message t&o Mailing-List..." ),
                                          this );
  actionCollection()->addAction("post_message", mPostToMailinglistAction );
  connect( mPostToMailinglistAction, SIGNAL( triggered(bool) ),
           SLOT( slotPostToML() ) );
  mPostToMailinglistAction->setShortcut( QKeySequence( Qt::CTRL + Qt::SHIFT + Qt::Key_N ) );

  mSendAgainAction = new KAction(i18n("Send A&gain..."), this);
  actionCollection()->addAction("send_again", mSendAgainAction );
  connect(mSendAgainAction, SIGNAL(triggered(bool) ), SLOT(slotResendMsg()));

  //----- Create filter actions
  mFilterMenu = new KActionMenu(KIcon("view-filter"), i18n("&Create Filter"), this);
  actionCollection()->addAction("create_filter", mFilterMenu );
  connect( mFilterMenu, SIGNAL(triggered(bool)), this,
           SLOT(slotFilter()) );
  mSubjectFilterAction = new KAction(i18n("Filter on &Subject..."), this);
  actionCollection()->addAction("subject_filter", mSubjectFilterAction );
  connect(mSubjectFilterAction, SIGNAL(triggered(bool) ), SLOT(slotSubjectFilter()));
  mFilterMenu->addAction( mSubjectFilterAction );

  mFromFilterAction = new KAction(i18n("Filter on &From..."), this);
  actionCollection()->addAction("from_filter", mFromFilterAction );
  connect(mFromFilterAction, SIGNAL(triggered(bool) ), SLOT(slotFromFilter()));
  mFilterMenu->addAction( mFromFilterAction );

  mToFilterAction = new KAction(i18n("Filter on &To..."), this);
  actionCollection()->addAction("to_filter", mToFilterAction );
  connect(mToFilterAction, SIGNAL(triggered(bool) ), SLOT(slotToFilter()));
  mFilterMenu->addAction( mToFilterAction );

  mListFilterAction = new KAction(i18n("Filter on Mailing-&List..."), this);
  actionCollection()->addAction("mlist_filter", mListFilterAction );
  connect(mListFilterAction, SIGNAL(triggered(bool) ), SLOT(slotMailingListFilter()));
  mFilterMenu->addAction( mListFilterAction );

  mPrintAction = KStandardAction::print (this, SLOT(slotPrintMsg()), actionCollection());

  mUseAction = new KAction( KIcon("document-new"), i18n("New Message From &Template"), this );
  actionCollection()->addAction("use_template", mUseAction);
  connect(mUseAction, SIGNAL(triggered(bool) ), SLOT(slotUseTemplate()));
  mUseAction->setShortcut(QKeySequence(Qt::Key_N));

  //----- "Mark Thread" submenu
  mThreadStatusMenu = new KActionMenu(i18n("Mark &Thread"), this);
  actionCollection()->addAction("thread_status", mThreadStatusMenu );

  mMarkThreadAsReadAction = new KAction(KIcon("mail-mark-read"), i18n("Mark Thread as &Read"), this);
  actionCollection()->addAction("thread_read", mMarkThreadAsReadAction );
  connect(mMarkThreadAsReadAction, SIGNAL(triggered(bool) ), SLOT(slotSetThreadStatusRead()));
  mMarkThreadAsReadAction->setHelpText(i18n("Mark all messages in the selected thread as read"));
  mThreadStatusMenu->addAction( mMarkThreadAsReadAction );

  mMarkThreadAsNewAction = new KAction(KIcon("mail-mark-unread-new"), i18n("Mark Thread as &New"), this);
  actionCollection()->addAction("thread_new", mMarkThreadAsNewAction );
  connect(mMarkThreadAsNewAction, SIGNAL(triggered(bool) ), SLOT(slotSetThreadStatusNew()));
  mMarkThreadAsNewAction->setHelpText( i18n("Mark all messages in the selected thread as new"));
  mThreadStatusMenu->addAction( mMarkThreadAsNewAction );

  mMarkThreadAsUnreadAction = new KAction(KIcon("mail-mark-unread"), i18n("Mark Thread as &Unread"), this);
  actionCollection()->addAction("thread_unread", mMarkThreadAsUnreadAction );
  connect(mMarkThreadAsUnreadAction, SIGNAL(triggered(bool) ), SLOT(slotSetThreadStatusUnread()));
  mMarkThreadAsUnreadAction->setHelpText(i18n("Mark all messages in the selected thread as unread"));
  mThreadStatusMenu->addAction( mMarkThreadAsUnreadAction );

  mThreadStatusMenu->addSeparator();

  //----- "Mark Thread" toggle actions
  mToggleThreadImportantAction = new KToggleAction(KIcon("mail-mark-important"), i18n("Mark Thread as &Important"), this);
  actionCollection()->addAction("thread_flag", mToggleThreadImportantAction );
  connect(mToggleThreadImportantAction, SIGNAL(triggered(bool) ), SLOT(slotSetThreadStatusImportant()));
  mToggleThreadImportantAction->setCheckedState( KGuiItem(i18n("Remove &Important Thread Mark")) );
  mThreadStatusMenu->addAction( mToggleThreadImportantAction );

  mToggleThreadToActAction = new KToggleAction(KIcon("mail-mark-task"), i18n("Mark Thread as &Action Item"), this);
  actionCollection()->addAction("thread_toact", mToggleThreadToActAction );
  connect(mToggleThreadToActAction, SIGNAL(triggered(bool) ), SLOT(slotSetThreadStatusToAct()));
  mToggleThreadToActAction->setCheckedState( KGuiItem(i18n("Remove &Action Item Thread Mark")) );
  mThreadStatusMenu->addAction( mToggleThreadToActAction );

  //------- "Watch and ignore thread" actions
  mWatchThreadAction = new KToggleAction(KIcon("mail-thread-watch"), i18n("&Watch Thread"), this);
  actionCollection()->addAction("thread_watched", mWatchThreadAction );
  connect(mWatchThreadAction, SIGNAL(triggered(bool) ), SLOT(slotSetThreadStatusWatched()));

  mIgnoreThreadAction = new KToggleAction(KIcon("mail-thread-ignored"), i18n("&Ignore Thread"), this);
  actionCollection()->addAction("thread_ignored", mIgnoreThreadAction );
  connect(mIgnoreThreadAction, SIGNAL(triggered(bool) ), SLOT(slotSetThreadStatusIgnored()));

  mThreadStatusMenu->addSeparator();
  mThreadStatusMenu->addAction( mWatchThreadAction );
  mThreadStatusMenu->addAction( mIgnoreThreadAction );

  mSaveAttachmentsAction = new KAction(KIcon("mail-attachment"), i18n("Save A&ttachments..."), this);
  actionCollection()->addAction("file_save_attachments", mSaveAttachmentsAction );
  connect(mSaveAttachmentsAction, SIGNAL(triggered(bool) ), SLOT(slotSaveAttachments()));

  mMoveActionMenu = mAkonadiStandardActionManager->action( Akonadi::StandardActionManager::MoveItemToMenu);

  mCopyActionMenu = mAkonadiStandardActionManager->action( Akonadi::StandardActionManager::CopyItemToMenu);

  mApplyAllFiltersAction =
    new KAction( KIcon( "view-filter" ), i18n( "Appl&y All Filters" ), this );
  actionCollection()->addAction( "apply_filters", mApplyAllFiltersAction );
  connect( mApplyAllFiltersAction, SIGNAL(triggered(bool)),
           SLOT(slotApplyFilters()) );
  mApplyAllFiltersAction->setShortcut( QKeySequence( Qt::CTRL + Qt::Key_J ) );

  mApplyFilterActionsMenu = new KActionMenu( i18n( "A&pply Filter" ), this );
  actionCollection()->addAction( "apply_filter_actions", mApplyFilterActionsMenu );

  {
    KAction *action = new KAction(i18nc("View->","&Expand Thread"), this);
    actionCollection()->addAction("expand_thread", action );
    action->setShortcut(QKeySequence(Qt::Key_Period));
    action->setHelpText(i18n("Expand the current thread"));
    connect(action, SIGNAL(triggered(bool) ), SLOT(slotExpandThread()));
  }
  {
    KAction *action = new KAction(i18nc("View->","&Collapse Thread"), this);
    actionCollection()->addAction("collapse_thread", action );
    action->setShortcut(QKeySequence(Qt::Key_Comma));
    action->setHelpText( i18n("Collapse the current thread"));
    connect(action, SIGNAL(triggered(bool) ), SLOT(slotCollapseThread()));
  }
  {
    KAction *action = new KAction(i18nc("View->","Ex&pand All Threads"), this);
    actionCollection()->addAction("expand_all_threads", action );
    action->setShortcut(QKeySequence(Qt::CTRL+Qt::Key_Period));
    action->setHelpText( i18n("Expand all threads in the current folder"));
    connect(action, SIGNAL(triggered(bool) ), SLOT(slotExpandAllThreads()));
  }
  {
    KAction *action = new KAction(i18nc("View->","C&ollapse All Threads"), this);
    actionCollection()->addAction("collapse_all_threads", action );
    action->setShortcut(QKeySequence(Qt::CTRL+Qt::Key_Comma));
    action->setHelpText( i18n("Collapse all threads in the current folder"));
    connect(action, SIGNAL(triggered(bool) ), SLOT(slotCollapseAllThreads()));
  }

  mViewSourceAction = new KAction(i18n("&View Source"), this);
  actionCollection()->addAction("view_source", mViewSourceAction );
  connect(mViewSourceAction, SIGNAL(triggered(bool) ), SLOT(slotShowMsgSrc()));
  mViewSourceAction->setShortcut(QKeySequence(Qt::Key_V));

  KAction *dukeOfMonmoth = new KAction(i18n("&Display Message"), this);
  actionCollection()->addAction("display_message", dukeOfMonmoth );
  connect(dukeOfMonmoth, SIGNAL(triggered(bool) ), SLOT( slotDisplayCurrentMessage() ));
  dukeOfMonmoth->setShortcut(QKeySequence(Qt::Key_Return));

  //----- Go Menu
  {
    KAction *action = new KAction(i18n("&Next Message"), this);
    actionCollection()->addAction("go_next_message", action );
    action->setShortcuts(KShortcut( "N; Right" ));
    action->setHelpText(i18n("Go to the next message"));
    connect(action, SIGNAL(triggered(bool) ), SLOT(slotSelectNextMessage()));
  }
  {
    KAction *action = new KAction(i18n("Next &Unread Message"), this);
    actionCollection()->addAction("go_next_unread_message", action );
    action->setShortcut(QKeySequence(Qt::Key_Plus));
    if ( QApplication::isRightToLeft() ) {
      action->setIcon( KIcon( "go-previous" ) );
    } else {
      action->setIcon( KIcon( "go-next" ) );
    }
    action->setIconText( i18nc( "@action:inmenu Goto next unread message", "Next" ) );
    action->setHelpText(i18n("Go to the next unread message"));
    connect(action, SIGNAL(triggered(bool) ), SLOT(slotSelectNextUnreadMessage()));
  }
  {
    KAction *action = new KAction(i18n("&Previous Message"), this);
    actionCollection()->addAction("go_prev_message", action );
    action->setHelpText(i18n("Go to the previous message"));
    action->setShortcuts(KShortcut( "P; Left" ));
    connect(action, SIGNAL(triggered(bool) ), SLOT(slotSelectPreviousMessage()));
  }
  {
    KAction *action = new KAction(i18n("Previous Unread &Message"), this);
    actionCollection()->addAction("go_prev_unread_message", action );
    action->setShortcut(QKeySequence(Qt::Key_Minus));
    if ( QApplication::isRightToLeft() ) {
      action->setIcon( KIcon( "go-next" ) );
    } else {
      action->setIcon( KIcon( "go-previous" ) );
    }
    action->setIconText( i18nc( "@action:inmenu Goto previous unread message.","Previous" ) );
    action->setHelpText(i18n("Go to the previous unread message"));
    connect(action, SIGNAL(triggered(bool) ), SLOT(slotSelectPreviousUnreadMessage()));
  }
  {
    KAction *action = new KAction(i18n("Next Unread &Folder"), this);
    actionCollection()->addAction("go_next_unread_folder", action );
    connect(action, SIGNAL(triggered(bool) ), SLOT(slotNextUnreadFolder()));
    action->setShortcut(QKeySequence(Qt::ALT+Qt::Key_Plus));
    action->setHelpText(i18n("Go to the next folder with unread messages"));
    KShortcut shortcut = KShortcut(action->shortcuts());
    shortcut.setAlternate( QKeySequence( Qt::CTRL+Qt::Key_Plus ) );
    action->setShortcuts( shortcut );
  }
  {
    KAction *action = new KAction(i18n("Previous Unread F&older"), this);
    actionCollection()->addAction("go_prev_unread_folder", action );
    action->setShortcut(QKeySequence(Qt::ALT+Qt::Key_Minus));
    action->setHelpText(i18n("Go to the previous folder with unread messages"));
    connect(action, SIGNAL(triggered(bool) ), SLOT(slotPrevUnreadFolder()));
    KShortcut shortcut = KShortcut(action->shortcuts());
    shortcut.setAlternate( QKeySequence( Qt::CTRL+Qt::Key_Minus ) );
    action->setShortcuts( shortcut );
  }
  {
    KAction *action = new KAction(i18nc("Go->","Next Unread &Text"), this);
    actionCollection()->addAction("go_next_unread_text", action );
    action->setShortcut(QKeySequence(Qt::Key_Space));
    action->setHelpText(i18n("Go to the next unread text"));
    action->setWhatsThis( i18n("Scroll down current message. "
                               "If at end of current message, "
                               "go to next unread message."));
    connect(action, SIGNAL(triggered(bool) ), SLOT(slotReadOn()));
  }

  //----- Settings Menu
  {
    KAction *action = new KAction(i18n("Configure &Filters..."), this);
    action->setMenuRole( QAction::NoRole ); // do not move to application menu on OS X
    actionCollection()->addAction("filter", action );
    connect(action, SIGNAL(triggered(bool) ), SLOT(slotFilter()));
  }
  {
    KAction *action = new KAction(i18n("Configure &POP Filters..."), this);
    actionCollection()->addAction("popFilter", action );
    action->setMenuRole( QAction::NoRole ); // do not move to application menu on OS X
    connect(action, SIGNAL(triggered(bool) ), SLOT(slotPopFilter()));
  }
  {
    KAction *action = new KAction(i18n("Manage &Sieve Scripts..."), this);
    actionCollection()->addAction("sieveFilters", action );
    connect(action, SIGNAL(triggered(bool) ), SLOT(slotManageSieveScripts()));
  }
  {
    KAction *action = new KAction(KIcon("kmail"), i18n("KMail &Introduction"), this);
    actionCollection()->addAction("help_kmail_welcomepage", action );
    action->setHelpText( i18n("Display KMail's Welcome Page") );
    connect(action, SIGNAL(triggered(bool) ), SLOT(slotIntro()));
  }

  // ----- Standard Actions

//  KStandardAction::configureNotifications(this, SLOT(slotEditNotifications()), actionCollection());
  {
    KAction *action = new KAction( KIcon("preferences-desktop-notification"),
                                   i18n("Configure &Notifications..."), this );
    action->setMenuRole( QAction::NoRole ); // do not move to application menu on OS X
    actionCollection()->addAction( "kmail_configure_notifications", action );
    connect(action, SIGNAL(triggered(bool) ), SLOT(slotEditNotifications()));
  }

//  KStandardAction::preferences(this, SLOT(slotSettings()), actionCollection());
  {
    KAction *action = new KAction(KIcon("configure"), i18n("&Configure KMail..."), this);
    actionCollection()->addAction("kmail_configure_kmail", action );
    connect(action, SIGNAL(triggered(bool) ), kmkernel, SLOT(slotShowConfigurationDialog()));
  }

  {
    //TODO enable/disable it
    mExpireConfigAction = new KAction( i18n( "Expire..." ), this );
    actionCollection()->addAction( "expire_settings",mExpireConfigAction );
    connect( mExpireConfigAction, SIGNAL( triggered( bool ) ), this, SLOT( slotShowExpiryProperties() ) );
  }


  actionCollection()->addAction(KStandardAction::Undo,  "kmail_undo", this, SLOT(slotUndo()));

  KStandardAction::tipOfDay( this, SLOT( slotShowTip() ), actionCollection() );

  menutimer = new QTimer( this );
  menutimer->setObjectName( "menutimer" );
  menutimer->setSingleShot( true );
  connect( menutimer, SIGNAL( timeout() ), SLOT( updateMessageActions() ) );
  connect( kmkernel->undoStack(),
           SIGNAL( undoStackChanged() ), this, SLOT( slotUpdateUndo() ));

  initializeIMAPActions( false ); // don't set state, config not read yet
  updateMessageActions();
  updateCustomTemplateMenus();
  updateFolderMenu();
}

//-----------------------------------------------------------------------------
void KMMainWidget::slotEditNotifications()
{
  KComponentData d = kmkernel->xmlGuiInstance();
  if ( d.isValid() ) {
    const KAboutData *a = d.aboutData();
    KNotifyConfigWidget::configure( this, a->appName() );
  } else {
    KNotifyConfigWidget::configure( this );
  }
}

void KMMainWidget::slotShowExpiryProperties()
{
  if ( mCurrentFolder ) {
     KMail::ExpiryPropertiesDialog *dlg = new KMail::ExpiryPropertiesDialog( this, mCurrentFolder );
     dlg->show();
  }
}

void KMMainWidget::slotEditKeys()
{
  KShortcutsDialog::configure( actionCollection(),
                               KShortcutsEditor::LetterShortcutsAllowed );
}
//-----------------------------------------------------------------------------
void KMMainWidget::slotReadOn()
{
    if ( !mMsgView )
        return;
    if ( !mMsgView->viewer()->atBottom() ) {
      mMsgView->viewer()->slotJumpDown();
      return;
    }
    slotSelectNextUnreadMessage();
}

void KMMainWidget::slotNextUnreadFolder()
{
  if ( !mCollectionFolderView )
    return;
  mGoToFirstUnreadMessageInSelectedFolder = true;
  mCollectionFolderView->folderTreeView()->selectNextUnreadFolder();
  mGoToFirstUnreadMessageInSelectedFolder = false;
}

void KMMainWidget::slotPrevUnreadFolder()
{
  if ( !mCollectionFolderView )
    return;
  mGoToFirstUnreadMessageInSelectedFolder = true;
  mCollectionFolderView->folderTreeView()->selectPrevUnreadFolder();
  mGoToFirstUnreadMessageInSelectedFolder = false;
}

void KMMainWidget::slotExpandThread()
{
  mMessagePane->setCurrentThreadExpanded( true );
}

void KMMainWidget::slotCollapseThread()
{
  mMessagePane->setCurrentThreadExpanded( false );
}

void KMMainWidget::slotExpandAllThreads()
{
  // TODO: Make this asynchronous ? (if there is enough demand)
  KCursorSaver busy( KBusyPtr::busy() );
  mMessagePane->setAllThreadsExpanded( true );
}

void KMMainWidget::slotCollapseAllThreads()
{
  // TODO: Make this asynchronous ? (if there is enough demand)
  KCursorSaver busy( KBusyPtr::busy() );
  mMessagePane->setAllThreadsExpanded( false );
}

//-----------------------------------------------------------------------------
void KMMainWidget::slotShowMsgSrc()
{
  if ( mMsgView ) {
    mMsgView->setUpdateAttachment( false );
    mMsgView->viewer()->slotShowMessageSource();
  }
}


//-----------------------------------------------------------------------------
void KMMainWidget::updateMessageMenu()
{
  updateMessageActions();
}

void KMMainWidget::startUpdateMessageActionsTimer()
{
  // FIXME: This delay effectively CAN make the actions to be in an incoherent state
  //        Maybe we should mark actions as "dirty" here and check it in every action handler...
  menutimer->stop();
  menutimer->start( 20 );
}

void KMMainWidget::updateMessageActions()
{
  int count;
  QList< quint32 > selectedSernums;
  QList< quint32 > selectedVisibleSernums;
  bool allSelectedBelongToSameThread = false;
  Akonadi::Item currentMessage;
  if (mCurrentFolder && mCurrentFolder->isValid() &&
       mMessagePane->getSelectionStats( selectedSernums, selectedVisibleSernums, &allSelectedBelongToSameThread )
     )
  {
    count = selectedSernums.count();

    currentMessage = mMessagePane->currentItem();

    mMsgActions->setCurrentMessage( currentMessage );
    mMsgActions->setSelectedSernums( selectedSernums );
    mMsgActions->setSelectedVisibleSernums( selectedVisibleSernums );

  } else {
    count = 0;
    currentMessage = Akonadi::Item();
    mMsgActions->setCurrentMessage( Akonadi::Item() );
  }

  //
  // Here we have:
  //
  // - A list of selected messages stored in selectedSernums.
  //   The selected messages might contain some invisible ones as a selected
  //   collapsed node "includes" all the children in the selection.
  // - A list of selected AND visible messages stored in selectedVisibleSernums.
  //   This list does not contain children of selected and collapsed nodes.
  //
  // Now, actions can operate on:
  // - Any set of messages
  //     These are called "mass actions" and are enabled whenever we have a message selected.
  //     In fact we should differentiate between actions that operate on visible selection
  //     and those that operate on the selection as a whole (without considering visibility)...
  // - A single thread
  //     These are called "thread actions" and are enabled whenever all the selected messages belong
  //     to the same thread. If the selection doesn't cover the whole thread then the action
  //     will act on the whole thread anyway (thus will silently extend the selection)
  // - A single message
  //     And we have two sub-cases:
  //     - The selection must contain exactly one message
  //       These actions can't ignore the hidden messages and thus must be disabled if
  //       the selection contains any.
  //     - The selection must contain exactly one visible message
  //       These actions will ignore the hidden message and thus can be enabled if
  //       the selection contains any.
  //

  updateListFilterAction();
  bool readOnly = mCurrentFolder && mCurrentFolder->isValid() && ( mCurrentFolder->rights() & Akonadi::Collection::ReadOnly );
  // can we apply strictly single message actions ? (this is false if the whole selection contains more than one message)
  bool single_actions = count == 1;
  // can we apply loosely single message actions ? (this is false if the VISIBLE selection contains more than one message)
  bool singleVisibleMessageSelected = selectedVisibleSernums.count() == 1;
  // can we apply "mass" actions to the selection ? (this is actually always true if the selection is non-empty)
  bool mass_actions = count >= 1;
  // does the selection identify a single thread ?
  bool thread_actions = mass_actions && allSelectedBelongToSameThread && mMessagePane->isThreaded();
  // can we apply flags to the selected messages ?
  bool flags_available = GlobalSettings::self()->allowLocalFlags() || !(mCurrentFolder &&  mCurrentFolder->isValid() ? readOnly : true);

  mThreadStatusMenu->setEnabled( thread_actions );
  // these need to be handled individually, the user might have them
  // in the toolbar
  mWatchThreadAction->setEnabled( thread_actions && flags_available );
  mIgnoreThreadAction->setEnabled( thread_actions && flags_available );
  mMarkThreadAsNewAction->setEnabled( thread_actions );
  mMarkThreadAsReadAction->setEnabled( thread_actions );
  mMarkThreadAsUnreadAction->setEnabled( thread_actions );
  mToggleThreadToActAction->setEnabled( thread_actions && flags_available );
  mToggleThreadImportantAction->setEnabled( thread_actions && flags_available );
  bool canDeleteMessages = mCurrentFolder && mCurrentFolder->isValid() && ( mCurrentFolder->rights() & Akonadi::Collection::CanDeleteItem );

  mTrashThreadAction->setEnabled( thread_actions && !readOnly );
  mDeleteThreadAction->setEnabled( thread_actions && canDeleteMessages );

  if ( currentMessage.isValid() )
  {
    MessageStatus status;
    status.setStatusFromFlags( currentMessage.flags() );
    updateMessageTagActions( count );
    if (thread_actions)
    {
      mToggleThreadToActAction->setChecked( status.isToAct() );
      mToggleThreadImportantAction->setChecked( status.isImportant() );
      mWatchThreadAction->setChecked( status.isWatched() );
      mIgnoreThreadAction->setChecked( status.isIgnored() );
    }
  }

  mMoveActionMenu->setEnabled( mass_actions && canDeleteMessages );
  mMoveMsgToFolderAction->setEnabled( mass_actions && canDeleteMessages );
  //mCopyActionMenu->setEnabled( mass_actions );
  mTrashAction->setEnabled( mass_actions && !readOnly );
  mDeleteAction->setEnabled( mass_actions && !readOnly );
  mFindInMessageAction->setEnabled( mass_actions && !kmkernel->folderIsTemplates( mCurrentFolder->collection() ) );
  mMsgActions->forwardInlineAction()->setEnabled( mass_actions && !kmkernel->folderIsTemplates( mCurrentFolder->collection() ) );
  mMsgActions->forwardAttachedAction()->setEnabled( mass_actions && !kmkernel->folderIsTemplates( mCurrentFolder->collection() ) );
  mMsgActions->forwardMenu()->setEnabled( mass_actions && !kmkernel->folderIsTemplates( mCurrentFolder->collection() ) );

  mMsgActions->editAction()->setEnabled( single_actions );
  mUseAction->setEnabled( single_actions && kmkernel->folderIsTemplates( mCurrentFolder->collection() ) );
  filterMenu()->setEnabled( single_actions );
  mMsgActions->redirectAction()->setEnabled( single_actions && !kmkernel->folderIsTemplates( mCurrentFolder->collection() ) );

  if ( mCustomTemplateMenus )
  {
    mCustomTemplateMenus->forwardActionMenu()->setEnabled( mass_actions );
    mCustomTemplateMenus->replyActionMenu()->setEnabled( single_actions );
    mCustomTemplateMenus->replyAllActionMenu()->setEnabled( single_actions );
  }

  // "Print" will act on the current message: it will ignore any hidden selection
  printAction()->setEnabled( singleVisibleMessageSelected );

  // "View Source" will act on the current message: it will ignore any hidden selection
  viewSourceAction()->setEnabled( singleVisibleMessageSelected );

  MessageStatus status;
  status.setStatusFromFlags( currentMessage.flags() );

  mSendAgainAction->setEnabled(
      single_actions &&
      ( ( currentMessage.isValid() && status.isSent() ) ||
        ( currentMessage.isValid() && kmkernel->folderIsSentMailFolder( mCurrentFolder->collection() ) ) )
    );
  mSaveAsAction->setEnabled( mass_actions );

  bool mails = mCurrentFolder&& mCurrentFolder->isValid() && mCurrentFolder->statistics().count() > 0;
  bool enable_goto_unread = mails
       || (GlobalSettings::self()->loopOnGotoUnread() == GlobalSettings::EnumLoopOnGotoUnread::LoopInAllFolders)
       || (GlobalSettings::self()->loopOnGotoUnread() == GlobalSettings::EnumLoopOnGotoUnread::LoopInAllMarkedFolders);
  actionCollection()->action( "go_next_message" )->setEnabled( mails );
  actionCollection()->action( "go_next_unread_message" )->setEnabled( enable_goto_unread );
  actionCollection()->action( "go_prev_message" )->setEnabled( mails );
  actionCollection()->action( "go_prev_unread_message" )->setEnabled( enable_goto_unread );
  const qint64 nbMsgOutboxCollection = kmkernel->outboxCollectionFolder().statistics().count();
  //TODO : don't know when statistic is not correct here.
  //FIXME
  //qDebug()<<" kmkernel->outboxCollectionFolder() :"<<kmkernel->outboxCollectionFolder();
  //qDebug()<<" nbMsgOutboxCollection :"<<nbMsgOutboxCollection;
#if 0
  actionCollection()->action( "send_queued" )->setEnabled( nbMsgOutboxCollection > 0 );
  actionCollection()->action( "send_queued_via" )->setEnabled( nbMsgOutboxCollection > 0 );
#else
  qDebug()<<" Fix enable/disable send_queued action";
#endif

#ifdef OLD_MESSAGELIST
  if ( ( count == 1 ) && currentMessage.isValid() )
  {
    if ((KMFolder*)mFolder == kmkernel->outboxFolder())
      editAction()->setEnabled( !currentMessage->transferInProgress() );
  }
#endif
  slotUpdateOnlineStatus( static_cast<GlobalSettingsBase::EnumNetworkState::type>( GlobalSettings::self()->networkState() ) );
  if (action( "kmail_undo" ))
    action( "kmail_undo" )->setEnabled( kmkernel->undoStack()->size() > 0 );

  // Enable / disable all filters.
  foreach ( QAction *filterAction, mFilterMenuActions ) {
    filterAction->setEnabled( count > 0 );
  }

  mApplyAllFiltersAction->setEnabled( count);
  mApplyFilterActionsMenu->setEnabled( count );
}

// This needs to be updated more often, so it is in its method.
void KMMainWidget::updateMarkAsReadAction()
{
  mMarkAllAsReadAction->setEnabled( mCurrentFolder && mCurrentFolder->isValid() && (mCurrentFolder->statistics().unreadCount() > 0) );
}

//-----------------------------------------------------------------------------
void KMMainWidget::updateFolderMenu()
{
  bool folderWithContent = mCurrentFolder && !mCurrentFolder->noContent();
  bool multiFolder = mCollectionFolderView->selectedCollections().count()>1;
  mFolderMailingListPropertiesAction->setEnabled( folderWithContent && !multiFolder &&
                                                  !mCurrentFolder->isSystemFolder() );
  mCompactFolderAction->setEnabled( folderWithContent && !multiFolder );

#if 0 //TODO port to akonadi
  // This is the refresh-folder action in the menu. See kmfoldertree for the one in the RMB...
  bool imap = mFolder && mFolder->folderType() == KMFolderTypeImap;
  bool cachedImap = mFolder && mFolder->folderType() == KMFolderTypeCachedImap;
  // For dimap, check that the imap path is known before allowing "check mail in this folder".
  bool knownImapPath = cachedImap && !static_cast<KMFolderCachedImap*>( mFolder->storage() )->imapPath().isEmpty();
  if ( mTroubleshootFolderAction )
    mTroubleshootFolderAction->setEnabled( folderWithContent && ( cachedImap && knownImapPath ) && !multiFolder );
  mTroubleshootMaildirAction->setVisible( mFolder && mFolder->folderType() == KMFolderTypeMaildir );
#else
    kDebug() << "AKONADI PORT: Disabled code in  " << Q_FUNC_INFO;
#endif
  mEmptyFolderAction->setEnabled( folderWithContent && ( mCurrentFolder->count() > 0 ) && mCurrentFolder->canDeleteMessages() && !multiFolder );
  mEmptyFolderAction->setText( (mCurrentFolder && kmkernel->folderIsTrash(mCurrentFolder->collection()))
    ? i18n("E&mpty Trash") : i18n("&Move All Messages to Trash") );
<<<<<<< HEAD
  mRemoveFolderAction->setEnabled( mCurrentFolder && !mCurrentFolder->isSystemFolder() && mCurrentFolder->canDeleteMessages() && !multiFolder && !CollectionUtils::isVirtualParent( mCurrentFolder->collection()) && ( mCurrentFolder->collection()!= Akonadi::Collection::root() ) && !CollectionUtils::isResource( mCurrentFolder->collection() ) );


  mRemoveFolderAction->setText( mCurrentFolder && CollectionUtils::isVirtual( mCurrentFolder->collection() ) ? i18n("&Delete Search") : i18n("&Delete Folder") );
  mExpireFolderAction->setEnabled( mCurrentFolder && mCurrentFolder->isAutoExpire() && !multiFolder && mCurrentFolder->canDeleteMessages() );
=======
  mRemoveFolderAction->setEnabled( mFolder && !mFolder->isSystemFolder() && mFolder->canDeleteMessages() && !multiFolder);
  mRemoveFolderAction->setText( mFolder && mFolder->folderType() == KMFolderTypeSearch ? i18n("&Delete Search") : i18n("&Delete Folder") );
  if ( mArchiveFolderAction )
    mArchiveFolderAction->setEnabled( mFolder && !multiFolder );
  mExpireFolderAction->setEnabled( mFolder && mFolder->isAutoExpire() && !multiFolder && mFolder->canDeleteMessages() );
>>>>>>> 4ea2cb36
  updateMarkAsReadAction();
  // the visual ones only make sense if we are showing a message list
  mPreferHtmlAction->setEnabled( mCollectionFolderView->folderTreeView()->currentFolder().isValid() ? true : false );

  mPreferHtmlLoadExtAction->setEnabled( mCollectionFolderView->folderTreeView()->currentFolder().isValid() && (mHtmlPref ? !mFolderHtmlPref : mFolderHtmlPref) ? true : false );
  mPreferHtmlAction->setChecked( mHtmlPref ? !mFolderHtmlPref : mFolderHtmlPref );
  mPreferHtmlLoadExtAction->setChecked( mHtmlLoadExtPref ? !mFolderHtmlLoadExtPref : mFolderHtmlLoadExtPref );
  mRemoveDuplicatesAction->setEnabled( !multiFolder && mCurrentFolder && mCurrentFolder->canDeleteMessages() );
  mFolderShortCutCommandAction->setEnabled( !multiFolder &&mCurrentFolder);
  mCollectionProperties->setVisible( mCurrentFolder && !CollectionUtils::isVirtualParent( mCurrentFolder->collection() ) && !CollectionUtils::isResource( mCurrentFolder->collection() ));
}

//-----------------------------------------------------------------------------
void KMMainWidget::slotIntro()
{
  if ( !mMsgView )
    return;

  mMsgView->clear( true );

  // hide widgets that are in the way:
  if ( mMessagePane && mLongFolderList )
    mMessagePane->hide();
  mMsgView->displayAboutPage();

  mCurrentFolder = 0;
}

void KMMainWidget::slotShowStartupFolder()
{
#ifdef OLD_FOLDERVIEW
  if ( mMainFolderView )
  {
    mMainFolderView->readConfig();
    mMainFolderView->reload();
    // get rid of old-folders
    mMainFolderView->cleanupConfigFile();
  }
#endif
  connect( kmkernel->filterMgr(), SIGNAL( filterListUpdated() ),
           this, SLOT( initializeFilterActions() ) );

  connect( kmkernel->msgTagMgr(), SIGNAL( msgTagListChanged() ),
           this, SLOT( initializeMessageTagActions() ) );

  // Plug various action lists. This can't be done in the constructor, as that is called before
  // the main window or Kontact calls createGUI().
  // This function however is called with a single shot timer.
  initializeFilterActions();
  initializeFolderShortcutActions();
  initializeMessageTagActions();
  messageActions()->setupForwardingActionsList( mGUIClient );

  QString newFeaturesMD5 = KMReaderWin::newFeaturesMD5();
  if ( kmkernel->firstStart() ||
       GlobalSettings::self()->previousNewFeaturesMD5() != newFeaturesMD5 ) {
    GlobalSettings::self()->setPreviousNewFeaturesMD5( newFeaturesMD5 );
    slotIntro();
    return;
  }

  Akonadi::Collection startup;
  if ( !mStartupFolder.isEmpty() ) {
    // find the startup-folder
    startup = kmkernel->findFolderCollectionById( mStartupFolder );
  }
  if ( !startup.isValid() )
    startup = kmkernel->inboxCollectionFolder();
  selectCollectionFolder( startup );
}

void KMMainWidget::slotShowTip()
{
  KTipDialog::showTip( this, QString(), true );
}

void KMMainWidget::updateMessageTagActions( const int count )
{
  //TODO: Behaves differently according to number of messages selected
  KToggleAction *aToggler = 0;
  if ( 1 == count )
  {
    Akonadi::Item item = mMessagePane->currentItem();
    if ( !item.hasPayload<KMime::Message::Ptr>() ) {
      kWarning() << "Payload is not a MessagePtr!";
      return;
    }
#if 0
    KMime::Message *currentMessage = new KMime::Message;
    currentMessage->setContent( item.payloadData() );
    currentMessage->parse();
    KMime::MessageTagList *aTagList = currentMessage->tagList();
    for ( QList<MessageTagPtrPair>::ConstIterator it =
          mMessageTagMenuActions.constBegin();
          it != mMessageTagMenuActions.constEnd(); ++it )
    {
      bool list_present = false;
      if ( aTagList )
        list_present =
           ( aTagList->indexOf( QString((*it).first->label() ) ) != -1 );
      aToggler = static_cast<KToggleAction*>( (*it).second );
      aToggler->setChecked( list_present );
      aToggler->setEnabled( true );
    }
    delete currentMessage;
#endif

  } else if ( count > 1 ) {
    for ( QList<MessageTagPtrPair>::ConstIterator it =
          mMessageTagMenuActions.constBegin();
          it != mMessageTagMenuActions.constEnd(); ++it )
    {
      aToggler = static_cast<KToggleAction*>( (*it).second );
      aToggler->setChecked( false );
      aToggler->setEnabled( true );
      aToggler->setText( i18n("Toggle Message Tag %1", (*it).first->name() ) );
    }
  } else {
    for ( QList<MessageTagPtrPair>::ConstIterator it =
          mMessageTagMenuActions.constBegin();
          it != mMessageTagMenuActions.constEnd(); ++it )
    {
      aToggler = static_cast<KToggleAction*>( (*it).second );
      aToggler->setEnabled( false );
    }
  }
}

QList<KActionCollection*> KMMainWidget::actionCollections() const {
  return QList<KActionCollection*>() << actionCollection();
}


void KMMainWidget::clearMessageTagActions()
{
  //Remove the tag actions from the toolbar
  if ( !mMessageTagTBarActions.isEmpty() ) {
    if ( mGUIClient->factory() )
      mGUIClient->unplugActionList( "toolbar_messagetag_actions" );
    mMessageTagTBarActions.clear();
  }

  //Remove the tag actions from the status menu and the action collection,
  //then delete them.
  for ( QList<MessageTagPtrPair>::ConstIterator it =
        mMessageTagMenuActions.constBegin();
        it != mMessageTagMenuActions.constEnd(); ++it ) {
    mMsgActions->messageStatusMenu()->removeAction( (*it).second );

    // This removes and deletes the action at the same time
    actionCollection()->removeAction( (*it).second );
  }

  mMessageTagMenuActions.clear();
  delete mMessageTagToggleMapper;
  mMessageTagToggleMapper = 0;
}

void KMMainWidget::initializeMessageTagActions()
{
  clearMessageTagActions();
  const QHash<QString,KMMessageTagDescription*> *tagDict = kmkernel->msgTagMgr()->msgTagDict();
  if ( !tagDict )
    return;
  //Use a mapper to understand which tag button is triggered
  mMessageTagToggleMapper = new QSignalMapper( this );
  connect( mMessageTagToggleMapper, SIGNAL( mapped( const QString& ) ),
    this, SLOT( slotUpdateMessageTagList( const QString& ) ) );

  //TODO: No need to do this anymore, just use the ordered list
  const int numTags = tagDict->count();
  if ( !numTags ) return;
  for ( int i = 0; i < numTags; ++i ) {
    mMessageTagMenuActions.append( MessageTagPtrPair( 0, 0 ) );
  }
  KAction *tagAction = 0;

  QHashIterator<QString,KMMessageTagDescription*> it( *tagDict );
  while( it.hasNext() ) {
    it.next();
    if ( ! it.value() || it.value()->isEmpty() )
      continue;
    QString cleanName = i18n("Message Tag %1", it.value()->name() );
    QString iconText = it.value()->name();
    cleanName.replace('&',"&&");
    tagAction = new KToggleAction( KIcon(it.value()->toolbarIconName()),
      cleanName, this );
    tagAction->setShortcut( it.value()->shortcut() );
    tagAction->setIconText( iconText );
    actionCollection()->addAction(it.value()->label().toLocal8Bit(), tagAction);
    connect(tagAction, SIGNAL(triggered(bool)), mMessageTagToggleMapper, SLOT(map()));
    // The shortcut configuration is done in the config dialog.
    // The shortcut set in the shortcut dialog would not be saved back to
    // the tag descriptions correctly.
    tagAction->setShortcutConfigurable( false );
    mMessageTagToggleMapper->setMapping( tagAction, it.value()->label() );
    MessageTagPtrPair ptr_pair( it.value(), tagAction );
    //Relies on the fact that filters are always numbered from 0
    mMessageTagMenuActions[it.value()->priority()] = ptr_pair;
  }
  for ( int i=0; i < numTags; ++i ) {
    mMsgActions->messageStatusMenu()->menu()->addAction( mMessageTagMenuActions[i].second );
    if ( ( mMessageTagMenuActions[i].first )->inToolbar() )
      mMessageTagTBarActions.append( mMessageTagMenuActions[i].second );
  }

  if ( !mMessageTagTBarActions.isEmpty() && mGUIClient->factory() ) {
    //Separator doesn't work
    //mMessageTagTBarActions.prepend( mMessageTagToolbarActionSeparator );
    mGUIClient->plugActionList( "toolbar_messagetag_actions",
                                mMessageTagTBarActions );
  }
}


//-----------------------------------------------------------------------------
void KMMainWidget::removeDuplicates()
{
  if ( !mCurrentFolder ) {
    return;
  }
#ifdef OLD_MESSAGELIST
  KMFolder *oFolder = mFolder;
  mMessageListView->setCurrentFolder( 0 );
  QMap< QString, QList<int> > idMD5s;
  QList<int> redundantIds;
  QList<int>::Iterator kt;
  oFolder->open( "removedups" );
  for ( int i = oFolder->count() - 1; i >= 0; --i ) {
    QString id = (*oFolder)[i]->msgIdMD5();
    if ( !id.isEmpty() ) {
      QString subjMD5 = (*oFolder)[i]->strippedSubjectMD5();
      int other = -1;
      if ( idMD5s.contains(id) ) {
        other = idMD5s[id].first();
      } else {
        idMD5s[id].append( i );
      }
      if ( other != -1 ) {
        QString otherSubjMD5 = (*oFolder)[other]->strippedSubjectMD5();
        if ( otherSubjMD5 == subjMD5 ) {
          idMD5s[id].append( i );
        }
      }
    }
  }

  QMap< QString, QList<int> >::Iterator it;
  for ( it = idMD5s.begin(); it != idMD5s.end() ; ++it ) {
    QList<int>::Iterator jt;
    bool finished = false;
    for ( jt = (*it).begin(); jt != (*it).end() && !finished; ++jt )
      if (!((*oFolder)[*jt]->status().isUnread())) {
        (*it).erase( jt );
        (*it).prepend( *jt );
        finished = true;
      }
    for ( jt = (*it).begin(), ++jt; jt != (*it).end(); ++jt )
      redundantIds.append( *jt );
  }
  qSort( redundantIds );
  kt = redundantIds.end();
  int numDuplicates = 0;
  if (kt != redundantIds.begin()) do {
    oFolder->removeMsg( *(--kt) );
    ++numDuplicates;
  }
  while (kt != redundantIds.begin());

  oFolder->close( "removedups" );
  mMessageListView->setCurrentFolder( oFolder );
  QString msg;
  if ( numDuplicates )
    msg = i18np("Removed %1 duplicate message.",
               "Removed %1 duplicate messages.", numDuplicates );
    else
      msg = i18n("No duplicate messages found.");
  BroadcastStatus::instance()->setStatusMsg( msg );
#endif
}


//-----------------------------------------------------------------------------
void KMMainWidget::slotUpdateUndo()
{
  if ( actionCollection()->action( "kmail_undo" ) ) {
    actionCollection()->action( "kmail_undo" )->setEnabled( kmkernel->undoStack()->size() > 0 );
  }
}

//-----------------------------------------------------------------------------
void KMMainWidget::clearFilterActions()
{
  if ( !mFilterTBarActions.isEmpty() )
    if ( mGUIClient->factory() )
      mGUIClient->unplugActionList( "toolbar_filter_actions" );

  if ( !mFilterMenuActions.isEmpty() )
    if ( mGUIClient->factory() )
      mGUIClient->unplugActionList( "menu_filter_actions" );

  foreach ( QAction *a, mFilterMenuActions )
    actionCollection()->removeAction( a );

  mApplyFilterActionsMenu->menu()->clear();
  mFilterTBarActions.clear();
  mFilterMenuActions.clear();

  qDeleteAll( mFilterCommands );
  mFilterCommands.clear();
}

//-----------------------------------------------------------------------------
void KMMainWidget::initializeFolderShortcutActions()
{
  QList<Akonadi::Collection> folders = kmkernel->allFoldersCollection();
  for ( int i = 0 ; i < folders.size(); ++i ) {
    Akonadi::Collection col = folders.at( i );
    slotShortcutChanged( col );
  }
}

//-----------------------------------------------------------------------------
void KMMainWidget::initializeFilterActions()
{
  clearFilterActions();
  mApplyFilterActionsMenu->menu()->addAction( mApplyAllFiltersAction );
  bool addedSeparator = false;

  QList<KMFilter*>::const_iterator it = kmkernel->filterMgr()->filters().begin();
  for ( ;it != kmkernel->filterMgr()->filters().end(); ++it ) {
    if ( !(*it)->isEmpty() && (*it)->configureShortcut() ) {
      QString filterName = QString( "Filter %1").arg( (*it)->name() );
      QString normalizedName = filterName.replace(' ', '_');
      if ( action( normalizedName.toUtf8() ) ) {
        continue;
      }
      KMMetaFilterActionCommand *filterCommand = new KMMetaFilterActionCommand( *it, this );
      mFilterCommands.append( filterCommand );
      QString displayText = i18n( "Filter %1", (*it)->name() );
      QString icon = (*it)->icon();
      if ( icon.isEmpty() ) {
        icon = "system-run";
      }
      KAction *filterAction = new KAction( KIcon( icon ), displayText, actionCollection() );
      filterAction->setIconText( (*it)->toolbarName() );

      // The shortcut configuration is done in the filter dialog.
      // The shortcut set in the shortcut dialog would not be saved back to
      // the filter settings correctly.
      filterAction->setShortcutConfigurable( false );

      actionCollection()->addAction( normalizedName.toLocal8Bit(),
                                     filterAction );
      connect( filterAction, SIGNAL(triggered(bool) ),
               filterCommand, SLOT(start()) );
      filterAction->setShortcuts( (*it)->shortcut() );
      if ( !addedSeparator ) {
        QAction *a = mApplyFilterActionsMenu->menu()->addSeparator();
        mFilterMenuActions.append( a );
        addedSeparator = true;
      }
      mApplyFilterActionsMenu->menu()->addAction( filterAction );
      mFilterMenuActions.append( filterAction );
      if ( (*it)->configureToolbar() ) {
        mFilterTBarActions.append( filterAction );
      }
    }
  }
  if ( !mFilterMenuActions.isEmpty() && mGUIClient->factory() )
    mGUIClient->plugActionList( "menu_filter_actions", mFilterMenuActions );
  if ( !mFilterTBarActions.isEmpty() && mGUIClient->factory() ) {
    mFilterTBarActions.prepend( mToolbarActionSeparator );
    mGUIClient->plugActionList( "toolbar_filter_actions", mFilterTBarActions );
  }

  // Our filters have changed, now enable/disable them
  updateMessageActions();
}

void KMMainWidget::slotCollectionRemoved( const Akonadi::Collection& col)
{
  delete mFolderShortcutCommands.take( col.id() );
}

void KMMainWidget::slotFolderRemoved( const Akonadi::Collection &col )
{
  delete mFolderShortcutCommands.take( col.id() );
}

//-----------------------------------------------------------------------------
void KMMainWidget::initializeIMAPActions( bool setState /* false the first time, true later on */ )
{
#if 0
  bool hasImapAccount = false;
  QList<KMAccount*>::iterator accountIt = kmkernel->acctMgr()->begin();
  while ( accountIt != kmkernel->acctMgr()->end() ) {
    KMAccount *a = *accountIt;
    ++accountIt;
    if ( a->type() == KAccount::DImap ) {
      hasImapAccount = true;
      break;
    }
  }

  // Enable the "Refresh Local IMAP Cache" action if there's at least one "Disconnected IMAP" account
  mRefreshImapCacheAction->setEnabled( hasImapAccount );

  if ( hasImapAccount == ( mTroubleshootFolderAction != 0 ) )
    return; // nothing to do

  KXMLGUIFactory* factory = mGUIClient->factory();
  if ( factory )
    factory->removeClient( mGUIClient );

  if ( !mTroubleshootFolderAction ) {
    mTroubleshootFolderAction = new KAction(KIcon("tools-wizard"), i18n("&Troubleshoot IMAP Cache..."), this);
    actionCollection()->addAction("troubleshoot_folder", mTroubleshootFolderAction );
    connect(mTroubleshootFolderAction, SIGNAL(triggered(bool)), SLOT(slotTroubleshootFolder()));
    if ( setState )
      updateFolderMenu(); // set initial state of the action
  } else {
    delete mTroubleshootFolderAction ;
    mTroubleshootFolderAction = 0;
  }

  if ( factory )
    factory->addClient( mGUIClient );
#else
  kDebug() << "AKONADI PORT: Disabled code in  " << Q_FUNC_INFO;
#endif
}

QList<QAction*> KMMainWidget::actionList()
{
  return actionCollection()->actions();
}

void KMMainWidget::slotShortcutChanged( const Akonadi::Collection & col )
{
  // remove the old one, no autodelete in Qt4
  slotFolderRemoved( col );
  FolderCollection fd( col );
  if ( fd.shortcut().isEmpty() )
    return;

  FolderShortcutCommand *c = new FolderShortcutCommand( this, col );
  mFolderShortcutCommands.insert( col.id(), c );

  QString actionlabel = i18n( "Folder Shortcut %1", col.name() );
  QString actionname = i18n( "Folder Shortcut %1", fd.idString() );
  QString normalizedName = actionname.replace(' ', '_');
  KAction *action = actionCollection()->addAction( normalizedName );
  // The folder shortcut is set in the folder shortcut dialog.
  // The shortcut set in the shortcut dialog would not be saved back to
  // the folder settings correctly.
  action->setShortcutConfigurable( false );
#ifdef OLD_FOLDERVIEW
  mMainFolderView->addAction( action ); // <-- FIXME: why this is added to the folder view ?
#endif
  action->setText( actionlabel );
  connect( action, SIGNAL( triggered(bool) ), c, SLOT( start() ) );
  action->setShortcuts( fd.shortcut() );

  KIcon icon( "folder" );
  if ( col.hasAttribute<Akonadi::EntityDisplayAttribute>() &&
       !col.attribute<Akonadi::EntityDisplayAttribute>()->iconName().isEmpty() ) {
    icon = KIcon( col.attribute<Akonadi::EntityDisplayAttribute>()->iconName() );
  }
  action->setIcon( icon );
  c->setAction( action ); // will be deleted along with the command
}

//-----------------------------------------------------------------------------
QString KMMainWidget::findCurrentImapPath()
{
  QString startPath;
#if 0 //TODO port to akonadi
  if ( !mFolder ) {
    return startPath;
  }
  if ( mFolder->folderType() == KMFolderTypeImap ) {
    startPath = static_cast<KMFolderImap*>( mFolder->storage() )->imapPath();
  } else if ( mFolder->folderType() == KMFolderTypeCachedImap ) {
    startPath = static_cast<KMFolderCachedImap*>( mFolder->storage() )->imapPath();
  }
#else
    kDebug() << "AKONADI PORT: Disabled code in  " << Q_FUNC_INFO;
#endif
  return startPath;
}

//-----------------------------------------------------------------------------
#if 0 //TODO port to akonadi
ImapAccountBase *KMMainWidget::findCurrentImapAccountBase()
{
  ImapAccountBase *account = 0;
  if ( !mFolder ) {
    return account;
  }
  if ( mFolder->folderType() == KMFolderTypeImap ) {
    account = static_cast<KMFolderImap*>( mFolder->storage() )->account();
  } else if ( mFolder->folderType() == KMFolderTypeCachedImap ) {
    account = static_cast<KMFolderCachedImap*>( mFolder->storage() )->account();
  }
  return account;
}
#endif
//-----------------------------------------------------------------------------
void KMMainWidget::slotSubscriptionDialog()
{
#if 0 //TODO port to akonadi
  if ( !kmkernel->askToGoOnline() ) {
    return;
  }

  ImapAccountBase *account = findCurrentImapAccountBase();
  if ( !account ) {
    return;
  }

  const QString startPath = findCurrentImapPath();
  // KSubscription sets "DestructiveClose"
  SubscriptionDialog * dialog =
      new SubscriptionDialog(this, i18n("Subscription"), account, startPath);
  if ( dialog->exec() ) {
    // start a new listing
    if (mFolder->folderType() == KMFolderTypeImap)
      static_cast<KMFolderImap*>(mFolder->storage())->account()->listDirectory();
  }
#else
    kDebug() << "AKONADI PORT: Disabled code in  " << Q_FUNC_INFO;
#endif
}

//-----------------------------------------------------------------------------
void KMMainWidget::slotLocalSubscriptionDialog()
{
#if 0 //TODO port to akonadi
  ImapAccountBase *account = findCurrentImapAccountBase();
  if ( !account ) {
    return;
  }

  const QString startPath = findCurrentImapPath();
  // KSubscription sets "DestructiveClose"
  LocalSubscriptionDialog *dialog =
      new LocalSubscriptionDialog(this, i18n("Local Subscription"), account, startPath);
  if ( dialog->exec() ) {
    // start a new listing
    if (mFolder->folderType() == KMFolderTypeImap)
      static_cast<KMFolderImap*>(mFolder->storage())->account()->listDirectory();
  }
#else
    kDebug() << "AKONADI PORT: Disabled code in  " << Q_FUNC_INFO;
#endif
}

void KMMainWidget::toggleSystemTray()
{
  if ( !mSystemTray && GlobalSettings::self()->systemTrayEnabled() ) {
    mSystemTray = new KMSystemTray();
  }
  else if ( mSystemTray && !GlobalSettings::self()->systemTrayEnabled() ) {
    // Get rid of system tray on user's request
    kDebug() << "deleting systray";
    delete mSystemTray;
    mSystemTray = 0;
  }

  // Set mode of systemtray. If mode has changed, tray will handle this.
  if ( mSystemTray )
    mSystemTray->setMode( GlobalSettings::self()->systemTrayPolicy() );
}

//-----------------------------------------------------------------------------
void KMMainWidget::slotAntiSpamWizard()
{
  AntiSpamWizard wiz( AntiSpamWizard::AntiSpam, this );
  wiz.exec();
}

//-----------------------------------------------------------------------------
void KMMainWidget::slotAntiVirusWizard()
{
  AntiSpamWizard wiz( AntiSpamWizard::AntiVirus, this);
  wiz.exec();
}
#if 0 //Need to reimplement it
//-----------------------------------------------------------------------------
void KMMainWidget::slotAccountWizard()
{
  AccountWizard::start( kmkernel, this );
}
#endif
//-----------------------------------------------------------------------------
void KMMainWidget::slotFilterLogViewer()
{
  FilterLogDialog * dlg = new FilterLogDialog( 0 );
  dlg->show();
}

//-----------------------------------------------------------------------------
void KMMainWidget::updateFileMenu()
{
  bool isEmpty = kmkernel->agentManager()->isEmpty();
  actionCollection()->action("check_mail")->setEnabled( !isEmpty );
  actionCollection()->action("check_mail_in")->setEnabled( !isEmpty );
}

//-----------------------------------------------------------------------------
const KMMainWidget::PtrList * KMMainWidget::mainWidgetList()
{
  // better safe than sorry; check whether the global static has already been destroyed
  if ( theMainWidgetList.isDestroyed() )
  {
    return 0;
  }
  return theMainWidgetList;
}

FolderCollection *KMMainWidget::currentFolder() const
{
  return mCurrentFolder;
}

//-----------------------------------------------------------------------------
KMSystemTray *KMMainWidget::systray() const
{
  return mSystemTray;
}

//-----------------------------------------------------------------------------
QString KMMainWidget::overrideEncoding() const
{
  if ( mMsgView )
    return mMsgView->overrideEncoding();
  else
    return GlobalSettings::self()->overrideCharacterEncoding();
}

void KMMainWidget::slotCreateTodo()
{
  Akonadi::Item msg = mMessagePane->currentItem();
  if ( !msg.isValid() )
    return;
  KMCommand *command = new CreateTodoCommand( this, msg );
  command->start();
}

void KMMainWidget::showEvent( QShowEvent *event )
{
  QWidget::showEvent( event );
  mWasEverShown = true;
}

void KMMainWidget::slotRequestFullSearchFromQuickSearch()
{
  slotSearch();

  assert( mSearchWin );
  KMSearchPattern pattern;
  pattern.append( KMSearchRule::createInstance( "<message>", KMSearchRule::FuncContains, mMessagePane->currentFilterSearchString() ) );
  MessageStatus status = mMessagePane->currentFilterStatus();
  if ( status.hasAttachment() )
  {
    pattern.append( KMSearchRule::createInstance( "<message>", KMSearchRule::FuncHasAttachment ) );
    status.setHasAttachment( false );
  }

  if ( !status.isOfUnknownStatus() ) {
    pattern.append( new KMSearchRuleStatus( status ) );
  }
  mSearchWin->setSearchPattern( pattern );
}

void KMMainWidget::updateVactionScriptStatus( bool active )
{
  mVacationIndicatorActive = active;
  if ( active ) {
    mVacationScriptIndicator->setText( i18n("Out of office reply active") );
    mVacationScriptIndicator->setBackgroundColor( Qt::yellow );
    mVacationScriptIndicator->setCursor( QCursor( Qt::PointingHandCursor ) );
    mVacationScriptIndicator->show();
  } else {
    mVacationScriptIndicator->hide();
  }
}

QLabel * KMMainWidget::vacationScriptIndicator() const
{
  return mVacationScriptIndicator;
}

void KMMainWidget::slotMessageSelected(const Akonadi::Item &item)
{
  // TODO: Port to partFetcher.
  ItemFetchJob *itemFetchJob = new ItemFetchJob(item, this);
  itemFetchJob->fetchScope().fetchFullPayload( true );
  itemFetchJob->fetchScope().setAncestorRetrieval( ItemFetchScope::Parent );
  connect( itemFetchJob, SIGNAL(itemsReceived(Akonadi::Item::List)), SLOT(itemsReceived(Akonadi::Item::List)) );
  connect( itemFetchJob, SIGNAL(result(KJob *)), SLOT(itemsFetchDone(KJob *)) );
}

void KMMainWidget::itemsReceived(const Akonadi::Item::List &list )
{
  Q_ASSERT( list.size() == 1 );
  Item item = list.first();

  mMsgView->setMessage( item );
  // reset HTML override to the folder setting
  mMsgView->setHtmlOverride(mFolderHtmlPref);
  mMsgView->setHtmlLoadExtOverride(mFolderHtmlLoadExtPref);
  mMsgView->setDecryptMessageOverwrite( false );
  mMsgView->setShowSignatureDetails( false );
}

void KMMainWidget::itemsFetchDone( KJob *job )
{
  if ( job->error() )
    kDebug() << job->errorString();
}

KAction *KMMainWidget::akonadiStandardAction( Akonadi::StandardActionManager::Type type )
{
  return mAkonadiStandardActionManager->action( type );
}<|MERGE_RESOLUTION|>--- conflicted
+++ resolved
@@ -23,6 +23,7 @@
 
 #include <config-kmail.h>
 #include <assert.h>
+
 #include <QByteArray>
 #include <QLabel>
 #include <QLayout>
@@ -105,7 +106,6 @@
 #include "kmmessagetag.h"
 #include "vacation.h"
 using KMail::Vacation;
-<<<<<<< HEAD
 
 //#include "subscriptiondialog.h"
 //using KMail::SubscriptionDialog;
@@ -115,21 +115,6 @@
 using MessageViewer::AttachmentStrategy;
 #include "messageviewer/headerstrategy.h"
 #include "messageviewer/headerstyle.h"
-=======
-#include "favoritefolderview.h"
-#include "subscriptiondialog.h"
-using KMail::SubscriptionDialog;
-#include "localsubscriptiondialog.h"
-using KMail::LocalSubscriptionDialog;
-#include "attachmentstrategy.h"
-using KMail::AttachmentStrategy;
-#include "headerstrategy.h"
-using KMail::HeaderStrategy;
-#include "headerstyle.h"
-using KMail::HeaderStyle;
-#include "folderjob.h"
-using KMail::FolderJob;
->>>>>>> 4ea2cb36
 #include "mailinglist-magic.h"
 #include "antispamwizard.h"
 using KMail::AntiSpamWizard;
@@ -140,17 +125,11 @@
 using KMail::TemplateParser;
 #include "statusbarlabel.h"
 #include "actionscheduler.h"
-<<<<<<< HEAD
 #include "expirypropertiesdialog.h"
 #include <akonadi/itemfetchjob.h>
 #include <akonadi/collectionfetchjob.h>
 #include <akonadi/collectionfetchscope.h>
 #include "util.h"
-=======
-#include "accountwizard.h"
-#include "archivefolderdialog.h"
-#include "folderutil.h"
->>>>>>> 4ea2cb36
 
 #if !defined(NDEBUG)
     #include "sievedebugdialog.h"
@@ -225,7 +204,6 @@
     mSplitter1( 0 ),
     mSplitter2( 0 ),
     mFolderViewSplitter( 0 ),
-    mArchiveFolderAction( 0 ),
     mShowBusySplashTimer( 0 ),
     mShowingOfflineScreen( false ),
     mMsgActions( 0 ),
@@ -1569,13 +1547,6 @@
   mEmptyFolderAction->setEnabled( false );
 }
 
-//-----------------------------------------------------------------------------
-void KMMainWidget::slotArchiveFolder()
-{
-  KMail::ArchiveFolderDialog archiveDialog;
-  archiveDialog.setFolder( mFolder );
-  archiveDialog.exec();
-}
 
 //-----------------------------------------------------------------------------
 void KMMainWidget::slotRemoveFolder()
@@ -1638,7 +1609,6 @@
                                            KMessageBox::Notify | KMessageBox::Dangerous )
       == KMessageBox::Continue )
   {
-<<<<<<< HEAD
 #if 0
     if ( mFolder->hasAccounts() ) {
       // this folder has an account, so we need to change that to the inbox
@@ -1671,9 +1641,6 @@
     kDebug() << "AKONADI PORT: Disabled code in  " << Q_FUNC_INFO;
 #endif
     mCurrentFolder->removeCollection();
-=======
-    KMail::FolderUtil::deleteFolder( mFolder, this );
->>>>>>> 4ea2cb36
   }
   delete mCurrentFolder;
   mCurrentFolder = 0;
@@ -2197,16 +2164,8 @@
     // FIXME: Why we use SerNumList instead of QList< KMMsgBase * > here ?
   SerNumList serNums;
 
-<<<<<<< HEAD
   for( QList< Akonadi::Item >::const_iterator it = select.constBegin(); it != select.constEnd(); ++it )
     serNums.append( ( *it ).id() );
-=======
-  for ( QList<KMMsgBase *>::Iterator it = selectedMessages.begin(); it != selectedMessages.end(); ++it ) {
-    if ( *it ) {
-      serNums.append( (*it)->getMsgSerNum() );
-    }
-  }
->>>>>>> 4ea2cb36
 
   Q_ASSERT( !serNums.empty() );
 
@@ -2261,97 +2220,6 @@
     mWatchThreadAction->setChecked(false);
 }
 
-<<<<<<< HEAD
-=======
-void KMMainWidget::slotMessageStatusChangeRequest( KMMsgBase *msg, const KPIM::MessageStatus &set, const KPIM::MessageStatus & clear )
-{
-  Q_ASSERT( msg );
-
-  SerNumList serNums;
-  serNums.append( msg->getMsgSerNum() );
-
-  if ( clear.toQInt32() != KPIM::MessageStatus().toQInt32() )
-  {
-    KMCommand *command = new KMSetStatusCommand( clear, serNums, true );
-    command->start();
-  }
-
-  if ( set.toQInt32() != KPIM::MessageStatus().toQInt32() )
-  {
-    KMCommand *command = new KMSetStatusCommand( set, serNums, false );
-    command->start();
-  }
-}
-
-/////////////////////////////////////////////////////////////////////////////////////////////
-// Message clipboard management
-
-void KMMainWidget::fillMessageClipboard()
-{
-  QList< KMMsgBase * > selected = mMessageListView->selectionAsMsgBaseList();
-  if ( selected.isEmpty() )
-    return;
-
-  mMessageClipboard.clear();
-
-  for ( QList<KMMsgBase *>::Iterator it = selected.begin(); it != selected.end(); ++it ) {
-    if ( *it ) {
-      mMessageClipboard.append( (*it)->getMsgSerNum() );
-    }
-  }
-}
-
-void KMMainWidget::setMessageClipboardContents( const QList< quint32 > &msgs, bool move )
-{
-  mMessageClipboard = msgs;
-  mMessageClipboardInCutMode = move;
-}
-
-void KMMainWidget::slotCopyMessages()
-{
-  fillMessageClipboard();
-
-  mMessageClipboardInCutMode = false;
-
-  updateCutCopyPasteActions();
-}
-
-void KMMainWidget::slotCutMessages()
-{
-  fillMessageClipboard();
-
-  mMessageClipboardInCutMode = true;
-
-  updateCutCopyPasteActions();
-}
-
-void KMMainWidget::slotPasteMessages()
-{
-  if ( mMessageClipboard.isEmpty() )
-    return; // nothing to do
-
-  new KMail::MessageCopyHelper( mMessageClipboard, folder(), mMessageClipboardInCutMode );
-
-  if ( mMessageClipboardInCutMode )
-    mMessageClipboard.clear(); // moved messages can't be pasted again (FIXME: should re-copied!)
-
-  updateCutCopyPasteActions();
-}
-
-void KMMainWidget::updateCutCopyPasteActions()
-{
-  QAction *copy = action( "copy_messages" );
-  QAction *cut = action( "cut_messages" );
-  QAction *paste = action( "paste_messages" );
-
-  bool haveSelection = !mMessageListView->selectionEmpty();
-
-  copy->setEnabled( haveSelection );
-  cut->setEnabled( haveSelection && folder() && ( folder()->canDeleteMessages() ) );
-  paste->setEnabled( ( !mMessageClipboard.isEmpty() ) && folder() && ( !folder()->isReadOnly() ) );
-}
-
->>>>>>> 4ea2cb36
 //-----------------------------------------------------------------------------
 void KMMainWidget::slotRedirectMsg()
 {
@@ -3504,10 +3372,6 @@
   actionCollection()->addAction("delete_folder", mRemoveFolderAction );
   connect(mRemoveFolderAction, SIGNAL(triggered(bool)), SLOT(slotRemoveFolder()));
 
-  mArchiveFolderAction = new KAction( i18n( "&Archive Folder..." ), this );
-  actionCollection()->addAction( "archive_folder", mArchiveFolderAction );
-  connect( mArchiveFolderAction, SIGNAL(triggered(bool)), SLOT(slotArchiveFolder()) );
-
   mPreferHtmlAction = new KToggleAction(i18n("Prefer &HTML to Plain Text"), this);
   actionCollection()->addAction("prefer_html", mPreferHtmlAction );
   connect(mPreferHtmlAction, SIGNAL(triggered(bool) ), SLOT(slotOverrideHtml()));
@@ -4154,19 +4018,11 @@
   mEmptyFolderAction->setEnabled( folderWithContent && ( mCurrentFolder->count() > 0 ) && mCurrentFolder->canDeleteMessages() && !multiFolder );
   mEmptyFolderAction->setText( (mCurrentFolder && kmkernel->folderIsTrash(mCurrentFolder->collection()))
     ? i18n("E&mpty Trash") : i18n("&Move All Messages to Trash") );
-<<<<<<< HEAD
   mRemoveFolderAction->setEnabled( mCurrentFolder && !mCurrentFolder->isSystemFolder() && mCurrentFolder->canDeleteMessages() && !multiFolder && !CollectionUtils::isVirtualParent( mCurrentFolder->collection()) && ( mCurrentFolder->collection()!= Akonadi::Collection::root() ) && !CollectionUtils::isResource( mCurrentFolder->collection() ) );
 
 
   mRemoveFolderAction->setText( mCurrentFolder && CollectionUtils::isVirtual( mCurrentFolder->collection() ) ? i18n("&Delete Search") : i18n("&Delete Folder") );
   mExpireFolderAction->setEnabled( mCurrentFolder && mCurrentFolder->isAutoExpire() && !multiFolder && mCurrentFolder->canDeleteMessages() );
-=======
-  mRemoveFolderAction->setEnabled( mFolder && !mFolder->isSystemFolder() && mFolder->canDeleteMessages() && !multiFolder);
-  mRemoveFolderAction->setText( mFolder && mFolder->folderType() == KMFolderTypeSearch ? i18n("&Delete Search") : i18n("&Delete Folder") );
-  if ( mArchiveFolderAction )
-    mArchiveFolderAction->setEnabled( mFolder && !multiFolder );
-  mExpireFolderAction->setEnabled( mFolder && mFolder->isAutoExpire() && !multiFolder && mFolder->canDeleteMessages() );
->>>>>>> 4ea2cb36
   updateMarkAsReadAction();
   // the visual ones only make sense if we are showing a message list
   mPreferHtmlAction->setEnabled( mCollectionFolderView->folderTreeView()->currentFolder().isValid() ? true : false );
