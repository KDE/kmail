/*
  This file is part of KMail, the KDE mail client.
  Copyright (c) 2002 Don Sanders <sanders@kde.org>
  Copyright (c) 2009-2015 Montel Laurent <montel@kde.org>

  Based on the work of Stefan Taferner <taferner@kde.org>

  KMail is free software; you can redistribute it and/or modify it
  under the terms of the GNU General Public License, version 2, as
  published by the Free Software Foundation.

  KMail is distributed in the hope that it will be useful, but
  WITHOUT ANY WARRANTY; without even the implied warranty of
  MERCHANTABILITY or FITNESS FOR A PARTICULAR PURPOSE.  See the GNU
  General Public License for more details.

  You should have received a copy of the GNU General Public License along
  with this program; if not, write to the Free Software Foundation, Inc.,
  51 Franklin Street, Fifth Floor, Boston, MA  02110-1301  USA
*/

// KMail includes
#include "kmreadermainwin.h"
#include "editor/composer.h"
#include "searchdialog/searchwindow.h"
#include "antispam-virus/antispamwizard.h"
#include "widgets/vacationscriptindicatorwidget.h"
#include "undostack.h"
#include "kmcommands.h"
#include "kmmainwin.h"
#include "kmsystemtray.h"
#include "customtemplatesmenu.h"
#include "folderselectiondialog.h"
#include "foldertreewidget.h"
#include "util.h"
#include "util/mailutil.h"
#include "kernel/mailkernel.h"
#include "dialog/archivefolderdialog.h"
#include "settings/globalsettings.h"
#include "foldertreeview.h"
#include "tag/tagactionmanager.h"
#include "foldershortcutactionmanager.h"
#include "widgets/collectionpane.h"
#include "manageshowcollectionproperties.h"
#include "widgets/kactionmenutransport.h"
#if !defined(NDEBUG)
#include <ksieveui/debug/sievedebugdialog.h>
using KSieveUi::SieveDebugDialog;
#endif

#include "collectionpage/collectionmaintenancepage.h"
#include "collectionpage/collectionquotapage.h"
#include "collectionpage/collectiontemplatespage.h"
#include "collectionpage/collectionshortcutpage.h"
#include "collectionpage/collectionviewpage.h"
#include "collectionpage/collectionmailinglistpage.h"
#include "tag/tagselectdialog.h"
#include "job/createnewcontactjob.h"
#include "folderarchive/folderarchiveutil.h"
#include "folderarchive/folderarchivemanager.h"

#include "pimcommon/acl/collectionaclpage.h"
#include "mailcommon/collectionpage/collectiongeneralpage.h"
#include "mailcommon/collectionpage/collectionexpirypage.h"
#include "mailcommon/collectionpage/attributes/expirecollectionattribute.h"
#include "mailcommon/filter/filtermanager.h"
#include "mailcommon/filter/mailfilter.h"
#include "mailcommon/widgets/favoritecollectionwidget.h"
#include "mailcommon/folder/foldertreewidget.h"
#include "mailcommon/folder/foldertreeview.h"
#include "mailcommon/mailcommonsettings_base.h"
#include "kmmainwidget.h"

// Other PIM includes
#include "kdepim-version.h"

#include "messageviewer/utils/autoqpointer.h"
#include "messageviewer/settings/globalsettings.h"
#include "messageviewer/viewer/viewer.h"
#include "messageviewer/viewer/attachmentstrategy.h"
#include "messageviewer/header/headerstrategy.h"
#include "messageviewer/header/headerstyle.h"
#ifndef QT_NO_CURSOR
#include "messageviewer/utils/kcursorsaver.h"
#endif

#include "messagecomposer/sender/messagesender.h"
#include "messagecomposer/helper/messagehelper.h"

#include "templateparser/templateparser.h"

#include "messagecore/settings/globalsettings.h"
#include "messagecore/misc/mailinglist.h"
#include "messagecore/helpers/messagehelpers.h"

#include "dialog/kmknotify.h"
#include "widgets/displaymessageformatactionmenu.h"

#include "ksieveui/vacation/vacationmanager.h"
#include "kmlaunchexternalcomponent.h"

// LIBKDEPIM includes
#include "progresswidget/progressmanager.h"
#include "misc/broadcaststatus.h"

// KDEPIMLIBS includes
#include <AkonadiCore/AgentManager>
#include <AkonadiCore/AttributeFactory>
#include <AkonadiCore/itemfetchjob.h>
#include <AkonadiCore/collectionattributessynchronizationjob.h>
#include <AkonadiCore/collectionfetchjob.h>
#include <AkonadiCore/collectionfetchscope.h>
#include <Akonadi/Contact/ContactSearchJob>
#include <AkonadiWidgets/collectionpropertiesdialog.h>
#include <AkonadiCore/entitydisplayattribute.h>
#include <AkonadiWidgets/entitylistview.h>
#include <AkonadiWidgets/etmviewstatesaver.h>
#include <AkonadiCore/agentinstance.h>
#include <AkonadiCore/agenttype.h>
#include <AkonadiCore/changerecorder.h>
#include <AkonadiCore/session.h>
#include <AkonadiCore/entitytreemodel.h>
#include <AkonadiCore/favoritecollectionsmodel.h>
#include <AkonadiCore/itemfetchscope.h>
#include <AkonadiCore/itemmodifyjob.h>
#include <AkonadiCore/control.h>
#include <AkonadiWidgets/collectiondialog.h>
#include <AkonadiCore/collectionstatistics.h>
#include <AkonadiCore/EntityMimeTypeFilterModel>
#include <Akonadi/KMime/MessageFlags>
#include <Akonadi/KMime/RemoveDuplicatesJob>
#include <kdbusconnectionpool.h>
#include <AkonadiCore/CachePolicy>

#include <kidentitymanagement/identity.h>
#include <kidentitymanagement/identitymanager.h>
#include <KEmailAddress>
#include <mailtransport/transportmanager.h>
#include <mailtransport/transport.h>
#include <kmime/kmime_mdn.h>
#include <kmime/kmime_header_parsing.h>
#include <kmime/kmime_message.h>
#include <ksieveui/managesievescriptsdialog.h>
#include <ksieveui/util/util.h>

// KDELIBS includes
#include <kwindowsystem.h>
#include <kmessagebox.h>
#include <kactionmenu.h>
#include <QMenu>
#include <kacceleratormanager.h>
#include <kglobalsettings.h>
#include <kstandardshortcut.h>
#include <kshortcutsdialog.h>
#include <kcharsets.h>
#include "kmail_debug.h"
#include <ktip.h>

#include <kstandardaction.h>
#include <ktoggleaction.h>
#include <knotification.h>
#include <knotifyconfigwidget.h>
#include <kstringhandler.h>
#include <kconfiggroup.h>
#include <ktoolinvocation.h>
#include <kxmlguifactory.h>
#include <kxmlguiclient.h>
#include <QStatusBar>
#include <QAction>
#include <ktreewidgetsearchline.h>
#include <KRecentFilesAction>

// Qt includes
#include <QByteArray>
#include <QHeaderView>
#include <QList>
#include <QSplitter>
#include <QVBoxLayout>
#include <QShortcut>
#include <QProcess>
#include <QDBusConnection>
#include <QTextDocument>
#include <QDir>
// System includes
#include <AkonadiWidgets/standardactionmanager.h>
#include <KHelpClient>
#include <QStandardPaths>
#include <QMenu>

#include <job/manageserversidesubscriptionjob.h>
#include <job/removeduplicatemailjob.h>
#include <job/removecollectionjob.h>

using namespace KMime;
using namespace Akonadi;
using namespace MailCommon;
using KPIM::ProgressManager;
using KPIM::BroadcastStatus;
using KMail::SearchWindow;
using KMail::AntiSpamWizard;
using KMime::Types::AddrSpecList;
using MessageViewer::AttachmentStrategy;

Q_GLOBAL_STATIC(KMMainWidget::PtrList, theMainWidgetList)

//-----------------------------------------------------------------------------
KMMainWidget::KMMainWidget(QWidget *parent, KXMLGUIClient *aGUIClient,
                           KActionCollection *actionCollection, KSharedConfig::Ptr config) :
    QWidget(parent),
    mMoveMsgToFolderAction(Q_NULLPTR),
    mCollectionProperties(Q_NULLPTR),
    mFavoriteCollectionsView(Q_NULLPTR),
    mMsgView(Q_NULLPTR),
    mSplitter1(Q_NULLPTR),
    mSplitter2(Q_NULLPTR),
    mFolderViewSplitter(Q_NULLPTR),
    mArchiveFolderAction(Q_NULLPTR),
    mShowBusySplashTimer(Q_NULLPTR),
    mMsgActions(Q_NULLPTR),
    mCurrentFolder(Q_NULLPTR),
    mVacationIndicatorActive(false),
    mGoToFirstUnreadMessageInSelectedFolder(false),
    mDisplayMessageFormatMenu(Q_NULLPTR),
    mFolderDisplayFormatPreference(MessageViewer::Viewer::UseGlobalSetting),
    mSearchMessages(Q_NULLPTR),
    mManageShowCollectionProperties(new ManageShowCollectionProperties(this, this)),
    mShowIntroductionAction(Q_NULLPTR)
{
    mLaunchExternalComponent = new KMLaunchExternalComponent(this, this);
    // must be the first line of the constructor:
    mStartupDone = false;
    mWasEverShown = false;
    mReaderWindowActive = true;
    mReaderWindowBelow = true;
    mFolderHtmlLoadExtPreference = false;
    mDestructed = false;
    mActionCollection = actionCollection;
    mTopLayout = new QVBoxLayout(this);
    mTopLayout->setMargin(0);
    mConfig = config;
    mGUIClient = aGUIClient;
    mFolderTreeWidget = Q_NULLPTR;
    mPreferHtmlLoadExtAction = Q_NULLPTR;
    Akonadi::Control::widgetNeedsAkonadi(this);
    mFavoritesModel = Q_NULLPTR;
    mVacationManager = new KSieveUi::VacationManager(this);

    mToolbarActionSeparator = new QAction(this);
    mToolbarActionSeparator->setSeparator(true);

    theMainWidgetList->append(this);

    readPreConfig();
    createWidgets();
    setupActions();

    readConfig();

    if (!kmkernel->isOffline()) {   //kmail is set to online mode, make sure the agents are also online
        kmkernel->setAccountStatus(true);
    }

    QTimer::singleShot(0, this, SLOT(slotShowStartupFolder()));

    connect(kmkernel, SIGNAL(startCheckMail()),
            this, SLOT(slotStartCheckMail()));

    connect(kmkernel, SIGNAL(endCheckMail()),
            this, SLOT(slotEndCheckMail()));

    connect(kmkernel, SIGNAL(configChanged()),
            this, SLOT(slotConfigChanged()));

    connect(kmkernel, SIGNAL(onlineStatusChanged(GlobalSettings::EnumNetworkState::type)),
            this, SLOT(slotUpdateOnlineStatus(GlobalSettings::EnumNetworkState::type)));

    connect(mTagActionManager, &KMail::TagActionManager::tagActionTriggered,
            this, &KMMainWidget::slotUpdateMessageTagList);

    connect(mTagActionManager, &KMail::TagActionManager::tagMoreActionClicked,
            this, &KMMainWidget::slotSelectMoreMessageTagList);

    kmkernel->toggleSystemTray();

    {
        // make sure the pages are registered only once, since there can be multiple instances of KMMainWidget
        static bool pagesRegistered = false;

        if (!pagesRegistered) {
            Akonadi::CollectionPropertiesDialog::registerPage(new PimCommon::CollectionAclPageFactory);
            Akonadi::CollectionPropertiesDialog::registerPage(new MailCommon::CollectionGeneralPageFactory);
            Akonadi::CollectionPropertiesDialog::registerPage(new CollectionMaintenancePageFactory);
            Akonadi::CollectionPropertiesDialog::registerPage(new CollectionQuotaPageFactory);
            Akonadi::CollectionPropertiesDialog::registerPage(new CollectionTemplatesPageFactory);
            Akonadi::CollectionPropertiesDialog::registerPage(new MailCommon::CollectionExpiryPageFactory);
            Akonadi::CollectionPropertiesDialog::registerPage(new CollectionViewPageFactory);
            Akonadi::CollectionPropertiesDialog::registerPage(new CollectionMailingListPageFactory);
            Akonadi::CollectionPropertiesDialog::registerPage(new CollectionShortcutPageFactory);

            pagesRegistered = true;
        }
    }

    KMainWindow *mainWin = dynamic_cast<KMainWindow *>(window());
    QStatusBar *sb =  mainWin ? mainWin->statusBar() : Q_NULLPTR;
    mVacationScriptIndicator = new KMail::VacationScriptIndicatorWidget(sb);
    mVacationScriptIndicator->hide();
    connect(mVacationScriptIndicator, &KMail::VacationScriptIndicatorWidget::clicked, this, &KMMainWidget::slotEditVacation);
    if (KSieveUi::Util::checkOutOfOfficeOnStartup()) {
        QTimer::singleShot(0, this, SLOT(slotCheckVacation()));
    }

    connect(mFolderTreeWidget->folderTreeView()->model(), SIGNAL(modelReset()),
            this, SLOT(restoreCollectionFolderViewConfig()));
    restoreCollectionFolderViewConfig();

    if (kmkernel->firstStart()) {
        if (MailCommon::Util::foundMailer()) {
            if (KMessageBox::questionYesNo(this, i18n("Another mailer was found on system. Do you want to import data from it?")) == KMessageBox::Yes) {
                const QString path = QStandardPaths::findExecutable(QLatin1String("importwizard"));
                if (!QProcess::startDetached(path)) {
                    KMessageBox::error(this, i18n("Could not start the import wizard. "
                                                  "Please check your installation."),
                                       i18n("Unable to start import wizard"));
                }
            } else {
                mLaunchExternalComponent->slotAccountWizard();
            }
        } else {
            mLaunchExternalComponent->slotAccountWizard();
        }
    }
    // must be the last line of the constructor:
    mStartupDone = true;

    mCheckMailTimer.setInterval(3 * 1000);
    mCheckMailTimer.setSingleShot(true);
    connect(&mCheckMailTimer, &QTimer::timeout, this, &KMMainWidget::slotUpdateActionsAfterMailChecking);

}

void KMMainWidget::restoreCollectionFolderViewConfig()
{
    ETMViewStateSaver *saver = new ETMViewStateSaver;
    saver->setView(mFolderTreeWidget->folderTreeView());
    const KConfigGroup cfg(KMKernel::self()->config(), "CollectionFolderView");
    mFolderTreeWidget->restoreHeaderState(cfg.readEntry("HeaderState", QByteArray()));
    saver->restoreState(cfg);
    //Restore startup folder

    Akonadi::Collection::Id id = -1;
    if (mCurrentFolder && mCurrentFolder->collection().isValid()) {
        id = mCurrentFolder->collection().id();
    }

    if (id == -1) {
        if (GlobalSettings::self()->startSpecificFolderAtStartup()) {
            Akonadi::Collection::Id startupFolder = GlobalSettings::self()->startupFolder();
            if (startupFolder > 0) {
                saver->restoreCurrentItem(QStringLiteral("c%1").arg(startupFolder));
            }
        }
    } else {
        saver->restoreCurrentItem(QStringLiteral("c%1").arg(id));
    }
}

//-----------------------------------------------------------------------------
//The kernel may have already been deleted when this method is called,
//perform all cleanup that requires the kernel in destruct()
KMMainWidget::~KMMainWidget()
{
    theMainWidgetList->removeAll(this);
    qDeleteAll(mFilterCommands);
    destruct();
}

//-----------------------------------------------------------------------------
//This method performs all cleanup that requires the kernel to exist.
void KMMainWidget::destruct()
{
    if (mDestructed) {
        return;
    }
    if (mSearchWin) {
        mSearchWin->close();
    }
    writeConfig(false); /* don't force kmkernel sync when close BUG: 289287 */
    writeFolderConfig();
    deleteWidgets();
    mCurrentFolder.clear();
    delete mMoveOrCopyToDialog;
    delete mSelectFromAllFoldersDialog;

    disconnect(kmkernel->folderCollectionMonitor(), SIGNAL(itemAdded(Akonadi::Item,Akonadi::Collection)), this, Q_NULLPTR);
    disconnect(kmkernel->folderCollectionMonitor(), SIGNAL(itemRemoved(Akonadi::Item)), this, Q_NULLPTR);
    disconnect(kmkernel->folderCollectionMonitor(), SIGNAL(itemMoved(Akonadi::Item,Akonadi::Collection,Akonadi::Collection)), this, Q_NULLPTR);
    disconnect(kmkernel->folderCollectionMonitor(), SIGNAL(collectionChanged(Akonadi::Collection,QSet<QByteArray>)), this, Q_NULLPTR);
    disconnect(kmkernel->folderCollectionMonitor(), SIGNAL(collectionStatisticsChanged(Akonadi::Collection::Id,Akonadi::CollectionStatistics)), this, Q_NULLPTR);

    mDestructed = true;
}

void KMMainWidget::slotStartCheckMail()
{
    if (mCheckMailTimer.isActive()) {
        mCheckMailTimer.stop();
    }
}

void KMMainWidget::slotEndCheckMail()
{
    if (!mCheckMailTimer.isActive()) {
        mCheckMailTimer.start();
    }
}

void KMMainWidget::slotUpdateActionsAfterMailChecking()
{
    const bool sendOnAll =
        GlobalSettings::self()->sendOnCheck() == GlobalSettings::EnumSendOnCheck::SendOnAllChecks;
    const bool sendOnManual =
        GlobalSettings::self()->sendOnCheck() == GlobalSettings::EnumSendOnCheck::SendOnManualChecks;
    if (!kmkernel->isOffline() && (sendOnAll || sendOnManual)) {
        slotSendQueued();
    }
    // update folder menus in case some mail got filtered to trash/current folder
    // and we can enable "empty trash/move all to trash" action etc.
    updateFolderMenu();
}

void KMMainWidget::slotCollectionFetched(int collectionId)
{
    // Called when a collection is fetched for the first time by the ETM.
    // This is the right time to update the caption (which still says "Loading...")
    // and to update the actions that depend on the number of mails in the folder.
    if (mCurrentFolder && collectionId == mCurrentFolder->collection().id()) {
        mCurrentFolder->setCollection(MailCommon::Util::updatedCollection(mCurrentFolder->collection()));
        updateMessageActions();
        updateFolderMenu();
    }
    // We call this for any collection, it could be one of our parents...
    if (mCurrentFolder) {
        emit captionChangeRequest(MailCommon::Util::fullCollectionPath(mCurrentFolder->collection()));
    }
}

void KMMainWidget::slotFolderChanged(const Akonadi::Collection &collection)
{
    folderSelected(collection);
    if (collection.cachePolicy().syncOnDemand()) {
        AgentManager::self()->synchronizeCollection(collection, false);
    }
    mMsgActions->setCurrentMessage(Akonadi::Item());
    emit captionChangeRequest(MailCommon::Util::fullCollectionPath(collection));
}

void KMMainWidget::folderSelected(const Akonadi::Collection &col)
{
    // This is connected to the MainFolderView signal triggering when a folder is selected

    if (mGoToFirstUnreadMessageInSelectedFolder) {
        // the default action has been overridden from outside
        mPreSelectionMode = MessageList::Core::PreSelectFirstUnreadCentered;
    } else {
        // use the default action
        switch (GlobalSettings::self()->actionEnterFolder()) {
        case GlobalSettings::EnumActionEnterFolder::SelectFirstUnread:
            mPreSelectionMode = MessageList::Core::PreSelectFirstUnreadCentered;
            break;
        case GlobalSettings::EnumActionEnterFolder::SelectLastSelected:
            mPreSelectionMode = MessageList::Core::PreSelectLastSelected;
            break;
        case GlobalSettings::EnumActionEnterFolder::SelectNewest:
            mPreSelectionMode = MessageList::Core::PreSelectNewestCentered;
            break;
        case GlobalSettings::EnumActionEnterFolder::SelectOldest:
            mPreSelectionMode = MessageList::Core::PreSelectOldestCentered;
            break;
        default:
            mPreSelectionMode = MessageList::Core::PreSelectNone;
            break;
        }
    }

    mGoToFirstUnreadMessageInSelectedFolder = false;
#ifndef QT_NO_CURSOR
    MessageViewer::KCursorSaver busy(MessageViewer::KBusyPtr::busy());
#endif

    if (mMsgView) {
        mMsgView->clear(true);
    }
    const bool newFolder = mCurrentFolder && (mCurrentFolder->collection() != col);

    // Delete any pending timer, if needed it will be recreated below
    delete mShowBusySplashTimer;
    mShowBusySplashTimer = Q_NULLPTR;
    if (newFolder) {
        // We're changing folder: write configuration for the old one
        writeFolderConfig();
    }

    mCurrentFolder = FolderCollection::forCollection(col);

    readFolderConfig();
    if (mMsgView) {
        mMsgView->setDisplayFormatMessageOverwrite(mFolderDisplayFormatPreference);
        mMsgView->setHtmlLoadExtOverride(mFolderHtmlLoadExtPreference);
    }

    if (!mCurrentFolder->isValid() && (mMessagePane->count() < 2)) {
        slotIntro();
    }

    updateMessageActions();
    updateFolderMenu();

    // The message pane uses the selection model of the folder view to load the correct aggregation model and theme
    //  settings. At this point the selection model hasn't been updated yet to the user's new choice, so it would load
    //  the old folder settings instead.
    QTimer::singleShot(0, this, SLOT(slotShowSelectedFolderInPane()));
}

void KMMainWidget::slotShowSelectedFolderInPane()
{
    if (mCurrentFolder && mCurrentFolder->collection().isValid()) {
        mMessagePane->setCurrentFolder(mCurrentFolder->collection(), false , mPreSelectionMode);
    }
}

void KMMainWidget::clearViewer()
{
    if (mMsgView) {
        mMsgView->clear(true);
        mMsgView->displayAboutPage();
    }
}

//-----------------------------------------------------------------------------
void KMMainWidget::readPreConfig()
{
    mLongFolderList = GlobalSettings::self()->folderList() == GlobalSettings::EnumFolderList::longlist;
    mReaderWindowActive = GlobalSettings::self()->readerWindowMode() != GlobalSettings::EnumReaderWindowMode::hide;
    mReaderWindowBelow = GlobalSettings::self()->readerWindowMode() == GlobalSettings::EnumReaderWindowMode::below;

    mHtmlGlobalSetting = MessageViewer::GlobalSettings::self()->htmlMail();
    mHtmlLoadExtGlobalSetting = MessageViewer::GlobalSettings::self()->htmlLoadExternal();

    mEnableFavoriteFolderView = (MailCommon::MailCommonSettings::self()->favoriteCollectionViewMode() != MailCommon::MailCommonSettings::EnumFavoriteCollectionViewMode::HiddenMode);
    mEnableFolderQuickSearch = GlobalSettings::self()->enableFolderQuickSearch();
    readFolderConfig();
    updateHtmlMenuEntry();
    if (mMsgView) {
        mMsgView->setDisplayFormatMessageOverwrite(mFolderDisplayFormatPreference);
        mMsgView->update(true);
    }
}

//-----------------------------------------------------------------------------
void KMMainWidget::readFolderConfig()
{
    if (!mCurrentFolder || !mCurrentFolder->isValid()) {
        return;
    }
    KSharedConfig::Ptr config = KMKernel::self()->config();
    KConfigGroup group(config, MailCommon::FolderCollection::configGroupName(mCurrentFolder->collection()));
    if (group.hasKey("htmlMailOverride")) {
        const bool useHtml = group.readEntry("htmlMailOverride", false);
        mFolderDisplayFormatPreference = useHtml ? MessageViewer::Viewer::Html : MessageViewer::Viewer::Text;
        group.deleteEntry("htmlMailOverride");
        group.sync();
    } else {
        mFolderDisplayFormatPreference = static_cast<MessageViewer::Viewer::DisplayFormatMessage>(group.readEntry("displayFormatOverride", static_cast<int>(MessageViewer::Viewer::UseGlobalSetting)));
    }
    mFolderHtmlLoadExtPreference =
        group.readEntry("htmlLoadExternalOverride", false);
}

//-----------------------------------------------------------------------------
void KMMainWidget::writeFolderConfig()
{
    if (mCurrentFolder && mCurrentFolder->isValid()) {
        KSharedConfig::Ptr config = KMKernel::self()->config();
        KConfigGroup group(config, MailCommon::FolderCollection::configGroupName(mCurrentFolder->collection()));
        group.writeEntry("htmlLoadExternalOverride", mFolderHtmlLoadExtPreference);
        if (mFolderDisplayFormatPreference == MessageViewer::Viewer::UseGlobalSetting) {
            group.deleteEntry("displayFormatOverride");
        } else {
            group.writeEntry("displayFormatOverride", static_cast<int>(mFolderDisplayFormatPreference));
        }
    }
}

//-----------------------------------------------------------------------------
void KMMainWidget::layoutSplitters()
{
    // This function can only be called when the old splitters are already deleted
    Q_ASSERT(!mSplitter1);
    Q_ASSERT(!mSplitter2);

    // For some reason, this is necessary here so that the copy action still
    // works after changing the folder layout.
    if (mMsgView)
        disconnect(mMsgView->copyAction(), &QAction::triggered,
                   mMsgView, &KMReaderWin::slotCopySelectedText);

    // If long folder list is enabled, the splitters are:
    // Splitter 1: FolderView vs (HeaderAndSearch vs MessageViewer)
    // Splitter 2: HeaderAndSearch vs MessageViewer
    //
    // If long folder list is disabled, the splitters are:
    // Splitter 1: (FolderView vs HeaderAndSearch) vs MessageViewer
    // Splitter 2: FolderView vs HeaderAndSearch

    // The folder view is both the folder tree and the favorite folder view, if
    // enabled

    const bool opaqueResize = KGlobalSettings::opaqueResize();
    const bool readerWindowAtSide = !mReaderWindowBelow && mReaderWindowActive;
    const bool readerWindowBelow = mReaderWindowBelow && mReaderWindowActive;

    mSplitter1 = new QSplitter(this);
    mSplitter2 = new QSplitter(mSplitter1);

    QWidget *folderTreeWidget = mSearchAndTree;
    if (mFavoriteCollectionsView) {
        mFolderViewSplitter = new QSplitter(Qt::Vertical);
        mFolderViewSplitter->setOpaqueResize(opaqueResize);
        //mFolderViewSplitter->setChildrenCollapsible( false );
        mFolderViewSplitter->addWidget(mFavoriteCollectionsView);
        mFavoriteCollectionsView->setParent(mFolderViewSplitter);
        mFolderViewSplitter->addWidget(mSearchAndTree);
        folderTreeWidget = mFolderViewSplitter;
    }

    if (mLongFolderList) {

        // add folder tree
        mSplitter1->setOrientation(Qt::Horizontal);
        mSplitter1->addWidget(folderTreeWidget);

        // and the rest to the right
        mSplitter1->addWidget(mSplitter2);

        // add the message list to the right or below
        if (readerWindowAtSide) {
            mSplitter2->setOrientation(Qt::Horizontal);
        } else {
            mSplitter2->setOrientation(Qt::Vertical);
        }
        mSplitter2->addWidget(mMessagePane);

        // add the preview window, if there is one
        if (mMsgView) {
            mSplitter2->addWidget(mMsgView);
        }

    } else { // short folder list
        if (mReaderWindowBelow) {
            mSplitter1->setOrientation(Qt::Vertical);
            mSplitter2->setOrientation(Qt::Horizontal);
        } else { // at side or none
            mSplitter1->setOrientation(Qt::Horizontal);
            mSplitter2->setOrientation(Qt::Vertical);
        }

        mSplitter1->addWidget(mSplitter2);

        // add folder tree
        mSplitter2->addWidget(folderTreeWidget);
        // add message list to splitter 2
        mSplitter2->addWidget(mMessagePane);

        // add the preview window, if there is one
        if (mMsgView) {
            mSplitter1->addWidget(mMsgView);
        }
    }

    //
    // Set splitter properties
    //
    mSplitter1->setObjectName(QLatin1String("splitter1"));
    mSplitter1->setOpaqueResize(opaqueResize);
    //mSplitter1->setChildrenCollapsible( false );
    mSplitter2->setObjectName(QLatin1String("splitter2"));
    mSplitter2->setOpaqueResize(opaqueResize);
    //mSplitter2->setChildrenCollapsible( false );

    //
    // Set the stretch factors
    //
    mSplitter1->setStretchFactor(0, 0);
    mSplitter2->setStretchFactor(0, 0);
    mSplitter1->setStretchFactor(1, 1);
    mSplitter2->setStretchFactor(1, 1);

    if (mFavoriteCollectionsView) {
        mFolderViewSplitter->setStretchFactor(0, 0);
        mFolderViewSplitter->setStretchFactor(1, 1);
    }

    // Because the reader windows's width increases a tiny bit after each
    // restart in short folder list mode with message window at side, disable
    // the stretching as a workaround here
    if (readerWindowAtSide && !mLongFolderList) {
        mSplitter1->setStretchFactor(0, 1);
        mSplitter1->setStretchFactor(1, 0);
    }

    //
    // Set the sizes of the splitters to the values stored in the config
    //
    QList<int> splitter1Sizes;
    QList<int> splitter2Sizes;

    const int folderViewWidth = GlobalSettings::self()->folderViewWidth();
    int ftHeight = GlobalSettings::self()->folderTreeHeight();
    int headerHeight = GlobalSettings::self()->searchAndHeaderHeight();
    const int messageViewerWidth = GlobalSettings::self()->readerWindowWidth();
    int headerWidth = GlobalSettings::self()->searchAndHeaderWidth();
    int messageViewerHeight = GlobalSettings::self()->readerWindowHeight();

    int ffvHeight = mFolderViewSplitter ? MailCommon::MailCommonSettings::self()->favoriteCollectionViewHeight() : 0;

    // If the message viewer was hidden before, make sure it is not zero height
    if (messageViewerHeight < 10 && readerWindowBelow) {
        headerHeight /= 2;
        messageViewerHeight = headerHeight;
    }

    if (mLongFolderList) {
        if (!readerWindowAtSide) {
            splitter1Sizes << folderViewWidth << headerWidth;
            splitter2Sizes << headerHeight << messageViewerHeight;
        } else {
            splitter1Sizes << folderViewWidth << (headerWidth + messageViewerWidth);
            splitter2Sizes << headerWidth << messageViewerWidth;
        }
    } else {
        if (!readerWindowAtSide) {
            splitter1Sizes << headerHeight << messageViewerHeight;
            splitter2Sizes << folderViewWidth << headerWidth;
        } else {
            splitter1Sizes << headerWidth << messageViewerWidth;
            splitter2Sizes << ftHeight + ffvHeight << messageViewerHeight;
        }
    }

    mSplitter1->setSizes(splitter1Sizes);
    mSplitter2->setSizes(splitter2Sizes);

    if (mFolderViewSplitter) {
        QList<int> splitterSizes;
        splitterSizes << ffvHeight << ftHeight;
        mFolderViewSplitter->setSizes(splitterSizes);
    }

    //
    // Now add the splitters to the main layout
    //
    mTopLayout->addWidget(mSplitter1);

    // Make sure the focus is on the view, and not on the quick search line edit, because otherwise
    // shortcuts like + or j go to the wrong place.
    // This would normally be done in the message list itself, but apparently something resets the focus
    // again, probably all the reparenting we do here.
    mMessagePane->focusView();

    // By default hide th unread and size columns on first run.
    if (kmkernel->firstStart()) {
        mFolderTreeWidget->folderTreeView()->hideColumn(1);
        mFolderTreeWidget->folderTreeView()->hideColumn(3);
        mFolderTreeWidget->folderTreeView()->header()->resizeSection(0, folderViewWidth * 0.8);
    }

    // Make the copy action work, see disconnect comment above
    if (mMsgView)
        connect(mMsgView->copyAction(), &QAction::triggered,
                mMsgView, &KMReaderWin::slotCopySelectedText);
}

//-----------------------------------------------------------------------------
void KMMainWidget::refreshFavoriteFoldersViewProperties()
{
    if (mFavoriteCollectionsView) {
        if (MailCommon::MailCommonSettings::self()->favoriteCollectionViewMode() == MailCommon::MailCommonSettings::EnumFavoriteCollectionViewMode::IconMode) {
            mFavoriteCollectionsView->changeViewMode(QListView::IconMode);
        } else if (MailCommon::MailCommonSettings::self()->favoriteCollectionViewMode() == MailCommon::MailCommonSettings::EnumFavoriteCollectionViewMode::ListMode) {
            mFavoriteCollectionsView->changeViewMode(QListView::ListMode);
        } else {
            Q_ASSERT(false);    // we should never get here in hidden mode
        }
        mFavoriteCollectionsView->setDropActionMenuEnabled(kmkernel->showPopupAfterDnD());
        mFavoriteCollectionsView->setWordWrap(true);
        mFavoriteCollectionsView->updateMode();
    }
}

//-----------------------------------------------------------------------------
void KMMainWidget::readConfig()
{
    const bool oldLongFolderList = mLongFolderList;
    const bool oldReaderWindowActive = mReaderWindowActive;
    const bool oldReaderWindowBelow = mReaderWindowBelow;
    const bool oldFavoriteFolderView = mEnableFavoriteFolderView;
    const bool oldFolderQuickSearch = mEnableFolderQuickSearch;

    // on startup, the layout is always new and we need to relayout the widgets
    bool layoutChanged = !mStartupDone;

    if (mStartupDone) {
        readPreConfig();

        layoutChanged = (oldLongFolderList != mLongFolderList) ||
                        (oldReaderWindowActive != mReaderWindowActive) ||
                        (oldReaderWindowBelow != mReaderWindowBelow) ||
                        (oldFavoriteFolderView != mEnableFavoriteFolderView);

        if (layoutChanged) {
            deleteWidgets();
            createWidgets();
            restoreCollectionFolderViewConfig();
            emit recreateGui();
        } else if (oldFolderQuickSearch != mEnableFolderQuickSearch) {
            if (mEnableFolderQuickSearch) {
                mFolderTreeWidget->filterFolderLineEdit()->show();
            } else {
                mFolderTreeWidget->filterFolderLineEdit()->hide();
            }
        }
    }

    {
        // Read the config of the folder views and the header
        if (mMsgView) {
            mMsgView->readConfig();
        }
        mMessagePane->reloadGlobalConfiguration();
        mFolderTreeWidget->readConfig();
        if (mFavoriteCollectionsView) {
            mFavoriteCollectionsView->readConfig();
        }
        refreshFavoriteFoldersViewProperties();
    }

    {
        // area for config group "General"
        if (!mStartupDone) {
            // check mail on startup
            // do it after building the kmmainwin, so that the progressdialog is available
            QTimer::singleShot(0, this, SLOT(slotCheckMailOnStartup()));
        }
    }

    if (layoutChanged) {
        layoutSplitters();
    }

    updateMessageMenu();
    updateFileMenu();
    kmkernel->toggleSystemTray();

    connect(Akonadi::AgentManager::self(), &AgentManager::instanceAdded,
            this, &KMMainWidget::updateFileMenu);
    connect(Akonadi::AgentManager::self(), &AgentManager::instanceRemoved,
            this, &KMMainWidget::updateFileMenu);
}

//-----------------------------------------------------------------------------
void KMMainWidget::writeConfig(bool force)
{
    // Don't save the sizes of all the widgets when we were never shown.
    // This can happen in Kontact, where the KMail plugin is automatically
    // loaded, but not necessarily shown.
    // This prevents invalid sizes from being saved
    if (mWasEverShown) {
        // The height of the header widget can be 0, this happens when the user
        // did not switch to the header widget onced and the "Welcome to KMail"
        // HTML widget was shown the whole time
        int headersHeight = mMessagePane->height();
        if (headersHeight == 0) {
            headersHeight = height() / 2;
        }

        GlobalSettings::self()->setSearchAndHeaderHeight(headersHeight);
        GlobalSettings::self()->setSearchAndHeaderWidth(mMessagePane->width());
        if (mFavoriteCollectionsView) {
            MailCommon::MailCommonSettings::self()->setFavoriteCollectionViewHeight(mFavoriteCollectionsView->height());
            GlobalSettings::self()->setFolderTreeHeight(mFolderTreeWidget->height());
            if (!mLongFolderList) {
                GlobalSettings::self()->setFolderViewHeight(mFolderViewSplitter->height());
            }
        } else if (!mLongFolderList && mFolderTreeWidget) {
            GlobalSettings::self()->setFolderTreeHeight(mFolderTreeWidget->height());
        }
        if (mFolderTreeWidget) {
            GlobalSettings::self()->setFolderViewWidth(mFolderTreeWidget->width());
            KSharedConfig::Ptr config = KMKernel::self()->config();
            KConfigGroup group(config, "CollectionFolderView");

            ETMViewStateSaver saver;
            saver.setView(mFolderTreeWidget->folderTreeView());
            saver.saveState(group);

            group.writeEntry("HeaderState", mFolderTreeWidget->folderTreeView()->header()->saveState());
            //Work around from startup folder
            group.deleteEntry("Selection");
#if 0
            if (!GlobalSettings::self()->startSpecificFolderAtStartup()) {
                group.deleteEntry("Current");
            }
#endif
            group.sync();
        }

        if (mMsgView) {
            if (!mReaderWindowBelow) {
                GlobalSettings::self()->setReaderWindowWidth(mMsgView->width());
            }
            mMsgView->viewer()->writeConfig(force);
            GlobalSettings::self()->setReaderWindowHeight(mMsgView->height());
        }
    }
}

void KMMainWidget::writeReaderConfig()
{
    if (mWasEverShown) {
        if (mMsgView) {
            mMsgView->viewer()->writeConfig();
        }
    }
}

//-----------------------------------------------------------------------------
void KMMainWidget::deleteWidgets()
{
    // Simply delete the top splitter, which always is mSplitter1, regardless
    // of the layout. This deletes all children.
    // akonadi action manager is created in createWidgets(), parented to this
    //  so not autocleaned up.
    delete mAkonadiStandardActionManager;
    mAkonadiStandardActionManager = Q_NULLPTR;
    delete mSplitter1;
    mMsgView = Q_NULLPTR;
    mSearchAndTree = Q_NULLPTR;
    mFolderViewSplitter = Q_NULLPTR;
    mFavoriteCollectionsView = Q_NULLPTR;
    mSplitter1 = Q_NULLPTR;
    mSplitter2 = Q_NULLPTR;
    mFavoritesModel = Q_NULLPTR;
}

//-----------------------------------------------------------------------------
void KMMainWidget::createWidgets()
{
    // Note that all widgets we create in this function have the parent 'this'.
    // They will be properly reparented in layoutSplitters()

    //
    // Create header view and search bar
    //
    FolderTreeWidget::TreeViewOptions opt = FolderTreeWidget::ShowUnreadCount;
    opt |= FolderTreeWidget::UseLineEditForFiltering;
    opt |= FolderTreeWidget::ShowCollectionStatisticAnimation;
    opt |= FolderTreeWidget::DontKeyFilter;
    mFolderTreeWidget = new FolderTreeWidget(this, mGUIClient, opt);

    connect(mFolderTreeWidget->folderTreeView(), SIGNAL(currentChanged(Akonadi::Collection)), this, SLOT(slotFolderChanged(Akonadi::Collection)));

    connect(mFolderTreeWidget->folderTreeView()->selectionModel(), &QItemSelectionModel::selectionChanged, this, &KMMainWidget::updateFolderMenu);

    connect(mFolderTreeWidget->folderTreeView(), &FolderTreeView::prefereCreateNewTab, this, &KMMainWidget::slotCreateNewTab);

    mFolderTreeWidget->setSelectionMode(QAbstractItemView::ExtendedSelection);
    mMessagePane = new CollectionPane(!GlobalSettings::self()->startSpecificFolderAtStartup(), KMKernel::self()->entityTreeModel(),
                                      mFolderTreeWidget->folderTreeView()->selectionModel(),
                                      this);
    connect(KMKernel::self()->entityTreeModel(), &Akonadi::EntityTreeModel::collectionFetched, this, &KMMainWidget::slotCollectionFetched);

    mMessagePane->setXmlGuiClient(mGUIClient);
    connect(mMessagePane, &MessageList::Pane::messageSelected,
            this, &KMMainWidget::slotMessageSelected);
    connect(mMessagePane, &MessageList::Pane::selectionChanged,
            this, &KMMainWidget::startUpdateMessageActionsTimer);
    connect(mMessagePane, &CollectionPane::currentTabChanged, this, &KMMainWidget::refreshMessageListSelection);
    connect(mMessagePane, &MessageList::Pane::messageActivated,
            this, &KMMainWidget::slotMessageActivated);
    connect(mMessagePane, &MessageList::Pane::messageStatusChangeRequest,
            this, &KMMainWidget::slotMessageStatusChangeRequest);

    connect(mMessagePane, SIGNAL(statusMessage(QString)),
            BroadcastStatus::instance(), SLOT(setStatusMsg(QString)));

    //
    // Create the reader window
    //
    if (mReaderWindowActive) {
        mMsgView = new KMReaderWin(this, this, actionCollection(), Q_NULLPTR);
        if (mMsgActions) {
            mMsgActions->setMessageView(mMsgView);
        }
        connect(mMsgView->viewer(), &MessageViewer::Viewer::replaceMsgByUnencryptedVersion,
                this, &KMMainWidget::slotReplaceMsgByUnencryptedVersion);
        connect(mMsgView->viewer(), &MessageViewer::Viewer::popupMenu,
                this, &KMMainWidget::slotMessagePopup);
        connect(mMsgView->viewer(), &MessageViewer::Viewer::moveMessageToTrash,
                this, &KMMainWidget::slotMoveMessageToTrash);
        if (mShowIntroductionAction) {
            mShowIntroductionAction->setEnabled(true);
        }
    } else {
        if (mMsgActions) {
            mMsgActions->setMessageView(Q_NULLPTR);
        }
        if (mShowIntroductionAction) {
            mShowIntroductionAction->setEnabled(false);
        }
    }

    //
    // Create the folder tree
    // the "folder tree" consists of a quicksearch input field and the tree itself
    //

    mSearchAndTree = new QWidget(this);
    QVBoxLayout *vboxlayout = new QVBoxLayout;
    vboxlayout->setMargin(0);
    mSearchAndTree->setLayout(vboxlayout);

    vboxlayout->addWidget(mFolderTreeWidget);

    if (!GlobalSettings::self()->enableFolderQuickSearch()) {
        mFolderTreeWidget->filterFolderLineEdit()->hide();
    }
    //
    // Create the favorite folder view
    //
    mAkonadiStandardActionManager = new Akonadi::StandardMailActionManager(mGUIClient->actionCollection(), this);
    connect(mAkonadiStandardActionManager, &Akonadi::StandardMailActionManager::actionStateUpdated, this, &KMMainWidget::slotAkonadiStandardActionUpdated);

    mAkonadiStandardActionManager->setCollectionSelectionModel(mFolderTreeWidget->folderTreeView()->selectionModel());
    mAkonadiStandardActionManager->setItemSelectionModel(mMessagePane->currentItemSelectionModel());

    if (mEnableFavoriteFolderView) {

        mFavoriteCollectionsView = new FavoriteCollectionWidget(mGUIClient, this);
        refreshFavoriteFoldersViewProperties();
        connect(mFavoriteCollectionsView, SIGNAL(currentChanged(Akonadi::Collection)), this, SLOT(slotFolderChanged(Akonadi::Collection)));

        mFavoritesModel = new Akonadi::FavoriteCollectionsModel(
            mFolderTreeWidget->folderTreeView()->model(),
            KMKernel::self()->config()->group("FavoriteCollections"), this);

        mFavoriteCollectionsView->setModel(mFavoritesModel);

        mAkonadiStandardActionManager->setFavoriteCollectionsModel(mFavoritesModel);
        mAkonadiStandardActionManager->setFavoriteSelectionModel(mFavoriteCollectionsView->selectionModel());
    }

    //Don't use mMailActionManager->createAllActions() to save memory by not
    //creating actions that doesn't make sense.
    QList<StandardActionManager::Type> standardActions;
    standardActions << StandardActionManager::CreateCollection
                    << StandardActionManager::CopyCollections
                    << StandardActionManager::DeleteCollections
                    << StandardActionManager::SynchronizeCollections
                    << StandardActionManager::CollectionProperties
                    << StandardActionManager::CopyItems
                    << StandardActionManager::Paste
                    << StandardActionManager::DeleteItems
                    << StandardActionManager::ManageLocalSubscriptions
                    << StandardActionManager::CopyCollectionToMenu
                    << StandardActionManager::CopyItemToMenu
                    << StandardActionManager::MoveItemToMenu
                    << StandardActionManager::MoveCollectionToMenu
                    << StandardActionManager::CutItems
                    << StandardActionManager::CutCollections
                    << StandardActionManager::CreateResource
                    << StandardActionManager::DeleteResources
                    << StandardActionManager::ResourceProperties
                    << StandardActionManager::SynchronizeResources
                    << StandardActionManager::ToggleWorkOffline
                    << StandardActionManager::SynchronizeCollectionsRecursive;

    Q_FOREACH (StandardActionManager::Type standardAction, standardActions) {
        mAkonadiStandardActionManager->createAction(standardAction);
    }

    if (mEnableFavoriteFolderView) {
        QList<StandardActionManager::Type> favoriteActions;
        favoriteActions << StandardActionManager::AddToFavoriteCollections
                        << StandardActionManager::RemoveFromFavoriteCollections
                        << StandardActionManager::RenameFavoriteCollection
                        << StandardActionManager::SynchronizeFavoriteCollections;
        Q_FOREACH (StandardActionManager::Type favoriteAction, favoriteActions) {
            mAkonadiStandardActionManager->createAction(favoriteAction);
        }
    }

    QList<StandardMailActionManager::Type> mailActions;
    mailActions << StandardMailActionManager::MarkAllMailAsRead
                << StandardMailActionManager::MoveToTrash
                << StandardMailActionManager::MoveAllToTrash
                << StandardMailActionManager::RemoveDuplicates
                << StandardMailActionManager::EmptyAllTrash
                << StandardMailActionManager::MarkMailAsRead
                << StandardMailActionManager::MarkMailAsUnread
                << StandardMailActionManager::MarkMailAsImportant
                << StandardMailActionManager::MarkMailAsActionItem;

    Q_FOREACH (StandardMailActionManager::Type mailAction, mailActions) {
        mAkonadiStandardActionManager->createAction(mailAction);
    }

    mAkonadiStandardActionManager->interceptAction(Akonadi::StandardActionManager::CollectionProperties);
    connect(mAkonadiStandardActionManager->action(Akonadi::StandardActionManager::CollectionProperties), SIGNAL(triggered(bool)), mManageShowCollectionProperties, SLOT(slotCollectionProperties()));

    //
    // Create all kinds of actions
    //
    mAkonadiStandardActionManager->action(Akonadi::StandardMailActionManager::RemoveDuplicates)->setShortcut(QKeySequence(Qt::CTRL + Qt::Key_Asterisk));
    mAkonadiStandardActionManager->interceptAction(Akonadi::StandardMailActionManager::RemoveDuplicates);
    connect(mAkonadiStandardActionManager->action(Akonadi::StandardMailActionManager::RemoveDuplicates), SIGNAL(triggered(bool)), this, SLOT(slotRemoveDuplicates()));

    {
        mCollectionProperties = mAkonadiStandardActionManager->action(Akonadi::StandardActionManager::CollectionProperties);
    }
    connect(kmkernel->folderCollectionMonitor(), SIGNAL(collectionRemoved(Akonadi::Collection)),
            SLOT(slotCollectionRemoved(Akonadi::Collection)));
    connect(kmkernel->folderCollectionMonitor(), SIGNAL(itemAdded(Akonadi::Item,Akonadi::Collection)),
            SLOT(slotItemAdded(Akonadi::Item,Akonadi::Collection)));
    connect(kmkernel->folderCollectionMonitor(), SIGNAL(itemRemoved(Akonadi::Item)),
            SLOT(slotItemRemoved(Akonadi::Item)));
    connect(kmkernel->folderCollectionMonitor(), SIGNAL(itemMoved(Akonadi::Item,Akonadi::Collection,Akonadi::Collection)),
            SLOT(slotItemMoved(Akonadi::Item,Akonadi::Collection,Akonadi::Collection)));
    connect(kmkernel->folderCollectionMonitor(), SIGNAL(collectionChanged(Akonadi::Collection,QSet<QByteArray>)), SLOT(slotCollectionChanged(Akonadi::Collection,QSet<QByteArray>)));

    connect(kmkernel->folderCollectionMonitor(), SIGNAL(collectionStatisticsChanged(Akonadi::Collection::Id,Akonadi::CollectionStatistics)), SLOT(slotCollectionStatisticsChanged(Akonadi::Collection::Id,Akonadi::CollectionStatistics)));

}

void KMMainWidget::updateMoveAction(const Akonadi::CollectionStatistics &statistic)
{
    const bool hasUnreadMails = (statistic.unreadCount() > 0);
    const bool hasMails = (statistic.count() > 0);
    updateMoveAction(hasUnreadMails, hasMails);
}

void KMMainWidget::updateMoveAction(bool hasUnreadMails, bool hasMails)
{
    const bool enable_goto_unread = hasUnreadMails
                                    || (GlobalSettings::self()->loopOnGotoUnread() == GlobalSettings::EnumLoopOnGotoUnread::LoopInAllFolders)
                                    || (GlobalSettings::self()->loopOnGotoUnread() == GlobalSettings::EnumLoopOnGotoUnread::LoopInAllMarkedFolders);
    actionCollection()->action(QLatin1String("go_next_message"))->setEnabled(hasMails);
    actionCollection()->action(QLatin1String("go_next_unread_message"))->setEnabled(enable_goto_unread);
    actionCollection()->action(QLatin1String("go_prev_message"))->setEnabled(hasMails);
    actionCollection()->action(QLatin1String("go_prev_unread_message"))->setEnabled(enable_goto_unread);
    if (mAkonadiStandardActionManager && mAkonadiStandardActionManager->action(Akonadi::StandardMailActionManager::MarkAllMailAsRead)) {
        mAkonadiStandardActionManager->action(Akonadi::StandardMailActionManager::MarkAllMailAsRead)->setEnabled(hasUnreadMails);
    }
}

void KMMainWidget::updateAllToTrashAction(int statistics)
{
    bool multiFolder = false;
    if (mFolderTreeWidget) {
        multiFolder = mFolderTreeWidget->selectedCollections().count() > 1;
    }
    if (mAkonadiStandardActionManager->action(Akonadi::StandardMailActionManager::MoveAllToTrash)) {
        const bool folderWithContent = mCurrentFolder && !mCurrentFolder->isStructural();
        mAkonadiStandardActionManager->action(Akonadi::StandardMailActionManager::MoveAllToTrash)->setEnabled(folderWithContent
                && (statistics > 0)
                && mCurrentFolder->canDeleteMessages()
                && !multiFolder);
    }
}

void KMMainWidget::slotCollectionStatisticsChanged(const Akonadi::Collection::Id id, const Akonadi::CollectionStatistics &statistic)
{
    if (id == CommonKernel->outboxCollectionFolder().id()) {
        const bool enableAction = (statistic.count() > 0);
        mSendQueued->setEnabled(enableAction);
        mSendActionMenu->setEnabled(enableAction);
    } else if (mCurrentFolder && (id == mCurrentFolder->collection().id())) {
        updateMoveAction(statistic);
        updateAllToTrashAction(statistic.count());
        mCurrentFolder->setCollection(MailCommon::Util::updatedCollection(mCurrentFolder->collection()));
    }
}

void KMMainWidget::slotCreateNewTab(bool preferNewTab)
{
    mMessagePane->setPreferEmptyTab(preferNewTab);
}

void KMMainWidget::slotCollectionChanged(const Akonadi::Collection &collection, const QSet<QByteArray> &set)
{
    if (mCurrentFolder
            && (collection == mCurrentFolder->collection())
            && (set.contains("MESSAGEFOLDER") || set.contains("expirationcollectionattribute"))) {
        if (set.contains("MESSAGEFOLDER")) {
            mMessagePane->resetModelStorage();
        } else {
            mCurrentFolder->setCollection(collection);
        }
    } else if (set.contains("ENTITYDISPLAY") || set.contains("NAME")) {
        const QModelIndex idx = Akonadi::EntityTreeModel::modelIndexForCollection(KMKernel::self()->collectionModel(), collection);
        if (idx.isValid()) {
            const QString text = idx.data().toString();
            const QIcon icon = idx.data(Qt::DecorationRole).value<QIcon>();
            mMessagePane->updateTabIconText(collection, text, icon);
        }
    }
}

void KMMainWidget::slotItemAdded(const Akonadi::Item &msg, const Akonadi::Collection &col)
{
    Q_UNUSED(msg);
    if (col.isValid()) {
        if (col == CommonKernel->outboxCollectionFolder()) {
            startUpdateMessageActionsTimer();
        }
    }
}

void KMMainWidget::slotItemRemoved(const Akonadi::Item &item)
{
    if (item.isValid() && item.parentCollection().isValid() && (item.parentCollection() == CommonKernel->outboxCollectionFolder())) {
        startUpdateMessageActionsTimer();
    }
}

void KMMainWidget::slotItemMoved(const Akonadi::Item &item, const Akonadi::Collection &from, const Akonadi::Collection &to)
{
    if (item.isValid() && ((from.id() == CommonKernel->outboxCollectionFolder().id())
                           || to.id() == CommonKernel->outboxCollectionFolder().id())) {
        startUpdateMessageActionsTimer();
    }
}

//-------------------------------------------------------------------------
void KMMainWidget::slotFocusQuickSearch()
{
    const QString text = mMsgView ? mMsgView->copyText() : QString();
    mMessagePane->focusQuickSearch(text);
}

//-------------------------------------------------------------------------
bool KMMainWidget::slotSearch()
{
    if (!mSearchWin) {
        mSearchWin = new SearchWindow(this, mCurrentFolder ? mCurrentFolder->collection() : Akonadi::Collection());
        mSearchWin->setModal(false);
        mSearchWin->setObjectName(QLatin1String("Search"));
    } else {
        mSearchWin->activateFolder(mCurrentFolder ? mCurrentFolder->collection() : Akonadi::Collection());
    }

    mSearchWin->show();
    KWindowSystem::activateWindow(mSearchWin->winId());
    return true;
}

//-----------------------------------------------------------------------------
void KMMainWidget::slotHelp()
{
    KHelpClient::invokeHelp();
}

//-----------------------------------------------------------------------------
void KMMainWidget::slotFilter()
{
    FilterIf->openFilterDialog(true);
}

void KMMainWidget::slotManageSieveScripts()
{
    if (!kmkernel->askToGoOnline()) {
        return;
    }
    if (mManageSieveDialog) {
        return;
    }

    mManageSieveDialog = new KSieveUi::ManageSieveScriptsDialog;
    mManageSieveDialog->show();
}

//-----------------------------------------------------------------------------
void KMMainWidget::slotCheckMail()
{
    kmkernel->checkMail();
}

//-----------------------------------------------------------------------------
void KMMainWidget::slotCheckMailOnStartup()
{
    kmkernel->checkMailOnStartup();
}

//-----------------------------------------------------------------------------
void KMMainWidget::slotCheckOneAccount(QAction *item)
{
    if (!item) {
        return;
    }

    Akonadi::AgentInstance agent = Akonadi::AgentManager::self()->instance(item->data().toString());
    if (agent.isValid()) {
        if (!agent.isOnline()) {
            agent.setIsOnline(true);
        }
        agent.synchronize();
    } else {
        qCDebug(KMAIL_LOG) << "account with identifier" << item->data().toString() << "not found";
    }
}

//-----------------------------------------------------------------------------
void KMMainWidget::slotCompose()
{
    KMail::Composer *win;
    KMime::Message::Ptr msg(new KMime::Message());

    bool forceCursorPosition = false;
    if (mCurrentFolder) {
        MessageHelper::initHeader(msg, KMKernel::self()->identityManager(), mCurrentFolder->identity());
        //Laurent: bug 289905
        /*
        if ( mCurrentFolder->collection().isValid() && mCurrentFolder->putRepliesInSameFolder() ) {
        KMime::Headers::Generic *header = new KMime::Headers::Generic( "X-KMail-Fcc", msg.get(), QString::number( mCurrentFolder->collection().id() ), "utf-8" );
        msg->setHeader( header );
        }
        */
        TemplateParser::TemplateParser parser(msg, TemplateParser::TemplateParser::NewMessage);
        parser.setIdentityManager(KMKernel::self()->identityManager());
        parser.process(msg, mCurrentFolder->collection());
        win = KMail::makeComposer(msg, false, false, KMail::Composer::New, mCurrentFolder->identity());
        win->setCollectionForNewMessage(mCurrentFolder->collection());
        forceCursorPosition = parser.cursorPositionWasSet();
    } else {
        MessageHelper::initHeader(msg, KMKernel::self()->identityManager());
        TemplateParser::TemplateParser parser(msg, TemplateParser::TemplateParser::NewMessage);
        parser.setIdentityManager(KMKernel::self()->identityManager());
        parser.process(KMime::Message::Ptr(), Akonadi::Collection());
        win = KMail::makeComposer(msg, false, false, KMail::Composer::New);
        forceCursorPosition = parser.cursorPositionWasSet();
    }
    if (forceCursorPosition) {
        win->setFocusToEditor();
    }
    win->show();

}

//-----------------------------------------------------------------------------
// TODO: do we want the list sorted alphabetically?
void KMMainWidget::slotShowNewFromTemplate()
{
    if (mCurrentFolder) {
        const KIdentityManagement::Identity &ident =
            kmkernel->identityManager()->identityForUoidOrDefault(mCurrentFolder->identity());
        mTemplateFolder = CommonKernel->collectionFromId(ident.templates().toLongLong());
    }

    if (!mTemplateFolder.isValid()) {
        mTemplateFolder = CommonKernel->templatesCollectionFolder();
    }
    if (!mTemplateFolder.isValid()) {
        return;
    }

    mTemplateMenu->menu()->clear();

    Akonadi::ItemFetchJob *job = new Akonadi::ItemFetchJob(mTemplateFolder);
    job->fetchScope().setAncestorRetrieval(ItemFetchScope::Parent);
    job->fetchScope().fetchFullPayload();
    connect(job, &Akonadi::ItemFetchJob::result, this, &KMMainWidget::slotDelayedShowNewFromTemplate);
}

void KMMainWidget::slotDelayedShowNewFromTemplate(KJob *job)
{
    Akonadi::ItemFetchJob *fetchJob = qobject_cast<Akonadi::ItemFetchJob *>(job);

    const Akonadi::Item::List items = fetchJob->items();
    const int numberOfItems = items.count();
    for (int idx = 0; idx < numberOfItems; ++idx) {
        KMime::Message::Ptr msg = MessageCore::Util::message(items.at(idx));
        if (msg) {
            QString subj = msg->subject()->asUnicodeString();
            if (subj.isEmpty()) {
                subj = i18n("No Subject");
            }

            QAction *templateAction = mTemplateMenu->menu()->addAction(KStringHandler::rsqueeze(subj.replace(QLatin1Char('&'), QLatin1String("&&"))));
            QVariant var;
            var.setValue(items.at(idx));
            templateAction->setData(var);
        }
    }

    // If there are no templates available, add a menu entry which informs
    // the user about this.
    if (mTemplateMenu->menu()->actions().isEmpty()) {
        QAction *noAction = mTemplateMenu->menu()->addAction(
                                i18n("(no templates)"));
        noAction->setEnabled(false);
    }
}

//-----------------------------------------------------------------------------
void KMMainWidget::slotNewFromTemplate(QAction *action)
{

    if (!mTemplateFolder.isValid()) {
        return;
    }
    const Akonadi::Item item = action->data().value<Akonadi::Item>();
    newFromTemplate(item);
}

//-----------------------------------------------------------------------------
void KMMainWidget::newFromTemplate(const Akonadi::Item &msg)
{
    if (!msg.isValid()) {
        return;
    }
    KMCommand *command = new KMUseTemplateCommand(this, msg);
    command->start();
}

//-----------------------------------------------------------------------------
void KMMainWidget::slotPostToML()
{
    if (mCurrentFolder && mCurrentFolder->isMailingListEnabled()) {
        if (KMail::Util::mailingListPost(mCurrentFolder)) {
            return;
        }
    }
    slotCompose();
}

void KMMainWidget::slotExpireFolder()
{
    if (!mCurrentFolder) {
        return;
    }
    bool mustDeleteExpirationAttribute = false;
    MailCommon::ExpireCollectionAttribute *attr = MailCommon::Util::expirationCollectionAttribute(mCurrentFolder->collection(), mustDeleteExpirationAttribute);
    bool canBeExpired = true;
    if (!attr->isAutoExpire()) {
        canBeExpired = false;
    } else if (attr->unreadExpireUnits() == MailCommon::ExpireCollectionAttribute::ExpireNever &&
               attr->readExpireUnits() == MailCommon::ExpireCollectionAttribute::ExpireNever) {
        canBeExpired = false;
    }

    if (!canBeExpired) {
        const QString message = i18n("This folder does not have any expiry options set");
        KMessageBox::information(this, message);
        if (mustDeleteExpirationAttribute) {
            delete attr;
        }
        return;
    }

    if (GlobalSettings::self()->warnBeforeExpire()) {
        const QString message = i18n("<qt>Are you sure you want to expire the folder <b>%1</b>?</qt>",
                                     mCurrentFolder->name().toHtmlEscaped());
        if (KMessageBox::warningContinueCancel(this, message, i18n("Expire Folder"),
                                               KGuiItem(i18n("&Expire")))
                != KMessageBox::Continue) {
            if (mustDeleteExpirationAttribute) {
                delete attr;
            }
            return;
        }
    }

    MailCommon::Util::expireOldMessages(mCurrentFolder->collection(), true /*immediate*/);
    if (mustDeleteExpirationAttribute) {
        delete attr;
    }
}

//-----------------------------------------------------------------------------
void KMMainWidget::slotEmptyFolder()
{
    if (!mCurrentFolder) {
        return;
    }
    const bool isTrash = CommonKernel->folderIsTrash(mCurrentFolder->collection());
    if (GlobalSettings::self()->confirmBeforeEmpty()) {
        const QString title = (isTrash) ? i18n("Empty Trash") : i18n("Move to Trash");
        const QString text = (isTrash) ?
                             i18n("Are you sure you want to empty the trash folder?") :
                             i18n("<qt>Are you sure you want to move all messages from "
                                  "folder <b>%1</b> to the trash?</qt>", mCurrentFolder->name().toHtmlEscaped());

        if (KMessageBox::warningContinueCancel(this, text, title, KGuiItem(title, QLatin1String("user-trash")))
                != KMessageBox::Continue) {
            return;
        }
    }
#ifndef QT_NO_CURSOR
    MessageViewer::KCursorSaver busy(MessageViewer::KBusyPtr::busy());
#endif
    slotMarkAll();
    if (isTrash) {
        /* Don't ask for confirmation again when deleting, the user has already
        confirmed. */
        slotDeleteMsg(false);
    } else {
        slotTrashSelectedMessages();
    }

    if (mMsgView) {
        mMsgView->clearCache();
    }

    if (!isTrash) {
        BroadcastStatus::instance()->setStatusMsg(i18n("Moved all messages to the trash"));
    }

    updateMessageActions();

    // Disable empty trash/move all to trash action - we've just deleted/moved
    // all folder contents.
    mAkonadiStandardActionManager->action(Akonadi::StandardMailActionManager::MoveAllToTrash)->setEnabled(false);
}

//-----------------------------------------------------------------------------
void KMMainWidget::slotArchiveFolder()
{
    if (mCurrentFolder && mCurrentFolder->collection().isValid()) {
        KMail::ArchiveFolderDialog archiveDialog;
        archiveDialog.setFolder(mCurrentFolder->collection());
        archiveDialog.exec();
    }
}

//-----------------------------------------------------------------------------
void KMMainWidget::slotRemoveFolder()
{
    if (!mCurrentFolder) {
        return;
    }
    if (!mCurrentFolder->collection().isValid()) {
        return;
    }
    if (mCurrentFolder->isSystemFolder()) {
        return;
    }
    if (mCurrentFolder->isReadOnly()) {
        return;
    }

    RemoveCollectionJob *job = new RemoveCollectionJob(this);
    connect(job, SIGNAL(clearCurrentFolder()), this, SLOT(slotClearCurrentFolder()));
    job->setMainWidget(this);
    job->setCurrentFolder(mCurrentFolder->collection());
    job->start();
}

void KMMainWidget::slotClearCurrentFolder()
{
    mCurrentFolder.clear();
}

//-----------------------------------------------------------------------------
void KMMainWidget::slotExpireAll()
{
    if (GlobalSettings::self()->warnBeforeExpire()) {
        const int ret = KMessageBox::warningContinueCancel(KMainWindow::memberList().first(),
                        i18n("Are you sure you want to expire all old messages?"),
                        i18n("Expire Old Messages?"), KGuiItem(i18n("Expire")));
        if (ret != KMessageBox::Continue) {
            return;
        }
    }

    kmkernel->expireAllFoldersNow();
}

//-----------------------------------------------------------------------------
void KMMainWidget::slotOverrideHtmlLoadExt()
{
    if (mHtmlLoadExtGlobalSetting == mFolderHtmlLoadExtPreference) {
        int result = KMessageBox::warningContinueCancel(this,
                     // the warning text is taken from configuredialog.cpp:
                     i18n("Loading external references in html mail will make you more vulnerable to "
                          "\"spam\" and may increase the likelihood that your system will be "
                          "compromised by other present and anticipated security exploits."),
                     i18n("Security Warning"),
                     KGuiItem(i18n("Load External References")),
                     KStandardGuiItem::cancel(),
                     QLatin1String("OverrideHtmlLoadExtWarning"), Q_NULLPTR);
        if (result == KMessageBox::Cancel) {
            mPreferHtmlLoadExtAction->setChecked(false);
            return;
        }
    }
    mFolderHtmlLoadExtPreference = !mFolderHtmlLoadExtPreference;

    if (mMsgView) {
        mMsgView->setHtmlLoadExtOverride(mFolderHtmlLoadExtPreference);
        mMsgView->update(true);
    }
}

//-----------------------------------------------------------------------------
void KMMainWidget::slotMessageQueuedOrDrafted()
{
    if (!CommonKernel->folderIsDraftOrOutbox(mCurrentFolder->collection())) {
        return;
    }
    if (mMsgView) {
        mMsgView->update(true);
    }
}

//-----------------------------------------------------------------------------
void KMMainWidget::slotForwardInlineMsg()
{
    if (!mCurrentFolder) {
        return;
    }

    const QList<Akonadi::Item> selectedMessages = mMessagePane->selectionAsMessageItemList();
    if (selectedMessages.isEmpty()) {
        return;
    }
    KMForwardCommand *command = new KMForwardCommand(
        this, selectedMessages, mCurrentFolder->identity()
    );

    command->start();
}

//-----------------------------------------------------------------------------
void KMMainWidget::slotForwardAttachedMsg()
{
    if (!mCurrentFolder) {
        return;
    }

    const QList<Akonadi::Item> selectedMessages = mMessagePane->selectionAsMessageItemList();
    if (selectedMessages.isEmpty()) {
        return;
    }
    KMForwardAttachedCommand *command = new KMForwardAttachedCommand(
        this, selectedMessages, mCurrentFolder->identity()
    );

    command->start();
}

//-----------------------------------------------------------------------------
void KMMainWidget::slotUseTemplate()
{
    newFromTemplate(mMessagePane->currentItem());
}

//-----------------------------------------------------------------------------
void KMMainWidget::slotResendMsg()
{
    const Akonadi::Item msg = mMessagePane->currentItem();
    if (!msg.isValid()) {
        return;
    }
    KMCommand *command = new KMResendMessageCommand(this, msg);

    command->start();
}

//-----------------------------------------------------------------------------
// Message moving and permanent deletion
//

void KMMainWidget::moveMessageSelected(MessageList::Core::MessageItemSetReference ref, const Akonadi::Collection &dest, bool confirmOnDeletion)
{
    QList<Akonadi::Item> selectMsg  = mMessagePane->itemListFromPersistentSet(ref);
    // If this is a deletion, ask for confirmation
    if (!dest.isValid() && confirmOnDeletion) {
        int ret = KMessageBox::warningContinueCancel(
                      this,
                      i18np(
                          "<qt>Do you really want to delete the selected message?<br />"
                          "Once deleted, it cannot be restored.</qt>",
                          "<qt>Do you really want to delete the %1 selected messages?<br />"
                          "Once deleted, they cannot be restored.</qt>",
                          selectMsg.count()
                      ),
                      selectMsg.count() > 1 ? i18n("Delete Messages") : i18n("Delete Message"),
                      KStandardGuiItem::del(),
                      KStandardGuiItem::cancel(),
                      QLatin1String("NoConfirmDelete")
                  );
        if (ret == KMessageBox::Cancel) {
            mMessagePane->deletePersistentSet(ref);
            return;  // user canceled the action
        }
    }
    mMessagePane->markMessageItemsAsAboutToBeRemoved(ref, true);
    // And stuff them into a KMMoveCommand :)
    KMMoveCommand *command = new KMMoveCommand(dest, selectMsg, ref);
    QObject::connect(
        command, SIGNAL(moveDone(KMMoveCommand*)),
        this, SLOT(slotMoveMessagesCompleted(KMMoveCommand*))
    );
    command->start();

    if (dest.isValid()) {
        BroadcastStatus::instance()->setStatusMsg(i18n("Moving messages..."));
    } else {
        BroadcastStatus::instance()->setStatusMsg(i18n("Deleting messages..."));
    }
}

void KMMainWidget::slotMoveMessagesCompleted(KMMoveCommand *command)
{
    Q_ASSERT(command);
    mMessagePane->markMessageItemsAsAboutToBeRemoved(command->refSet(), false);
    mMessagePane->deletePersistentSet(command->refSet());
    // Bleah :D
    const bool moveWasReallyADelete = !command->destFolder().isValid();

    if (command->result() == KMCommand::OK) {
        if (moveWasReallyADelete) {
            BroadcastStatus::instance()->setStatusMsg(i18n("Messages deleted successfully."));
        } else {
            BroadcastStatus::instance()->setStatusMsg(i18n("Messages moved successfully."));
        }
    } else {
        if (moveWasReallyADelete) {
            if (command->result() == KMCommand::Failed) {
                BroadcastStatus::instance()->setStatusMsg(i18n("Deleting messages failed."));
            } else {
                BroadcastStatus::instance()->setStatusMsg(i18n("Deleting messages canceled."));
            }
        } else {
            if (command->result() == KMCommand::Failed) {
                BroadcastStatus::instance()->setStatusMsg(i18n("Moving messages failed."));
            } else {
                BroadcastStatus::instance()->setStatusMsg(i18n("Moving messages canceled."));
            }
        }
    }
    // The command will autodelete itself and will also kill the set.
}

void KMMainWidget::slotDeleteMsg(bool confirmDelete)
{
    // Create a persistent message set from the current selection
    MessageList::Core::MessageItemSetReference ref = mMessagePane->selectionAsPersistentSet();
    if (ref != -1) {
        moveMessageSelected(ref, Akonadi::Collection(), confirmDelete);
    }
}

void KMMainWidget::slotDeleteThread(bool confirmDelete)
{
    // Create a persistent set from the current thread.
    MessageList::Core::MessageItemSetReference ref = mMessagePane->currentThreadAsPersistentSet();
    if (ref != -1) {
        moveMessageSelected(ref, Akonadi::Collection(), confirmDelete);
    }
}

FolderSelectionDialog *KMMainWidget::moveOrCopyToDialog()
{
    if (!mMoveOrCopyToDialog) {
        FolderSelectionDialog::SelectionFolderOption options = FolderSelectionDialog::HideVirtualFolder;
        mMoveOrCopyToDialog = new FolderSelectionDialog(this, options);
        mMoveOrCopyToDialog->setModal(true);
    }
    return mMoveOrCopyToDialog;
}

FolderSelectionDialog *KMMainWidget::selectFromAllFoldersDialog()
{
    if (!mSelectFromAllFoldersDialog) {
        FolderSelectionDialog::SelectionFolderOptions options = FolderSelectionDialog::None;
        options |= FolderSelectionDialog::NotAllowToCreateNewFolder;

        mSelectFromAllFoldersDialog = new FolderSelectionDialog(this, options);
        mSelectFromAllFoldersDialog->setModal(true);
    }
    return mSelectFromAllFoldersDialog;
}

void KMMainWidget::slotMoveSelectedMessageToFolder()
{
    QPointer<MailCommon::FolderSelectionDialog> dialog(moveOrCopyToDialog());
    dialog->setWindowTitle(i18n("Move Messages to Folder"));
    if (dialog->exec() && dialog) {
        const Akonadi::Collection dest = dialog->selectedCollection();
        if (dest.isValid()) {
            moveSelectedMessagesToFolder(dest);
        }
    }
}

void KMMainWidget::moveSelectedMessagesToFolder(const Akonadi::Collection &dest)
{
    MessageList::Core::MessageItemSetReference ref = mMessagePane->selectionAsPersistentSet();
    if (ref != -1) {
        //Need to verify if dest == src ??? akonadi do it for us.
        moveMessageSelected(ref, dest, false);
    }
}

void KMMainWidget::copyMessageSelected(const QList<Akonadi::Item> &selectMsg, const Akonadi::Collection &dest)
{
    if (selectMsg.isEmpty()) {
        return;
    }
    // And stuff them into a KMCopyCommand :)
    KMCommand *command = new KMCopyCommand(dest, selectMsg);
    QObject::connect(
        command, SIGNAL(completed(KMCommand*)),
        this, SLOT(slotCopyMessagesCompleted(KMCommand*))
    );
    command->start();
    BroadcastStatus::instance()->setStatusMsg(i18n("Copying messages..."));
}

void KMMainWidget::slotCopyMessagesCompleted(KMCommand *command)
{
    Q_ASSERT(command);
    if (command->result() == KMCommand::OK) {
        BroadcastStatus::instance()->setStatusMsg(i18n("Messages copied successfully."));
    } else {
        if (command->result() == KMCommand::Failed) {
            BroadcastStatus::instance()->setStatusMsg(i18n("Copying messages failed."));
        } else {
            BroadcastStatus::instance()->setStatusMsg(i18n("Copying messages canceled."));
        }
    }
    // The command will autodelete itself and will also kill the set.
}

void KMMainWidget::slotCopySelectedMessagesToFolder()
{
    QPointer<MailCommon::FolderSelectionDialog> dialog(moveOrCopyToDialog());
    dialog->setWindowTitle(i18n("Copy Messages to Folder"));

    if (dialog->exec() && dialog) {
        const Akonadi::Collection dest = dialog->selectedCollection();
        if (dest.isValid()) {
            copySelectedMessagesToFolder(dest);
        }
    }
}

void KMMainWidget::copySelectedMessagesToFolder(const Akonadi::Collection &dest)
{
    const QList<Akonadi::Item > lstMsg = mMessagePane->selectionAsMessageItemList();
    if (!lstMsg.isEmpty()) {
        copyMessageSelected(lstMsg, dest);
    }
}

//-----------------------------------------------------------------------------
// Message trashing
//
void KMMainWidget::trashMessageSelected(MessageList::Core::MessageItemSetReference ref)
{
    if (!mCurrentFolder) {
        return;
    }

    const QList<Akonadi::Item> select = mMessagePane->itemListFromPersistentSet(ref);
    mMessagePane->markMessageItemsAsAboutToBeRemoved(ref, true);

    // FIXME: Why we don't use KMMoveCommand( trashFolder(), selectedMessages ); ?
    // And stuff them into a KMTrashMsgCommand :)
    KMCommand *command = new KMTrashMsgCommand(mCurrentFolder->collection(), select, ref);

    QObject::connect(
        command, SIGNAL(moveDone(KMMoveCommand*)),
        this, SLOT(slotTrashMessagesCompleted(KMMoveCommand*))
    );
    command->start();
    BroadcastStatus::instance()->setStatusMsg(i18n("Moving messages to trash..."));
}

void KMMainWidget::slotTrashMessagesCompleted(KMMoveCommand *command)
{
    Q_ASSERT(command);
    mMessagePane->markMessageItemsAsAboutToBeRemoved(command->refSet(), false);
    mMessagePane->deletePersistentSet(command->refSet());
    if (command->result() == KMCommand::OK) {
        BroadcastStatus::instance()->setStatusMsg(i18n("Messages moved to trash successfully."));
    } else {
        if (command->result() == KMCommand::Failed) {
            BroadcastStatus::instance()->setStatusMsg(i18n("Moving messages to trash failed."));
        } else {
            BroadcastStatus::instance()->setStatusMsg(i18n("Moving messages to trash canceled."));
        }
    }

    // The command will autodelete itself and will also kill the set.
}

void KMMainWidget::slotTrashSelectedMessages()
{
    MessageList::Core::MessageItemSetReference ref = mMessagePane->selectionAsPersistentSet();
    if (ref != -1) {
        trashMessageSelected(ref);
    }
}

void KMMainWidget::slotTrashThread()
{
    MessageList::Core::MessageItemSetReference ref = mMessagePane->currentThreadAsPersistentSet();
    if (ref != -1) {
        trashMessageSelected(ref);
    }
}

//-----------------------------------------------------------------------------
// Message tag setting for messages
//
// FIXME: The "selection" version of these functions is in MessageActions.
//        We should probably move everything there....
void KMMainWidget::toggleMessageSetTag(const QList<Akonadi::Item> &select, const Akonadi::Tag &tag)
{
    if (select.isEmpty()) {
        return;
    }
    KMCommand *command = new KMSetTagCommand(Akonadi::Tag::List() << tag, select, KMSetTagCommand::Toggle);
    command->start();
}

void KMMainWidget::slotSelectMoreMessageTagList()
{
    const QList<Akonadi::Item> selectedMessages = mMessagePane->selectionAsMessageItemList();
    if (selectedMessages.isEmpty()) {
        return;
    }

    TagSelectDialog dlg(this, selectedMessages.count(), selectedMessages.first());
    if (dlg.exec()) {
        const Akonadi::Tag::List lst = dlg.selectedTag();

        KMCommand *command = new KMSetTagCommand(lst, selectedMessages, KMSetTagCommand::CleanExistingAndAddNew);
        command->start();
    }
}

void KMMainWidget::slotUpdateMessageTagList(const Akonadi::Tag &tag)
{
    // Create a persistent set from the current thread.
    const QList<Akonadi::Item> selectedMessages = mMessagePane->selectionAsMessageItemList();
    if (selectedMessages.isEmpty()) {
        return;
    }
    toggleMessageSetTag(selectedMessages, tag);
}

void KMMainWidget::refreshMessageListSelection()
{
    mAkonadiStandardActionManager->setItemSelectionModel(mMessagePane->currentItemSelectionModel());
    slotMessageSelected(mMessagePane->currentItem());
}

//-----------------------------------------------------------------------------
// Status setting for threads
//
// FIXME: The "selection" version of these functions is in MessageActions.
//        We should probably move everything there....
void KMMainWidget::setMessageSetStatus(const QList<Akonadi::Item> &select,
                                       const Akonadi::MessageStatus &status,
                                       bool toggle)
{
    KMCommand *command = new KMSetStatusCommand(status, select, toggle);
    command->start();
}

void KMMainWidget::setCurrentThreadStatus(const Akonadi::MessageStatus &status, bool toggle)
{
    const QList<Akonadi::Item> select = mMessagePane->currentThreadAsMessageList();
    if (select.isEmpty()) {
        return;
    }
    setMessageSetStatus(select, status, toggle);
}

void KMMainWidget::slotSetThreadStatusUnread()
{
    setCurrentThreadStatus(MessageStatus::statusRead(), true);
}

void KMMainWidget::slotSetThreadStatusImportant()
{
    setCurrentThreadStatus(MessageStatus::statusImportant(), true);
}

void KMMainWidget::slotSetThreadStatusRead()
{
    setCurrentThreadStatus(MessageStatus::statusRead(), false);
}

void KMMainWidget::slotSetThreadStatusToAct()
{
    setCurrentThreadStatus(MessageStatus::statusToAct(), true);
}

void KMMainWidget::slotSetThreadStatusWatched()
{
    setCurrentThreadStatus(MessageStatus::statusWatched(), true);
    if (mWatchThreadAction->isChecked()) {
        mIgnoreThreadAction->setChecked(false);
    }
}

void KMMainWidget::slotSetThreadStatusIgnored()
{
    setCurrentThreadStatus(MessageStatus::statusIgnored(), true);
    if (mIgnoreThreadAction->isChecked()) {
        mWatchThreadAction->setChecked(false);
    }
}

//-----------------------------------------------------------------------------
void KMMainWidget::slotRedirectMsg()
{
    const QList<Akonadi::Item> selectedMessages = mMessagePane->selectionAsMessageItemList();
    if (selectedMessages.isEmpty()) {
        return;
    }

    KMCommand *command = new KMRedirectCommand(this, selectedMessages);
    command->start();
}

//-----------------------------------------------------------------------------
void KMMainWidget::slotCustomReplyToMsg(const QString &tmpl)
{
    const Akonadi::Item msg = mMessagePane->currentItem();
    if (!msg.isValid()) {
        return;
    }

    const QString text = mMsgView ? mMsgView->copyText() : QString();

    qCDebug(KMAIL_LOG) << "Reply with template:" << tmpl;

    KMCommand *command = new KMReplyCommand(this,
                                            msg,
                                            MessageComposer::ReplySmart,
                                            text, false,
                                            tmpl);
    command->start();
}

//-----------------------------------------------------------------------------
void KMMainWidget::slotCustomReplyAllToMsg(const QString &tmpl)
{
    const Akonadi::Item msg = mMessagePane->currentItem();
    if (!msg.isValid()) {
        return;
    }

    const QString text = mMsgView ? mMsgView->copyText() : QString();

    qCDebug(KMAIL_LOG) << "Reply to All with template:" << tmpl;

    KMCommand *command = new KMReplyCommand(this,
                                            msg,
                                            MessageComposer::ReplyAll,
                                            text,
                                            false,
                                            tmpl
                                           );

    command->start();
}

//-----------------------------------------------------------------------------
void KMMainWidget::slotCustomForwardMsg(const QString &tmpl)
{
    if (!mCurrentFolder) {
        return;
    }

    const QList<Akonadi::Item> selectedMessages = mMessagePane->selectionAsMessageItemList();
    if (selectedMessages.isEmpty()) {
        return;
    }

    qCDebug(KMAIL_LOG) << "Forward with template:" << tmpl;
    KMForwardCommand *command = new KMForwardCommand(
        this, selectedMessages, mCurrentFolder->identity(), tmpl
    );

    command->start();
}

void KMMainWidget::openFilterDialog(const QByteArray &field, const QString &value)
{
    FilterIf->openFilterDialog(false);
    FilterIf->createFilter(field, value);
}

//-----------------------------------------------------------------------------
void KMMainWidget::slotSubjectFilter()
{
    const KMime::Message::Ptr msg = mMessagePane->currentMessage();
    if (!msg) {
        return;
    }

    openFilterDialog("Subject", msg->subject()->asUnicodeString());
}

//-----------------------------------------------------------------------------
void KMMainWidget::slotFromFilter()
{
    KMime::Message::Ptr msg = mMessagePane->currentMessage();
    if (!msg) {
        return;
    }

    AddrSpecList al = MessageHelper::extractAddrSpecs(msg, "From");
    if (al.empty()) {
        openFilterDialog("From",  msg->from()->asUnicodeString());
    } else {
        openFilterDialog("From",  al.front().asString());
    }
}

//-----------------------------------------------------------------------------
void KMMainWidget::slotToFilter()
{
    KMime::Message::Ptr msg = mMessagePane->currentMessage();
    if (!msg) {
        return;
    }
    openFilterDialog("To",  msg->to()->asUnicodeString());
}

//-----------------------------------------------------------------------------
void KMMainWidget::slotUndo()
{
    kmkernel->undoStack()->undo();
    updateMessageActions();
    updateFolderMenu();
}

//-----------------------------------------------------------------------------
void KMMainWidget::slotJumpToFolder()
{
    QPointer<MailCommon::FolderSelectionDialog> dialog(selectFromAllFoldersDialog());
    dialog->setWindowTitle(i18n("Jump to Folder"));
    if (dialog->exec() && dialog) {
        Akonadi::Collection collection = dialog->selectedCollection();
        if (collection.isValid()) {
            slotSelectCollectionFolder(collection);
        }
    }
}

void KMMainWidget::slotSelectCollectionFolder(const Akonadi::Collection &col)
{
    if (mFolderTreeWidget) {
        mFolderTreeWidget->selectCollectionFolder(col);
        slotFolderChanged(col);
    }
}

void KMMainWidget::slotApplyFilters()
{
    const QList<Akonadi::Item> selectedMessages = mMessagePane->selectionAsMessageItemList();
    if (selectedMessages.isEmpty()) {
        return;
    }
    applyFilters(selectedMessages);
}

void KMMainWidget::slotApplyFiltersOnFolder()
{
    if (mCurrentFolder && mCurrentFolder->collection().isValid()) {
        Akonadi::ItemFetchJob *job = new Akonadi::ItemFetchJob(mCurrentFolder->collection(), this);
        connect(job, &Akonadi::ItemFetchJob::result, this, &KMMainWidget::slotFetchItemsForFolderDone);
    }
}

void KMMainWidget::slotFetchItemsForFolderDone(KJob *job)
{
    Akonadi::ItemFetchJob *fjob = dynamic_cast<Akonadi::ItemFetchJob *>(job);
    Q_ASSERT(fjob);
    Akonadi::Item::List items = fjob->items();
    applyFilters(items);
}

void KMMainWidget::applyFilters(const QList<Akonadi::Item> &selectedMessages)
{
#ifndef QT_NO_CURSOR
    MessageViewer::KCursorSaver busy(MessageViewer::KBusyPtr::busy());
#endif

    MailCommon::FilterManager::instance()->filter(selectedMessages);
}

//-----------------------------------------------------------------------------
void KMMainWidget::slotCheckVacation()
{
    updateVacationScriptStatus(false);
    if (!kmkernel->askToGoOnline()) {
        return;
    }

    mVacationManager->checkVacation();
    connect(mVacationManager, SIGNAL(updateVacationScriptStatus(bool,QString)), SLOT(updateVacationScriptStatus(bool,QString)));
    connect(mVacationManager, SIGNAL(editVacation()), SLOT(slotEditVacation()));
}

void KMMainWidget::slotEditVacation(const QString &serverName)
{
    if (!kmkernel->askToGoOnline()) {
        return;
    }

    mVacationManager->slotEditVacation(serverName);
}

//-----------------------------------------------------------------------------
void KMMainWidget::slotDebugSieve()
{
#if !defined(NDEBUG)
    if (mSieveDebugDialog) {
        return;
    }

    mSieveDebugDialog = new KSieveUi::SieveDebugDialog(this);
    mSieveDebugDialog->exec();
    delete mSieveDebugDialog;
#endif
}

void KMMainWidget::slotConfigChanged()
{
    readConfig();
    mMsgActions->setupForwardActions(actionCollection());
    mMsgActions->setupForwardingActionsList(mGUIClient);
}

//-----------------------------------------------------------------------------
void KMMainWidget::slotSaveMsg()
{
    const QList<Akonadi::Item> selectedMessages = mMessagePane->selectionAsMessageItemList();
    if (selectedMessages.isEmpty()) {
        return;
    }
    KMSaveMsgCommand *saveCommand = new KMSaveMsgCommand(this, selectedMessages);
    saveCommand->start();
}

//-----------------------------------------------------------------------------
void KMMainWidget::slotOpenMsg()
{
    KMOpenMsgCommand *openCommand = new KMOpenMsgCommand(this, QUrl(), overrideEncoding(), this);

    openCommand->start();
}

//-----------------------------------------------------------------------------
void KMMainWidget::slotSaveAttachments()
{
    const QList<Akonadi::Item> selectedMessages = mMessagePane->selectionAsMessageItemList();
    if (selectedMessages.isEmpty()) {
        return;
    }
    // Avoid re-downloading in the common case that only one message is selected, and the message
    // is also displayed in the viewer. For this, create a dummy item without a parent collection / item id,
    // so that KMCommand doesn't download it.
    KMSaveAttachmentsCommand *saveCommand = Q_NULLPTR;
    if (mMsgView && selectedMessages.size() == 1 &&
            mMsgView->message().hasPayload<KMime::Message::Ptr>() &&
            selectedMessages.first().id() == mMsgView->message().id()) {
        Akonadi::Item dummyItem;
        dummyItem.setPayload<KMime::Message::Ptr>(mMsgView->message().payload<KMime::Message::Ptr>());
        saveCommand = new KMSaveAttachmentsCommand(this, dummyItem, mMsgView->viewer());
    } else {
        saveCommand = new KMSaveAttachmentsCommand(this, selectedMessages);
    }

    saveCommand->start();
}

void KMMainWidget::slotOnlineStatus()
{
    // KMKernel will emit a signal when we toggle the network state that is caught by
    // KMMainWidget::slotUpdateOnlineStatus to update our GUI
    if (GlobalSettings::self()->networkState() == GlobalSettings::EnumNetworkState::Online) {
        // if online; then toggle and set it offline.
        kmkernel->stopNetworkJobs();
    } else {
        kmkernel->resumeNetworkJobs();
        slotCheckVacation();
    }
}

void KMMainWidget::slotUpdateOnlineStatus(GlobalSettings::EnumNetworkState::type)
{
    if (!mAkonadiStandardActionManager) {
        return;
    }
    QAction *action = mAkonadiStandardActionManager->action(Akonadi::StandardActionManager::ToggleWorkOffline);
    if (GlobalSettings::self()->networkState() == GlobalSettings::EnumNetworkState::Online) {
        action->setText(i18n("Work Offline"));
        action->setIcon(QIcon::fromTheme(QLatin1String("user-offline")));
    } else {
        action->setText(i18n("Work Online"));
        action->setIcon(QIcon::fromTheme(QLatin1String("user-online")));
    }
}

//-----------------------------------------------------------------------------
void KMMainWidget::slotSendQueued()
{
    if (kmkernel->msgSender()) {
        kmkernel->msgSender()->sendQueued();
    }
}

//-----------------------------------------------------------------------------
void KMMainWidget::slotSendQueuedVia(MailTransport::Transport *transport)
{
    if (transport) {
<<<<<<< HEAD
        if (kmkernel->msgSender()) {
            kmkernel->msgSender()->sendQueued(transport->name());
=======
        if ( kmkernel->msgSender() ) {
            kmkernel->msgSender()->sendQueued( transport->id() );
>>>>>>> 381044de
        }
    }
}

//-----------------------------------------------------------------------------
void KMMainWidget::slotShowBusySplash()
{
    if (mReaderWindowActive) {
        mMsgView->displayBusyPage();
    }
}

void KMMainWidget::showOfflinePage()
{
    if (!mReaderWindowActive) {
        return;
    }

    mMsgView->displayOfflinePage();
}

void KMMainWidget::showResourceOfflinePage()
{
    if (!mReaderWindowActive) {
        return;
    }

    mMsgView->displayResourceOfflinePage();
}

//-----------------------------------------------------------------------------
void KMMainWidget::slotReplaceMsgByUnencryptedVersion()
{
    qCDebug(KMAIL_LOG);
    Akonadi::Item oldMsg = mMessagePane->currentItem();
    if (oldMsg.isValid()) {
#if 0
        qCDebug(KMAIL_LOG) << "Old message found";
        if (oldMsg->hasUnencryptedMsg()) {
            qCDebug(KMAIL_LOG) << "Extra unencrypted message found";
            KMime::Message *newMsg = oldMsg->unencryptedMsg();
            // adjust the message id
            {
                QString msgId(oldMsg->msgId());
                QString prefix("DecryptedMsg.");
                int oldIdx = msgId.indexOf(prefix, 0, Qt::CaseInsensitive);
                if (-1 == oldIdx) {
                    int leftAngle = msgId.lastIndexOf('<');
                    msgId = msgId.insert((-1 == leftAngle) ? 0 : ++leftAngle, prefix);
                } else {
                    // toggle between "DecryptedMsg." and "DeCryptedMsg."
                    // to avoid same message id
                    QCharRef c = msgId[ oldIdx + 2 ];
                    if ('C' == c) {
                        c = 'c';
                    } else {
                        c = 'C';
                    }
                }
                newMsg->setMsgId(msgId);
                mMsgView->setIdOfLastViewedMessage(msgId);
            }
            // insert the unencrypted message
            qCDebug(KMAIL_LOG) << "Adding unencrypted message to folder";
            mFolder->addMsg(newMsg);
            /* Figure out its index in the folder for selecting. This must be count()-1,
            * since we append. Be safe and do find, though, just in case. */
            int newMsgIdx = mFolder->find(newMsg);
            Q_ASSERT(newMsgIdx != -1);
            /* we need this unget, to have the message displayed correctly initially */
            mFolder->unGetMsg(newMsgIdx);
            int idx = mFolder->find(oldMsg);
            Q_ASSERT(idx != -1);
            /* only select here, so the old one is not un-Gotten before, which would
            * render the pointer we hold invalid so that find would fail */
#if 0
            // FIXME (Pragma)
            mHeaders->setCurrentItemByIndex(newMsgIdx);
#endif
            // remove the old one
            if (idx != -1) {
                qCDebug(KMAIL_LOG) << "Deleting encrypted message";
                mFolder->take(idx);
            }

            qCDebug(KMAIL_LOG) << "Updating message actions";
            updateMessageActions();

            qCDebug(KMAIL_LOG) << "Done.";
        } else {
            qCDebug(KMAIL_LOG) << "NO EXTRA UNENCRYPTED MESSAGE FOUND";
        }
#else
        qCDebug(KMAIL_LOG) << "AKONADI PORT: Disabled code in  " << Q_FUNC_INFO;
#endif
    } else {
        qCDebug(KMAIL_LOG) << "PANIC: NO OLD MESSAGE FOUND";
    }
}

void KMMainWidget::slotFocusOnNextMessage()
{
    mMessagePane->focusNextMessageItem(MessageList::Core::MessageTypeAny, true, false);
}

void KMMainWidget::slotFocusOnPrevMessage()
{
    mMessagePane->focusPreviousMessageItem(MessageList::Core::MessageTypeAny, true, false);
}

void KMMainWidget::slotSelectFirstMessage()
{
    mMessagePane->selectFirstMessageItem(MessageList::Core::MessageTypeAny, true);
}

void KMMainWidget::slotSelectLastMessage()
{
    mMessagePane->selectLastMessageItem(MessageList::Core::MessageTypeAny, true);
}

void KMMainWidget::slotSelectFocusedMessage()
{
    mMessagePane->selectFocusedMessageItem(true);
}

void KMMainWidget::slotSelectNextMessage()
{
    mMessagePane->selectNextMessageItem(MessageList::Core::MessageTypeAny,
                                        MessageList::Core::ClearExistingSelection,
                                        true, false);
}

void KMMainWidget::slotExtendSelectionToNextMessage()
{
    mMessagePane->selectNextMessageItem(
        MessageList::Core::MessageTypeAny,
        MessageList::Core::GrowOrShrinkExistingSelection,
        true,  // center item
        false  // don't loop in folder
    );
}

void KMMainWidget::slotSelectNextUnreadMessage()
{
    // The looping logic is: "Don't loop" just never loops, "Loop in current folder"
    // loops just in current folder, "Loop in all folders" loops in the current folder
    // first and then after confirmation jumps to the next folder.
    // A bad point here is that if you answer "No, and don't ask me again" to the confirmation
    // dialog then you have "Loop in current folder" and "Loop in all folders" that do
    // the same thing and no way to get the old behaviour. However, after a consultation on #kontact,
    // for bug-to-bug backward compatibility, the masters decided to keep it b0rken :D
    // If nobody complains, it stays like it is: if you complain enough maybe the masters will
    // decide to reconsider :)
    if (!mMessagePane->selectNextMessageItem(
                MessageList::Core::MessageTypeUnreadOnly,
                MessageList::Core::ClearExistingSelection,
                true,  // center item
                /*GlobalSettings::self()->loopOnGotoUnread() == GlobalSettings::EnumLoopOnGotoUnread::LoopInCurrentFolder*/
                GlobalSettings::self()->loopOnGotoUnread() != GlobalSettings::EnumLoopOnGotoUnread::DontLoop
            )) {
        // no next unread message was found in the current folder
        if ((GlobalSettings::self()->loopOnGotoUnread() ==
                GlobalSettings::EnumLoopOnGotoUnread::LoopInAllFolders) ||
                (GlobalSettings::self()->loopOnGotoUnread() ==
                 GlobalSettings::EnumLoopOnGotoUnread::LoopInAllMarkedFolders)) {
            mGoToFirstUnreadMessageInSelectedFolder = true;
            mFolderTreeWidget->folderTreeView()->selectNextUnreadFolder(true);
            mGoToFirstUnreadMessageInSelectedFolder = false;
        }
    }
}

void KMMainWidget::slotSelectPreviousMessage()
{
    mMessagePane->selectPreviousMessageItem(MessageList::Core::MessageTypeAny,
                                            MessageList::Core::ClearExistingSelection,
                                            true, false);
}

void KMMainWidget::slotExtendSelectionToPreviousMessage()
{
    mMessagePane->selectPreviousMessageItem(
        MessageList::Core::MessageTypeAny,
        MessageList::Core::GrowOrShrinkExistingSelection,
        true,  // center item
        false  // don't loop in folder
    );
}

void KMMainWidget::slotSelectPreviousUnreadMessage()
{
    if (!mMessagePane->selectPreviousMessageItem(
                MessageList::Core::MessageTypeUnreadOnly,
                MessageList::Core::ClearExistingSelection,
                true,  // center item
                GlobalSettings::self()->loopOnGotoUnread() == GlobalSettings::EnumLoopOnGotoUnread::LoopInCurrentFolder
            )) {
        // no next unread message was found in the current folder
        if ((GlobalSettings::self()->loopOnGotoUnread() ==
                GlobalSettings::EnumLoopOnGotoUnread::LoopInAllFolders) ||
                (GlobalSettings::self()->loopOnGotoUnread() ==
                 GlobalSettings::EnumLoopOnGotoUnread::LoopInAllMarkedFolders)) {
            mGoToFirstUnreadMessageInSelectedFolder = true;
            mFolderTreeWidget->folderTreeView()->selectPrevUnreadFolder();
            mGoToFirstUnreadMessageInSelectedFolder = false;
        }
    }
}

void KMMainWidget::slotDisplayCurrentMessage()
{
    if (mMessagePane->currentItem().isValid() && !mMessagePane->searchEditHasFocus()) {
        slotMessageActivated(mMessagePane->currentItem());
    }
}

// Called by double-clicked or 'Enter' in the messagelist -> pop up reader window
void KMMainWidget::slotMessageActivated(const Akonadi::Item &msg)
{
    if (!mCurrentFolder || !msg.isValid()) {
        return;
    }

    if (CommonKernel->folderIsDraftOrOutbox(mCurrentFolder->collection())) {
        mMsgActions->setCurrentMessage(msg);
        mMsgActions->editCurrentMessage();
        return;
    }

    if (CommonKernel->folderIsTemplates(mCurrentFolder->collection())) {
        slotUseTemplate();
        return;
    }

    // Try to fetch the mail, even in offline mode, it might be cached
    KMFetchMessageCommand *cmd = new KMFetchMessageCommand(this, msg);
    connect(cmd, SIGNAL(completed(KMCommand*)),
            this, SLOT(slotItemsFetchedForActivation(KMCommand*)));
    cmd->start();
}

void KMMainWidget::slotItemsFetchedForActivation(KMCommand *command)
{
    KMCommand::Result result = command->result();
    if (result != KMCommand::OK) {
        qCDebug(KMAIL_LOG) << "Result:" << result;
        return;
    }

    KMFetchMessageCommand *fetchCmd = qobject_cast<KMFetchMessageCommand *>(command);
    const Item msg = fetchCmd->item();

    KMReaderMainWin *win = new KMReaderMainWin(mFolderDisplayFormatPreference, mFolderHtmlLoadExtPreference);
    const bool useFixedFont = mMsgView ? mMsgView->isFixedFont() :
                              MessageViewer::GlobalSettings::self()->useFixedFont();
    win->setUseFixedFont(useFixedFont);

    const Akonadi::Collection parentCollection = MailCommon::Util::parentCollectionFromItem(msg);
    win->showMessage(overrideEncoding(), msg, parentCollection);
    win->show();
}

void KMMainWidget::slotMessageStatusChangeRequest(const Akonadi::Item &item, const Akonadi::MessageStatus &set, const Akonadi::MessageStatus &clear)
{
    if (!item.isValid()) {
        return;
    }

    if (clear.toQInt32() != Akonadi::MessageStatus().toQInt32()) {
        KMCommand *command = new KMSetStatusCommand(clear, Akonadi::Item::List() << item, true);
        command->start();
    }

    if (set.toQInt32() != Akonadi::MessageStatus().toQInt32()) {
        KMCommand *command = new KMSetStatusCommand(set, Akonadi::Item::List() << item, false);
        command->start();
    }
}

//-----------------------------------------------------------------------------
void KMMainWidget::slotMarkAll()
{
    mMessagePane->selectAll();
    updateMessageActions();
}

void KMMainWidget::slotMessagePopup(const Akonadi::Item &msg , const QUrl &aUrl, const QUrl &imageUrl, const QPoint &aPoint)
{
    updateMessageMenu();

    const QString email =  KEmailAddress::firstEmailAddress(aUrl.path()).toLower();
    if (aUrl.scheme() == QLatin1String("mailto") && !email.isEmpty()) {
        Akonadi::ContactSearchJob *job = new Akonadi::ContactSearchJob(this);
        job->setLimit(1);
        job->setQuery(Akonadi::ContactSearchJob::Email, email, Akonadi::ContactSearchJob::ExactMatch);
        job->setProperty("msg", QVariant::fromValue(msg));
        job->setProperty("point", aPoint);
        job->setProperty("imageUrl", imageUrl);
        job->setProperty("url", aUrl);
        connect(job, &Akonadi::ContactSearchJob::result, this, &KMMainWidget::slotContactSearchJobForMessagePopupDone);
    } else {
        showMessagePopup(msg, aUrl, imageUrl, aPoint, false, false);
    }
}

void KMMainWidget::slotContactSearchJobForMessagePopupDone(KJob *job)
{
    const Akonadi::ContactSearchJob *searchJob = qobject_cast<Akonadi::ContactSearchJob *>(job);
    const bool contactAlreadyExists = !searchJob->contacts().isEmpty();

    const QList<Akonadi::Item> listContact = searchJob->items();
    const bool uniqueContactFound = (listContact.count() == 1);
    if (uniqueContactFound) {
        mMsgView->setContactItem(listContact.first(), searchJob->contacts().at(0));
    } else {
        mMsgView->clearContactItem();
    }
    const Akonadi::Item msg = job->property("msg").value<Akonadi::Item>();
    const QPoint aPoint = job->property("point").toPoint();
    const QUrl imageUrl = job->property("imageUrl").value<QUrl>();
    const QUrl url = job->property("url").value<QUrl>();

    showMessagePopup(msg, url, imageUrl, aPoint, contactAlreadyExists, uniqueContactFound);
}

void KMMainWidget::showMessagePopup(const Akonadi::Item &msg , const QUrl &url, const QUrl &imageUrl, const QPoint &aPoint, bool contactAlreadyExists, bool uniqueContactFound)
{
    QMenu *menu = new QMenu;

    bool urlMenuAdded = false;

    if (!url.isEmpty()) {
        if (url.scheme() == QLatin1String("mailto")) {
            // popup on a mailto URL
            menu->addAction(mMsgView->mailToComposeAction());
            menu->addAction(mMsgView->mailToReplyAction());
            menu->addAction(mMsgView->mailToForwardAction());

            menu->addSeparator();

            if (contactAlreadyExists) {
                if (uniqueContactFound) {
                    menu->addAction(mMsgView->editContactAction());
                } else {
                    menu->addAction(mMsgView->openAddrBookAction());
                }
            } else {
                menu->addAction(mMsgView->addAddrBookAction());
                menu->addAction(mMsgView->addToExistingContactAction());
            }
            menu->addSeparator();
            menu->addMenu(mMsgView->viewHtmlOption());
            menu->addSeparator();
            menu->addAction(mMsgView->copyURLAction());
            urlMenuAdded = true;
        } else if (url.scheme() != QLatin1String("attachment")) {
            // popup on a not-mailto URL
            menu->addAction(mMsgView->urlOpenAction());
            menu->addAction(mMsgView->addBookmarksAction());
            menu->addAction(mMsgView->urlSaveAsAction());
            menu->addAction(mMsgView->copyURLAction());
            if (mMsgView->isAShortUrl(url)) {
                menu->addSeparator();
                menu->addAction(mMsgView->expandShortUrlAction());
            }
            if (!imageUrl.isEmpty()) {
                menu->addSeparator();
                menu->addAction(mMsgView->copyImageLocation());
                menu->addAction(mMsgView->downloadImageToDiskAction());
                menu->addAction(mMsgView->shareImage());
                if (mMsgView->adblockEnabled()) {
                    menu->addSeparator();
                    menu->addAction(mMsgView->blockImage());
                }
            }
            urlMenuAdded = true;
        }
        qCDebug(KMAIL_LOG) << "URL is:" << url;
    }
    const QString selectedText = mMsgView ? mMsgView->copyText() : QString();
    if (mMsgView && !selectedText.isEmpty()) {
        if (urlMenuAdded) {
            menu->addSeparator();
        }
        menu->addAction(mMsgActions->replyMenu());
        menu->addSeparator();

        menu->addAction(mMsgView->copyAction());
        menu->addAction(mMsgView->selectAllAction());
        menu->addSeparator();
        mMsgActions->addWebShortcutsMenu(menu, selectedText);
        menu->addSeparator();
        menu->addAction(mMsgView->translateAction());
        menu->addSeparator();
        menu->addAction(mMsgView->speakTextAction());
    } else if (!urlMenuAdded) {
        // popup somewhere else (i.e., not a URL) on the message
        if (!mMessagePane->currentMessage()) {
            // no messages
            delete menu;
            return;
        }
        Akonadi::Collection parentCol = msg.parentCollection();
        if (parentCol.isValid() && CommonKernel->folderIsTemplates(parentCol)) {
            menu->addAction(mUseAction);
        } else {
            menu->addAction(mMsgActions->replyMenu());
            menu->addAction(mMsgActions->forwardMenu());
        }
        if (parentCol.isValid() && CommonKernel->folderIsSentMailFolder(parentCol)) {
            menu->addAction(sendAgainAction());
        } else {
            menu->addAction(editAction());
        }
        menu->addAction(mailingListActionMenu());
        menu->addSeparator();

        menu->addAction(mCopyActionMenu);
        menu->addAction(mMoveActionMenu);

        menu->addSeparator();

        menu->addAction(mMsgActions->messageStatusMenu());
        menu->addSeparator();
        if (mMsgView) {
            if (!imageUrl.isEmpty()) {
                menu->addSeparator();
                menu->addAction(mMsgView->copyImageLocation());
                menu->addAction(mMsgView->downloadImageToDiskAction());
                menu->addAction(mMsgView->shareImage());
                menu->addSeparator();
                if (mMsgView->adblockEnabled()) {
                    menu->addAction(mMsgView->blockImage());
                    menu->addSeparator();
                }
            }
            menu->addAction(mMsgView->viewSourceAction());
            menu->addAction(mMsgView->toggleFixFontAction());
            menu->addAction(mMsgView->toggleMimePartTreeAction());
        }
        menu->addSeparator();
        if (mMsgActions->printPreviewAction()) {
            menu->addAction(mMsgActions->printPreviewAction());
        }
        menu->addAction(mMsgActions->printAction());
        menu->addAction(mSaveAsAction);
        menu->addAction(mSaveAttachmentsAction);
        menu->addSeparator();
        if (parentCol.isValid() && CommonKernel->folderIsTrash(parentCol)) {
            menu->addAction(mDeleteAction);
        } else {
            menu->addAction(akonadiStandardAction(Akonadi::StandardMailActionManager::MoveToTrash));
        }
        menu->addSeparator();
        menu->addAction(mMsgView->createTodoAction());
        menu->addAction(mMsgView->createEventAction());
        menu->addSeparator();
        if (mMsgView) {
            menu->addAction(mMsgView->saveMessageDisplayFormatAction());
            menu->addAction(mMsgView->resetMessageDisplayFormatAction());
            menu->addSeparator();
        }
        menu->addAction(mMsgActions->annotateAction());
        if (mMsgView && mMsgView->adblockEnabled()) {
            menu->addSeparator();
            menu->addAction(mMsgView->openBlockableItems());
        }
        menu->addSeparator();
        menu->addAction(mMsgActions->addFollowupReminderAction());
        if (kmkernel->allowToDebugBalooSupport()) {
            menu->addSeparator();
            menu->addAction(mMsgActions->debugBalooAction());
        }
    }
    KAcceleratorManager::manage(menu);
    menu->exec(aPoint, Q_NULLPTR);
    delete menu;
}
//-----------------------------------------------------------------------------
void KMMainWidget::getAccountMenu()
{
    mActMenu->clear();
    const Akonadi::AgentInstance::List lst = MailCommon::Util::agentInstances();
    foreach (const Akonadi::AgentInstance &type, lst) {
        // Explicitly make a copy, as we're not changing values of the list but only
        // the local copy which is passed to action.
        QAction *action = mActMenu->addAction(QString(type.name()).replace(QLatin1Char('&'), QLatin1String("&&")));
        action->setData(type.identifier());
    }
}

void KMMainWidget::setupActions()
{
    mMsgActions = new KMail::MessageActions(actionCollection(), this);
    mMsgActions->setMessageView(mMsgView);

    //----- File Menu
    mSaveAsAction = new QAction(QIcon::fromTheme(QLatin1String("document-save")), i18n("Save &As..."), this);
    actionCollection()->addAction(QLatin1String("file_save_as"), mSaveAsAction);
    connect(mSaveAsAction, &QAction::triggered, this, &KMMainWidget::slotSaveMsg);
    actionCollection()->setDefaultShortcut(mSaveAsAction, KStandardShortcut::save().first());

    mOpenAction = KStandardAction::open(this, SLOT(slotOpenMsg()),
                                        actionCollection());

    mOpenRecentAction = KStandardAction::openRecent(this, SLOT(slotOpenRecentMsg(QUrl)),
                        actionCollection());
    KConfigGroup grp = mConfig->group(QLatin1String("Recent Files"));
    mOpenRecentAction->loadEntries(grp);

    {
        QAction *action = new QAction(i18n("&Expire All Folders"), this);
        actionCollection()->addAction(QLatin1String("expire_all_folders"), action);
        connect(action, &QAction::triggered, this, &KMMainWidget::slotExpireAll);
    }
    {
        QAction *action = new QAction(QIcon::fromTheme(QLatin1String("mail-receive")), i18n("Check &Mail"), this);
        actionCollection()->addAction(QLatin1String("check_mail"), action);
        connect(action, &QAction::triggered, this, &KMMainWidget::slotCheckMail);
        actionCollection()->setDefaultShortcut(action, QKeySequence(Qt::CTRL + Qt::Key_L));
    }

    KActionMenu *actActionMenu = new KActionMenu(QIcon::fromTheme(QLatin1String("mail-receive")), i18n("Check Mail In"), this);
    actActionMenu->setIconText(i18n("Check Mail"));
    actActionMenu->setToolTip(i18n("Check Mail"));
    actionCollection()->addAction(QLatin1String("check_mail_in"), actActionMenu);
    actActionMenu->setDelayed(true); //needed for checking "all accounts"
    connect(actActionMenu, &KActionMenu::triggered, this, &KMMainWidget::slotCheckMail);
    mActMenu = actActionMenu->menu();
    connect(mActMenu, SIGNAL(triggered(QAction*)),
            SLOT(slotCheckOneAccount(QAction*)));
    connect(mActMenu, &QMenu::aboutToShow, this, &KMMainWidget::getAccountMenu);

    mSendQueued = new QAction(QIcon::fromTheme(QLatin1String("mail-send")), i18n("&Send Queued Messages"), this);
    actionCollection()->addAction(QLatin1String("send_queued"), mSendQueued);
    connect(mSendQueued, &QAction::triggered, this, &KMMainWidget::slotSendQueued);
    {

        QAction *action = mAkonadiStandardActionManager->action(Akonadi::StandardActionManager::ToggleWorkOffline);
        mAkonadiStandardActionManager->interceptAction(Akonadi::StandardActionManager::ToggleWorkOffline);
        action->setCheckable(false);
        connect(action, &QAction::triggered, this, &KMMainWidget::slotOnlineStatus);
        action->setText(i18n("Online status (unknown)"));
    }

    mSendActionMenu = new KActionMenuTransport(this);
    mSendActionMenu->setIcon(QIcon::fromTheme(QLatin1String("mail-send-via")));
    mSendActionMenu->setText(i18n("Send Queued Messages Via"));
<<<<<<< HEAD
    actionCollection()->addAction(QLatin1String("send_queued_via"), mSendActionMenu);
    mSendActionMenu->setDelayed(true);
=======
    actionCollection()->addAction(QLatin1String("send_queued_via"), mSendActionMenu );
>>>>>>> 381044de

    connect(mSendActionMenu, SIGNAL(transportSelected(MailTransport::Transport*)), SLOT(slotSendQueuedVia(MailTransport::Transport*)));

    //----- Tools menu
    if (parent()->inherits("KMMainWin")) {
        QAction *action = new QAction(QIcon::fromTheme(QLatin1String("x-office-address-book")), i18n("&Address Book"), this);
        actionCollection()->addAction(QLatin1String("addressbook"), action);
        connect(action, &QAction::triggered, mLaunchExternalComponent, &KMLaunchExternalComponent::slotAddrBook);
        if (QStandardPaths::findExecutable(QLatin1String("kaddressbook")).isEmpty()) {
            action->setEnabled(false);
        }
    }

    {
        QAction *action = new QAction(QIcon::fromTheme(QLatin1String("pgp-keys")), i18n("Certificate Manager"), this);
        actionCollection()->addAction(QLatin1String("tools_start_certman"), action);
        connect(action, &QAction::triggered, mLaunchExternalComponent, &KMLaunchExternalComponent::slotStartCertManager);
        // disable action if no certman binary is around
        if (QStandardPaths::findExecutable(QLatin1String("kleopatra")).isEmpty()) {
            action->setEnabled(false);
        }
    }
    {
        QAction *action = new QAction(QIcon::fromTheme(QLatin1String("pgp-keys")), i18n("GnuPG Log Viewer"), this);
        actionCollection()->addAction(QLatin1String("tools_start_kwatchgnupg"), action);
        connect(action, &QAction::triggered, mLaunchExternalComponent, &KMLaunchExternalComponent::slotStartWatchGnuPG);
#ifdef Q_OS_WIN32
        // not ported yet, underlying infrastructure missing on Windows
        const bool usableKWatchGnupg = false;
#else
        // disable action if no kwatchgnupg binary is around
        bool usableKWatchGnupg = !QStandardPaths::findExecutable(QLatin1String("kwatchgnupg")).isEmpty();
#endif
        action->setEnabled(usableKWatchGnupg);
    }
    {
        QAction *action = new QAction(QIcon::fromTheme(QLatin1String("document-import")), i18n("&Import Messages..."), this);
        actionCollection()->addAction(QLatin1String("import"), action);
        connect(action, &QAction::triggered, mLaunchExternalComponent, &KMLaunchExternalComponent::slotImport);
        if (QStandardPaths::findExecutable(QLatin1String("kmailcvt")).isEmpty()) {
            action->setEnabled(false);
        }
    }

#if !defined(NDEBUG)
    {
        QAction *action = new QAction(i18n("&Debug Sieve..."), this);
        actionCollection()->addAction(QLatin1String("tools_debug_sieve"), action);
        connect(action, &QAction::triggered, this, &KMMainWidget::slotDebugSieve);
    }
#endif

    {
        QAction *action = new QAction(i18n("Filter &Log Viewer..."), this);
        actionCollection()->addAction(QLatin1String("filter_log_viewer"), action);
        connect(action, &QAction::triggered, mLaunchExternalComponent, &KMLaunchExternalComponent::slotFilterLogViewer);
    }
    {
        QAction *action = new QAction(i18n("&Anti-Spam Wizard..."), this);
        actionCollection()->addAction(QLatin1String("antiSpamWizard"), action);
        connect(action, &QAction::triggered, mLaunchExternalComponent, &KMLaunchExternalComponent::slotAntiSpamWizard);
    }
    {
        QAction *action = new QAction(i18n("&Anti-Virus Wizard..."), this);
        actionCollection()->addAction(QLatin1String("antiVirusWizard"), action);
        connect(action, &QAction::triggered, mLaunchExternalComponent, &KMLaunchExternalComponent::slotAntiVirusWizard);
    }
    {
        QAction *action = new QAction(i18n("&Account Wizard..."), this);
        actionCollection()->addAction(QLatin1String("accountWizard"), action);
        connect(action, &QAction::triggered, mLaunchExternalComponent, &KMLaunchExternalComponent::slotAccountWizard);
    }
    {
        QAction *action = new QAction(i18n("&Import Wizard..."), this);
        actionCollection()->addAction(QLatin1String("importWizard"), action);
        connect(action, &QAction::triggered, mLaunchExternalComponent, &KMLaunchExternalComponent::slotImportWizard);
    }
    if (KSieveUi::Util::allowOutOfOfficeSettings()) {
        QAction *action = new QAction(i18n("Edit \"Out of Office\" Replies..."), this);
        actionCollection()->addAction(QLatin1String("tools_edit_vacation"), action);
        connect(action, SIGNAL(triggered(bool)), SLOT(slotEditVacation()));
    }

    {
        QAction *action = new QAction(i18n("&Configure Automatic Archiving..."), this);
        actionCollection()->addAction(QLatin1String("tools_automatic_archiving"), action);
        connect(action, &QAction::triggered, mLaunchExternalComponent, &KMLaunchExternalComponent::slotConfigureAutomaticArchiving);
    }

    {
        QAction *action = new QAction(i18n("Delayed Messages..."), this);
        actionCollection()->addAction(QLatin1String("message_delayed"), action);
        connect(action, &QAction::triggered, mLaunchExternalComponent, &KMLaunchExternalComponent::slotConfigureSendLater);
    }

    {
        QAction *action = new QAction(i18n("Followup Reminder Messages..."), this);
        actionCollection()->addAction(QLatin1String("followup_reminder_messages"), action);
        connect(action, &QAction::triggered, mLaunchExternalComponent, &KMLaunchExternalComponent::slotConfigureFollowupReminder);
    }

    // Disable the standard action delete key sortcut.
    QAction *const standardDelAction = akonadiStandardAction(Akonadi::StandardActionManager::DeleteItems);
    standardDelAction->setShortcut(QKeySequence());

    //----- Edit Menu

    /* The delete action is nowhere in the gui, by default, so we need to make
    * sure it is plugged into the KAccel now, since that won't happen on
    * XMLGui construction or manual ->plug(). This is only a problem when run
    * as a part, though. */
    mDeleteAction = new QAction(QIcon::fromTheme(QLatin1String("edit-delete")), i18nc("@action Hard delete, bypassing trash", "&Delete"), this);
    actionCollection()->addAction(QLatin1String("delete"), mDeleteAction);
    connect(mDeleteAction, SIGNAL(triggered(bool)), SLOT(slotDeleteMsg()));
    actionCollection()->setDefaultShortcut(mDeleteAction, QKeySequence(Qt::SHIFT + Qt::Key_Delete));

    mTrashThreadAction = new QAction(i18n("M&ove Thread to Trash"), this);
    actionCollection()->addAction(QLatin1String("move_thread_to_trash"), mTrashThreadAction);
    actionCollection()->setDefaultShortcut(mTrashThreadAction, QKeySequence(Qt::CTRL + Qt::Key_Delete));
    mTrashThreadAction->setIcon(QIcon::fromTheme(QLatin1String("user-trash")));
    KMail::Util::addQActionHelpText(mTrashThreadAction, i18n("Move thread to trashcan"));
    connect(mTrashThreadAction, &QAction::triggered, this, &KMMainWidget::slotTrashThread);

    mDeleteThreadAction = new QAction(QIcon::fromTheme(QLatin1String("edit-delete")), i18n("Delete T&hread"), this);
    actionCollection()->addAction(QLatin1String("delete_thread"), mDeleteThreadAction);
    connect(mDeleteThreadAction, SIGNAL(triggered(bool)), SLOT(slotDeleteThread()));
    actionCollection()->setDefaultShortcut(mDeleteThreadAction, QKeySequence(Qt::CTRL + Qt::SHIFT + Qt::Key_Delete));

    mSearchMessages = new QAction(QIcon::fromTheme(QLatin1String("edit-find-mail")), i18n("&Find Messages..."), this);
    actionCollection()->addAction(QLatin1String("search_messages"), mSearchMessages);
    connect(mSearchMessages, &QAction::triggered, this, &KMMainWidget::slotRequestFullSearchFromQuickSearch);
    actionCollection()->setDefaultShortcut(mSearchMessages, QKeySequence(Qt::Key_S));

    {
        QAction *action = new QAction(i18n("Select &All Messages"), this);
        actionCollection()->addAction(QLatin1String("mark_all_messages"), action);
        connect(action, &QAction::triggered, this, &KMMainWidget::slotMarkAll);
        actionCollection()->setDefaultShortcut(action, QKeySequence(Qt::CTRL + Qt::Key_A));
    }

    //----- Folder Menu

    mFolderMailingListPropertiesAction = new QAction(i18n("&Mailing List Management..."), this);
    actionCollection()->addAction(QLatin1String("folder_mailinglist_properties"), mFolderMailingListPropertiesAction);
    connect(mFolderMailingListPropertiesAction, &QAction::triggered, mManageShowCollectionProperties, &ManageShowCollectionProperties::slotFolderMailingListProperties);
    // mFolderMailingListPropertiesAction->setIcon(QIcon::fromTheme("document-properties-mailing-list"));

    mShowFolderShortcutDialogAction = new QAction(QIcon::fromTheme(QLatin1String("configure-shortcuts")), i18n("&Assign Shortcut..."), this);
    actionCollection()->addAction(QLatin1String("folder_shortcut_command"), mShowFolderShortcutDialogAction);
    connect(mShowFolderShortcutDialogAction, SIGNAL(triggered(bool)), mManageShowCollectionProperties,
            SLOT(slotShowFolderShortcutDialog()));
    // FIXME: this action is not currently enabled in the rc file, but even if
    // it were there is inconsistency between the action name and action.
    // "Expiration Settings" implies that this will lead to a settings dialogue
    // and it should be followed by a "...", but slotExpireFolder() performs
    // an immediate expiry.
    //
    // TODO: expire action should be disabled if there is no content or if
    // the folder can't delete messages.
    //
    // Leaving the action here for the moment, it and the "Expire" option in the
    // folder popup menu should be combined or at least made consistent.  Same for
    // slotExpireFolder() and FolderViewItem::slotShowExpiryProperties().
    mExpireFolderAction = new QAction(i18n("&Expiration Settings"), this);
    actionCollection()->addAction(QLatin1String("expire"), mExpireFolderAction);
    connect(mExpireFolderAction, SIGNAL(triggered(bool)), this, SLOT(slotExpireFolder()));

    mAkonadiStandardActionManager->interceptAction(Akonadi::StandardMailActionManager::MoveToTrash);
    connect(mAkonadiStandardActionManager->action(Akonadi::StandardMailActionManager::MoveToTrash), SIGNAL(triggered(bool)), this, SLOT(slotTrashSelectedMessages()));

    mAkonadiStandardActionManager->interceptAction(Akonadi::StandardMailActionManager::MoveAllToTrash);
    connect(mAkonadiStandardActionManager->action(Akonadi::StandardMailActionManager::MoveAllToTrash), SIGNAL(triggered(bool)), this, SLOT(slotEmptyFolder()));

    mAkonadiStandardActionManager->interceptAction(Akonadi::StandardActionManager::DeleteCollections);
    connect(mAkonadiStandardActionManager->action(Akonadi::StandardActionManager::DeleteCollections), SIGNAL(triggered(bool)), this, SLOT(slotRemoveFolder()));

    // ### PORT ME: Add this to the context menu. Not possible right now because
    //              the context menu uses XMLGUI, and that would add the entry to
    //              all collection context menus
    mArchiveFolderAction = new QAction(i18n("&Archive Folder..."), this);
    actionCollection()->addAction(QLatin1String("archive_folder"), mArchiveFolderAction);
    connect(mArchiveFolderAction, &QAction::triggered, this, &KMMainWidget::slotArchiveFolder);

    mDisplayMessageFormatMenu = new DisplayMessageFormatActionMenu(this);
    connect(mDisplayMessageFormatMenu, &DisplayMessageFormatActionMenu::changeDisplayMessageFormat, this, &KMMainWidget::slotChangeDisplayMessageFormat);
    actionCollection()->addAction(QLatin1String("display_format_message"), mDisplayMessageFormatMenu);

    mPreferHtmlLoadExtAction = new KToggleAction(i18n("Load E&xternal References"), this);
    actionCollection()->addAction(QLatin1String("prefer_html_external_refs"), mPreferHtmlLoadExtAction);
    connect(mPreferHtmlLoadExtAction, &KToggleAction::triggered, this, &KMMainWidget::slotOverrideHtmlLoadExt);

    {
        QAction *action =  mAkonadiStandardActionManager->action(Akonadi::StandardActionManager::CopyCollections);
        actionCollection()->setDefaultShortcut(action, QKeySequence(Qt::SHIFT + Qt::CTRL + Qt::Key_C));
    }
    {
        QAction *action = mAkonadiStandardActionManager->action(Akonadi::StandardActionManager::Paste);
        actionCollection()->setDefaultShortcut(action, QKeySequence(Qt::SHIFT + Qt::CTRL + Qt::Key_V));
    }
    {
        QAction *action = mAkonadiStandardActionManager->action(Akonadi::StandardActionManager::CopyItems);
        actionCollection()->setDefaultShortcut(action, QKeySequence(Qt::ALT + Qt::CTRL + Qt::Key_C));
    }
    {
        QAction *action = mAkonadiStandardActionManager->action(Akonadi::StandardActionManager::CutItems);
        action->setShortcut(QKeySequence(Qt::ALT + Qt::CTRL + Qt::Key_X));
    }

    {
        QAction *action = mAkonadiStandardActionManager->action(Akonadi::StandardActionManager::CopyItemToMenu);
        action->setText(i18n("Copy Message To..."));
        action = mAkonadiStandardActionManager->action(Akonadi::StandardActionManager::MoveItemToMenu);
        action->setText(i18n("Move Message To..."));
    }

    //----- Message Menu
    {
        QAction *action = new QAction(QIcon::fromTheme(QLatin1String("mail-message-new")), i18n("&New Message..."), this);
        actionCollection()->addAction(QLatin1String("new_message"), action);
        action->setIconText(i18nc("@action:intoolbar New Empty Message", "New"));
        connect(action, &QAction::triggered, this, &KMMainWidget::slotCompose);
        // do not set a New shortcut if kmail is a component
        if (!kmkernel->xmlGuiInstanceName().isEmpty()) {
            action->setShortcut(KStandardShortcut::openNew().first());
        }
    }

    mTemplateMenu = new KActionMenu(QIcon::fromTheme(QLatin1String("document-new")), i18n("Message From &Template"),
                                    actionCollection());
    mTemplateMenu->setDelayed(true);
    actionCollection()->addAction(QLatin1String("new_from_template"), mTemplateMenu);
    connect(mTemplateMenu->menu(), SIGNAL(aboutToShow()), this,
            SLOT(slotShowNewFromTemplate()));
    connect(mTemplateMenu->menu(), SIGNAL(triggered(QAction*)), this,
            SLOT(slotNewFromTemplate(QAction*)));

    mMessageNewList = new QAction(QIcon::fromTheme(QLatin1String("mail-message-new-list")),
                                  i18n("New Message t&o Mailing-List..."),
                                  this);
    actionCollection()->addAction(QLatin1String("post_message"),  mMessageNewList);
    connect(mMessageNewList, SIGNAL(triggered(bool)),
            SLOT(slotPostToML()));
    actionCollection()->setDefaultShortcut(mMessageNewList, QKeySequence(Qt::CTRL + Qt::SHIFT + Qt::Key_N));

    mSendAgainAction = new QAction(i18n("Send A&gain..."), this);
    actionCollection()->addAction(QLatin1String("send_again"), mSendAgainAction);
    connect(mSendAgainAction, &QAction::triggered, this, &KMMainWidget::slotResendMsg);

    //----- Create filter actions
    mFilterMenu = new KActionMenu(QIcon::fromTheme(QLatin1String("view-filter")), i18n("&Create Filter"), this);
    actionCollection()->addAction(QLatin1String("create_filter"), mFilterMenu);
    connect(mFilterMenu, SIGNAL(triggered(bool)), this,
            SLOT(slotFilter()));
    {
        QAction *action = new QAction(i18n("Filter on &Subject..."), this);
        actionCollection()->addAction(QLatin1String("subject_filter"), action);
        connect(action, &QAction::triggered, this, &KMMainWidget::slotSubjectFilter);
        mFilterMenu->addAction(action);
    }

    {
        QAction *action = new QAction(i18n("Filter on &From..."), this);
        actionCollection()->addAction(QLatin1String("from_filter"), action);
        connect(action, &QAction::triggered, this, &KMMainWidget::slotFromFilter);
        mFilterMenu->addAction(action);
    }
    {
        QAction *action = new QAction(i18n("Filter on &To..."), this);
        actionCollection()->addAction(QLatin1String("to_filter"), action);
        connect(action, &QAction::triggered, this, &KMMainWidget::slotToFilter);
        mFilterMenu->addAction(action);
    }
    mFilterMenu->addAction(mMsgActions->listFilterAction());

    mUseAction = new QAction(QIcon::fromTheme(QLatin1String("document-new")), i18n("New Message From &Template"), this);
    actionCollection()->addAction(QLatin1String("use_template"), mUseAction);
    connect(mUseAction, &QAction::triggered, this, &KMMainWidget::slotUseTemplate);
    actionCollection()->setDefaultShortcut(mUseAction, QKeySequence(Qt::SHIFT + Qt::Key_N));

    //----- "Mark Thread" submenu
    mThreadStatusMenu = new KActionMenu(i18n("Mark &Thread"), this);
    actionCollection()->addAction(QLatin1String("thread_status"), mThreadStatusMenu);

    mMarkThreadAsReadAction = new QAction(QIcon::fromTheme(QLatin1String("mail-mark-read")), i18n("Mark Thread as &Read"), this);
    actionCollection()->addAction(QLatin1String("thread_read"), mMarkThreadAsReadAction);
    connect(mMarkThreadAsReadAction, &QAction::triggered, this, &KMMainWidget::slotSetThreadStatusRead);
    KMail::Util::addQActionHelpText(mMarkThreadAsReadAction, i18n("Mark all messages in the selected thread as read"));
    mThreadStatusMenu->addAction(mMarkThreadAsReadAction);

    mMarkThreadAsUnreadAction = new QAction(QIcon::fromTheme(QLatin1String("mail-mark-unread")), i18n("Mark Thread as &Unread"), this);
    actionCollection()->addAction(QLatin1String("thread_unread"), mMarkThreadAsUnreadAction);
    connect(mMarkThreadAsUnreadAction, &QAction::triggered, this, &KMMainWidget::slotSetThreadStatusUnread);
    KMail::Util::addQActionHelpText(mMarkThreadAsUnreadAction, i18n("Mark all messages in the selected thread as unread"));
    mThreadStatusMenu->addAction(mMarkThreadAsUnreadAction);

    mThreadStatusMenu->addSeparator();

    //----- "Mark Thread" toggle actions
    mToggleThreadImportantAction = new KToggleAction(QIcon::fromTheme(QLatin1String("mail-mark-important")), i18n("Mark Thread as &Important"), this);
    actionCollection()->addAction(QLatin1String("thread_flag"), mToggleThreadImportantAction);
    connect(mToggleThreadImportantAction, &KToggleAction::triggered, this, &KMMainWidget::slotSetThreadStatusImportant);
    mToggleThreadImportantAction->setCheckedState(KGuiItem(i18n("Remove &Important Thread Mark")));
    mThreadStatusMenu->addAction(mToggleThreadImportantAction);

    mToggleThreadToActAction = new KToggleAction(QIcon::fromTheme(QLatin1String("mail-mark-task")), i18n("Mark Thread as &Action Item"), this);
    actionCollection()->addAction(QLatin1String("thread_toact"), mToggleThreadToActAction);
    connect(mToggleThreadToActAction, &KToggleAction::triggered, this, &KMMainWidget::slotSetThreadStatusToAct);
    mToggleThreadToActAction->setCheckedState(KGuiItem(i18n("Remove &Action Item Thread Mark")));
    mThreadStatusMenu->addAction(mToggleThreadToActAction);

    //------- "Watch and ignore thread" actions
    mWatchThreadAction = new KToggleAction(QIcon::fromTheme(QLatin1String("mail-thread-watch")), i18n("&Watch Thread"), this);
    actionCollection()->addAction(QLatin1String("thread_watched"), mWatchThreadAction);
    connect(mWatchThreadAction, &KToggleAction::triggered, this, &KMMainWidget::slotSetThreadStatusWatched);

    mIgnoreThreadAction = new KToggleAction(QIcon::fromTheme(QLatin1String("mail-thread-ignored")), i18n("&Ignore Thread"), this);
    actionCollection()->addAction(QLatin1String("thread_ignored"), mIgnoreThreadAction);
    connect(mIgnoreThreadAction, &KToggleAction::triggered, this, &KMMainWidget::slotSetThreadStatusIgnored);

    mThreadStatusMenu->addSeparator();
    mThreadStatusMenu->addAction(mWatchThreadAction);
    mThreadStatusMenu->addAction(mIgnoreThreadAction);

    mSaveAttachmentsAction = new QAction(QIcon::fromTheme(QLatin1String("mail-attachment")), i18n("Save A&ttachments..."), this);
    actionCollection()->addAction(QLatin1String("file_save_attachments"), mSaveAttachmentsAction);
    connect(mSaveAttachmentsAction, &QAction::triggered, this, &KMMainWidget::slotSaveAttachments);

    mMoveActionMenu = mAkonadiStandardActionManager->action(Akonadi::StandardActionManager::MoveItemToMenu);

    mCopyActionMenu = mAkonadiStandardActionManager->action(Akonadi::StandardActionManager::CopyItemToMenu);

    mApplyAllFiltersAction =
        new QAction(QIcon::fromTheme(QLatin1String("view-filter")), i18n("Appl&y All Filters"), this);
    actionCollection()->addAction(QLatin1String("apply_filters"), mApplyAllFiltersAction);
    connect(mApplyAllFiltersAction, SIGNAL(triggered(bool)),
            SLOT(slotApplyFilters()));
    actionCollection()->setDefaultShortcut(mApplyAllFiltersAction, QKeySequence(Qt::CTRL + Qt::Key_J));

    mApplyFilterActionsMenu = new KActionMenu(i18n("A&pply Filter"), this);
    actionCollection()->addAction(QLatin1String("apply_filter_actions"), mApplyFilterActionsMenu);

    {
        QAction *action = new QAction(i18nc("View->", "&Expand Thread / Group"), this);
        actionCollection()->addAction(QLatin1String("expand_thread"), action);
        actionCollection()->setDefaultShortcut(action, QKeySequence(Qt::Key_Period));
        KMail::Util::addQActionHelpText(action, i18n("Expand the current thread or group"));
        connect(action, &QAction::triggered, this, &KMMainWidget::slotExpandThread);
    }
    {
        QAction *action = new QAction(i18nc("View->", "&Collapse Thread / Group"), this);
        actionCollection()->addAction(QLatin1String("collapse_thread"), action);
        actionCollection()->setDefaultShortcut(action, QKeySequence(Qt::Key_Comma));
        KMail::Util::addQActionHelpText(action, i18n("Collapse the current thread or group"));
        connect(action, &QAction::triggered, this, &KMMainWidget::slotCollapseThread);
    }
    {
        QAction *action = new QAction(i18nc("View->", "Ex&pand All Threads"), this);
        actionCollection()->addAction(QLatin1String("expand_all_threads"), action);
        actionCollection()->setDefaultShortcut(action, QKeySequence(Qt::CTRL + Qt::Key_Period));
        KMail::Util::addQActionHelpText(action, i18n("Expand all threads in the current folder"));
        connect(action, &QAction::triggered, this, &KMMainWidget::slotExpandAllThreads);
    }
    {
        QAction *action = new QAction(i18nc("View->", "C&ollapse All Threads"), this);
        actionCollection()->addAction(QLatin1String("collapse_all_threads"), action);
        actionCollection()->setDefaultShortcut(action, QKeySequence(Qt::CTRL + Qt::Key_Comma));
        KMail::Util::addQActionHelpText(action, i18n("Collapse all threads in the current folder"));
        connect(action, &QAction::triggered, this, &KMMainWidget::slotCollapseAllThreads);
    }

    QAction *dukeOfMonmoth = new QAction(i18n("&Display Message"), this);
    actionCollection()->addAction(QLatin1String("display_message"), dukeOfMonmoth);
    connect(dukeOfMonmoth, &QAction::triggered, this, &KMMainWidget::slotDisplayCurrentMessage);
    QList<QKeySequence> shortcuts;
    shortcuts << QKeySequence(Qt::Key_Enter) << QKeySequence(Qt::Key_Return);
    actionCollection()->setDefaultShortcuts(dukeOfMonmoth, shortcuts);

    //----- Go Menu
    {
        QAction *action = new QAction(i18n("&Next Message"), this);
        actionCollection()->addAction(QLatin1String("go_next_message"), action);
        actionCollection()->setDefaultShortcut(action, QKeySequence(QLatin1String("N; Right")));
        KMail::Util::addQActionHelpText(action, i18n("Go to the next message"));
        connect(action, &QAction::triggered, this, &KMMainWidget::slotSelectNextMessage);
    }
    {
        QAction *action = new QAction(i18n("Next &Unread Message"), this);
        actionCollection()->addAction(QLatin1String("go_next_unread_message"), action);
        actionCollection()->setDefaultShortcut(action, QKeySequence(Qt::Key_Plus));
        if (QApplication::isRightToLeft()) {
            action->setIcon(QIcon::fromTheme(QLatin1String("go-previous")));
        } else {
            action->setIcon(QIcon::fromTheme(QLatin1String("go-next")));
        }
        action->setIconText(i18nc("@action:inmenu Goto next unread message", "Next"));
        KMail::Util::addQActionHelpText(action, i18n("Go to the next unread message"));
        connect(action, &QAction::triggered, this, &KMMainWidget::slotSelectNextUnreadMessage);
    }
    {
        QAction *action = new QAction(i18n("&Previous Message"), this);
        actionCollection()->addAction(QLatin1String("go_prev_message"), action);
        KMail::Util::addQActionHelpText(action, i18n("Go to the previous message"));
        actionCollection()->setDefaultShortcut(action, QKeySequence(QLatin1String("P; Left")));
        connect(action, &QAction::triggered, this, &KMMainWidget::slotSelectPreviousMessage);
    }
    {
        QAction *action = new QAction(i18n("Previous Unread &Message"), this);
        actionCollection()->addAction(QLatin1String("go_prev_unread_message"), action);
        actionCollection()->setDefaultShortcut(action, QKeySequence(Qt::Key_Minus));
        if (QApplication::isRightToLeft()) {
            action->setIcon(QIcon::fromTheme(QLatin1String("go-next")));
        } else {
            action->setIcon(QIcon::fromTheme(QLatin1String("go-previous")));
        }
        action->setIconText(i18nc("@action:inmenu Goto previous unread message.", "Previous"));
        KMail::Util::addQActionHelpText(action, i18n("Go to the previous unread message"));
        connect(action, &QAction::triggered, this, &KMMainWidget::slotSelectPreviousUnreadMessage);
    }
    {
        QAction *action = new QAction(i18n("Next Unread &Folder"), this);
        actionCollection()->addAction(QLatin1String("go_next_unread_folder"), action);
        connect(action, &QAction::triggered, this, &KMMainWidget::slotNextUnreadFolder);
        actionCollection()->setDefaultShortcut(action, QKeySequence(Qt::ALT + Qt::Key_Plus));
        KMail::Util::addQActionHelpText(action, i18n("Go to the next folder with unread messages"));
    }
    {
        QAction *action = new QAction(i18n("Previous Unread F&older"), this);
        actionCollection()->addAction(QLatin1String("go_prev_unread_folder"), action);
        actionCollection()->setDefaultShortcut(action, QKeySequence(Qt::ALT + Qt::Key_Minus));
        KMail::Util::addQActionHelpText(action, i18n("Go to the previous folder with unread messages"));
        connect(action, &QAction::triggered, this, &KMMainWidget::slotPrevUnreadFolder);
    }
    {
        QAction *action = new QAction(i18nc("Go->", "Next Unread &Text"), this);
        actionCollection()->addAction(QLatin1String("go_next_unread_text"), action);
        actionCollection()->setDefaultShortcut(action, QKeySequence(Qt::Key_Space));
        KMail::Util::addQActionHelpText(action, i18n("Go to the next unread text"));
        action->setWhatsThis(i18n("Scroll down current message. "
                                  "If at end of current message, "
                                  "go to next unread message."));
        connect(action, &QAction::triggered, this, &KMMainWidget::slotReadOn);
    }

    //----- Settings Menu
    {
        QAction *action = new QAction(i18n("Configure &Filters..."), this);
        action->setMenuRole(QAction::NoRole);   // do not move to application menu on OS X
        actionCollection()->addAction(QLatin1String("filter"), action);
        connect(action, &QAction::triggered, this, &KMMainWidget::slotFilter);
    }
    {
        QAction *action = new QAction(i18n("Manage &Sieve Scripts..."), this);
        actionCollection()->addAction(QLatin1String("sieveFilters"), action);
        connect(action, &QAction::triggered, this, &KMMainWidget::slotManageSieveScripts);
    }
    {
        mShowIntroductionAction = new QAction(QIcon::fromTheme(QLatin1String("kmail")), i18n("KMail &Introduction"), this);
        actionCollection()->addAction(QLatin1String("help_kmail_welcomepage"), mShowIntroductionAction);
        KMail::Util::addQActionHelpText(mShowIntroductionAction, i18n("Display KMail's Welcome Page"));
        connect(mShowIntroductionAction, &QAction::triggered, this, &KMMainWidget::slotIntro);
        mShowIntroductionAction->setEnabled(mMsgView != Q_NULLPTR);
    }

    // ----- Standard Actions

    //  KStandardAction::configureNotifications(this, SLOT(slotEditNotifications()), actionCollection());
    {
        QAction *action = new QAction(QIcon::fromTheme(QLatin1String("preferences-desktop-notification")),
                                      i18n("Configure &Notifications..."), this);
        action->setMenuRole(QAction::NoRole);   // do not move to application menu on OS X
        actionCollection()->addAction(QLatin1String("kmail_configure_notifications"), action);
        connect(action, &QAction::triggered, this, &KMMainWidget::slotEditNotifications);
    }

    {
        QAction *action = new QAction(QIcon::fromTheme(QLatin1String("configure")), i18n("&Configure KMail..."), this);
        action->setMenuRole(QAction::PreferencesRole);   // this one should move to the application menu on OS X
        actionCollection()->addAction(QLatin1String("kmail_configure_kmail"), action);
        connect(action, SIGNAL(triggered(bool)), kmkernel, SLOT(slotShowConfigurationDialog()));
    }

    {
        mExpireConfigAction = new QAction(i18n("Expire..."), this);
        actionCollection()->addAction(QLatin1String("expire_settings"), mExpireConfigAction);
        connect(mExpireConfigAction, SIGNAL(triggered(bool)), mManageShowCollectionProperties, SLOT(slotShowExpiryProperties()));
    }

    {
        QAction *action = new QAction(QIcon::fromTheme(QLatin1String("bookmark-new")), i18n("Add Favorite Folder..."), this);
        actionCollection()->addAction(QLatin1String("add_favorite_folder"), action);
        connect(action, &QAction::triggered, this, &KMMainWidget::slotAddFavoriteFolder);
    }

    {
        mServerSideSubscription = new QAction(QIcon::fromTheme(QLatin1String("folder-bookmarks")), i18n("Serverside Subscription..."), this);
        actionCollection()->addAction(QLatin1String("serverside_subscription"), mServerSideSubscription);
        connect(mServerSideSubscription, &QAction::triggered, this, &KMMainWidget::slotServerSideSubscription);
    }

    {
        mApplyFiltersOnFolder = new QAction(QIcon::fromTheme(QLatin1String("view-filter")), i18n("Appl&y All Filters On Folder"), this);
        actionCollection()->addAction(QLatin1String("apply_filters_on_folder"), mApplyFiltersOnFolder);
        connect(mApplyFiltersOnFolder, SIGNAL(triggered(bool)),
                SLOT(slotApplyFiltersOnFolder()));

    }

    {
        QAction *action = new QAction(QIcon::fromTheme(QLatin1String("kmail")), i18n("&Export KMail Data..."), this);
        actionCollection()->addAction(QLatin1String("kmail_export_data"), action);
        connect(action, &QAction::triggered, mLaunchExternalComponent, &KMLaunchExternalComponent::slotExportData);
    }

    {
        QAction *action = new QAction(QIcon::fromTheme(QLatin1String("contact-new")), i18n("New AddressBook Contact..."), this);
        actionCollection()->addAction(QLatin1String("kmail_new_addressbook_contact"), action);
        connect(action, &QAction::triggered, this, &KMMainWidget::slotCreateAddressBookContact);

    }

    actionCollection()->addAction(KStandardAction::Undo,  QLatin1String("kmail_undo"), this, SLOT(slotUndo()));

    KStandardAction::tipOfDay(this, SLOT(slotShowTip()), actionCollection());

    menutimer = new QTimer(this);
    menutimer->setObjectName(QLatin1String("menutimer"));
    menutimer->setSingleShot(true);
    connect(menutimer, &QTimer::timeout, this, &KMMainWidget::updateMessageActionsDelayed);
    connect(kmkernel->undoStack(),
            SIGNAL(undoStackChanged()), this, SLOT(slotUpdateUndo()));

    updateMessageActions();
    updateFolderMenu();
    mTagActionManager = new KMail::TagActionManager(this, actionCollection(), mMsgActions,
            mGUIClient);
    mFolderShortcutActionManager = new KMail::FolderShortcutActionManager(this, actionCollection());

    {
        QAction *action = new QAction(i18n("Copy Message to Folder"), this);
        actionCollection()->addAction(QLatin1String("copy_message_to_folder"), action);
        connect(action, SIGNAL(triggered(bool)),
                SLOT(slotCopySelectedMessagesToFolder()));
        actionCollection()->setDefaultShortcut(action, QKeySequence(Qt::Key_C));
    }
    {
        QAction *action = new QAction(i18n("Jump to Folder..."), this);
        actionCollection()->addAction(QLatin1String("jump_to_folder"), action);
        connect(action, SIGNAL(triggered(bool)),
                SLOT(slotJumpToFolder()));
        actionCollection()->setDefaultShortcut(action, QKeySequence(Qt::Key_J));
    }
    {
        QAction *action = new QAction(i18n("Abort Current Operation"), this);
        actionCollection()->addAction(QLatin1String("cancel"), action);
        connect(action, SIGNAL(triggered(bool)),
                ProgressManager::instance(), SLOT(slotAbortAll()));
        actionCollection()->setDefaultShortcut(action, QKeySequence(Qt::Key_Escape));
    }
    {
        QAction *action = new QAction(i18n("Focus on Next Folder"), this);
        actionCollection()->addAction(QLatin1String("inc_current_folder"), action);
        connect(action, SIGNAL(triggered(bool)),
                mFolderTreeWidget->folderTreeView(), SLOT(slotFocusNextFolder()));
        actionCollection()->setDefaultShortcut(action, QKeySequence(Qt::CTRL + Qt::Key_Right));
    }
    {
        QAction *action = new QAction(i18n("Focus on Previous Folder"), this);
        actionCollection()->addAction(QLatin1String("dec_current_folder"), action);
        connect(action, SIGNAL(triggered(bool)),
                mFolderTreeWidget->folderTreeView(), SLOT(slotFocusPrevFolder()));
        actionCollection()->setDefaultShortcut(action, QKeySequence(Qt::CTRL + Qt::Key_Left));
    }
    {
        QAction *action = new QAction(i18n("Select Folder with Focus"), this);
        actionCollection()->addAction(QLatin1String("select_current_folder"), action);

        connect(action, SIGNAL(triggered(bool)),
                mFolderTreeWidget->folderTreeView(), SLOT(slotSelectFocusFolder()));
        actionCollection()->setDefaultShortcut(action, QKeySequence(Qt::CTRL + Qt::Key_Space));
    }
    {
        QAction *action = new QAction(i18n("Focus on First Folder"), this);
        actionCollection()->addAction(QLatin1String("focus_first_folder"), action);
        connect(action, SIGNAL(triggered(bool)),
                mFolderTreeWidget->folderTreeView(), SLOT(slotFocusFirstFolder()));
        actionCollection()->setDefaultShortcut(action, QKeySequence(Qt::CTRL + Qt::Key_Home));
    }
    {
        QAction *action = new QAction(i18n("Focus on Last Folder"), this);
        actionCollection()->addAction(QLatin1String("focus_last_folder"), action);
        connect(action, SIGNAL(triggered(bool)),
                mFolderTreeWidget->folderTreeView(), SLOT(slotFocusLastFolder()));
        actionCollection()->setDefaultShortcut(action, QKeySequence(Qt::CTRL + Qt::Key_End));
    }
    {
        QAction *action = new QAction(i18n("Focus on Next Message"), this);
        actionCollection()->addAction(QLatin1String("inc_current_message"), action);
        connect(action, SIGNAL(triggered(bool)),
                this, SLOT(slotFocusOnNextMessage()));
        actionCollection()->setDefaultShortcut(action, QKeySequence(Qt::ALT + Qt::Key_Right));
    }
    {
        QAction *action = new QAction(i18n("Focus on Previous Message"), this);
        actionCollection()->addAction(QLatin1String("dec_current_message"), action);
        connect(action, SIGNAL(triggered(bool)),
                this, SLOT(slotFocusOnPrevMessage()));
        actionCollection()->setDefaultShortcut(action, QKeySequence(Qt::ALT + Qt::Key_Left));
    }
    {
        QAction *action = new QAction(i18n("Select First Message"), this);
        actionCollection()->addAction(QLatin1String("select_first_message"), action);
        connect(action, SIGNAL(triggered(bool)),
                this, SLOT(slotSelectFirstMessage()));
        actionCollection()->setDefaultShortcut(action, QKeySequence(Qt::ALT + Qt::Key_Home));
    }
    {
        QAction *action = new QAction(i18n("Select Last Message"), this);
        actionCollection()->addAction(QLatin1String("select_last_message"), action);
        connect(action, SIGNAL(triggered(bool)),
                this, SLOT(slotSelectLastMessage()));
        actionCollection()->setDefaultShortcut(action, QKeySequence(Qt::ALT + Qt::Key_End));
    }
    {
        QAction *action = new QAction(i18n("Select Message with Focus"), this);
        actionCollection()->addAction(QLatin1String("select_current_message"), action);
        connect(action, SIGNAL(triggered(bool)),
                this, SLOT(slotSelectFocusedMessage()));
        actionCollection()->setDefaultShortcut(action, QKeySequence(Qt::ALT + Qt::Key_Space));
    }

    {
        mQuickSearchAction = new QAction(i18n("Set Focus to Quick Search"), this);
        //If change shortcut change Panel::setQuickSearchClickMessage(...) message
        actionCollection()->setDefaultShortcut(mQuickSearchAction, QKeySequence(Qt::ALT + Qt::Key_Q));
        actionCollection()->addAction(QLatin1String("focus_to_quickseach"), mQuickSearchAction);
        connect(mQuickSearchAction, SIGNAL(triggered(bool)),
                SLOT(slotFocusQuickSearch()));
        updateQuickSearchLineText();
    }
    {
        QAction *action = new QAction(i18n("Extend Selection to Previous Message"), this);
        actionCollection()->setDefaultShortcut(action, QKeySequence(Qt::SHIFT + Qt::Key_Left));
        actionCollection()->addAction(QLatin1String("previous_message"), action);
        connect(action, SIGNAL(triggered(bool)),
                this, SLOT(slotExtendSelectionToPreviousMessage()));
    }
    {
        QAction *action = new QAction(i18n("Extend Selection to Next Message"), this);
        actionCollection()->setDefaultShortcut(action, QKeySequence(Qt::SHIFT + Qt::Key_Right));
        actionCollection()->addAction(QLatin1String("next_message"), action);
        connect(action, SIGNAL(triggered(bool)),
                this, SLOT(slotExtendSelectionToNextMessage()));
    }

    {
        mMoveMsgToFolderAction = new QAction(i18n("Move Message to Folder"), this);
        actionCollection()->setDefaultShortcut(mMoveMsgToFolderAction, QKeySequence(Qt::Key_M));
        actionCollection()->addAction(QLatin1String("move_message_to_folder"), mMoveMsgToFolderAction);
        connect(mMoveMsgToFolderAction, SIGNAL(triggered(bool)),
                SLOT(slotMoveSelectedMessageToFolder()));
    }

    mArchiveAction = new QAction(i18nc("@action", "Archive"), this);
    actionCollection()->addAction(QLatin1String("archive_mails"), mArchiveAction);
    connect(mArchiveAction, SIGNAL(triggered(bool)),
            SLOT(slotArchiveMails()));

}

void KMMainWidget::slotAddFavoriteFolder()
{
    if (!mFavoritesModel) {
        return;
    }
    QPointer<MailCommon::FolderSelectionDialog> dialog(selectFromAllFoldersDialog());
    dialog->setWindowTitle(i18n("Add Favorite Folder"));
    if (dialog->exec() && dialog) {
        const Akonadi::Collection collection = dialog->selectedCollection();
        if (collection.isValid()) {
            mFavoritesModel->addCollection(collection);
        }
    }
}

//-----------------------------------------------------------------------------
void KMMainWidget::slotEditNotifications()
{
    KMail::KMKnotify notifyDlg(this);
    notifyDlg.exec();
}

//-----------------------------------------------------------------------------
void KMMainWidget::slotReadOn()
{
    if (!mMsgView) {
        return;
    }
    if (!mMsgView->viewer()->atBottom()) {
        mMsgView->viewer()->slotJumpDown();
        return;
    }
    slotSelectNextUnreadMessage();
}

void KMMainWidget::slotNextUnreadFolder()
{
    if (!mFolderTreeWidget) {
        return;
    }
    mGoToFirstUnreadMessageInSelectedFolder = true;
    mFolderTreeWidget->folderTreeView()->selectNextUnreadFolder();
    mGoToFirstUnreadMessageInSelectedFolder = false;
}

void KMMainWidget::slotPrevUnreadFolder()
{
    if (!mFolderTreeWidget) {
        return;
    }
    mGoToFirstUnreadMessageInSelectedFolder = true;
    mFolderTreeWidget->folderTreeView()->selectPrevUnreadFolder();
    mGoToFirstUnreadMessageInSelectedFolder = false;
}

void KMMainWidget::slotExpandThread()
{
    mMessagePane->setCurrentThreadExpanded(true);
}

void KMMainWidget::slotCollapseThread()
{
    mMessagePane->setCurrentThreadExpanded(false);
}

void KMMainWidget::slotExpandAllThreads()
{
    // TODO: Make this asynchronous ? (if there is enough demand)
#ifndef QT_NO_CURSOR
    MessageViewer::KCursorSaver busy(MessageViewer::KBusyPtr::busy());
#endif
    mMessagePane->setAllThreadsExpanded(true);
}

void KMMainWidget::slotCollapseAllThreads()
{
    // TODO: Make this asynchronous ? (if there is enough demand)
#ifndef QT_NO_CURSOR
    MessageViewer::KCursorSaver busy(MessageViewer::KBusyPtr::busy());
#endif
    mMessagePane->setAllThreadsExpanded(false);
}

//-----------------------------------------------------------------------------
void KMMainWidget::updateMessageMenu()
{
    updateMessageActions();
}

void KMMainWidget::startUpdateMessageActionsTimer()
{
    // FIXME: This delay effectively CAN make the actions to be in an incoherent state
    //        Maybe we should mark actions as "dirty" here and check it in every action handler...
    updateMessageActions(true);

    menutimer->stop();
    menutimer->start(500);
}

void KMMainWidget::updateMessageActions(bool fast)
{
    Akonadi::Item::List selectedItems;
    Akonadi::Item::List selectedVisibleItems;
    bool allSelectedBelongToSameThread = false;
    if (mCurrentFolder && mCurrentFolder->isValid() &&
            mMessagePane->getSelectionStats(selectedItems, selectedVisibleItems, &allSelectedBelongToSameThread)
       ) {
        mMsgActions->setCurrentMessage(mMessagePane->currentItem(), selectedVisibleItems);
    } else {
        mMsgActions->setCurrentMessage(Akonadi::Item());
    }

    if (!fast) {
        updateMessageActionsDelayed();
    }

}

void KMMainWidget::updateMessageActionsDelayed()
{
    int count;
    Akonadi::Item::List selectedItems;
    Akonadi::Item::List selectedVisibleItems;
    bool allSelectedBelongToSameThread = false;
    Akonadi::Item currentMessage;
    if (mCurrentFolder && mCurrentFolder->isValid() &&
            mMessagePane->getSelectionStats(selectedItems, selectedVisibleItems, &allSelectedBelongToSameThread)
       ) {
        count = selectedItems.count();

        currentMessage = mMessagePane->currentItem();

    } else {
        count = 0;
        currentMessage = Akonadi::Item();
    }

    mApplyFiltersOnFolder->setEnabled(mCurrentFolder && mCurrentFolder->isValid());

    //
    // Here we have:
    //
    // - A list of selected messages stored in selectedSernums.
    //   The selected messages might contain some invisible ones as a selected
    //   collapsed node "includes" all the children in the selection.
    // - A list of selected AND visible messages stored in selectedVisibleSernums.
    //   This list does not contain children of selected and collapsed nodes.
    //
    // Now, actions can operate on:
    // - Any set of messages
    //     These are called "mass actions" and are enabled whenever we have a message selected.
    //     In fact we should differentiate between actions that operate on visible selection
    //     and those that operate on the selection as a whole (without considering visibility)...
    // - A single thread
    //     These are called "thread actions" and are enabled whenever all the selected messages belong
    //     to the same thread. If the selection doesn't cover the whole thread then the action
    //     will act on the whole thread anyway (thus will silently extend the selection)
    // - A single message
    //     And we have two sub-cases:
    //     - The selection must contain exactly one message
    //       These actions can't ignore the hidden messages and thus must be disabled if
    //       the selection contains any.
    //     - The selection must contain exactly one visible message
    //       These actions will ignore the hidden message and thus can be enabled if
    //       the selection contains any.
    //

    bool readOnly = mCurrentFolder && mCurrentFolder->isValid() && (mCurrentFolder->rights() & Akonadi::Collection::ReadOnly);
    // can we apply strictly single message actions ? (this is false if the whole selection contains more than one message)
    bool single_actions = count == 1;
    // can we apply loosely single message actions ? (this is false if the VISIBLE selection contains more than one message)
    bool singleVisibleMessageSelected = selectedVisibleItems.count() == 1;
    // can we apply "mass" actions to the selection ? (this is actually always true if the selection is non-empty)
    bool mass_actions = count >= 1;
    // does the selection identify a single thread ?
    bool thread_actions = mass_actions && allSelectedBelongToSameThread && mMessagePane->isThreaded();
    // can we apply flags to the selected messages ?
    bool flags_available = GlobalSettings::self()->allowLocalFlags() || !(mCurrentFolder &&  mCurrentFolder->isValid() ? readOnly : true);

    mThreadStatusMenu->setEnabled(thread_actions);
    // these need to be handled individually, the user might have them
    // in the toolbar
    mWatchThreadAction->setEnabled(thread_actions && flags_available);
    mIgnoreThreadAction->setEnabled(thread_actions && flags_available);
    mMarkThreadAsReadAction->setEnabled(thread_actions);
    mMarkThreadAsUnreadAction->setEnabled(thread_actions);
    mToggleThreadToActAction->setEnabled(thread_actions && flags_available);
    mToggleThreadImportantAction->setEnabled(thread_actions && flags_available);
    bool canDeleteMessages = mCurrentFolder && mCurrentFolder->isValid() && (mCurrentFolder->rights() & Akonadi::Collection::CanDeleteItem);

    mTrashThreadAction->setEnabled(thread_actions && canDeleteMessages);
    mDeleteThreadAction->setEnabled(thread_actions && canDeleteMessages);

    if (currentMessage.isValid()) {
        MessageStatus status;
        status.setStatusFromFlags(currentMessage.flags());
        mTagActionManager->updateActionStates(count, mMessagePane->currentItem());
        if (thread_actions) {
            mToggleThreadToActAction->setChecked(status.isToAct());
            mToggleThreadImportantAction->setChecked(status.isImportant());
            mWatchThreadAction->setChecked(status.isWatched());
            mIgnoreThreadAction->setChecked(status.isIgnored());
        }
    }

    mMoveActionMenu->setEnabled(mass_actions && canDeleteMessages);
    if (mMoveMsgToFolderAction) {
        mMoveMsgToFolderAction->setEnabled(mass_actions && canDeleteMessages);
    }
    //mCopyActionMenu->setEnabled( mass_actions );

    mDeleteAction->setEnabled(mass_actions && canDeleteMessages);

    mExpireConfigAction->setEnabled(canDeleteMessages);

    if (mMsgView) {
        mMsgView->findInMessageAction()->setEnabled(mass_actions && !CommonKernel->folderIsTemplates(mCurrentFolder->collection()));
    }
    mMsgActions->forwardInlineAction()->setEnabled(mass_actions && !CommonKernel->folderIsTemplates(mCurrentFolder->collection()));
    mMsgActions->forwardAttachedAction()->setEnabled(mass_actions && !CommonKernel->folderIsTemplates(mCurrentFolder->collection()));
    mMsgActions->forwardMenu()->setEnabled(mass_actions && !CommonKernel->folderIsTemplates(mCurrentFolder->collection()));

    mMsgActions->editAction()->setEnabled(single_actions);
    mUseAction->setEnabled(single_actions && CommonKernel->folderIsTemplates(mCurrentFolder->collection()));
    filterMenu()->setEnabled(single_actions);
    mMsgActions->redirectAction()->setEnabled(/*single_actions &&*/mass_actions && !CommonKernel->folderIsTemplates(mCurrentFolder->collection()));

    if (mMsgActions->customTemplatesMenu()) {
        mMsgActions->customTemplatesMenu()->forwardActionMenu()->setEnabled(mass_actions);
        mMsgActions->customTemplatesMenu()->replyActionMenu()->setEnabled(single_actions);
        mMsgActions->customTemplatesMenu()->replyAllActionMenu()->setEnabled(single_actions);
    }

    // "Print" will act on the current message: it will ignore any hidden selection
    mMsgActions->printAction()->setEnabled(singleVisibleMessageSelected);
    // "Print preview" will act on the current message: it will ignore any hidden selection
    QAction *printPreviewAction = mMsgActions->printPreviewAction();
    if (printPreviewAction) {
        printPreviewAction->setEnabled(singleVisibleMessageSelected);
    }

    // "View Source" will act on the current message: it will ignore any hidden selection
    if (mMsgView) {
        mMsgView->viewSourceAction()->setEnabled(singleVisibleMessageSelected);
    }
    MessageStatus status;
    status.setStatusFromFlags(currentMessage.flags());

    QList< QAction *> actionList;
    bool statusSendAgain = single_actions && ((currentMessage.isValid() && status.isSent()) || (currentMessage.isValid() && CommonKernel->folderIsSentMailFolder(mCurrentFolder->collection())));
    if (statusSendAgain) {
        actionList << mSendAgainAction;
    } else if (single_actions) {
        actionList << messageActions()->editAction();
    }
    actionList << mSaveAttachmentsAction;
    if (mCurrentFolder && FolderArchive::FolderArchiveUtil::resourceSupportArchiving(mCurrentFolder->collection().resource())) {
        actionList << mArchiveAction;
    }
    mGUIClient->unplugActionList(QLatin1String("messagelist_actionlist"));
    mGUIClient->plugActionList(QLatin1String("messagelist_actionlist"), actionList);
    mSendAgainAction->setEnabled(statusSendAgain);

    mSaveAsAction->setEnabled(mass_actions);

    if ((mCurrentFolder && mCurrentFolder->isValid())) {
        updateMoveAction(mCurrentFolder->statistics());
    } else {
        updateMoveAction(false, false);
    }

    const qint64 nbMsgOutboxCollection = MailCommon::Util::updatedCollection(CommonKernel->outboxCollectionFolder()).statistics().count();

    mSendQueued->setEnabled(nbMsgOutboxCollection > 0);
    mSendActionMenu->setEnabled(nbMsgOutboxCollection > 0);

    const bool newPostToMailingList = mCurrentFolder && mCurrentFolder->isMailingListEnabled();
    mMessageNewList->setEnabled(newPostToMailingList);

    slotUpdateOnlineStatus(static_cast<GlobalSettingsBase::EnumNetworkState::type>(GlobalSettings::self()->networkState()));
    if (action(QLatin1String("kmail_undo"))) {
        action(QLatin1String("kmail_undo"))->setEnabled(kmkernel->undoStack()->size() > 0);
    }

    // Enable / disable all filters.
    foreach (QAction *filterAction, mFilterMenuActions) {
        filterAction->setEnabled(count > 0);
    }

    mApplyAllFiltersAction->setEnabled(count);
    mApplyFilterActionsMenu->setEnabled(count);
}

void KMMainWidget::slotAkonadiStandardActionUpdated()
{
    bool multiFolder = false;
    if (mFolderTreeWidget) {
        multiFolder = mFolderTreeWidget->selectedCollections().count() > 1;
    }
    if (mCollectionProperties) {
        if (mCurrentFolder && mCurrentFolder->collection().isValid()) {
            const Akonadi::AgentInstance instance =
                Akonadi::AgentManager::self()->instance(mCurrentFolder->collection().resource());

            mCollectionProperties->setEnabled(!multiFolder &&
                                              !mCurrentFolder->isStructural() &&
                                              (instance.status() != Akonadi::AgentInstance::Broken));
        } else {
            mCollectionProperties->setEnabled(false);
        }
        QList< QAction * > collectionProperties;
        if (mCollectionProperties->isEnabled()) {
            collectionProperties << mCollectionProperties;
        }
        mGUIClient->unplugActionList(QLatin1String("akonadi_collection_collectionproperties_actionlist"));
        mGUIClient->plugActionList(QLatin1String("akonadi_collection_collectionproperties_actionlist"), collectionProperties);

    }

    const bool folderWithContent = mCurrentFolder && !mCurrentFolder->isStructural();

    if (mAkonadiStandardActionManager->action(Akonadi::StandardActionManager::DeleteCollections)) {

        mAkonadiStandardActionManager->action(Akonadi::StandardActionManager::DeleteCollections)->setEnabled(mCurrentFolder
                && !multiFolder
                && (mCurrentFolder->collection().rights() & Collection::CanDeleteCollection)
                && !mCurrentFolder->isSystemFolder()
                && folderWithContent);
    }

    if (mAkonadiStandardActionManager->action(Akonadi::StandardMailActionManager::MoveAllToTrash)) {
        mAkonadiStandardActionManager->action(Akonadi::StandardMailActionManager::MoveAllToTrash)->setEnabled(folderWithContent
                && (mCurrentFolder->count() > 0)
                && mCurrentFolder->canDeleteMessages()
                && !multiFolder);
        mAkonadiStandardActionManager->action(Akonadi::StandardMailActionManager::MoveAllToTrash)->setText((mCurrentFolder && CommonKernel->folderIsTrash(mCurrentFolder->collection())) ? i18n("E&mpty Trash") : i18n("&Move All Messages to Trash"));
    }

    QList< QAction * > addToFavorite;
    QAction *actionAddToFavoriteCollections = akonadiStandardAction(Akonadi::StandardActionManager::AddToFavoriteCollections);
    if (actionAddToFavoriteCollections) {
        if (mEnableFavoriteFolderView && actionAddToFavoriteCollections->isEnabled()) {
            addToFavorite << actionAddToFavoriteCollections;
        }
        mGUIClient->unplugActionList(QLatin1String("akonadi_collection_add_to_favorites_actionlist"));
        mGUIClient->plugActionList(QLatin1String("akonadi_collection_add_to_favorites_actionlist"), addToFavorite);
    }

    QList< QAction * > syncActionList;
    QAction *actionSync = akonadiStandardAction(Akonadi::StandardActionManager::SynchronizeCollections);
    if (actionSync && actionSync->isEnabled()) {
        syncActionList << actionSync;
    }
    actionSync = akonadiStandardAction(Akonadi::StandardActionManager::SynchronizeCollectionsRecursive);
    if (actionSync && actionSync->isEnabled()) {
        syncActionList << actionSync;
    }
    mGUIClient->unplugActionList(QLatin1String("akonadi_collection_sync_actionlist"));
    mGUIClient->plugActionList(QLatin1String("akonadi_collection_sync_actionlist"), syncActionList);

    QList< QAction * > actionList;

    QAction *action = mAkonadiStandardActionManager->action(Akonadi::StandardActionManager::CreateCollection);
    if (action && action->isEnabled()) {
        actionList << action;
    }

    action =  mAkonadiStandardActionManager->action(Akonadi::StandardActionManager::MoveCollectionToMenu);
    if (action && action->isEnabled()) {
        actionList << action;
    }

    action =  mAkonadiStandardActionManager->action(Akonadi::StandardActionManager::CopyCollectionToMenu);
    if (action && action->isEnabled()) {
        actionList << action;
    }
    mGUIClient->unplugActionList(QLatin1String("akonadi_collection_move_copy_menu_actionlist"));
    mGUIClient->plugActionList(QLatin1String("akonadi_collection_move_copy_menu_actionlist"), actionList);

}

void KMMainWidget::updateHtmlMenuEntry()
{
    if (mDisplayMessageFormatMenu && mPreferHtmlLoadExtAction) {
        bool multiFolder = false;
        if (mFolderTreeWidget) {
            multiFolder = mFolderTreeWidget->selectedCollections().count() > 1;
        }
        // the visual ones only make sense if we are showing a message list
        const bool enabledAction = (mFolderTreeWidget &&
                                    mFolderTreeWidget->folderTreeView()->currentFolder().isValid() &&
                                    !multiFolder);

        mDisplayMessageFormatMenu->setEnabled(enabledAction);
        const bool isEnabled = (mFolderTreeWidget &&
                                mFolderTreeWidget->folderTreeView()->currentFolder().isValid() &&
                                !multiFolder);
        const bool useHtml = (mFolderDisplayFormatPreference == MessageViewer::Viewer::Html || (mHtmlGlobalSetting && mFolderDisplayFormatPreference == MessageViewer::Viewer::UseGlobalSetting));
        mPreferHtmlLoadExtAction->setEnabled(isEnabled && useHtml);

        mDisplayMessageFormatMenu->setDisplayMessageFormat(mFolderDisplayFormatPreference);

        mPreferHtmlLoadExtAction->setChecked(!multiFolder && (mHtmlLoadExtGlobalSetting ? !mFolderHtmlLoadExtPreference : mFolderHtmlLoadExtPreference));
    }
}

//-----------------------------------------------------------------------------
void KMMainWidget::updateFolderMenu()
{
    if (!CommonKernel->outboxCollectionFolder().isValid()) {
        QTimer::singleShot(1000, this, SLOT(updateFolderMenu()));
        return;
    }

    const bool folderWithContent = mCurrentFolder && !mCurrentFolder->isStructural();
    bool multiFolder = false;
    if (mFolderTreeWidget) {
        multiFolder = mFolderTreeWidget->selectedCollections().count() > 1;
    }
    mFolderMailingListPropertiesAction->setEnabled(folderWithContent &&
            !multiFolder &&
            !mCurrentFolder->isSystemFolder());

    QList< QAction * > actionlist;
    if (mCurrentFolder && mCurrentFolder->collection().id() == CommonKernel->outboxCollectionFolder().id() && (mCurrentFolder->collection()).statistics().count() > 0) {
        qCDebug(KMAIL_LOG) << "Enabling send queued";
        mSendQueued->setEnabled(true);
        actionlist << mSendQueued;
    }
    //   if ( mCurrentFolder && mCurrentFolder->collection().id() != CommonKernel->trashCollectionFolder().id() ) {
    //     actionlist << mTrashAction;
    //   }
    mGUIClient->unplugActionList(QLatin1String("outbox_folder_actionlist"));
    mGUIClient->plugActionList(QLatin1String("outbox_folder_actionlist"), actionlist);
    actionlist.clear();

    const bool isASearchFolder = mCurrentFolder && mCurrentFolder->collection().resource() == QLatin1String("akonadi_search_resource");
    if (isASearchFolder) {
        mAkonadiStandardActionManager->action(Akonadi::StandardActionManager::DeleteCollections)->setText(i18n("&Delete Search"));
    }

    mArchiveFolderAction->setEnabled(mCurrentFolder && !multiFolder && folderWithContent);

    bool isInTrashFolder = (mCurrentFolder && CommonKernel->folderIsTrash(mCurrentFolder->collection()));
    QAction *moveToTrash = akonadiStandardAction(Akonadi::StandardMailActionManager::MoveToTrash);
    akonadiStandardAction(Akonadi::StandardMailActionManager::MoveToTrash)->setText(isInTrashFolder ? i18nc("@action Hard delete, bypassing trash", "&Delete") : i18n("&Move to Trash"));
    akonadiStandardAction(Akonadi::StandardMailActionManager::MoveToTrash)->setIcon(isInTrashFolder ? QIcon::fromTheme(QLatin1String("edit-delete"))  : QIcon::fromTheme(QLatin1String("user-trash")));
    //Use same text as in Text property. Change it in kf5
    moveToTrash->setToolTip(isInTrashFolder ? i18nc("@action Hard delete, bypassing trash", "&Delete") : i18n("&Move to Trash"));

    mTrashThreadAction->setIcon(isInTrashFolder ? QIcon::fromTheme(QLatin1String("edit-delete")) : QIcon::fromTheme(QLatin1String("user-trash")));
    mTrashThreadAction->setText(isInTrashFolder ? i18n("Delete T&hread") : i18n("M&ove Thread to Trash"));

    mSearchMessages->setText((mCurrentFolder && mCurrentFolder->collection().resource() == QLatin1String("akonadi_search_resource")) ? i18n("Edit Search...") : i18n("&Find Messages..."));

    mExpireConfigAction->setEnabled(mCurrentFolder &&
                                    !mCurrentFolder->isStructural() &&
                                    !multiFolder &&
                                    mCurrentFolder->canDeleteMessages() &&
                                    folderWithContent &&
                                    !MailCommon::Util::isVirtualCollection(mCurrentFolder->collection()));

    updateHtmlMenuEntry();

    mShowFolderShortcutDialogAction->setEnabled(!multiFolder && folderWithContent);

    actionlist << akonadiStandardAction(Akonadi::StandardActionManager::ManageLocalSubscriptions);
    bool imapFolderIsOnline = false;
    if (mCurrentFolder && kmkernel->isImapFolder(mCurrentFolder->collection(), imapFolderIsOnline)) {
        if (imapFolderIsOnline) {
            actionlist << mServerSideSubscription;
        }
    }

    mGUIClient->unplugActionList(QLatin1String("collectionview_actionlist"));
    mGUIClient->plugActionList(QLatin1String("collectionview_actionlist"), actionlist);

}

//-----------------------------------------------------------------------------
void KMMainWidget::slotIntro()
{
    if (!mMsgView) {
        return;
    }

    mMsgView->clear(true);

    // hide widgets that are in the way:
    if (mMessagePane && mLongFolderList) {
        mMessagePane->hide();
    }
    mMsgView->displayAboutPage();

    mCurrentFolder.clear();
}

void KMMainWidget::slotShowStartupFolder()
{
    connect(MailCommon::FilterManager::instance(), SIGNAL(filtersChanged()),
            this, SLOT(initializeFilterActions()));
    // Plug various action lists. This can't be done in the constructor, as that is called before
    // the main window or Kontact calls createGUI().
    // This function however is called with a single shot timer.
    checkAkonadiServerManagerState();
    mFolderShortcutActionManager->createActions();
    mTagActionManager->createActions();
    messageActions()->setupForwardingActionsList(mGUIClient);

    QString newFeaturesMD5 = KMReaderWin::newFeaturesMD5();
    if (kmkernel->firstStart() ||
            GlobalSettings::self()->previousNewFeaturesMD5() != newFeaturesMD5) {
        GlobalSettings::self()->setPreviousNewFeaturesMD5(newFeaturesMD5);
        slotIntro();
        return;
    }
}

void KMMainWidget::checkAkonadiServerManagerState()
{
    Akonadi::ServerManager::State state = Akonadi::ServerManager::self()->state();
    if (state == Akonadi::ServerManager::Running) {
        initializeFilterActions();
    } else {
        connect(Akonadi::ServerManager::self(), SIGNAL(stateChanged(Akonadi::ServerManager::State)),
                SLOT(slotServerStateChanged(Akonadi::ServerManager::State)));
    }
}

void KMMainWidget::slotServerStateChanged(Akonadi::ServerManager::State state)
{
    if (state == Akonadi::ServerManager::Running) {
        initializeFilterActions();
        disconnect(Akonadi::ServerManager::self(), SIGNAL(stateChanged(Akonadi::ServerManager::State)));
    }
}

void KMMainWidget::slotShowTip()
{
    KTipDialog::showTip(this, QString(), true);
}

QList<KActionCollection *> KMMainWidget::actionCollections() const
{
    return QList<KActionCollection *>() << actionCollection();
}

//-----------------------------------------------------------------------------
void KMMainWidget::slotUpdateUndo()
{
    if (actionCollection()->action(QLatin1String("kmail_undo"))) {
        QAction *act = actionCollection()->action(QLatin1String("kmail_undo"));
        act->setEnabled(kmkernel->undoStack()->size() > 0);
        const QString infoStr = kmkernel->undoStack()->undoInfo();
        if (infoStr.isEmpty()) {
            act->setText(i18n("&Undo"));
        } else {
            act->setText(i18n("&Undo: \"%1\"", kmkernel->undoStack()->undoInfo()));
        }
    }
}

//-----------------------------------------------------------------------------
void KMMainWidget::clearFilterActions()
{
    if (!mFilterTBarActions.isEmpty())
        if (mGUIClient->factory()) {
            mGUIClient->unplugActionList(QLatin1String("toolbar_filter_actions"));
        }

    if (!mFilterMenuActions.isEmpty())
        if (mGUIClient->factory()) {
            mGUIClient->unplugActionList(QLatin1String("menu_filter_actions"));
        }

    foreach (QAction *a, mFilterMenuActions) {
        actionCollection()->removeAction(a);
    }

    mApplyFilterActionsMenu->menu()->clear();
    mFilterTBarActions.clear();
    mFilterMenuActions.clear();

    qDeleteAll(mFilterCommands);
    mFilterCommands.clear();
}

//-----------------------------------------------------------------------------
void KMMainWidget::initializeFilterActions()
{
    clearFilterActions();
    mApplyFilterActionsMenu->menu()->addAction(mApplyAllFiltersAction);
    bool addedSeparator = false;

    foreach (MailFilter *filter, MailCommon::FilterManager::instance()->filters()) {
        if (!filter->isEmpty() && filter->configureShortcut() && filter->isEnabled()) {
            QString filterName = QStringLiteral("Filter %1").arg(filter->name());
            QString normalizedName = filterName.replace(QLatin1Char(' '), QLatin1Char('_'));
            if (action(normalizedName)) {
                continue;
            }
            KMMetaFilterActionCommand *filterCommand = new KMMetaFilterActionCommand(filter->identifier(), this);
            mFilterCommands.append(filterCommand);
            QString displayText = i18n("Filter %1", filter->name());
            QString icon = filter->icon();
            if (icon.isEmpty()) {
                icon = QLatin1String("system-run");
            }
            QAction *filterAction = new QAction(QIcon::fromTheme(icon), displayText, actionCollection());
            filterAction->setIconText(filter->toolbarName());

            // The shortcut configuration is done in the filter dialog.
            // The shortcut set in the shortcut dialog would not be saved back to
            // the filter settings correctly.
            actionCollection()->setShortcutsConfigurable(filterAction, false);
            actionCollection()->addAction(normalizedName,
                                          filterAction);
            connect(filterAction, SIGNAL(triggered(bool)),
                    filterCommand, SLOT(start()));
            actionCollection()->setDefaultShortcut(filterAction, filter->shortcut());
            if (!addedSeparator) {
                QAction *a = mApplyFilterActionsMenu->menu()->addSeparator();
                mFilterMenuActions.append(a);
                addedSeparator = true;
            }
            mApplyFilterActionsMenu->menu()->addAction(filterAction);
            mFilterMenuActions.append(filterAction);
            if (filter->configureToolbar()) {
                mFilterTBarActions.append(filterAction);
            }
        }
    }
    if (!mFilterMenuActions.isEmpty() && mGUIClient->factory()) {
        mGUIClient->plugActionList(QLatin1String("menu_filter_actions"), mFilterMenuActions);
    }
    if (!mFilterTBarActions.isEmpty() && mGUIClient->factory()) {
        mFilterTBarActions.prepend(mToolbarActionSeparator);
        mGUIClient->plugActionList(QLatin1String("toolbar_filter_actions"), mFilterTBarActions);
    }

    // Our filters have changed, now enable/disable them
    updateMessageActions();
}

void KMMainWidget::updateFileMenu()
{
    const bool isEmpty = MailCommon::Util::agentInstances().isEmpty();
    actionCollection()->action(QLatin1String("check_mail"))->setEnabled(!isEmpty);
    actionCollection()->action(QLatin1String("check_mail_in"))->setEnabled(!isEmpty);
}

//-----------------------------------------------------------------------------
const KMMainWidget::PtrList *KMMainWidget::mainWidgetList()
{
    // better safe than sorry; check whether the global static has already been destroyed
    if (theMainWidgetList.isDestroyed()) {
        return Q_NULLPTR;
    }
    return theMainWidgetList;
}

QSharedPointer<FolderCollection> KMMainWidget::currentFolder() const
{
    return mCurrentFolder;
}

//-----------------------------------------------------------------------------
QString KMMainWidget::overrideEncoding() const
{
    if (mMsgView) {
        return mMsgView->overrideEncoding();
    } else {
        return MessageCore::GlobalSettings::self()->overrideCharacterEncoding();
    }
}

void KMMainWidget::showEvent(QShowEvent *event)
{
    QWidget::showEvent(event);
    mWasEverShown = true;
}

void KMMainWidget::slotRequestFullSearchFromQuickSearch()
{
    // First, open the search window. If we are currently on a search folder,
    // the search associated with that will be loaded.
    if (!slotSearch()) {
        return;
    }

    assert(mSearchWin);

    // Now we look at the current state of the quick search, and if there's
    // something in there, we add the criteria to the existing search for
    // the search folder, if applicable, or make a new one from it.
    SearchPattern pattern;
    const QString searchString = mMessagePane->currentFilterSearchString();
    if (!searchString.isEmpty()) {
        pattern.append(SearchRule::createInstance("<message>", SearchRule::FuncContains, searchString));
    }
#if 0 //PORT IT
    QList<MessageStatus> status = mMessagePane->currentFilterStatus();
    if (status.hasAttachment()) {
        pattern.append(SearchRule::createInstance("<message>", SearchRule::FuncHasAttachment));
        status.setHasAttachment(false);
    }

    if (!status.isOfUnknownStatus()) {
        pattern.append(SearchRule::Ptr(new SearchRuleStatus(status)));
    }
#endif
    if (!pattern.isEmpty()) {
        mSearchWin->addRulesToSearchPattern(pattern);
    }
}

void KMMainWidget::updateVacationScriptStatus(bool active, const QString &serverName)
{
    mVacationScriptIndicator->setVacationScriptActive(active, serverName);
    mVacationIndicatorActive = mVacationScriptIndicator->hasVacationScriptActive();
}

QWidget *KMMainWidget::vacationScriptIndicator() const
{
    return mVacationScriptIndicator;
}

void KMMainWidget::updateVacationScriptStatus()
{
    updateVacationScriptStatus(mVacationIndicatorActive);
}

KMail::TagActionManager *KMMainWidget::tagActionManager() const
{
    return mTagActionManager;
}

KMail::FolderShortcutActionManager *KMMainWidget::folderShortcutActionManager() const
{
    return mFolderShortcutActionManager;
}

void KMMainWidget::slotMessageSelected(const Akonadi::Item &item)
{
    delete mShowBusySplashTimer;
    mShowBusySplashTimer = Q_NULLPTR;
    if (mMsgView) {
        // The current selection was cleared, so we'll remove the previously
        // selected message from the preview pane
        if (!item.isValid()) {
            mMsgView->clear();
        } else {
            mShowBusySplashTimer = new QTimer(this);
            mShowBusySplashTimer->setSingleShot(true);
            connect(mShowBusySplashTimer, &QTimer::timeout, this, &KMMainWidget::slotShowBusySplash);
            mShowBusySplashTimer->start(GlobalSettings::self()->folderLoadingTimeout());   //TODO: check if we need a different timeout setting for this

            Akonadi::ItemFetchJob *itemFetchJob = MessageViewer::Viewer::createFetchJob(item);
            if (mCurrentFolder) {
                const QString resource = mCurrentFolder->collection().resource();
                itemFetchJob->setProperty("_resource", QVariant::fromValue(resource));
                connect(itemFetchJob, SIGNAL(itemsReceived(Akonadi::Item::List)),
                        SLOT(itemsReceived(Akonadi::Item::List)));
                connect(itemFetchJob, &Akonadi::ItemFetchJob::result, this, &KMMainWidget::itemsFetchDone);
            }
        }
    }
}

void KMMainWidget::itemsReceived(const Akonadi::Item::List &list)
{
    Q_ASSERT(list.size() == 1);
    delete mShowBusySplashTimer;
    mShowBusySplashTimer = Q_NULLPTR;

    if (!mMsgView) {
        return;
    }

    Item item = list.first();

    if (mMessagePane) {
        mMessagePane->show();

        if (mMessagePane->currentItem() != item) {
            // The user has selected another email already, so don't render this one.
            // Mark it as read, though, if the user settings say so.
            if (MessageViewer::GlobalSettings::self()->delayedMarkAsRead() &&
                    MessageViewer::GlobalSettings::self()->delayedMarkTime() == 0) {
                item.setFlag(Akonadi::MessageFlags::Seen);
                Akonadi::ItemModifyJob *modifyJob = new Akonadi::ItemModifyJob(item, this);
                modifyJob->disableRevisionCheck();
                modifyJob->setIgnorePayload(true);
            }
            return;
        }
    }

    mMsgView->setMessage(item);
    // reset HTML Q_DECL_OVERRIDE to the folder setting
    mMsgView->setDisplayFormatMessageOverwrite(mFolderDisplayFormatPreference);
    mMsgView->setHtmlLoadExtOverride(mFolderHtmlLoadExtPreference);
    mMsgView->setDecryptMessageOverwrite(false);
    mMsgActions->setCurrentMessage(item);
}

void KMMainWidget::itemsFetchDone(KJob *job)
{
    delete mShowBusySplashTimer;
    mShowBusySplashTimer = Q_NULLPTR;
    if (job->error()) {
        // Unfortunately job->error() is Job::Unknown in many cases.
        // (see JobPrivate::handleResponse in akonadi/job.cpp)
        // So we show the "offline" page after checking the resource status.
        qCDebug(KMAIL_LOG) << job->error() << job->errorString();

        const QString resource = job->property("_resource").toString();
        const Akonadi::AgentInstance agentInstance = Akonadi::AgentManager::self()->instance(resource);
        if (!agentInstance.isOnline()) {
            // The resource is offline
            if (mMsgView) {
                mMsgView->viewer()->enableMessageDisplay();
                mMsgView->clear(true);
            }
            mMessagePane->show();

            if (kmkernel->isOffline()) {
                showOfflinePage();
            } else {
                showResourceOfflinePage();
            }
        } else {
            // Some other error
            BroadcastStatus::instance()->setStatusMsg(job->errorString());
        }
    }
}

QAction *KMMainWidget::akonadiStandardAction(Akonadi::StandardActionManager::Type type)
{
    return mAkonadiStandardActionManager->action(type);
}

QAction *KMMainWidget::akonadiStandardAction(Akonadi::StandardMailActionManager::Type type)
{
    return mAkonadiStandardActionManager->action(type);
}

void KMMainWidget::slotRemoveDuplicates()
{
    RemoveDuplicateMailJob *job = new RemoveDuplicateMailJob(mFolderTreeWidget->folderTreeView()->selectionModel(), this, this);
    job->start();
}

void KMMainWidget::slotServerSideSubscription()
{
    if (!mCurrentFolder) {
        return;
    }
    ManageServerSideSubscriptionJob *job = new ManageServerSideSubscriptionJob(this);
    job->setCurrentFolder(mCurrentFolder);
    job->setParentWidget(this);
    job->start();
}

void KMMainWidget::savePaneSelection()
{
    if (mMessagePane) {
        mMessagePane->saveCurrentSelection();
    }
}

void KMMainWidget::updatePaneTagComboBox()
{
    if (mMessagePane) {
        mMessagePane->updateTagComboBox();
    }
}

void KMMainWidget::slotCreateAddressBookContact()
{
    CreateNewContactJob *job = new CreateNewContactJob(this, this);
    job->start();
}

void KMMainWidget::slotOpenRecentMsg(const QUrl &url)
{
    KMOpenMsgCommand *openCommand = new KMOpenMsgCommand(this, url, overrideEncoding(), this);
    openCommand->start();
}

void KMMainWidget::addRecentFile(const QUrl &mUrl)
{
    mOpenRecentAction->addUrl(mUrl);
    KConfigGroup grp = mConfig->group(QLatin1String("Recent Files"));
    mOpenRecentAction->saveEntries(grp);
    grp.sync();
}

void KMMainWidget::slotMoveMessageToTrash()
{
    if (messageView() && messageView()->viewer()) {
        KMTrashMsgCommand *command = new KMTrashMsgCommand(mCurrentFolder->collection(), messageView()->viewer()->messageItem(), -1);
        command->start();
    }
}

void KMMainWidget::slotArchiveMails()
{
    const QList<Akonadi::Item> selectedMessages = mMessagePane->selectionAsMessageItemList();
    KMKernel::self()->folderArchiveManager()->setArchiveItems(selectedMessages, mCurrentFolder->collection().resource());
}

void KMMainWidget::updateQuickSearchLineText()
{
    //If change change shortcut
    mMessagePane->setQuickSearchClickMessage(i18nc("Show shortcut for focus quick search. Don't change it", "Search...<%1>", mQuickSearchAction->shortcut().toString()));
}

void KMMainWidget::slotChangeDisplayMessageFormat(MessageViewer::Viewer::DisplayFormatMessage format)
{
    if (format == MessageViewer::Viewer::Html) {
        const int result = KMessageBox::warningContinueCancel(this,
                           // the warning text is taken from configuredialog.cpp:
                           i18n("Use of HTML in mail will make you more vulnerable to "
                                "\"spam\" and may increase the likelihood that your system will be "
                                "compromised by other present and anticipated security exploits."),
                           i18n("Security Warning"),
                           KGuiItem(i18n("Use HTML")),
                           KStandardGuiItem::cancel(),
                           QLatin1String("OverrideHtmlWarning"), Q_NULLPTR);
        if (result == KMessageBox::Cancel) {
            mDisplayMessageFormatMenu->setDisplayMessageFormat(MessageViewer::Viewer::Text);
            return;
        }
    }
    mFolderDisplayFormatPreference = format;

    //Update mPrefererHtmlLoadExtAction
    const bool useHtml = (mFolderDisplayFormatPreference == MessageViewer::Viewer::Html || (mHtmlGlobalSetting && mFolderDisplayFormatPreference == MessageViewer::Viewer::UseGlobalSetting));
    mPreferHtmlLoadExtAction->setEnabled(useHtml);

    if (mMsgView) {
        mMsgView->setDisplayFormatMessageOverwrite(mFolderDisplayFormatPreference);
        mMsgView->update(true);
    }
}

void KMMainWidget::populateMessageListStatusFilterCombo()
{
    mMessagePane->populateStatusFilterCombo();
}

void KMMainWidget::slotCollectionRemoved(const Akonadi::Collection &col)
{
    if (mFavoritesModel) {
        mFavoritesModel->removeCollection(col);
    }
}<|MERGE_RESOLUTION|>--- conflicted
+++ resolved
@@ -2333,13 +2333,8 @@
 void KMMainWidget::slotSendQueuedVia(MailTransport::Transport *transport)
 {
     if (transport) {
-<<<<<<< HEAD
-        if (kmkernel->msgSender()) {
-            kmkernel->msgSender()->sendQueued(transport->name());
-=======
         if ( kmkernel->msgSender() ) {
             kmkernel->msgSender()->sendQueued( transport->id() );
->>>>>>> 381044de
         }
     }
 }
@@ -2888,12 +2883,7 @@
     mSendActionMenu = new KActionMenuTransport(this);
     mSendActionMenu->setIcon(QIcon::fromTheme(QLatin1String("mail-send-via")));
     mSendActionMenu->setText(i18n("Send Queued Messages Via"));
-<<<<<<< HEAD
     actionCollection()->addAction(QLatin1String("send_queued_via"), mSendActionMenu);
-    mSendActionMenu->setDelayed(true);
-=======
-    actionCollection()->addAction(QLatin1String("send_queued_via"), mSendActionMenu );
->>>>>>> 381044de
 
     connect(mSendActionMenu, SIGNAL(transportSelected(MailTransport::Transport*)), SLOT(slotSendQueuedVia(MailTransport::Transport*)));
 
