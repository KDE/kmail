/* -*- mode: C++; c-file-style: "gnu" -*-
  This file is part of KMail, the KDE mail client.
  Copyright (c) 2002 Don Sanders <sanders@kde.org>
  Copyright (c) 2009, 2010, 2011, 2012 Montel Laurent <montel@kde.org>

  Based on the work of Stefan Taferner <taferner@kde.org>

  KMail is free software; you can redistribute it and/or modify it
  under the terms of the GNU General Public License, version 2, as
  published by the Free Software Foundation.

  KMail is distributed in the hope that it will be useful, but
  WITHOUT ANY WARRANTY; without even the implied warranty of
  MERCHANTABILITY or FITNESS FOR A PARTICULAR PURPOSE.  See the GNU
  General Public License for more details.

  You should have received a copy of the GNU General Public License along
  with this program; if not, write to the Free Software Foundation, Inc.,
  51 Franklin Street, Fifth Floor, Boston, MA  02110-1301  USA
*/

// KMail includes
#include "kmreadermainwin.h"
#include "editor/composer.h"
#include "searchdialog/searchwindow.h"
#include "antispam-virus/antispamwizard.h"
#include "widgets/vacationscriptindicatorwidget.h"
#include "undostack.h"
#include "kmcommands.h"
#include "kmmainwin.h"
#include "kmsystemtray.h"
#include "customtemplatesmenu.h"
#include "folderselectiondialog.h"
#include "foldertreewidget.h"
#include "util.h"
#include "util/mailutil.h"
#include "kernel/mailkernel.h"
#include "dialog/archivefolderdialog.h"
#include "settings/globalsettings.h"
#include "foldertreeview.h"
#include "tag/tagactionmanager.h"
#include "foldershortcutactionmanager.h"
#include "widgets/collectionpane.h"
#include "manageshowcollectionproperties.h"
#if !defined(NDEBUG)
#include <ksieveui/debug/sievedebugdialog.h>
using KSieveUi::SieveDebugDialog;
#endif

#include "collectionpage/collectionmaintenancepage.h"
#include "collectionpage/collectionquotapage.h"
#include "collectionpage/collectiontemplatespage.h"
#include "collectionpage/collectionshortcutpage.h"
#include "collectionpage/collectionviewpage.h"
#include "collectionpage/collectionmailinglistpage.h"
#include "tag/tagselectdialog.h"
#include "job/createnewcontactjob.h"
#include "folderarchive/folderarchiveutil.h"
#include "folderarchive/folderarchivemanager.h"

#include "pimcommon/acl/collectionaclpage.h"
#include "mailcommon/collectionpage/collectiongeneralpage.h"
#include "mailcommon/collectionpage/collectionexpirypage.h"
#include "mailcommon/collectionpage/expirecollectionattribute.h"
#include "mailcommon/filter/filtermanager.h"
#include "mailcommon/filter/mailfilter.h"
#include "mailcommon/widgets/favoritecollectionwidget.h"
#include "mailcommon/folder/foldertreewidget.h"
#include "mailcommon/folder/foldertreeview.h"
#include "mailcommon/mailcommonsettings_base.h"
#include "kmmainwidget.h"

// Other PIM includes
#include "kdepim-version.h"

#include "messageviewer/utils/autoqpointer.h"
#include "messageviewer/settings/globalsettings.h"
#include "messageviewer/viewer/viewer.h"
#include "messageviewer/viewer/attachmentstrategy.h"
#include "messageviewer/header/headerstrategy.h"
#include "messageviewer/header/headerstyle.h"
#ifndef QT_NO_CURSOR
#include "messageviewer/utils/kcursorsaver.h"
#endif

#include "messagecomposer/sender/messagesender.h"
#include "messagecomposer/helper/messagehelper.h"

#include "templateparser/templateparser.h"

#include "messagecore/settings/globalsettings.h"
#include "messagecore/misc/mailinglist.h"
#include "messagecore/helpers/messagehelpers.h"

#include "dialog/kmknotify.h"
#include "widgets/displaymessageformatactionmenu.h"

#include "ksieveui/vacation/vacationmanager.h"
#include "kmlaunchexternalcomponent.h"

// LIBKDEPIM includes
#include "progresswidget/progressmanager.h"
#include "misc/broadcaststatus.h"

// KDEPIMLIBS includes
#include <AkonadiCore/AgentManager>
#include <AkonadiCore/AttributeFactory>
#include <AkonadiCore/itemfetchjob.h>
#include <AkonadiCore/collectionattributessynchronizationjob.h>
#include <AkonadiCore/collectionfetchjob.h>
#include <AkonadiCore/collectionfetchscope.h>
#include <Akonadi/Contact/ContactSearchJob>
#include <AkonadiWidgets/collectionpropertiesdialog.h>
#include <AkonadiCore/entitydisplayattribute.h>
#include <AkonadiWidgets/entitylistview.h>
#include <AkonadiWidgets/etmviewstatesaver.h>
#include <AkonadiCore/agentinstance.h>
#include <AkonadiCore/agenttype.h>
#include <AkonadiCore/changerecorder.h>
#include <AkonadiCore/session.h>
#include <AkonadiCore/entitytreemodel.h>
#include <AkonadiCore/favoritecollectionsmodel.h>
#include <AkonadiCore/itemfetchscope.h>
#include <AkonadiCore/itemmodifyjob.h>
#include <AkonadiCore/control.h>
#include <AkonadiWidgets/collectiondialog.h>
#include <AkonadiCore/collectionstatistics.h>
#include <AkonadiWidgets/collectionstatisticsdelegate.h>
#include <AkonadiCore/EntityMimeTypeFilterModel>
#include <Akonadi/KMime/MessageFlags>
#include <Akonadi/KMime/RemoveDuplicatesJob>
#include <kdbusconnectionpool.h>
#include <AkonadiCore/CachePolicy>

#include <kidentitymanagement/identity.h>
#include <kidentitymanagement/identitymanager.h>
#include <KEmailAddress>
#include <mailtransport/transportmanager.h>
#include <mailtransport/transport.h>
#include <kmime/kmime_mdn.h>
#include <kmime/kmime_header_parsing.h>
#include <kmime/kmime_message.h>
#include <ksieveui/managesievescriptsdialog.h>
#include <ksieveui/util/util.h>

// KDELIBS includes
#include <kwindowsystem.h>
#include <kmessagebox.h>
#include <kactionmenu.h>
#include <QMenu>
#include <kacceleratormanager.h>
#include <kglobalsettings.h>
#include <kstandardshortcut.h>
#include <kshortcutsdialog.h>
#include <kcharsets.h>
#include <qdebug.h>
#include <ktip.h>

#include <kstandardaction.h>
#include <ktoggleaction.h>
#include <knotification.h>
#include <knotifyconfigwidget.h>
#include <kstringhandler.h>
#include <kconfiggroup.h>
#include <ktoolinvocation.h>
#include <kxmlguifactory.h>
#include <kxmlguiclient.h>
#include <QStatusBar>
#include <QAction>
#include <ktreewidgetsearchline.h>
#include <KRecentFilesAction>

// Qt includes
#include <QByteArray>
#include <QHeaderView>
#include <QList>
#include <QSplitter>
#include <QVBoxLayout>
#include <QShortcut>
#include <QProcess>
#include <QDBusConnection>
#include <QTextDocument>
#include <QDir>
// System includes
#include <AkonadiWidgets/standardactionmanager.h>
#include <KHelpClient>
#include <QStandardPaths>
#include <QMenu>

#include <job/manageserversidesubscriptionjob.h>
#include <job/removeduplicatemailjob.h>
#include <job/removecollectionjob.h>

using namespace KMime;
using namespace Akonadi;
using namespace MailCommon;
using KPIM::ProgressManager;
using KPIM::BroadcastStatus;
using KMail::SearchWindow;
using KMail::AntiSpamWizard;
using KMime::Types::AddrSpecList;
using MessageViewer::AttachmentStrategy;

Q_GLOBAL_STATIC(KMMainWidget::PtrList, theMainWidgetList)

//-----------------------------------------------------------------------------
KMMainWidget::KMMainWidget(QWidget *parent, KXMLGUIClient *aGUIClient,
                           KActionCollection *actionCollection, KSharedConfig::Ptr config) :
    QWidget(parent),
    mMoveMsgToFolderAction(0),
    mCollectionProperties(0),
    mFavoriteCollectionsView(0),
    mMsgView(0),
    mSplitter1(0),
    mSplitter2(0),
    mFolderViewSplitter(0),
    mArchiveFolderAction(0),
    mShowBusySplashTimer(0),
    mMsgActions(0),
    mCurrentFolder(0),
    mVacationIndicatorActive(false),
    mGoToFirstUnreadMessageInSelectedFolder(false),
    mDisplayMessageFormatMenu(0),
    mFolderDisplayFormatPreference(MessageViewer::Viewer::UseGlobalSetting),
    mSearchMessages(0),
    mManageShowCollectionProperties(new ManageShowCollectionProperties(this, this))
{
    mLaunchExternalComponent = new KMLaunchExternalComponent(this, this);
    // must be the first line of the constructor:
    mStartupDone = false;
    mWasEverShown = false;
    mReaderWindowActive = true;
    mReaderWindowBelow = true;
    mFolderHtmlLoadExtPreference = false;
    mDestructed = false;
    mActionCollection = actionCollection;
    mTopLayout = new QVBoxLayout(this);
    mTopLayout->setMargin(0);
    mConfig = config;
    mGUIClient = aGUIClient;
    mFolderTreeWidget = 0;
    mPreferHtmlLoadExtAction = 0;
    Akonadi::Control::widgetNeedsAkonadi(this);
    mFavoritesModel = 0;
    mVacationManager = new KSieveUi::VacationManager(this);

    mToolbarActionSeparator = new QAction(this);
    mToolbarActionSeparator->setSeparator(true);

    theMainWidgetList->append(this);

    readPreConfig();
    createWidgets();
    setupActions();

    readConfig();

    if (!kmkernel->isOffline()) {   //kmail is set to online mode, make sure the agents are also online
        kmkernel->setAccountStatus(true);
    }

    QTimer::singleShot(0, this, SLOT(slotShowStartupFolder()));

    connect(kmkernel, SIGNAL(startCheckMail()),
            this, SLOT(slotStartCheckMail()));

    connect(kmkernel, SIGNAL(endCheckMail()),
            this, SLOT(slotEndCheckMail()));

    connect(kmkernel, SIGNAL(configChanged()),
            this, SLOT(slotConfigChanged()));

    connect(kmkernel, SIGNAL(onlineStatusChanged(GlobalSettings::EnumNetworkState::type)),
            this, SLOT(slotUpdateOnlineStatus(GlobalSettings::EnumNetworkState::type)));

    connect(mTagActionManager, &KMail::TagActionManager::tagActionTriggered,
            this, &KMMainWidget::slotUpdateMessageTagList);

    connect(mTagActionManager, &KMail::TagActionManager::tagMoreActionClicked,
            this, &KMMainWidget::slotSelectMoreMessageTagList);

    kmkernel->toggleSystemTray();

    {
        // make sure the pages are registered only once, since there can be multiple instances of KMMainWidget
        static bool pagesRegistered = false;

        if (!pagesRegistered) {
            Akonadi::CollectionPropertiesDialog::registerPage(new PimCommon::CollectionAclPageFactory);
            Akonadi::CollectionPropertiesDialog::registerPage(new MailCommon::CollectionGeneralPageFactory);
            Akonadi::CollectionPropertiesDialog::registerPage(new CollectionMaintenancePageFactory);
            Akonadi::CollectionPropertiesDialog::registerPage(new CollectionQuotaPageFactory);
            Akonadi::CollectionPropertiesDialog::registerPage(new CollectionTemplatesPageFactory);
            Akonadi::CollectionPropertiesDialog::registerPage(new MailCommon::CollectionExpiryPageFactory);
            Akonadi::CollectionPropertiesDialog::registerPage(new CollectionViewPageFactory);
            Akonadi::CollectionPropertiesDialog::registerPage(new CollectionMailingListPageFactory);
            Akonadi::CollectionPropertiesDialog::registerPage(new CollectionShortcutPageFactory);

            pagesRegistered = true;
        }
    }

    KMainWindow *mainWin = dynamic_cast<KMainWindow *>(window());
    QStatusBar *sb =  mainWin ? mainWin->statusBar() : 0;
    mVacationScriptIndicator = new KMail::VacationScriptIndicatorWidget(sb);
    mVacationScriptIndicator->hide();
    connect(mVacationScriptIndicator, &KMail::VacationScriptIndicatorWidget::clicked, this, &KMMainWidget::slotEditVacation);
    if (KSieveUi::Util::checkOutOfOfficeOnStartup()) {
        QTimer::singleShot(0, this, SLOT(slotCheckVacation()));
    }

    connect(mFolderTreeWidget->folderTreeView()->model(), SIGNAL(modelReset()),
            this, SLOT(restoreCollectionFolderViewConfig()));
    restoreCollectionFolderViewConfig();

    if (kmkernel->firstStart()) {
        if (MailCommon::Util::foundMailer()) {
            if (KMessageBox::questionYesNo(this, i18n("Another mailer was found on system. Do you want to import data from it?")) == KMessageBox::Yes) {
                const QString path = QStandardPaths::findExecutable(QLatin1String("importwizard"));
                if (!QProcess::startDetached(path)) {
                    KMessageBox::error(this, i18n("Could not start the import wizard. "
                                                  "Please check your installation."),
                                       i18n("Unable to start import wizard"));
                }
            } else {
                KMail::Util::launchAccountWizard(this);
            }
        } else {
            KMail::Util::launchAccountWizard(this);
        }
    }
    // must be the last line of the constructor:
    mStartupDone = true;

    mCheckMailTimer.setInterval(3 * 1000);
    mCheckMailTimer.setSingleShot(true);
    connect(&mCheckMailTimer, &QTimer::timeout, this, &KMMainWidget::slotUpdateActionsAfterMailChecking);

}

void KMMainWidget::restoreCollectionFolderViewConfig()
{
    ETMViewStateSaver *saver = new ETMViewStateSaver;
    saver->setView(mFolderTreeWidget->folderTreeView());
    const KConfigGroup cfg(KMKernel::self()->config(), "CollectionFolderView");
    mFolderTreeWidget->restoreHeaderState(cfg.readEntry("HeaderState", QByteArray()));
    saver->restoreState(cfg);
    //Restore startup folder

    Akonadi::Collection::Id id = -1;
    if (mCurrentFolder && mCurrentFolder->collection().isValid()) {
        id = mCurrentFolder->collection().id();
    }

    if (id == -1) {
        if (GlobalSettings::self()->startSpecificFolderAtStartup()) {
            Akonadi::Collection::Id startupFolder = GlobalSettings::self()->startupFolder();
            if (startupFolder > 0) {
                saver->restoreCurrentItem(QStringLiteral("c%1").arg(startupFolder));
            }
        }
    } else {
        saver->restoreCurrentItem(QStringLiteral("c%1").arg(id));
    }
}

//-----------------------------------------------------------------------------
//The kernel may have already been deleted when this method is called,
//perform all cleanup that requires the kernel in destruct()
KMMainWidget::~KMMainWidget()
{
    theMainWidgetList->removeAll(this);
    qDeleteAll(mFilterCommands);
    destruct();
}

//-----------------------------------------------------------------------------
//This method performs all cleanup that requires the kernel to exist.
void KMMainWidget::destruct()
{
    if (mDestructed) {
        return;
    }
    if (mSearchWin) {
        mSearchWin->close();
    }
    writeConfig(false); /* don't force kmkernel sync when close BUG: 289287 */
    writeFolderConfig();
    deleteWidgets();
    mCurrentFolder.clear();
    delete mMoveOrCopyToDialog;
    delete mSelectFromAllFoldersDialog;

    disconnect(kmkernel->folderCollectionMonitor(), SIGNAL(itemAdded(Akonadi::Item,Akonadi::Collection)), this, 0);
    disconnect(kmkernel->folderCollectionMonitor(), SIGNAL(itemRemoved(Akonadi::Item)), this, 0);
    disconnect(kmkernel->folderCollectionMonitor(), SIGNAL(itemMoved(Akonadi::Item,Akonadi::Collection,Akonadi::Collection)), this, 0);
    disconnect(kmkernel->folderCollectionMonitor(), SIGNAL(collectionChanged(Akonadi::Collection,QSet<QByteArray>)), this, 0);
    disconnect(kmkernel->folderCollectionMonitor(), SIGNAL(collectionStatisticsChanged(Akonadi::Collection::Id,Akonadi::CollectionStatistics)), this, 0);

    mDestructed = true;
}

void KMMainWidget::slotStartCheckMail()
{
    if (mCheckMailTimer.isActive()) {
        mCheckMailTimer.stop();
    }
}

void KMMainWidget::slotEndCheckMail()
{
    if (!mCheckMailTimer.isActive()) {
        mCheckMailTimer.start();
    }
}

void KMMainWidget::slotUpdateActionsAfterMailChecking()
{
    const bool sendOnAll =
        GlobalSettings::self()->sendOnCheck() == GlobalSettings::EnumSendOnCheck::SendOnAllChecks;
    const bool sendOnManual =
<<<<<<< HEAD
        GlobalSettings::self()->sendOnCheck() == GlobalSettings::EnumSendOnCheck::SendOnManualChecks;
    if (!kmkernel->isOffline() && (sendOnAll || (sendOnManual /*&& sendOnCheck*/))) {
=======
            GlobalSettings::self()->sendOnCheck() == GlobalSettings::EnumSendOnCheck::SendOnManualChecks;
    if ( !kmkernel->isOffline() && ( sendOnAll || sendOnManual ) ) {
>>>>>>> b16c1b54
        slotSendQueued();
    }
    // update folder menus in case some mail got filtered to trash/current folder
    // and we can enable "empty trash/move all to trash" action etc.
    updateFolderMenu();
}

void KMMainWidget::slotCollectionFetched(int collectionId)
{
    // Called when a collection is fetched for the first time by the ETM.
    // This is the right time to update the caption (which still says "Loading...")
    // and to update the actions that depend on the number of mails in the folder.
    if (mCurrentFolder && collectionId == mCurrentFolder->collection().id()) {
        mCurrentFolder->setCollection(MailCommon::Util::updatedCollection(mCurrentFolder->collection()));
        updateMessageActions();
        updateFolderMenu();
    }
    // We call this for any collection, it could be one of our parents...
    if (mCurrentFolder) {
        emit captionChangeRequest(MailCommon::Util::fullCollectionPath(mCurrentFolder->collection()));
    }
}

void KMMainWidget::slotFolderChanged(const Akonadi::Collection &collection)
{
    folderSelected(collection);
    if (collection.cachePolicy().syncOnDemand()) {
        AgentManager::self()->synchronizeCollection(collection, false);
    }
    mMsgActions->setCurrentMessage(Akonadi::Item());
    emit captionChangeRequest(MailCommon::Util::fullCollectionPath(collection));
}

void KMMainWidget::folderSelected(const Akonadi::Collection &col)
{
    // This is connected to the MainFolderView signal triggering when a folder is selected

    if (mGoToFirstUnreadMessageInSelectedFolder) {
        // the default action has been overridden from outside
        mPreSelectionMode = MessageList::Core::PreSelectFirstUnreadCentered;
    } else {
        // use the default action
        switch (GlobalSettings::self()->actionEnterFolder()) {
        case GlobalSettings::EnumActionEnterFolder::SelectFirstUnread:
            mPreSelectionMode = MessageList::Core::PreSelectFirstUnreadCentered;
            break;
        case GlobalSettings::EnumActionEnterFolder::SelectLastSelected:
            mPreSelectionMode = MessageList::Core::PreSelectLastSelected;
            break;
        case GlobalSettings::EnumActionEnterFolder::SelectNewest:
            mPreSelectionMode = MessageList::Core::PreSelectNewestCentered;
            break;
        case GlobalSettings::EnumActionEnterFolder::SelectOldest:
            mPreSelectionMode = MessageList::Core::PreSelectOldestCentered;
            break;
        default:
            mPreSelectionMode = MessageList::Core::PreSelectNone;
            break;
        }
    }

    mGoToFirstUnreadMessageInSelectedFolder = false;
#ifndef QT_NO_CURSOR
    MessageViewer::KCursorSaver busy(MessageViewer::KBusyPtr::busy());
#endif

    if (mMsgView) {
        mMsgView->clear(true);
    }
    const bool newFolder = mCurrentFolder && (mCurrentFolder->collection() != col);

    // Delete any pending timer, if needed it will be recreated below
    delete mShowBusySplashTimer;
    mShowBusySplashTimer = 0;
    if (newFolder) {
        // We're changing folder: write configuration for the old one
        writeFolderConfig();
    }

    mCurrentFolder = FolderCollection::forCollection(col);

    readFolderConfig();
    if (mMsgView) {
        mMsgView->setDisplayFormatMessageOverwrite(mFolderDisplayFormatPreference);
        mMsgView->setHtmlLoadExtOverride(mFolderHtmlLoadExtPreference);
    }

    if (!mCurrentFolder->isValid() && (mMessagePane->count() < 2)) {
        slotIntro();
    }

    updateMessageActions();
    updateFolderMenu();

    // The message pane uses the selection model of the folder view to load the correct aggregation model and theme
    //  settings. At this point the selection model hasn't been updated yet to the user's new choice, so it would load
    //  the old folder settings instead.
    QTimer::singleShot(0, this, SLOT(slotShowSelectedFolderInPane()));
}

void KMMainWidget::slotShowSelectedFolderInPane()
{
    if (mCurrentFolder && mCurrentFolder->collection().isValid()) {
        mMessagePane->setCurrentFolder(mCurrentFolder->collection(), false , mPreSelectionMode);
    }
}

void KMMainWidget::clearViewer()
{
    if (mMsgView) {
        mMsgView->clear(true);
        mMsgView->displayAboutPage();
    }
}

//-----------------------------------------------------------------------------
void KMMainWidget::readPreConfig()
{
    mLongFolderList = GlobalSettings::self()->folderList() == GlobalSettings::EnumFolderList::longlist;
    mReaderWindowActive = GlobalSettings::self()->readerWindowMode() != GlobalSettings::EnumReaderWindowMode::hide;
    mReaderWindowBelow = GlobalSettings::self()->readerWindowMode() == GlobalSettings::EnumReaderWindowMode::below;

    mHtmlGlobalSetting = MessageViewer::GlobalSettings::self()->htmlMail();
    mHtmlLoadExtGlobalSetting = MessageViewer::GlobalSettings::self()->htmlLoadExternal();

    mEnableFavoriteFolderView = (MailCommon::MailCommonSettings::self()->favoriteCollectionViewMode() != MailCommon::MailCommonSettings::EnumFavoriteCollectionViewMode::HiddenMode);
    mEnableFolderQuickSearch = GlobalSettings::self()->enableFolderQuickSearch();
    readFolderConfig();
    updateHtmlMenuEntry();
    if (mMsgView) {
        mMsgView->setDisplayFormatMessageOverwrite(mFolderDisplayFormatPreference);
        mMsgView->update(true);
    }
}

//-----------------------------------------------------------------------------
void KMMainWidget::readFolderConfig()
{
    if (!mCurrentFolder || !mCurrentFolder->isValid()) {
        return;
    }
    KSharedConfig::Ptr config = KMKernel::self()->config();
    KConfigGroup group(config, MailCommon::FolderCollection::configGroupName(mCurrentFolder->collection()));
    if (group.hasKey("htmlMailOverride")) {
        const bool useHtml = group.readEntry("htmlMailOverride", false);
        mFolderDisplayFormatPreference = useHtml ? MessageViewer::Viewer::Html : MessageViewer::Viewer::Text;
        group.deleteEntry("htmlMailOverride");
        group.sync();
    } else {
        mFolderDisplayFormatPreference = static_cast<MessageViewer::Viewer::DisplayFormatMessage>(group.readEntry("displayFormatOverride", static_cast<int>(MessageViewer::Viewer::UseGlobalSetting)));
    }
    mFolderHtmlLoadExtPreference =
        group.readEntry("htmlLoadExternalOverride", false);
}

//-----------------------------------------------------------------------------
void KMMainWidget::writeFolderConfig()
{
    if (mCurrentFolder && mCurrentFolder->isValid()) {
        KSharedConfig::Ptr config = KMKernel::self()->config();
        KConfigGroup group(config, MailCommon::FolderCollection::configGroupName(mCurrentFolder->collection()));
        group.writeEntry("htmlLoadExternalOverride", mFolderHtmlLoadExtPreference);
        if (mFolderDisplayFormatPreference == MessageViewer::Viewer::UseGlobalSetting) {
            group.deleteEntry("displayFormatOverride");
        } else {
            group.writeEntry("displayFormatOverride", static_cast<int>(mFolderDisplayFormatPreference));
        }
    }
}

//-----------------------------------------------------------------------------
void KMMainWidget::layoutSplitters()
{
    // This function can only be called when the old splitters are already deleted
    Q_ASSERT(!mSplitter1);
    Q_ASSERT(!mSplitter2);

    // For some reason, this is necessary here so that the copy action still
    // works after changing the folder layout.
    if (mMsgView)
        disconnect(mMsgView->copyAction(), &QAction::triggered,
                   mMsgView, &KMReaderWin::slotCopySelectedText);

    // If long folder list is enabled, the splitters are:
    // Splitter 1: FolderView vs (HeaderAndSearch vs MessageViewer)
    // Splitter 2: HeaderAndSearch vs MessageViewer
    //
    // If long folder list is disabled, the splitters are:
    // Splitter 1: (FolderView vs HeaderAndSearch) vs MessageViewer
    // Splitter 2: FolderView vs HeaderAndSearch

    // The folder view is both the folder tree and the favorite folder view, if
    // enabled

    const bool opaqueResize = KGlobalSettings::opaqueResize();
    const bool readerWindowAtSide = !mReaderWindowBelow && mReaderWindowActive;
    const bool readerWindowBelow = mReaderWindowBelow && mReaderWindowActive;

    mSplitter1 = new QSplitter(this);
    mSplitter2 = new QSplitter(mSplitter1);

    QWidget *folderTreeWidget = mSearchAndTree;
    if (mFavoriteCollectionsView) {
        mFolderViewSplitter = new QSplitter(Qt::Vertical);
        mFolderViewSplitter->setOpaqueResize(opaqueResize);
        //mFolderViewSplitter->setChildrenCollapsible( false );
        mFolderViewSplitter->addWidget(mFavoriteCollectionsView);
        mFavoriteCollectionsView->setParent(mFolderViewSplitter);
        mFolderViewSplitter->addWidget(mSearchAndTree);
        folderTreeWidget = mFolderViewSplitter;
    }

    if (mLongFolderList) {

        // add folder tree
        mSplitter1->setOrientation(Qt::Horizontal);
        mSplitter1->addWidget(folderTreeWidget);

        // and the rest to the right
        mSplitter1->addWidget(mSplitter2);

        // add the message list to the right or below
        if (readerWindowAtSide) {
            mSplitter2->setOrientation(Qt::Horizontal);
        } else {
            mSplitter2->setOrientation(Qt::Vertical);
        }
        mSplitter2->addWidget(mMessagePane);

        // add the preview window, if there is one
        if (mMsgView) {
            mSplitter2->addWidget(mMsgView);
        }

    } else { // short folder list
        if (mReaderWindowBelow) {
            mSplitter1->setOrientation(Qt::Vertical);
            mSplitter2->setOrientation(Qt::Horizontal);
        } else { // at side or none
            mSplitter1->setOrientation(Qt::Horizontal);
            mSplitter2->setOrientation(Qt::Vertical);
        }

        mSplitter1->addWidget(mSplitter2);

        // add folder tree
        mSplitter2->addWidget(folderTreeWidget);
        // add message list to splitter 2
        mSplitter2->addWidget(mMessagePane);

        // add the preview window, if there is one
        if (mMsgView) {
            mSplitter1->addWidget(mMsgView);
        }
    }

    //
    // Set splitter properties
    //
    mSplitter1->setObjectName(QLatin1String("splitter1"));
    mSplitter1->setOpaqueResize(opaqueResize);
    //mSplitter1->setChildrenCollapsible( false );
    mSplitter2->setObjectName(QLatin1String("splitter2"));
    mSplitter2->setOpaqueResize(opaqueResize);
    //mSplitter2->setChildrenCollapsible( false );

    //
    // Set the stretch factors
    //
    mSplitter1->setStretchFactor(0, 0);
    mSplitter2->setStretchFactor(0, 0);
    mSplitter1->setStretchFactor(1, 1);
    mSplitter2->setStretchFactor(1, 1);

    if (mFavoriteCollectionsView) {
        mFolderViewSplitter->setStretchFactor(0, 0);
        mFolderViewSplitter->setStretchFactor(1, 1);
    }

    // Because the reader windows's width increases a tiny bit after each
    // restart in short folder list mode with message window at side, disable
    // the stretching as a workaround here
    if (readerWindowAtSide && !mLongFolderList) {
        mSplitter1->setStretchFactor(0, 1);
        mSplitter1->setStretchFactor(1, 0);
    }

    //
    // Set the sizes of the splitters to the values stored in the config
    //
    QList<int> splitter1Sizes;
    QList<int> splitter2Sizes;

    const int folderViewWidth = GlobalSettings::self()->folderViewWidth();
    int ftHeight = GlobalSettings::self()->folderTreeHeight();
    int headerHeight = GlobalSettings::self()->searchAndHeaderHeight();
    const int messageViewerWidth = GlobalSettings::self()->readerWindowWidth();
    int headerWidth = GlobalSettings::self()->searchAndHeaderWidth();
    int messageViewerHeight = GlobalSettings::self()->readerWindowHeight();

    int ffvHeight = mFolderViewSplitter ? MailCommon::MailCommonSettings::self()->favoriteCollectionViewHeight() : 0;

    // If the message viewer was hidden before, make sure it is not zero height
    if (messageViewerHeight < 10 && readerWindowBelow) {
        headerHeight /= 2;
        messageViewerHeight = headerHeight;
    }

    if (mLongFolderList) {
        if (!readerWindowAtSide) {
            splitter1Sizes << folderViewWidth << headerWidth;
            splitter2Sizes << headerHeight << messageViewerHeight;
        } else {
            splitter1Sizes << folderViewWidth << (headerWidth + messageViewerWidth);
            splitter2Sizes << headerWidth << messageViewerWidth;
        }
    } else {
        if (!readerWindowAtSide) {
            splitter1Sizes << headerHeight << messageViewerHeight;
            splitter2Sizes << folderViewWidth << headerWidth;
        } else {
            splitter1Sizes << headerWidth << messageViewerWidth;
            splitter2Sizes << ftHeight + ffvHeight << messageViewerHeight;
        }
    }

    mSplitter1->setSizes(splitter1Sizes);
    mSplitter2->setSizes(splitter2Sizes);

    if (mFolderViewSplitter) {
        QList<int> splitterSizes;
        splitterSizes << ffvHeight << ftHeight;
        mFolderViewSplitter->setSizes(splitterSizes);
    }

    //
    // Now add the splitters to the main layout
    //
    mTopLayout->addWidget(mSplitter1);

    // Make sure the focus is on the view, and not on the quick search line edit, because otherwise
    // shortcuts like + or j go to the wrong place.
    // This would normally be done in the message list itself, but apparently something resets the focus
    // again, probably all the reparenting we do here.
    mMessagePane->focusView();

    // By default hide th unread and size columns on first run.
    if (kmkernel->firstStart()) {
        mFolderTreeWidget->folderTreeView()->hideColumn(1);
        mFolderTreeWidget->folderTreeView()->hideColumn(3);
        mFolderTreeWidget->folderTreeView()->header()->resizeSection(0, folderViewWidth * 0.8);
    }

    // Make the copy action work, see disconnect comment above
    if (mMsgView)
        connect(mMsgView->copyAction(), &QAction::triggered,
                mMsgView, &KMReaderWin::slotCopySelectedText);
}

//-----------------------------------------------------------------------------
void KMMainWidget::refreshFavoriteFoldersViewProperties()
{
    if (mFavoriteCollectionsView) {
        if (MailCommon::MailCommonSettings::self()->favoriteCollectionViewMode() == MailCommon::MailCommonSettings::EnumFavoriteCollectionViewMode::IconMode) {
            mFavoriteCollectionsView->changeViewMode(QListView::IconMode);
        } else if (MailCommon::MailCommonSettings::self()->favoriteCollectionViewMode() == MailCommon::MailCommonSettings::EnumFavoriteCollectionViewMode::ListMode) {
            mFavoriteCollectionsView->changeViewMode(QListView::ListMode);
        } else {
            Q_ASSERT(false);    // we should never get here in hidden mode
        }
        mFavoriteCollectionsView->setDropActionMenuEnabled(kmkernel->showPopupAfterDnD());
        mFavoriteCollectionsView->setWordWrap(true);
        mFavoriteCollectionsView->updateMode();
    }
}

//-----------------------------------------------------------------------------
void KMMainWidget::readConfig()
{
    const bool oldLongFolderList = mLongFolderList;
    const bool oldReaderWindowActive = mReaderWindowActive;
    const bool oldReaderWindowBelow = mReaderWindowBelow;
    const bool oldFavoriteFolderView = mEnableFavoriteFolderView;
    const bool oldFolderQuickSearch = mEnableFolderQuickSearch;

    // on startup, the layout is always new and we need to relayout the widgets
    bool layoutChanged = !mStartupDone;

    if (mStartupDone) {
        readPreConfig();

        layoutChanged = (oldLongFolderList != mLongFolderList) ||
                        (oldReaderWindowActive != mReaderWindowActive) ||
                        (oldReaderWindowBelow != mReaderWindowBelow) ||
                        (oldFavoriteFolderView != mEnableFavoriteFolderView);

        if (layoutChanged) {
            deleteWidgets();
            createWidgets();
            restoreCollectionFolderViewConfig();
            emit recreateGui();
        } else if (oldFolderQuickSearch != mEnableFolderQuickSearch) {
            if (mEnableFolderQuickSearch) {
                mFolderTreeWidget->filterFolderLineEdit()->show();
            } else {
                mFolderTreeWidget->filterFolderLineEdit()->hide();
            }
        }
    }

    {
        // Read the config of the folder views and the header
        if (mMsgView) {
            mMsgView->readConfig();
        }
        mMessagePane->reloadGlobalConfiguration();
        mFolderTreeWidget->readConfig();
        if (mFavoriteCollectionsView) {
            mFavoriteCollectionsView->readConfig();
        }
        refreshFavoriteFoldersViewProperties();
    }

    {
        // area for config group "General"
        if (!mStartupDone) {
            // check mail on startup
            // do it after building the kmmainwin, so that the progressdialog is available
            QTimer::singleShot(0, this, SLOT(slotCheckMailOnStartup()));
        }
    }

    if (layoutChanged) {
        layoutSplitters();
    }

    updateMessageMenu();
    updateFileMenu();
    kmkernel->toggleSystemTray();

    connect(Akonadi::AgentManager::self(), &AgentManager::instanceAdded,
            this, &KMMainWidget::updateFileMenu);
    connect(Akonadi::AgentManager::self(), &AgentManager::instanceRemoved,
            this, &KMMainWidget::updateFileMenu);
}

//-----------------------------------------------------------------------------
void KMMainWidget::writeConfig(bool force)
{
    // Don't save the sizes of all the widgets when we were never shown.
    // This can happen in Kontact, where the KMail plugin is automatically
    // loaded, but not necessarily shown.
    // This prevents invalid sizes from being saved
    if (mWasEverShown) {
        // The height of the header widget can be 0, this happens when the user
        // did not switch to the header widget onced and the "Welcome to KMail"
        // HTML widget was shown the whole time
        int headersHeight = mMessagePane->height();
        if (headersHeight == 0) {
            headersHeight = height() / 2;
        }

        GlobalSettings::self()->setSearchAndHeaderHeight(headersHeight);
        GlobalSettings::self()->setSearchAndHeaderWidth(mMessagePane->width());
        if (mFavoriteCollectionsView) {
            MailCommon::MailCommonSettings::self()->setFavoriteCollectionViewHeight(mFavoriteCollectionsView->height());
            GlobalSettings::self()->setFolderTreeHeight(mFolderTreeWidget->height());
            if (!mLongFolderList) {
                GlobalSettings::self()->setFolderViewHeight(mFolderViewSplitter->height());
            }
        } else if (!mLongFolderList && mFolderTreeWidget) {
            GlobalSettings::self()->setFolderTreeHeight(mFolderTreeWidget->height());
        }
        if (mFolderTreeWidget) {
            GlobalSettings::self()->setFolderViewWidth(mFolderTreeWidget->width());
            KSharedConfig::Ptr config = KMKernel::self()->config();
            KConfigGroup group(config, "CollectionFolderView");

            ETMViewStateSaver saver;
            saver.setView(mFolderTreeWidget->folderTreeView());
            saver.saveState(group);

            group.writeEntry("HeaderState", mFolderTreeWidget->folderTreeView()->header()->saveState());
            //Work around from startup folder
            group.deleteEntry("Selection");
#if 0
            if (!GlobalSettings::self()->startSpecificFolderAtStartup()) {
                group.deleteEntry("Current");
            }
#endif
            group.sync();
        }

        if (mMsgView) {
            if (!mReaderWindowBelow) {
                GlobalSettings::self()->setReaderWindowWidth(mMsgView->width());
            }
            mMsgView->viewer()->writeConfig(force);
            GlobalSettings::self()->setReaderWindowHeight(mMsgView->height());
        }
    }
}

void KMMainWidget::writeReaderConfig()
{
    if (mWasEverShown) {
        if (mMsgView) {
            mMsgView->viewer()->writeConfig();
        }
    }
}

//-----------------------------------------------------------------------------
void KMMainWidget::deleteWidgets()
{
    // Simply delete the top splitter, which always is mSplitter1, regardless
    // of the layout. This deletes all children.
    // akonadi action manager is created in createWidgets(), parented to this
    //  so not autocleaned up.
    delete mAkonadiStandardActionManager;
    mAkonadiStandardActionManager = 0;
    delete mSplitter1;
    mMsgView = 0;
    mSearchAndTree = 0;
    mFolderViewSplitter = 0;
    mFavoriteCollectionsView = 0;
    mSplitter1 = 0;
    mSplitter2 = 0;
    mFavoritesModel = 0;
}

//-----------------------------------------------------------------------------
void KMMainWidget::createWidgets()
{
    // Note that all widgets we create in this function have the parent 'this'.
    // They will be properly reparented in layoutSplitters()

    //
    // Create header view and search bar
    //
    FolderTreeWidget::TreeViewOptions opt = FolderTreeWidget::ShowUnreadCount;
    opt |= FolderTreeWidget::UseLineEditForFiltering;
    opt |= FolderTreeWidget::ShowCollectionStatisticAnimation;
    opt |= FolderTreeWidget::DontKeyFilter;
    mFolderTreeWidget = new FolderTreeWidget(this, mGUIClient, opt);

    connect(mFolderTreeWidget->folderTreeView(), SIGNAL(currentChanged(Akonadi::Collection)), this, SLOT(slotFolderChanged(Akonadi::Collection)));

    connect(mFolderTreeWidget->folderTreeView()->selectionModel(), &QItemSelectionModel::selectionChanged, this, &KMMainWidget::updateFolderMenu);

    connect(mFolderTreeWidget->folderTreeView(), &FolderTreeView::prefereCreateNewTab, this, &KMMainWidget::slotCreateNewTab);

    mFolderTreeWidget->setSelectionMode(QAbstractItemView::ExtendedSelection);
    mMessagePane = new CollectionPane(!GlobalSettings::self()->startSpecificFolderAtStartup(), KMKernel::self()->entityTreeModel(),
                                      mFolderTreeWidget->folderTreeView()->selectionModel(),
                                      this);
    connect(KMKernel::self()->entityTreeModel(), &Akonadi::EntityTreeModel::collectionFetched, this, &KMMainWidget::slotCollectionFetched);

    mMessagePane->setXmlGuiClient(mGUIClient);
    connect(mMessagePane, &MessageList::Pane::messageSelected,
            this, &KMMainWidget::slotMessageSelected);
    connect(mMessagePane, &MessageList::Pane::selectionChanged,
            this, &KMMainWidget::startUpdateMessageActionsTimer);
    connect(mMessagePane, &CollectionPane::currentTabChanged, this, &KMMainWidget::refreshMessageListSelection);
    connect(mMessagePane, &MessageList::Pane::messageActivated,
            this, &KMMainWidget::slotMessageActivated);
    connect(mMessagePane, &MessageList::Pane::messageStatusChangeRequest,
            this, &KMMainWidget::slotMessageStatusChangeRequest);

    connect(mMessagePane, SIGNAL(statusMessage(QString)),
            BroadcastStatus::instance(), SLOT(setStatusMsg(QString)));

    //
    // Create the reader window
    //
    if (mReaderWindowActive) {
        mMsgView = new KMReaderWin(this, this, actionCollection(), 0);
        if (mMsgActions) {
            mMsgActions->setMessageView(mMsgView);
        }
        connect(mMsgView->viewer(), &MessageViewer::Viewer::replaceMsgByUnencryptedVersion,
                this, &KMMainWidget::slotReplaceMsgByUnencryptedVersion);
        connect(mMsgView->viewer(), &MessageViewer::Viewer::popupMenu,
                this, &KMMainWidget::slotMessagePopup);
        connect(mMsgView->viewer(), &MessageViewer::Viewer::moveMessageToTrash,
                this, &KMMainWidget::slotMoveMessageToTrash);
    } else {
        if (mMsgActions) {
            mMsgActions->setMessageView(0);
        }
    }

    //
    // Create the folder tree
    // the "folder tree" consists of a quicksearch input field and the tree itself
    //

    mSearchAndTree = new QWidget(this);
    QVBoxLayout *vboxlayout = new QVBoxLayout;
    vboxlayout->setMargin(0);
    mSearchAndTree->setLayout(vboxlayout);

    vboxlayout->addWidget(mFolderTreeWidget);

    if (!GlobalSettings::self()->enableFolderQuickSearch()) {
        mFolderTreeWidget->filterFolderLineEdit()->hide();
    }
    //
    // Create the favorite folder view
    //
    mAkonadiStandardActionManager = new Akonadi::StandardMailActionManager(mGUIClient->actionCollection(), this);
    connect(mAkonadiStandardActionManager, &Akonadi::StandardMailActionManager::actionStateUpdated, this, &KMMainWidget::slotAkonadiStandardActionUpdated);

    mAkonadiStandardActionManager->setCollectionSelectionModel(mFolderTreeWidget->folderTreeView()->selectionModel());
    mAkonadiStandardActionManager->setItemSelectionModel(mMessagePane->currentItemSelectionModel());

    if (mEnableFavoriteFolderView) {

        mFavoriteCollectionsView = new FavoriteCollectionWidget(mGUIClient, this);
        refreshFavoriteFoldersViewProperties();
        connect(mFavoriteCollectionsView, SIGNAL(currentChanged(Akonadi::Collection)), this, SLOT(slotFolderChanged(Akonadi::Collection)));

        mFavoritesModel = new Akonadi::FavoriteCollectionsModel(
            mFolderTreeWidget->folderTreeView()->model(),
            KMKernel::self()->config()->group("FavoriteCollections"), this);

        mFavoriteCollectionsView->setModel(mFavoritesModel);

        Akonadi::CollectionStatisticsDelegate *delegate = new Akonadi::CollectionStatisticsDelegate(mFavoriteCollectionsView);
        delegate->setProgressAnimationEnabled(true);
        mFavoriteCollectionsView->setItemDelegate(delegate);
        delegate->setUnreadCountShown(true);

        mAkonadiStandardActionManager->setFavoriteCollectionsModel(mFavoritesModel);
        mAkonadiStandardActionManager->setFavoriteSelectionModel(mFavoriteCollectionsView->selectionModel());
    }

    //Don't use mMailActionManager->createAllActions() to save memory by not
    //creating actions that doesn't make sense.
    QList<StandardActionManager::Type> standardActions;
    standardActions << StandardActionManager::CreateCollection
                    << StandardActionManager::CopyCollections
                    << StandardActionManager::DeleteCollections
                    << StandardActionManager::SynchronizeCollections
                    << StandardActionManager::CollectionProperties
                    << StandardActionManager::CopyItems
                    << StandardActionManager::Paste
                    << StandardActionManager::DeleteItems
                    << StandardActionManager::ManageLocalSubscriptions
                    << StandardActionManager::CopyCollectionToMenu
                    << StandardActionManager::CopyItemToMenu
                    << StandardActionManager::MoveItemToMenu
                    << StandardActionManager::MoveCollectionToMenu
                    << StandardActionManager::CutItems
                    << StandardActionManager::CutCollections
                    << StandardActionManager::CreateResource
                    << StandardActionManager::DeleteResources
                    << StandardActionManager::ResourceProperties
                    << StandardActionManager::SynchronizeResources
                    << StandardActionManager::ToggleWorkOffline
                    << StandardActionManager::SynchronizeCollectionsRecursive;

    Q_FOREACH (StandardActionManager::Type standardAction, standardActions) {
        mAkonadiStandardActionManager->createAction(standardAction);
    }

    if (mEnableFavoriteFolderView) {
        QList<StandardActionManager::Type> favoriteActions;
        favoriteActions << StandardActionManager::AddToFavoriteCollections
                        << StandardActionManager::RemoveFromFavoriteCollections
                        << StandardActionManager::RenameFavoriteCollection
                        << StandardActionManager::SynchronizeFavoriteCollections;
        Q_FOREACH (StandardActionManager::Type favoriteAction, favoriteActions) {
            mAkonadiStandardActionManager->createAction(favoriteAction);
        }
    }

    QList<StandardMailActionManager::Type> mailActions;
    mailActions << StandardMailActionManager::MarkAllMailAsRead
                << StandardMailActionManager::MoveToTrash
                << StandardMailActionManager::MoveAllToTrash
                << StandardMailActionManager::RemoveDuplicates
                << StandardMailActionManager::EmptyAllTrash
                << StandardMailActionManager::MarkMailAsRead
                << StandardMailActionManager::MarkMailAsUnread
                << StandardMailActionManager::MarkMailAsImportant
                << StandardMailActionManager::MarkMailAsActionItem;

    Q_FOREACH (StandardMailActionManager::Type mailAction, mailActions) {
        mAkonadiStandardActionManager->createAction(mailAction);
    }

    mAkonadiStandardActionManager->interceptAction(Akonadi::StandardActionManager::CollectionProperties);
    connect(mAkonadiStandardActionManager->action(Akonadi::StandardActionManager::CollectionProperties), SIGNAL(triggered(bool)), mManageShowCollectionProperties, SLOT(slotCollectionProperties()));

    //
    // Create all kinds of actions
    //
    mAkonadiStandardActionManager->action(Akonadi::StandardMailActionManager::RemoveDuplicates)->setShortcut(QKeySequence(Qt::CTRL + Qt::Key_Asterisk));
    mAkonadiStandardActionManager->interceptAction(Akonadi::StandardMailActionManager::RemoveDuplicates);
    connect(mAkonadiStandardActionManager->action(Akonadi::StandardMailActionManager::RemoveDuplicates), SIGNAL(triggered(bool)), this, SLOT(slotRemoveDuplicates()));

    {
        mCollectionProperties = mAkonadiStandardActionManager->action(Akonadi::StandardActionManager::CollectionProperties);
    }
    connect(kmkernel->folderCollectionMonitor(), SIGNAL(itemAdded(Akonadi::Item,Akonadi::Collection)),
            SLOT(slotItemAdded(Akonadi::Item,Akonadi::Collection)));
    connect(kmkernel->folderCollectionMonitor(), SIGNAL(itemRemoved(Akonadi::Item)),
            SLOT(slotItemRemoved(Akonadi::Item)));
    connect(kmkernel->folderCollectionMonitor(), SIGNAL(itemMoved(Akonadi::Item,Akonadi::Collection,Akonadi::Collection)),
            SLOT(slotItemMoved(Akonadi::Item,Akonadi::Collection,Akonadi::Collection)));
    connect(kmkernel->folderCollectionMonitor(), SIGNAL(collectionChanged(Akonadi::Collection,QSet<QByteArray>)), SLOT(slotCollectionChanged(Akonadi::Collection,QSet<QByteArray>)));

    connect(kmkernel->folderCollectionMonitor(), SIGNAL(collectionStatisticsChanged(Akonadi::Collection::Id,Akonadi::CollectionStatistics)), SLOT(slotCollectionStatisticsChanged(Akonadi::Collection::Id,Akonadi::CollectionStatistics)));

}

void KMMainWidget::updateMoveAction(const Akonadi::CollectionStatistics &statistic)
{
    const bool hasUnreadMails = (statistic.unreadCount() > 0);
    const bool hasMails = (statistic.count() > 0);
    updateMoveAction(hasUnreadMails, hasMails);
}

void KMMainWidget::updateMoveAction(bool hasUnreadMails, bool hasMails)
{
    const bool enable_goto_unread = hasUnreadMails
                                    || (GlobalSettings::self()->loopOnGotoUnread() == GlobalSettings::EnumLoopOnGotoUnread::LoopInAllFolders)
                                    || (GlobalSettings::self()->loopOnGotoUnread() == GlobalSettings::EnumLoopOnGotoUnread::LoopInAllMarkedFolders);
    actionCollection()->action(QLatin1String("go_next_message"))->setEnabled(hasMails);
    actionCollection()->action(QLatin1String("go_next_unread_message"))->setEnabled(enable_goto_unread);
    actionCollection()->action(QLatin1String("go_prev_message"))->setEnabled(hasMails);
    actionCollection()->action(QLatin1String("go_prev_unread_message"))->setEnabled(enable_goto_unread);
    if (mAkonadiStandardActionManager && mAkonadiStandardActionManager->action(Akonadi::StandardMailActionManager::MarkAllMailAsRead)) {
        mAkonadiStandardActionManager->action(Akonadi::StandardMailActionManager::MarkAllMailAsRead)->setEnabled(hasUnreadMails);
    }
}

void KMMainWidget::updateAllToTrashAction(int statistics)
{
    bool multiFolder = false;
    if (mFolderTreeWidget) {
        multiFolder = mFolderTreeWidget->selectedCollections().count() > 1;
    }
    if (mAkonadiStandardActionManager->action(Akonadi::StandardMailActionManager::MoveAllToTrash)) {
        const bool folderWithContent = mCurrentFolder && !mCurrentFolder->isStructural();
        mAkonadiStandardActionManager->action(Akonadi::StandardMailActionManager::MoveAllToTrash)->setEnabled(folderWithContent
                && (statistics > 0)
                && mCurrentFolder->canDeleteMessages()
                && !multiFolder);
    }
}

void KMMainWidget::slotCollectionStatisticsChanged(const Akonadi::Collection::Id id, const Akonadi::CollectionStatistics &statistic)
{
    if (id == CommonKernel->outboxCollectionFolder().id()) {
        const qint64 nbMsgOutboxCollection = statistic.count();
        mSendQueued->setEnabled(nbMsgOutboxCollection > 0);
        mSendActionMenu->setEnabled(nbMsgOutboxCollection > 0);
    } else if (mCurrentFolder && (id == mCurrentFolder->collection().id())) {
        updateMoveAction(statistic);
        updateAllToTrashAction(statistic.count());
        mCurrentFolder->setCollection(MailCommon::Util::updatedCollection(mCurrentFolder->collection()));
    }
}

void KMMainWidget::slotCreateNewTab(bool preferNewTab)
{
    mMessagePane->setPreferEmptyTab(preferNewTab);
}

void KMMainWidget::slotCollectionChanged(const Akonadi::Collection &collection, const QSet<QByteArray> &set)
{
    if (mCurrentFolder
            && (collection == mCurrentFolder->collection())
            && (set.contains("MESSAGEFOLDER") || set.contains("expirationcollectionattribute"))) {
        if (set.contains("MESSAGEFOLDER")) {
            mMessagePane->resetModelStorage();
        } else {
            mCurrentFolder->setCollection(collection);
        }
    } else if (set.contains("ENTITYDISPLAY") || set.contains("NAME")) {
        const QModelIndex idx = Akonadi::EntityTreeModel::modelIndexForCollection(KMKernel::self()->collectionModel(), collection);
        if (idx.isValid()) {
            const QString text = idx.data().toString();
            const QIcon icon = idx.data(Qt::DecorationRole).value<QIcon>();
            mMessagePane->updateTabIconText(collection, text, icon);
        }
    }
}

void KMMainWidget::slotItemAdded(const Akonadi::Item &msg, const Akonadi::Collection &col)
{
    Q_UNUSED(msg);
    if (col.isValid()) {
        if (col == CommonKernel->outboxCollectionFolder()) {
            startUpdateMessageActionsTimer();
        }
    }
}

void KMMainWidget::slotItemRemoved(const Akonadi::Item &item)
{
    if (item.isValid() && item.parentCollection().isValid() && (item.parentCollection() == CommonKernel->outboxCollectionFolder())) {
        startUpdateMessageActionsTimer();
    }
}

void KMMainWidget::slotItemMoved(const Akonadi::Item &item, const Akonadi::Collection &from, const Akonadi::Collection &to)
{
    if (item.isValid() && ((from.id() == CommonKernel->outboxCollectionFolder().id())
                           || to.id() == CommonKernel->outboxCollectionFolder().id())) {
        startUpdateMessageActionsTimer();
    }
}

//-------------------------------------------------------------------------
void KMMainWidget::slotFocusQuickSearch()
{
    const QString text = mMsgView ? mMsgView->copyText() : QString();
    mMessagePane->focusQuickSearch(text);
}

//-------------------------------------------------------------------------
bool KMMainWidget::slotSearch()
{
    if (!mSearchWin) {
        mSearchWin = new SearchWindow(this, mCurrentFolder ? mCurrentFolder->collection() : Akonadi::Collection());
        mSearchWin->setModal(false);
        mSearchWin->setObjectName(QLatin1String("Search"));
    } else {
        mSearchWin->activateFolder(mCurrentFolder ? mCurrentFolder->collection() : Akonadi::Collection());
    }

    mSearchWin->show();
    KWindowSystem::activateWindow(mSearchWin->winId());
    return true;
}

//-----------------------------------------------------------------------------
void KMMainWidget::slotHelp()
{
    KHelpClient::invokeHelp();
}

//-----------------------------------------------------------------------------
void KMMainWidget::slotFilter()
{
    FilterIf->openFilterDialog(true);
}

void KMMainWidget::slotManageSieveScripts()
{
    if (!kmkernel->askToGoOnline()) {
        return;
    }
    if (mManageSieveDialog) {
        return;
    }

    mManageSieveDialog = new KSieveUi::ManageSieveScriptsDialog(this);
    mManageSieveDialog->show();
}

//-----------------------------------------------------------------------------
void KMMainWidget::slotCheckMail()
{
    kmkernel->checkMail();
}

//-----------------------------------------------------------------------------
void KMMainWidget::slotCheckMailOnStartup()
{
    kmkernel->checkMailOnStartup();
}

//-----------------------------------------------------------------------------
void KMMainWidget::slotCheckOneAccount(QAction *item)
{
    if (!item) {
        return;
    }

    Akonadi::AgentInstance agent = Akonadi::AgentManager::self()->instance(item->data().toString());
    if (agent.isValid()) {
        if (!agent.isOnline()) {
            agent.setIsOnline(true);
        }
        agent.synchronize();
    } else {
        qDebug() << "account with identifier" << item->data().toString() << "not found";
    }
}

//-----------------------------------------------------------------------------
void KMMainWidget::slotCompose()
{
    KMail::Composer *win;
    KMime::Message::Ptr msg(new KMime::Message());

    bool forceCursorPosition = false;
    if (mCurrentFolder) {
        MessageHelper::initHeader(msg, KMKernel::self()->identityManager(), mCurrentFolder->identity());
        //Laurent: bug 289905
        /*
        if ( mCurrentFolder->collection().isValid() && mCurrentFolder->putRepliesInSameFolder() ) {
        KMime::Headers::Generic *header = new KMime::Headers::Generic( "X-KMail-Fcc", msg.get(), QString::number( mCurrentFolder->collection().id() ), "utf-8" );
        msg->setHeader( header );
        }
        */
        TemplateParser::TemplateParser parser(msg, TemplateParser::TemplateParser::NewMessage);
        parser.setIdentityManager(KMKernel::self()->identityManager());
        parser.process(msg, mCurrentFolder->collection());
        win = KMail::makeComposer(msg, false, false, KMail::Composer::New, mCurrentFolder->identity());
        win->setCollectionForNewMessage(mCurrentFolder->collection());
        forceCursorPosition = parser.cursorPositionWasSet();
    } else {
        MessageHelper::initHeader(msg, KMKernel::self()->identityManager());
        TemplateParser::TemplateParser parser(msg, TemplateParser::TemplateParser::NewMessage);
        parser.setIdentityManager(KMKernel::self()->identityManager());
        parser.process(KMime::Message::Ptr(), Akonadi::Collection());
        win = KMail::makeComposer(msg, false, false, KMail::Composer::New);
        forceCursorPosition = parser.cursorPositionWasSet();
    }
    if (forceCursorPosition) {
        win->setFocusToEditor();
    }
    win->show();

}

//-----------------------------------------------------------------------------
// TODO: do we want the list sorted alphabetically?
void KMMainWidget::slotShowNewFromTemplate()
{
    if (mCurrentFolder) {
        const KIdentityManagement::Identity &ident =
            kmkernel->identityManager()->identityForUoidOrDefault(mCurrentFolder->identity());
        mTemplateFolder = CommonKernel->collectionFromId(ident.templates().toLongLong());
    }

    if (!mTemplateFolder.isValid()) {
        mTemplateFolder = CommonKernel->templatesCollectionFolder();
    }
    if (!mTemplateFolder.isValid()) {
        return;
    }

    mTemplateMenu->menu()->clear();

    Akonadi::ItemFetchJob *job = new Akonadi::ItemFetchJob(mTemplateFolder);
    job->fetchScope().setAncestorRetrieval(ItemFetchScope::Parent);
    job->fetchScope().fetchFullPayload();
    connect(job, &Akonadi::ItemFetchJob::result, this, &KMMainWidget::slotDelayedShowNewFromTemplate);
}

void KMMainWidget::slotDelayedShowNewFromTemplate(KJob *job)
{
    Akonadi::ItemFetchJob *fetchJob = qobject_cast<Akonadi::ItemFetchJob *>(job);

    const Akonadi::Item::List items = fetchJob->items();
    const int numberOfItems = items.count();
    for (int idx = 0; idx < numberOfItems; ++idx) {
        KMime::Message::Ptr msg = MessageCore::Util::message(items.at(idx));
        if (msg) {
            QString subj = msg->subject()->asUnicodeString();
            if (subj.isEmpty()) {
                subj = i18n("No Subject");
            }

            QAction *templateAction = mTemplateMenu->menu()->addAction(KStringHandler::rsqueeze(subj.replace(QLatin1Char('&'), QLatin1String("&&"))));
            QVariant var;
            var.setValue(items.at(idx));
            templateAction->setData(var);
        }
    }

    // If there are no templates available, add a menu entry which informs
    // the user about this.
    if (mTemplateMenu->menu()->actions().isEmpty()) {
        QAction *noAction = mTemplateMenu->menu()->addAction(
                                i18n("(no templates)"));
        noAction->setEnabled(false);
    }
}

//-----------------------------------------------------------------------------
void KMMainWidget::slotNewFromTemplate(QAction *action)
{

    if (!mTemplateFolder.isValid()) {
        return;
    }
    const Akonadi::Item item = action->data().value<Akonadi::Item>();
    newFromTemplate(item);
}

//-----------------------------------------------------------------------------
void KMMainWidget::newFromTemplate(const Akonadi::Item &msg)
{
    if (!msg.isValid()) {
        return;
    }
    KMCommand *command = new KMUseTemplateCommand(this, msg);
    command->start();
}

//-----------------------------------------------------------------------------
void KMMainWidget::slotPostToML()
{
    if (mCurrentFolder && mCurrentFolder->isMailingListEnabled()) {
        if (KMail::Util::mailingListPost(mCurrentFolder)) {
            return;
        }
    }
    slotCompose();
}

void KMMainWidget::slotExpireFolder()
{
    if (!mCurrentFolder) {
        return;
    }
    bool mustDeleteExpirationAttribute = false;
    MailCommon::ExpireCollectionAttribute *attr = MailCommon::ExpireCollectionAttribute::expirationCollectionAttribute(mCurrentFolder->collection(), mustDeleteExpirationAttribute);
    bool canBeExpired = true;
    if (!attr->isAutoExpire()) {
        canBeExpired = false;
    } else if (attr->unreadExpireUnits() == MailCommon::ExpireCollectionAttribute::ExpireNever &&
               attr->readExpireUnits() == MailCommon::ExpireCollectionAttribute::ExpireNever) {
        canBeExpired = false;
    }

    if (!canBeExpired) {
        const QString message = i18n("This folder does not have any expiry options set");
        KMessageBox::information(this, message);
        if (mustDeleteExpirationAttribute) {
            delete attr;
        }
        return;
    }

    if (GlobalSettings::self()->warnBeforeExpire()) {
        const QString message = i18n("<qt>Are you sure you want to expire the folder <b>%1</b>?</qt>",
                                     mCurrentFolder->name().toHtmlEscaped());
        if (KMessageBox::warningContinueCancel(this, message, i18n("Expire Folder"),
                                               KGuiItem(i18n("&Expire")))
                != KMessageBox::Continue) {
            if (mustDeleteExpirationAttribute) {
                delete attr;
            }
            return;
        }
    }

    MailCommon::Util::expireOldMessages(mCurrentFolder->collection(), true /*immediate*/);
    if (mustDeleteExpirationAttribute) {
        delete attr;
    }
}

//-----------------------------------------------------------------------------
void KMMainWidget::slotEmptyFolder()
{
    if (!mCurrentFolder) {
        return;
    }
    const bool isTrash = CommonKernel->folderIsTrash(mCurrentFolder->collection());
    if (GlobalSettings::self()->confirmBeforeEmpty()) {
        const QString title = (isTrash) ? i18n("Empty Trash") : i18n("Move to Trash");
        const QString text = (isTrash) ?
                             i18n("Are you sure you want to empty the trash folder?") :
                             i18n("<qt>Are you sure you want to move all messages from "
                                  "folder <b>%1</b> to the trash?</qt>", mCurrentFolder->name().toHtmlEscaped());

        if (KMessageBox::warningContinueCancel(this, text, title, KGuiItem(title, QLatin1String("user-trash")))
                != KMessageBox::Continue) {
            return;
        }
    }
#ifndef QT_NO_CURSOR
    MessageViewer::KCursorSaver busy(MessageViewer::KBusyPtr::busy());
#endif
    slotMarkAll();
    if (isTrash) {
        /* Don't ask for confirmation again when deleting, the user has already
        confirmed. */
        slotDeleteMsg(false);
    } else {
        slotTrashSelectedMessages();
    }

    if (mMsgView) {
        mMsgView->clearCache();
    }

    if (!isTrash) {
        BroadcastStatus::instance()->setStatusMsg(i18n("Moved all messages to the trash"));
    }

    updateMessageActions();

    // Disable empty trash/move all to trash action - we've just deleted/moved
    // all folder contents.
    mAkonadiStandardActionManager->action(Akonadi::StandardMailActionManager::MoveAllToTrash)->setEnabled(false);
}

//-----------------------------------------------------------------------------
void KMMainWidget::slotArchiveFolder()
{
    if (mCurrentFolder && mCurrentFolder->collection().isValid()) {
        KMail::ArchiveFolderDialog archiveDialog;
        archiveDialog.setFolder(mCurrentFolder->collection());
        archiveDialog.exec();
    }
}

//-----------------------------------------------------------------------------
void KMMainWidget::slotRemoveFolder()
{
    if (!mCurrentFolder) {
        return;
    }
    if (!mCurrentFolder->collection().isValid()) {
        return;
    }
    if (mCurrentFolder->isSystemFolder()) {
        return;
    }
    if (mCurrentFolder->isReadOnly()) {
        return;
    }

    RemoveCollectionJob *job = new RemoveCollectionJob(this);
    connect(job, SIGNAL(clearCurrentFolder()), this, SLOT(slotClearCurrentFolder()));
    job->setMainWidget(this);
    job->setCurrentFolder(mCurrentFolder->collection());
    job->start();
}

void KMMainWidget::slotClearCurrentFolder()
{
    mCurrentFolder.clear();
}

//-----------------------------------------------------------------------------
void KMMainWidget::slotExpireAll()
{
    if (GlobalSettings::self()->warnBeforeExpire()) {
        const int ret = KMessageBox::warningContinueCancel(KMainWindow::memberList().first(),
                        i18n("Are you sure you want to expire all old messages?"),
                        i18n("Expire Old Messages?"), KGuiItem(i18n("Expire")));
        if (ret != KMessageBox::Continue) {
            return;
        }
    }

    kmkernel->expireAllFoldersNow();
}

//-----------------------------------------------------------------------------
void KMMainWidget::slotOverrideHtmlLoadExt()
{
    if (mHtmlLoadExtGlobalSetting == mFolderHtmlLoadExtPreference) {
        int result = KMessageBox::warningContinueCancel(this,
                     // the warning text is taken from configuredialog.cpp:
                     i18n("Loading external references in html mail will make you more vulnerable to "
                          "\"spam\" and may increase the likelihood that your system will be "
                          "compromised by other present and anticipated security exploits."),
                     i18n("Security Warning"),
                     KGuiItem(i18n("Load External References")),
                     KStandardGuiItem::cancel(),
                     QLatin1String("OverrideHtmlLoadExtWarning"), 0);
        if (result == KMessageBox::Cancel) {
            mPreferHtmlLoadExtAction->setChecked(false);
            return;
        }
    }
    mFolderHtmlLoadExtPreference = !mFolderHtmlLoadExtPreference;

    if (mMsgView) {
        mMsgView->setHtmlLoadExtOverride(mFolderHtmlLoadExtPreference);
        mMsgView->update(true);
    }
}

//-----------------------------------------------------------------------------
void KMMainWidget::slotMessageQueuedOrDrafted()
{
    if (!CommonKernel->folderIsDraftOrOutbox(mCurrentFolder->collection())) {
        return;
    }
    if (mMsgView) {
        mMsgView->update(true);
    }
}

//-----------------------------------------------------------------------------
void KMMainWidget::slotForwardInlineMsg()
{
    if (!mCurrentFolder) {
        return;
    }

    const QList<Akonadi::Item> selectedMessages = mMessagePane->selectionAsMessageItemList();
    if (selectedMessages.isEmpty()) {
        return;
    }
    KMForwardCommand *command = new KMForwardCommand(
        this, selectedMessages, mCurrentFolder->identity()
    );

    command->start();
}

//-----------------------------------------------------------------------------
void KMMainWidget::slotForwardAttachedMsg()
{
    if (!mCurrentFolder) {
        return;
    }

    const QList<Akonadi::Item> selectedMessages = mMessagePane->selectionAsMessageItemList();
    if (selectedMessages.isEmpty()) {
        return;
    }
    KMForwardAttachedCommand *command = new KMForwardAttachedCommand(
        this, selectedMessages, mCurrentFolder->identity()
    );

    command->start();
}

//-----------------------------------------------------------------------------
void KMMainWidget::slotUseTemplate()
{
    newFromTemplate(mMessagePane->currentItem());
}

//-----------------------------------------------------------------------------
void KMMainWidget::slotResendMsg()
{
    const Akonadi::Item msg = mMessagePane->currentItem();
    if (!msg.isValid()) {
        return;
    }
    KMCommand *command = new KMResendMessageCommand(this, msg);

    command->start();
}

//-----------------------------------------------------------------------------
// Message moving and permanent deletion
//

void KMMainWidget::moveMessageSelected(MessageList::Core::MessageItemSetReference ref, const Akonadi::Collection &dest, bool confirmOnDeletion)
{
    QList<Akonadi::Item> selectMsg  = mMessagePane->itemListFromPersistentSet(ref);
    // If this is a deletion, ask for confirmation
    if (!dest.isValid() && confirmOnDeletion) {
        int ret = KMessageBox::warningContinueCancel(
                      this,
                      i18np(
                          "<qt>Do you really want to delete the selected message?<br />"
                          "Once deleted, it cannot be restored.</qt>",
                          "<qt>Do you really want to delete the %1 selected messages?<br />"
                          "Once deleted, they cannot be restored.</qt>",
                          selectMsg.count()
                      ),
                      selectMsg.count() > 1 ? i18n("Delete Messages") : i18n("Delete Message"),
                      KStandardGuiItem::del(),
                      KStandardGuiItem::cancel(),
                      QLatin1String("NoConfirmDelete")
                  );
        if (ret == KMessageBox::Cancel) {
            mMessagePane->deletePersistentSet(ref);
            return;  // user canceled the action
        }
    }
    mMessagePane->markMessageItemsAsAboutToBeRemoved(ref, true);
    // And stuff them into a KMMoveCommand :)
    KMMoveCommand *command = new KMMoveCommand(dest, selectMsg, ref);
    QObject::connect(
        command, SIGNAL(moveDone(KMMoveCommand*)),
        this, SLOT(slotMoveMessagesCompleted(KMMoveCommand*))
    );
    command->start();

    if (dest.isValid()) {
        BroadcastStatus::instance()->setStatusMsg(i18n("Moving messages..."));
    } else {
        BroadcastStatus::instance()->setStatusMsg(i18n("Deleting messages..."));
    }
}

void KMMainWidget::slotMoveMessagesCompleted(KMMoveCommand *command)
{
    Q_ASSERT(command);
    mMessagePane->markMessageItemsAsAboutToBeRemoved(command->refSet(), false);
    mMessagePane->deletePersistentSet(command->refSet());
    // Bleah :D
    const bool moveWasReallyADelete = !command->destFolder().isValid();

    if (command->result() == KMCommand::OK) {
        if (moveWasReallyADelete) {
            BroadcastStatus::instance()->setStatusMsg(i18n("Messages deleted successfully."));
        } else {
            BroadcastStatus::instance()->setStatusMsg(i18n("Messages moved successfully."));
        }
    } else {
        if (moveWasReallyADelete) {
            if (command->result() == KMCommand::Failed) {
                BroadcastStatus::instance()->setStatusMsg(i18n("Deleting messages failed."));
            } else {
                BroadcastStatus::instance()->setStatusMsg(i18n("Deleting messages canceled."));
            }
        } else {
            if (command->result() == KMCommand::Failed) {
                BroadcastStatus::instance()->setStatusMsg(i18n("Moving messages failed."));
            } else {
                BroadcastStatus::instance()->setStatusMsg(i18n("Moving messages canceled."));
            }
        }
    }
    // The command will autodelete itself and will also kill the set.
}

void KMMainWidget::slotDeleteMsg(bool confirmDelete)
{
    // Create a persistent message set from the current selection
    MessageList::Core::MessageItemSetReference ref = mMessagePane->selectionAsPersistentSet();
    if (ref != -1) {
        moveMessageSelected(ref, Akonadi::Collection(), confirmDelete);
    }
}

void KMMainWidget::slotDeleteThread(bool confirmDelete)
{
    // Create a persistent set from the current thread.
    MessageList::Core::MessageItemSetReference ref = mMessagePane->currentThreadAsPersistentSet();
    if (ref != -1) {
        moveMessageSelected(ref, Akonadi::Collection(), confirmDelete);
    }
}

FolderSelectionDialog *KMMainWidget::moveOrCopyToDialog()
{
    if (!mMoveOrCopyToDialog) {
        FolderSelectionDialog::SelectionFolderOption options = FolderSelectionDialog::HideVirtualFolder;
        mMoveOrCopyToDialog = new FolderSelectionDialog(this, options);
        mMoveOrCopyToDialog->setModal(true);
    }
    return mMoveOrCopyToDialog;
}

FolderSelectionDialog *KMMainWidget::selectFromAllFoldersDialog()
{
    if (!mSelectFromAllFoldersDialog) {
        FolderSelectionDialog::SelectionFolderOptions options = FolderSelectionDialog::None;
        options |= FolderSelectionDialog::NotAllowToCreateNewFolder;

        mSelectFromAllFoldersDialog = new FolderSelectionDialog(this, options);
        mSelectFromAllFoldersDialog->setModal(true);
    }
    return mSelectFromAllFoldersDialog;
}

void KMMainWidget::slotMoveSelectedMessageToFolder()
{
    QPointer<MailCommon::FolderSelectionDialog> dialog(moveOrCopyToDialog());
    dialog->setWindowTitle(i18n("Move Messages to Folder"));
    if (dialog->exec() && dialog) {
        const Akonadi::Collection dest = dialog->selectedCollection();
        if (dest.isValid()) {
            moveSelectedMessagesToFolder(dest);
        }
    }
}

void KMMainWidget::moveSelectedMessagesToFolder(const Akonadi::Collection &dest)
{
    MessageList::Core::MessageItemSetReference ref = mMessagePane->selectionAsPersistentSet();
    if (ref != -1) {
        //Need to verify if dest == src ??? akonadi do it for us.
        moveMessageSelected(ref, dest, false);
    }
}

void KMMainWidget::copyMessageSelected(const QList<Akonadi::Item> &selectMsg, const Akonadi::Collection &dest)
{
    if (selectMsg.isEmpty()) {
        return;
    }
    // And stuff them into a KMCopyCommand :)
    KMCommand *command = new KMCopyCommand(dest, selectMsg);
    QObject::connect(
        command, SIGNAL(completed(KMCommand*)),
        this, SLOT(slotCopyMessagesCompleted(KMCommand*))
    );
    command->start();
    BroadcastStatus::instance()->setStatusMsg(i18n("Copying messages..."));
}

void KMMainWidget::slotCopyMessagesCompleted(KMCommand *command)
{
    Q_ASSERT(command);
    if (command->result() == KMCommand::OK) {
        BroadcastStatus::instance()->setStatusMsg(i18n("Messages copied successfully."));
    } else {
        if (command->result() == KMCommand::Failed) {
            BroadcastStatus::instance()->setStatusMsg(i18n("Copying messages failed."));
        } else {
            BroadcastStatus::instance()->setStatusMsg(i18n("Copying messages canceled."));
        }
    }
    // The command will autodelete itself and will also kill the set.
}

void KMMainWidget::slotCopySelectedMessagesToFolder()
{
    QPointer<MailCommon::FolderSelectionDialog> dialog(moveOrCopyToDialog());
    dialog->setWindowTitle(i18n("Copy Messages to Folder"));

    if (dialog->exec() && dialog) {
        const Akonadi::Collection dest = dialog->selectedCollection();
        if (dest.isValid()) {
            copySelectedMessagesToFolder(dest);
        }
    }
}

void KMMainWidget::copySelectedMessagesToFolder(const Akonadi::Collection &dest)
{
    const QList<Akonadi::Item > lstMsg = mMessagePane->selectionAsMessageItemList();
    if (!lstMsg.isEmpty()) {
        copyMessageSelected(lstMsg, dest);
    }
}

//-----------------------------------------------------------------------------
// Message trashing
//
void KMMainWidget::trashMessageSelected(MessageList::Core::MessageItemSetReference ref)
{
    if (!mCurrentFolder) {
        return;
    }

    const QList<Akonadi::Item> select = mMessagePane->itemListFromPersistentSet(ref);
    mMessagePane->markMessageItemsAsAboutToBeRemoved(ref, true);

    // FIXME: Why we don't use KMMoveCommand( trashFolder(), selectedMessages ); ?
    // And stuff them into a KMTrashMsgCommand :)
    KMCommand *command = new KMTrashMsgCommand(mCurrentFolder->collection(), select, ref);

    QObject::connect(
        command, SIGNAL(moveDone(KMMoveCommand*)),
        this, SLOT(slotTrashMessagesCompleted(KMMoveCommand*))
    );
    command->start();
    BroadcastStatus::instance()->setStatusMsg(i18n("Moving messages to trash..."));
}

void KMMainWidget::slotTrashMessagesCompleted(KMMoveCommand *command)
{
    Q_ASSERT(command);
    mMessagePane->markMessageItemsAsAboutToBeRemoved(command->refSet(), false);
    mMessagePane->deletePersistentSet(command->refSet());
    if (command->result() == KMCommand::OK) {
        BroadcastStatus::instance()->setStatusMsg(i18n("Messages moved to trash successfully."));
    } else {
        if (command->result() == KMCommand::Failed) {
            BroadcastStatus::instance()->setStatusMsg(i18n("Moving messages to trash failed."));
        } else {
            BroadcastStatus::instance()->setStatusMsg(i18n("Moving messages to trash canceled."));
        }
    }

    // The command will autodelete itself and will also kill the set.
}

void KMMainWidget::slotTrashSelectedMessages()
{
    MessageList::Core::MessageItemSetReference ref = mMessagePane->selectionAsPersistentSet();
    if (ref != -1) {
        trashMessageSelected(ref);
    }
}

void KMMainWidget::slotTrashThread()
{
    MessageList::Core::MessageItemSetReference ref = mMessagePane->currentThreadAsPersistentSet();
    if (ref != -1) {
        trashMessageSelected(ref);
    }
}

//-----------------------------------------------------------------------------
// Message tag setting for messages
//
// FIXME: The "selection" version of these functions is in MessageActions.
//        We should probably move everything there....
void KMMainWidget::toggleMessageSetTag(const QList<Akonadi::Item> &select, const Akonadi::Tag &tag)
{
    if (select.isEmpty()) {
        return;
    }
    KMCommand *command = new KMSetTagCommand(Akonadi::Tag::List() << tag, select, KMSetTagCommand::Toggle);
    command->start();
}

void KMMainWidget::slotSelectMoreMessageTagList()
{
    const QList<Akonadi::Item> selectedMessages = mMessagePane->selectionAsMessageItemList();
    if (selectedMessages.isEmpty()) {
        return;
    }

    TagSelectDialog dlg(this, selectedMessages.count(), selectedMessages.first());
    if (dlg.exec()) {
        const Akonadi::Tag::List lst = dlg.selectedTag();

        KMCommand *command = new KMSetTagCommand(lst, selectedMessages, KMSetTagCommand::CleanExistingAndAddNew);
        command->start();
    }
}

void KMMainWidget::slotUpdateMessageTagList(const Akonadi::Tag &tag)
{
    // Create a persistent set from the current thread.
    const QList<Akonadi::Item> selectedMessages = mMessagePane->selectionAsMessageItemList();
    if (selectedMessages.isEmpty()) {
        return;
    }
    toggleMessageSetTag(selectedMessages, tag);
}

void KMMainWidget::refreshMessageListSelection()
{
    mAkonadiStandardActionManager->setItemSelectionModel(mMessagePane->currentItemSelectionModel());
    slotMessageSelected(mMessagePane->currentItem());
}

//-----------------------------------------------------------------------------
// Status setting for threads
//
// FIXME: The "selection" version of these functions is in MessageActions.
//        We should probably move everything there....
void KMMainWidget::setMessageSetStatus(const QList<Akonadi::Item> &select,
                                       const Akonadi::MessageStatus &status,
                                       bool toggle)
{
    KMCommand *command = new KMSetStatusCommand(status, select, toggle);
    command->start();
}

void KMMainWidget::setCurrentThreadStatus(const Akonadi::MessageStatus &status, bool toggle)
{
    const QList<Akonadi::Item> select = mMessagePane->currentThreadAsMessageList();
    if (select.isEmpty()) {
        return;
    }
    setMessageSetStatus(select, status, toggle);
}

void KMMainWidget::slotSetThreadStatusUnread()
{
    setCurrentThreadStatus(MessageStatus::statusRead(), true);
}

void KMMainWidget::slotSetThreadStatusImportant()
{
    setCurrentThreadStatus(MessageStatus::statusImportant(), true);
}

void KMMainWidget::slotSetThreadStatusRead()
{
    setCurrentThreadStatus(MessageStatus::statusRead(), false);
}

void KMMainWidget::slotSetThreadStatusToAct()
{
    setCurrentThreadStatus(MessageStatus::statusToAct(), true);
}

void KMMainWidget::slotSetThreadStatusWatched()
{
    setCurrentThreadStatus(MessageStatus::statusWatched(), true);
    if (mWatchThreadAction->isChecked()) {
        mIgnoreThreadAction->setChecked(false);
    }
}

void KMMainWidget::slotSetThreadStatusIgnored()
{
    setCurrentThreadStatus(MessageStatus::statusIgnored(), true);
    if (mIgnoreThreadAction->isChecked()) {
        mWatchThreadAction->setChecked(false);
    }
}

//-----------------------------------------------------------------------------
void KMMainWidget::slotRedirectMsg()
{
    const QList<Akonadi::Item> selectedMessages = mMessagePane->selectionAsMessageItemList();
    if (selectedMessages.isEmpty()) {
        return;
    }

    KMCommand *command = new KMRedirectCommand(this, selectedMessages);
    command->start();
}

//-----------------------------------------------------------------------------
void KMMainWidget::slotCustomReplyToMsg(const QString &tmpl)
{
    const Akonadi::Item msg = mMessagePane->currentItem();
    if (!msg.isValid()) {
        return;
    }

    const QString text = mMsgView ? mMsgView->copyText() : QString();

    qDebug() << "Reply with template:" << tmpl;

    KMCommand *command = new KMReplyCommand(this,
                                            msg,
                                            MessageComposer::ReplySmart,
                                            text, false,
                                            tmpl);
    command->start();
}

//-----------------------------------------------------------------------------
void KMMainWidget::slotCustomReplyAllToMsg(const QString &tmpl)
{
    const Akonadi::Item msg = mMessagePane->currentItem();
    if (!msg.isValid()) {
        return;
    }

    const QString text = mMsgView ? mMsgView->copyText() : QString();

    qDebug() << "Reply to All with template:" << tmpl;

    KMCommand *command = new KMReplyCommand(this,
                                            msg,
                                            MessageComposer::ReplyAll,
                                            text,
                                            false,
                                            tmpl
                                           );

    command->start();
}

//-----------------------------------------------------------------------------
void KMMainWidget::slotCustomForwardMsg(const QString &tmpl)
{
    if (!mCurrentFolder) {
        return;
    }

    const QList<Akonadi::Item> selectedMessages = mMessagePane->selectionAsMessageItemList();
    if (selectedMessages.isEmpty()) {
        return;
    }

    qDebug() << "Forward with template:" << tmpl;
    KMForwardCommand *command = new KMForwardCommand(
        this, selectedMessages, mCurrentFolder->identity(), tmpl
    );

    command->start();
}

void KMMainWidget::openFilterDialog(const QByteArray &field, const QString &value)
{
    FilterIf->openFilterDialog(false);
    FilterIf->createFilter(field, value);
}

//-----------------------------------------------------------------------------
void KMMainWidget::slotSubjectFilter()
{
    const KMime::Message::Ptr msg = mMessagePane->currentMessage();
    if (!msg) {
        return;
    }

    openFilterDialog("Subject", msg->subject()->asUnicodeString());
}

//-----------------------------------------------------------------------------
void KMMainWidget::slotFromFilter()
{
    KMime::Message::Ptr msg = mMessagePane->currentMessage();
    if (!msg) {
        return;
    }

    AddrSpecList al = MessageHelper::extractAddrSpecs(msg, "From");
    if (al.empty()) {
        openFilterDialog("From",  msg->from()->asUnicodeString());
    } else {
        openFilterDialog("From",  al.front().asString());
    }
}

//-----------------------------------------------------------------------------
void KMMainWidget::slotToFilter()
{
    KMime::Message::Ptr msg = mMessagePane->currentMessage();
    if (!msg) {
        return;
    }
    openFilterDialog("To",  msg->to()->asUnicodeString());
}

//-----------------------------------------------------------------------------
void KMMainWidget::slotUndo()
{
    kmkernel->undoStack()->undo();
    updateMessageActions();
    updateFolderMenu();
}

//-----------------------------------------------------------------------------
void KMMainWidget::slotJumpToFolder()
{
    QPointer<MailCommon::FolderSelectionDialog> dialog(selectFromAllFoldersDialog());
    dialog->setWindowTitle(i18n("Jump to Folder"));
    if (dialog->exec() && dialog) {
        Akonadi::Collection collection = dialog->selectedCollection();
        if (collection.isValid()) {
            slotSelectCollectionFolder(collection);
        }
    }
}

void KMMainWidget::slotSelectCollectionFolder(const Akonadi::Collection &col)
{
    if (mFolderTreeWidget) {
        mFolderTreeWidget->selectCollectionFolder(col);
        slotFolderChanged(col);
    }
}

void KMMainWidget::slotApplyFilters()
{
    const QList<Akonadi::Item> selectedMessages = mMessagePane->selectionAsMessageItemList();
    if (selectedMessages.isEmpty()) {
        return;
    }
    applyFilters(selectedMessages);
}

void KMMainWidget::slotApplyFiltersOnFolder()
{
    if (mCurrentFolder && mCurrentFolder->collection().isValid()) {
        Akonadi::ItemFetchJob *job = new Akonadi::ItemFetchJob(mCurrentFolder->collection(), this);
        connect(job, &Akonadi::ItemFetchJob::result, this, &KMMainWidget::slotFetchItemsForFolderDone);
    }
}

void KMMainWidget::slotFetchItemsForFolderDone(KJob *job)
{
    Akonadi::ItemFetchJob *fjob = dynamic_cast<Akonadi::ItemFetchJob *>(job);
    Q_ASSERT(fjob);
    Akonadi::Item::List items = fjob->items();
    applyFilters(items);
}

void KMMainWidget::applyFilters(const QList<Akonadi::Item> &selectedMessages)
{
#ifndef QT_NO_CURSOR
    MessageViewer::KCursorSaver busy(MessageViewer::KBusyPtr::busy());
#endif

    MailCommon::FilterManager::instance()->filter(selectedMessages);
}

//-----------------------------------------------------------------------------
void KMMainWidget::slotCheckVacation()
{
    updateVacationScriptStatus(false);
    if (!kmkernel->askToGoOnline()) {
        return;
    }

    mVacationManager->checkVacation();
    connect(mVacationManager, SIGNAL(updateVacationScriptStatus(bool,QString)), SLOT(updateVacationScriptStatus(bool,QString)));
    connect(mVacationManager, SIGNAL(editVacation()), SLOT(slotEditVacation()));
}

void KMMainWidget::slotEditVacation(const QString &serverName)
{
    if (!kmkernel->askToGoOnline()) {
        return;
    }

    mVacationManager->slotEditVacation(serverName);
}

//-----------------------------------------------------------------------------
void KMMainWidget::slotDebugSieve()
{
#if !defined(NDEBUG)
    if (mSieveDebugDialog) {
        return;
    }

    mSieveDebugDialog = new KSieveUi::SieveDebugDialog(this);
    mSieveDebugDialog->exec();
    delete mSieveDebugDialog;
#endif
}

void KMMainWidget::slotConfigChanged()
{
    readConfig();
    mMsgActions->setupForwardActions(actionCollection());
    mMsgActions->setupForwardingActionsList(mGUIClient);
}

//-----------------------------------------------------------------------------
void KMMainWidget::slotSaveMsg()
{
    const QList<Akonadi::Item> selectedMessages = mMessagePane->selectionAsMessageItemList();
    if (selectedMessages.isEmpty()) {
        return;
    }
    KMSaveMsgCommand *saveCommand = new KMSaveMsgCommand(this, selectedMessages);
    saveCommand->start();
}

//-----------------------------------------------------------------------------
void KMMainWidget::slotOpenMsg()
{
    KMOpenMsgCommand *openCommand = new KMOpenMsgCommand(this, QUrl(), overrideEncoding(), this);

    openCommand->start();
}

//-----------------------------------------------------------------------------
void KMMainWidget::slotSaveAttachments()
{
    const QList<Akonadi::Item> selectedMessages = mMessagePane->selectionAsMessageItemList();
    if (selectedMessages.isEmpty()) {
        return;
    }
    // Avoid re-downloading in the common case that only one message is selected, and the message
    // is also displayed in the viewer. For this, create a dummy item without a parent collection / item id,
    // so that KMCommand doesn't download it.
    KMSaveAttachmentsCommand *saveCommand = 0;
    if (mMsgView && selectedMessages.size() == 1 &&
            mMsgView->message().hasPayload<KMime::Message::Ptr>() &&
            selectedMessages.first().id() == mMsgView->message().id()) {
        Akonadi::Item dummyItem;
        dummyItem.setPayload<KMime::Message::Ptr>(mMsgView->message().payload<KMime::Message::Ptr>());
        saveCommand = new KMSaveAttachmentsCommand(this, dummyItem, mMsgView->viewer());
    } else {
        saveCommand = new KMSaveAttachmentsCommand(this, selectedMessages);
    }

    saveCommand->start();
}

void KMMainWidget::slotOnlineStatus()
{
    // KMKernel will emit a signal when we toggle the network state that is caught by
    // KMMainWidget::slotUpdateOnlineStatus to update our GUI
    if (GlobalSettings::self()->networkState() == GlobalSettings::EnumNetworkState::Online) {
        // if online; then toggle and set it offline.
        kmkernel->stopNetworkJobs();
    } else {
        kmkernel->resumeNetworkJobs();
        slotCheckVacation();
    }
}

void KMMainWidget::slotUpdateOnlineStatus(GlobalSettings::EnumNetworkState::type)
{
    if (!mAkonadiStandardActionManager) {
        return;
    }
    QAction *action = mAkonadiStandardActionManager->action(Akonadi::StandardActionManager::ToggleWorkOffline);
    if (GlobalSettings::self()->networkState() == GlobalSettings::EnumNetworkState::Online) {
        action->setText(i18n("Work Offline"));
        action->setIcon(QIcon::fromTheme(QLatin1String("user-offline")));
    } else {
        action->setText(i18n("Work Online"));
        action->setIcon(QIcon::fromTheme(QLatin1String("user-online")));
    }
}

//-----------------------------------------------------------------------------
void KMMainWidget::slotSendQueued()
{
    if (kmkernel->msgSender()) {
        kmkernel->msgSender()->sendQueued();
    }
}

//-----------------------------------------------------------------------------
void KMMainWidget::slotSendQueuedVia(QAction *item)
{
    const QStringList availTransports = MailTransport::TransportManager::self()->transportNames();
    if (!availTransports.isEmpty() && availTransports.contains(item->text())) {
        if (kmkernel->msgSender()) {
            kmkernel->msgSender()->sendQueued(item->text());
        }
    }
}

//-----------------------------------------------------------------------------
void KMMainWidget::slotShowBusySplash()
{
    if (mReaderWindowActive) {
        mMsgView->displayBusyPage();
    }
}

void KMMainWidget::showOfflinePage()
{
    if (!mReaderWindowActive) {
        return;
    }

    mMsgView->displayOfflinePage();
}

void KMMainWidget::showResourceOfflinePage()
{
    if (!mReaderWindowActive) {
        return;
    }

    mMsgView->displayResourceOfflinePage();
}

//-----------------------------------------------------------------------------
void KMMainWidget::slotReplaceMsgByUnencryptedVersion()
{
    qDebug();
    Akonadi::Item oldMsg = mMessagePane->currentItem();
    if (oldMsg.isValid()) {
#if 0
        qDebug() << "Old message found";
        if (oldMsg->hasUnencryptedMsg()) {
            qDebug() << "Extra unencrypted message found";
            KMime::Message *newMsg = oldMsg->unencryptedMsg();
            // adjust the message id
            {
                QString msgId(oldMsg->msgId());
                QString prefix("DecryptedMsg.");
                int oldIdx = msgId.indexOf(prefix, 0, Qt::CaseInsensitive);
                if (-1 == oldIdx) {
                    int leftAngle = msgId.lastIndexOf('<');
                    msgId = msgId.insert((-1 == leftAngle) ? 0 : ++leftAngle, prefix);
                } else {
                    // toggle between "DecryptedMsg." and "DeCryptedMsg."
                    // to avoid same message id
                    QCharRef c = msgId[ oldIdx + 2 ];
                    if ('C' == c) {
                        c = 'c';
                    } else {
                        c = 'C';
                    }
                }
                newMsg->setMsgId(msgId);
                mMsgView->setIdOfLastViewedMessage(msgId);
            }
            // insert the unencrypted message
            qDebug() << "Adding unencrypted message to folder";
            mFolder->addMsg(newMsg);
            /* Figure out its index in the folder for selecting. This must be count()-1,
            * since we append. Be safe and do find, though, just in case. */
            int newMsgIdx = mFolder->find(newMsg);
            Q_ASSERT(newMsgIdx != -1);
            /* we need this unget, to have the message displayed correctly initially */
            mFolder->unGetMsg(newMsgIdx);
            int idx = mFolder->find(oldMsg);
            Q_ASSERT(idx != -1);
            /* only select here, so the old one is not un-Gotten before, which would
            * render the pointer we hold invalid so that find would fail */
#if 0
            // FIXME (Pragma)
            mHeaders->setCurrentItemByIndex(newMsgIdx);
#endif
            // remove the old one
            if (idx != -1) {
                qDebug() << "Deleting encrypted message";
                mFolder->take(idx);
            }

            qDebug() << "Updating message actions";
            updateMessageActions();

            qDebug() << "Done.";
        } else {
            qDebug() << "NO EXTRA UNENCRYPTED MESSAGE FOUND";
        }
#else
        qDebug() << "AKONADI PORT: Disabled code in  " << Q_FUNC_INFO;
#endif
    } else {
        qDebug() << "PANIC: NO OLD MESSAGE FOUND";
    }
}

void KMMainWidget::slotFocusOnNextMessage()
{
    mMessagePane->focusNextMessageItem(MessageList::Core::MessageTypeAny, true, false);
}

void KMMainWidget::slotFocusOnPrevMessage()
{
    mMessagePane->focusPreviousMessageItem(MessageList::Core::MessageTypeAny, true, false);
}

void KMMainWidget::slotSelectFirstMessage()
{
    mMessagePane->selectFirstMessageItem(MessageList::Core::MessageTypeAny, true);
}

void KMMainWidget::slotSelectLastMessage()
{
    mMessagePane->selectLastMessageItem(MessageList::Core::MessageTypeAny, true);
}

void KMMainWidget::slotSelectFocusedMessage()
{
    mMessagePane->selectFocusedMessageItem(true);
}

void KMMainWidget::slotSelectNextMessage()
{
    mMessagePane->selectNextMessageItem(MessageList::Core::MessageTypeAny,
                                        MessageList::Core::ClearExistingSelection,
                                        true, false);
}

void KMMainWidget::slotExtendSelectionToNextMessage()
{
    mMessagePane->selectNextMessageItem(
        MessageList::Core::MessageTypeAny,
        MessageList::Core::GrowOrShrinkExistingSelection,
        true,  // center item
        false  // don't loop in folder
    );
}

void KMMainWidget::slotSelectNextUnreadMessage()
{
    // The looping logic is: "Don't loop" just never loops, "Loop in current folder"
    // loops just in current folder, "Loop in all folders" loops in the current folder
    // first and then after confirmation jumps to the next folder.
    // A bad point here is that if you answer "No, and don't ask me again" to the confirmation
    // dialog then you have "Loop in current folder" and "Loop in all folders" that do
    // the same thing and no way to get the old behaviour. However, after a consultation on #kontact,
    // for bug-to-bug backward compatibility, the masters decided to keep it b0rken :D
    // If nobody complains, it stays like it is: if you complain enough maybe the masters will
    // decide to reconsider :)
    if (!mMessagePane->selectNextMessageItem(
                MessageList::Core::MessageTypeUnreadOnly,
                MessageList::Core::ClearExistingSelection,
                true,  // center item
                /*GlobalSettings::self()->loopOnGotoUnread() == GlobalSettings::EnumLoopOnGotoUnread::LoopInCurrentFolder*/
                GlobalSettings::self()->loopOnGotoUnread() != GlobalSettings::EnumLoopOnGotoUnread::DontLoop
            )) {
        // no next unread message was found in the current folder
        if ((GlobalSettings::self()->loopOnGotoUnread() ==
                GlobalSettings::EnumLoopOnGotoUnread::LoopInAllFolders) ||
                (GlobalSettings::self()->loopOnGotoUnread() ==
                 GlobalSettings::EnumLoopOnGotoUnread::LoopInAllMarkedFolders)) {
            mGoToFirstUnreadMessageInSelectedFolder = true;
            mFolderTreeWidget->folderTreeView()->selectNextUnreadFolder(true);
            mGoToFirstUnreadMessageInSelectedFolder = false;
        }
    }
}

void KMMainWidget::slotSelectPreviousMessage()
{
    mMessagePane->selectPreviousMessageItem(MessageList::Core::MessageTypeAny,
                                            MessageList::Core::ClearExistingSelection,
                                            true, false);
}

void KMMainWidget::slotExtendSelectionToPreviousMessage()
{
    mMessagePane->selectPreviousMessageItem(
        MessageList::Core::MessageTypeAny,
        MessageList::Core::GrowOrShrinkExistingSelection,
        true,  // center item
        false  // don't loop in folder
    );
}

void KMMainWidget::slotSelectPreviousUnreadMessage()
{
    if (!mMessagePane->selectPreviousMessageItem(
                MessageList::Core::MessageTypeUnreadOnly,
                MessageList::Core::ClearExistingSelection,
                true,  // center item
                GlobalSettings::self()->loopOnGotoUnread() == GlobalSettings::EnumLoopOnGotoUnread::LoopInCurrentFolder
            )) {
        // no next unread message was found in the current folder
        if ((GlobalSettings::self()->loopOnGotoUnread() ==
                GlobalSettings::EnumLoopOnGotoUnread::LoopInAllFolders) ||
                (GlobalSettings::self()->loopOnGotoUnread() ==
                 GlobalSettings::EnumLoopOnGotoUnread::LoopInAllMarkedFolders)) {
            mGoToFirstUnreadMessageInSelectedFolder = true;
            mFolderTreeWidget->folderTreeView()->selectPrevUnreadFolder();
            mGoToFirstUnreadMessageInSelectedFolder = false;
        }
    }
}

void KMMainWidget::slotDisplayCurrentMessage()
{
    if (mMessagePane->currentItem().isValid() && !mMessagePane->searchEditHasFocus()) {
        slotMessageActivated(mMessagePane->currentItem());
    }
}

// Called by double-clicked or 'Enter' in the messagelist -> pop up reader window
void KMMainWidget::slotMessageActivated(const Akonadi::Item &msg)
{
    if (!mCurrentFolder || !msg.isValid()) {
        return;
    }

    if (CommonKernel->folderIsDraftOrOutbox(mCurrentFolder->collection())) {
        mMsgActions->setCurrentMessage(msg);
        mMsgActions->editCurrentMessage();
        return;
    }

    if (CommonKernel->folderIsTemplates(mCurrentFolder->collection())) {
        slotUseTemplate();
        return;
    }

    // Try to fetch the mail, even in offline mode, it might be cached
    KMFetchMessageCommand *cmd = new KMFetchMessageCommand(this, msg);
    connect(cmd, SIGNAL(completed(KMCommand*)),
            this, SLOT(slotItemsFetchedForActivation(KMCommand*)));
    cmd->start();
}

void KMMainWidget::slotItemsFetchedForActivation(KMCommand *command)
{
    KMCommand::Result result = command->result();
    if (result != KMCommand::OK) {
        qDebug() << "Result:" << result;
        return;
    }

    KMFetchMessageCommand *fetchCmd = qobject_cast<KMFetchMessageCommand *>(command);
    const Item msg = fetchCmd->item();

    KMReaderMainWin *win = new KMReaderMainWin(mFolderDisplayFormatPreference, mFolderHtmlLoadExtPreference);
    const bool useFixedFont = mMsgView ? mMsgView->isFixedFont() :
                              MessageViewer::GlobalSettings::self()->useFixedFont();
    win->setUseFixedFont(useFixedFont);

    const Akonadi::Collection parentCollection = MailCommon::Util::parentCollectionFromItem(msg);
    win->showMessage(overrideEncoding(), msg, parentCollection);
    win->show();
}

void KMMainWidget::slotMessageStatusChangeRequest(const Akonadi::Item &item, const Akonadi::MessageStatus &set, const Akonadi::MessageStatus &clear)
{
    if (!item.isValid()) {
        return;
    }

    if (clear.toQInt32() != Akonadi::MessageStatus().toQInt32()) {
        KMCommand *command = new KMSetStatusCommand(clear, Akonadi::Item::List() << item, true);
        command->start();
    }

    if (set.toQInt32() != Akonadi::MessageStatus().toQInt32()) {
        KMCommand *command = new KMSetStatusCommand(set, Akonadi::Item::List() << item, false);
        command->start();
    }
}

//-----------------------------------------------------------------------------
void KMMainWidget::slotMarkAll()
{
    mMessagePane->selectAll();
    updateMessageActions();
}

void KMMainWidget::slotMessagePopup(const Akonadi::Item &msg , const KUrl &aUrl, const KUrl &imageUrl, const QPoint &aPoint)
{
    updateMessageMenu();

    const QString email =  KEmailAddress::firstEmailAddress(aUrl.path()).toLower();
    if (aUrl.scheme() == QLatin1String("mailto") && !email.isEmpty()) {
        Akonadi::ContactSearchJob *job = new Akonadi::ContactSearchJob(this);
        job->setLimit(1);
        job->setQuery(Akonadi::ContactSearchJob::Email, email, Akonadi::ContactSearchJob::ExactMatch);
        job->setProperty("msg", QVariant::fromValue(msg));
        job->setProperty("point", aPoint);
        job->setProperty("imageUrl", imageUrl);
        job->setProperty("url", aUrl);
        connect(job, &Akonadi::ContactSearchJob::result, this, &KMMainWidget::slotContactSearchJobForMessagePopupDone);
    } else {
        showMessagePopup(msg, aUrl, imageUrl, aPoint, false, false);
    }
}

void KMMainWidget::slotContactSearchJobForMessagePopupDone(KJob *job)
{
    const Akonadi::ContactSearchJob *searchJob = qobject_cast<Akonadi::ContactSearchJob *>(job);
    const bool contactAlreadyExists = !searchJob->contacts().isEmpty();

    const QList<Akonadi::Item> listContact = searchJob->items();
    const bool uniqueContactFound = (listContact.count() == 1);
    if (uniqueContactFound) {
        mMsgView->setContactItem(listContact.first(), searchJob->contacts().at(0));
    } else {
        mMsgView->clearContactItem();
    }
    const Akonadi::Item msg = job->property("msg").value<Akonadi::Item>();
    const QPoint aPoint = job->property("point").toPoint();
    const KUrl imageUrl = job->property("imageUrl").value<KUrl>();
    const KUrl url = job->property("url").value<KUrl>();

    showMessagePopup(msg, url, imageUrl, aPoint, contactAlreadyExists, uniqueContactFound);
}

void KMMainWidget::showMessagePopup(const Akonadi::Item &msg , const KUrl &url, const KUrl &imageUrl, const QPoint &aPoint, bool contactAlreadyExists, bool uniqueContactFound)
{
    QMenu *menu = new QMenu;

    bool urlMenuAdded = false;

    if (!url.isEmpty()) {
        if (url.scheme() == QLatin1String("mailto")) {
            // popup on a mailto URL
            menu->addAction(mMsgView->mailToComposeAction());
            menu->addAction(mMsgView->mailToReplyAction());
            menu->addAction(mMsgView->mailToForwardAction());

            menu->addSeparator();

            if (contactAlreadyExists) {
                if (uniqueContactFound) {
                    menu->addAction(mMsgView->editContactAction());
                } else {
                    menu->addAction(mMsgView->openAddrBookAction());
                }
            } else {
                menu->addAction(mMsgView->addAddrBookAction());
                menu->addAction(mMsgView->addToExistingContactAction());
            }
            menu->addSeparator();
            menu->addMenu(mMsgView->viewHtmlOption());
            menu->addSeparator();
            menu->addAction(mMsgView->copyURLAction());
            urlMenuAdded = true;
        } else if (url.scheme() != QLatin1String("attachment")) {
            // popup on a not-mailto URL
            menu->addAction(mMsgView->urlOpenAction());
            menu->addAction(mMsgView->addBookmarksAction());
            menu->addAction(mMsgView->urlSaveAsAction());
            menu->addAction(mMsgView->copyURLAction());
            if (mMsgView->isAShortUrl(url)) {
                menu->addSeparator();
                menu->addAction(mMsgView->expandShortUrlAction());
            }
            if (!imageUrl.isEmpty()) {
                menu->addSeparator();
                menu->addAction(mMsgView->copyImageLocation());
                menu->addAction(mMsgView->downloadImageToDiskAction());
                menu->addAction(mMsgView->shareImage());
                if (mMsgView->adblockEnabled()) {
                    menu->addSeparator();
                    menu->addAction(mMsgView->blockImage());
                }
            }
            urlMenuAdded = true;
        }
        qDebug() << "URL is:" << url;
    }
    const QString selectedText = mMsgView ? mMsgView->copyText() : QString();
    if (mMsgView && !selectedText.isEmpty()) {
        if (urlMenuAdded) {
            menu->addSeparator();
        }
        menu->addAction(mMsgActions->replyMenu());
        menu->addSeparator();

        menu->addAction(mMsgView->copyAction());
        menu->addAction(mMsgView->selectAllAction());
        menu->addSeparator();
        mMsgActions->addWebShortcutsMenu(menu, selectedText);
        menu->addSeparator();
        menu->addAction(mMsgView->translateAction());
        menu->addSeparator();
        menu->addAction(mMsgView->speakTextAction());
    } else if (!urlMenuAdded) {
        // popup somewhere else (i.e., not a URL) on the message
        if (!mMessagePane->currentMessage()) {
            // no messages
            delete menu;
            return;
        }
        Akonadi::Collection parentCol = msg.parentCollection();
        if (parentCol.isValid() && CommonKernel->folderIsTemplates(parentCol)) {
            menu->addAction(mUseAction);
        } else {
            menu->addAction(mMsgActions->replyMenu());
            menu->addAction(mMsgActions->forwardMenu());
        }
        if (parentCol.isValid() && CommonKernel->folderIsSentMailFolder(parentCol)) {
            menu->addAction(sendAgainAction());
        } else {
            menu->addAction(editAction());
        }
        menu->addAction(mailingListActionMenu());
        menu->addSeparator();

        menu->addAction(mCopyActionMenu);
        menu->addAction(mMoveActionMenu);

        menu->addSeparator();

        menu->addAction(mMsgActions->messageStatusMenu());
        menu->addSeparator();
        if (mMsgView) {
            if (!imageUrl.isEmpty()) {
                menu->addSeparator();
                menu->addAction(mMsgView->copyImageLocation());
                menu->addAction(mMsgView->downloadImageToDiskAction());
                menu->addAction(mMsgView->shareImage());
                menu->addSeparator();
                if (mMsgView->adblockEnabled()) {
                    menu->addAction(mMsgView->blockImage());
                    menu->addSeparator();
                }
            }
            menu->addAction(mMsgView->viewSourceAction());
            menu->addAction(mMsgView->toggleFixFontAction());
            menu->addAction(mMsgView->toggleMimePartTreeAction());
        }
        menu->addSeparator();
        if (mMsgActions->printPreviewAction()) {
            menu->addAction(mMsgActions->printPreviewAction());
        }
        menu->addAction(mMsgActions->printAction());
        menu->addAction(mSaveAsAction);
        menu->addAction(mSaveAttachmentsAction);
        menu->addSeparator();
        if (parentCol.isValid() && CommonKernel->folderIsTrash(parentCol)) {
            menu->addAction(mDeleteAction);
        } else {
            menu->addAction(akonadiStandardAction(Akonadi::StandardMailActionManager::MoveToTrash));
        }
        menu->addSeparator();
        menu->addAction(mMsgView->createTodoAction());
        menu->addAction(mMsgView->createEventAction());
        menu->addSeparator();
        if (mMsgView) {
            menu->addAction(mMsgView->saveMessageDisplayFormatAction());
            menu->addAction(mMsgView->resetMessageDisplayFormatAction());
            menu->addSeparator();
        }
        menu->addAction(mMsgActions->annotateAction());
        if (mMsgView && mMsgView->adblockEnabled()) {
            menu->addSeparator();
            menu->addAction(mMsgView->openBlockableItems());
        }
        menu->addAction(mMsgActions->addFollowupReminderAction());
        if (kmkernel->allowToDebugBalooSupport()) {
            menu->addSeparator();
            menu->addAction(mMsgActions->debugBalooAction());
        }
    }
    KAcceleratorManager::manage(menu);
    menu->exec(aPoint, 0);
    delete menu;
}
//-----------------------------------------------------------------------------
void KMMainWidget::getAccountMenu()
{
    mActMenu->clear();
    const Akonadi::AgentInstance::List lst = MailCommon::Util::agentInstances();
    foreach (const Akonadi::AgentInstance &type, lst) {
        // Explicitly make a copy, as we're not changing values of the list but only
        // the local copy which is passed to action.
        QAction *action = mActMenu->addAction(QString(type.name()).replace(QLatin1Char('&'), QLatin1String("&&")));
        action->setData(type.identifier());
    }
}

//-----------------------------------------------------------------------------
void KMMainWidget::getTransportMenu()
{

    mSendMenu->clear();
    QStringList availTransports = MailTransport::TransportManager::self()->transportNames();
    QStringList::Iterator it;
    QStringList::Iterator end(availTransports.end());

    for (it = availTransports.begin(); it != end ; ++it) {
        mSendMenu->addAction((*it).replace(QLatin1Char('&'), QLatin1String("&&")));
    }
}

//-----------------------------------------------------------------------------
void KMMainWidget::setupActions()
{
    mMsgActions = new KMail::MessageActions(actionCollection(), this);
    mMsgActions->setMessageView(mMsgView);

    //----- File Menu
    mSaveAsAction = new QAction(QIcon::fromTheme(QLatin1String("document-save")), i18n("Save &As..."), this);
    actionCollection()->addAction(QLatin1String("file_save_as"), mSaveAsAction);
    connect(mSaveAsAction, &QAction::triggered, this, &KMMainWidget::slotSaveMsg);
    actionCollection()->setDefaultShortcut(mSaveAsAction, KStandardShortcut::save().first());

    mOpenAction = KStandardAction::open(this, SLOT(slotOpenMsg()),
                                        actionCollection());

    mOpenRecentAction = KStandardAction::openRecent(this, SLOT(slotOpenRecentMsg(QUrl)),
                        actionCollection());
    KConfigGroup grp = mConfig->group(QLatin1String("Recent Files"));
    mOpenRecentAction->loadEntries(grp);

    {
        QAction *action = new QAction(i18n("&Expire All Folders"), this);
        actionCollection()->addAction(QLatin1String("expire_all_folders"), action);
        connect(action, &QAction::triggered, this, &KMMainWidget::slotExpireAll);
    }
    {
        QAction *action = new QAction(QIcon::fromTheme(QLatin1String("mail-receive")), i18n("Check &Mail"), this);
        actionCollection()->addAction(QLatin1String("check_mail"), action);
        connect(action, &QAction::triggered, this, &KMMainWidget::slotCheckMail);
        actionCollection()->setDefaultShortcut(action, QKeySequence(Qt::CTRL + Qt::Key_L));
    }

    KActionMenu *actActionMenu = new KActionMenu(QIcon::fromTheme(QLatin1String("mail-receive")), i18n("Check Mail In"), this);
    actActionMenu->setIconText(i18n("Check Mail"));
    actActionMenu->setToolTip(i18n("Check Mail"));
    actionCollection()->addAction(QLatin1String("check_mail_in"), actActionMenu);
    actActionMenu->setDelayed(true); //needed for checking "all accounts"
    connect(actActionMenu, &KActionMenu::triggered, this, &KMMainWidget::slotCheckMail);
    mActMenu = actActionMenu->menu();
    connect(mActMenu, SIGNAL(triggered(QAction*)),
            SLOT(slotCheckOneAccount(QAction*)));
    connect(mActMenu, &QMenu::aboutToShow, this, &KMMainWidget::getAccountMenu);

    mSendQueued = new QAction(QIcon::fromTheme(QLatin1String("mail-send")), i18n("&Send Queued Messages"), this);
    actionCollection()->addAction(QLatin1String("send_queued"), mSendQueued);
    connect(mSendQueued, &QAction::triggered, this, &KMMainWidget::slotSendQueued);
    {

        QAction *action = mAkonadiStandardActionManager->action(Akonadi::StandardActionManager::ToggleWorkOffline);
        mAkonadiStandardActionManager->interceptAction(Akonadi::StandardActionManager::ToggleWorkOffline);
        action->setCheckable(false);
        connect(action, &QAction::triggered, this, &KMMainWidget::slotOnlineStatus);
        action->setText(i18n("Online status (unknown)"));
    }

    mSendActionMenu = new KActionMenu(QIcon::fromTheme(QLatin1String("mail-send-via")), i18n("Send Queued Messages Via"), this);
    actionCollection()->addAction(QLatin1String("send_queued_via"), mSendActionMenu);
    mSendActionMenu->setDelayed(true);

    mSendMenu = mSendActionMenu->menu();
    connect(mSendMenu, &QMenu::triggered, this, &KMMainWidget::slotSendQueuedVia);
    connect(mSendMenu, &QMenu::aboutToShow, this, &KMMainWidget::getTransportMenu);

    //----- Tools menu
    if (parent()->inherits("KMMainWin")) {
        QAction *action = new QAction(QIcon::fromTheme(QLatin1String("x-office-address-book")), i18n("&Address Book"), this);
        actionCollection()->addAction(QLatin1String("addressbook"), action);
        connect(action, &QAction::triggered, mLaunchExternalComponent, &KMLaunchExternalComponent::slotAddrBook);
        if (QStandardPaths::findExecutable(QLatin1String("kaddressbook")).isEmpty()) {
            action->setEnabled(false);
        }
    }

    {
        QAction *action = new QAction(QIcon::fromTheme(QLatin1String("pgp-keys")), i18n("Certificate Manager"), this);
        actionCollection()->addAction(QLatin1String("tools_start_certman"), action);
        connect(action, &QAction::triggered, mLaunchExternalComponent, &KMLaunchExternalComponent::slotStartCertManager);
        // disable action if no certman binary is around
        if (QStandardPaths::findExecutable(QLatin1String("kleopatra")).isEmpty()) {
            action->setEnabled(false);
        }
    }
    {
        QAction *action = new QAction(QIcon::fromTheme(QLatin1String("pgp-keys")), i18n("GnuPG Log Viewer"), this);
        actionCollection()->addAction(QLatin1String("tools_start_kwatchgnupg"), action);
        connect(action, &QAction::triggered, mLaunchExternalComponent, &KMLaunchExternalComponent::slotStartWatchGnuPG);
#ifdef Q_OS_WIN32
        // not ported yet, underlying infrastructure missing on Windows
        const bool usableKWatchGnupg = false;
#else
        // disable action if no kwatchgnupg binary is around
        bool usableKWatchGnupg = !QStandardPaths::findExecutable(QLatin1String("kwatchgnupg")).isEmpty();
#endif
        action->setEnabled(usableKWatchGnupg);
    }
    {
        QAction *action = new QAction(QIcon::fromTheme(QLatin1String("document-import")), i18n("&Import Messages..."), this);
        actionCollection()->addAction(QLatin1String("import"), action);
        connect(action, &QAction::triggered, mLaunchExternalComponent, &KMLaunchExternalComponent::slotImport);
        if (QStandardPaths::findExecutable(QLatin1String("kmailcvt")).isEmpty()) {
            action->setEnabled(false);
        }
    }

#if !defined(NDEBUG)
    {
        QAction *action = new QAction(i18n("&Debug Sieve..."), this);
        actionCollection()->addAction(QLatin1String("tools_debug_sieve"), action);
        connect(action, &QAction::triggered, this, &KMMainWidget::slotDebugSieve);
    }
#endif

    {
        QAction *action = new QAction(i18n("Filter &Log Viewer..."), this);
        actionCollection()->addAction(QLatin1String("filter_log_viewer"), action);
        connect(action, &QAction::triggered, this, &KMMainWidget::slotFilterLogViewer);
    }
    {
        QAction *action = new QAction(i18n("&Anti-Spam Wizard..."), this);
        actionCollection()->addAction(QLatin1String("antiSpamWizard"), action);
        connect(action, &QAction::triggered, this, &KMMainWidget::slotAntiSpamWizard);
    }
    {
        QAction *action = new QAction(i18n("&Anti-Virus Wizard..."), this);
        actionCollection()->addAction(QLatin1String("antiVirusWizard"), action);
        connect(action, &QAction::triggered, this, &KMMainWidget::slotAntiVirusWizard);
    }
    {
        QAction *action = new QAction(i18n("&Account Wizard..."), this);
        actionCollection()->addAction(QLatin1String("accountWizard"), action);
        connect(action, &QAction::triggered, mLaunchExternalComponent, &KMLaunchExternalComponent::slotAccountWizard);
    }
    {
        QAction *action = new QAction(i18n("&Import Wizard..."), this);
        actionCollection()->addAction(QLatin1String("importWizard"), action);
        connect(action, &QAction::triggered, mLaunchExternalComponent, &KMLaunchExternalComponent::slotImportWizard);
    }
    if (KSieveUi::Util::allowOutOfOfficeSettings()) {
        QAction *action = new QAction(i18n("Edit \"Out of Office\" Replies..."), this);
        actionCollection()->addAction(QLatin1String("tools_edit_vacation"), action);
        connect(action, SIGNAL(triggered(bool)), SLOT(slotEditVacation()));
    }

    {
        QAction *action = new QAction(i18n("&Configure Automatic Archiving..."), this);
        actionCollection()->addAction(QLatin1String("tools_automatic_archiving"), action);
        connect(action, &QAction::triggered, mLaunchExternalComponent, &KMLaunchExternalComponent::slotConfigureAutomaticArchiving);
    }

    {
        QAction *action = new QAction(i18n("Delayed Messages..."), this);
        actionCollection()->addAction(QLatin1String("message_delayed"), action);
        connect(action, &QAction::triggered, mLaunchExternalComponent, &KMLaunchExternalComponent::slotConfigureSendLater);
    }

    {
        QAction *action = new QAction(i18n("Followup Reminder Messages..."), this);
        actionCollection()->addAction(QLatin1String("followup_reminder_messages"), action);
        connect(action, &QAction::triggered, mLaunchExternalComponent, &KMLaunchExternalComponent::slotConfigureFollowupReminder);
    }

    // Disable the standard action delete key sortcut.
    QAction *const standardDelAction = akonadiStandardAction(Akonadi::StandardActionManager::DeleteItems);
    standardDelAction->setShortcut(QKeySequence());

    //----- Edit Menu

    /* The delete action is nowhere in the gui, by default, so we need to make
    * sure it is plugged into the KAccel now, since that won't happen on
    * XMLGui construction or manual ->plug(). This is only a problem when run
    * as a part, though. */
    mDeleteAction = new QAction(QIcon::fromTheme(QLatin1String("edit-delete")), i18nc("@action Hard delete, bypassing trash", "&Delete"), this);
    actionCollection()->addAction(QLatin1String("delete"), mDeleteAction);
    connect(mDeleteAction, SIGNAL(triggered(bool)), SLOT(slotDeleteMsg()));
    actionCollection()->setDefaultShortcut(mDeleteAction, QKeySequence(Qt::SHIFT + Qt::Key_Delete));

    mTrashThreadAction = new QAction(i18n("M&ove Thread to Trash"), this);
    actionCollection()->addAction(QLatin1String("move_thread_to_trash"), mTrashThreadAction);
    actionCollection()->setDefaultShortcut(mTrashThreadAction, QKeySequence(Qt::CTRL + Qt::Key_Delete));
    mTrashThreadAction->setIcon(QIcon::fromTheme(QLatin1String("user-trash")));
    KMail::Util::addQActionHelpText(mTrashThreadAction, i18n("Move thread to trashcan"));
    connect(mTrashThreadAction, &QAction::triggered, this, &KMMainWidget::slotTrashThread);

    mDeleteThreadAction = new QAction(QIcon::fromTheme(QLatin1String("edit-delete")), i18n("Delete T&hread"), this);
    actionCollection()->addAction(QLatin1String("delete_thread"), mDeleteThreadAction);
    connect(mDeleteThreadAction, SIGNAL(triggered(bool)), SLOT(slotDeleteThread()));
    actionCollection()->setDefaultShortcut(mDeleteThreadAction, QKeySequence(Qt::CTRL + Qt::SHIFT + Qt::Key_Delete));

    mSearchMessages = new QAction(QIcon::fromTheme(QLatin1String("edit-find-mail")), i18n("&Find Messages..."), this);
    actionCollection()->addAction(QLatin1String("search_messages"), mSearchMessages);
    connect(mSearchMessages, &QAction::triggered, this, &KMMainWidget::slotRequestFullSearchFromQuickSearch);
    actionCollection()->setDefaultShortcut(mSearchMessages, QKeySequence(Qt::Key_S));

    {
        QAction *action = new QAction(i18n("Select &All Messages"), this);
        actionCollection()->addAction(QLatin1String("mark_all_messages"), action);
        connect(action, &QAction::triggered, this, &KMMainWidget::slotMarkAll);
        actionCollection()->setDefaultShortcut(action, QKeySequence(Qt::CTRL + Qt::Key_A));
    }

    //----- Folder Menu

    mFolderMailingListPropertiesAction = new QAction(i18n("&Mailing List Management..."), this);
    actionCollection()->addAction(QLatin1String("folder_mailinglist_properties"), mFolderMailingListPropertiesAction);
    connect(mFolderMailingListPropertiesAction, &QAction::triggered, mManageShowCollectionProperties, &ManageShowCollectionProperties::slotFolderMailingListProperties);
    // mFolderMailingListPropertiesAction->setIcon(QIcon::fromTheme("document-properties-mailing-list"));

    mShowFolderShortcutDialogAction = new QAction(QIcon::fromTheme(QLatin1String("configure-shortcuts")), i18n("&Assign Shortcut..."), this);
    actionCollection()->addAction(QLatin1String("folder_shortcut_command"), mShowFolderShortcutDialogAction);
    connect(mShowFolderShortcutDialogAction, SIGNAL(triggered(bool)), mManageShowCollectionProperties,
            SLOT(slotShowFolderShortcutDialog()));
    // FIXME: this action is not currently enabled in the rc file, but even if
    // it were there is inconsistency between the action name and action.
    // "Expiration Settings" implies that this will lead to a settings dialogue
    // and it should be followed by a "...", but slotExpireFolder() performs
    // an immediate expiry.
    //
    // TODO: expire action should be disabled if there is no content or if
    // the folder can't delete messages.
    //
    // Leaving the action here for the moment, it and the "Expire" option in the
    // folder popup menu should be combined or at least made consistent.  Same for
    // slotExpireFolder() and FolderViewItem::slotShowExpiryProperties().
    mExpireFolderAction = new QAction(i18n("&Expiration Settings"), this);
    actionCollection()->addAction(QLatin1String("expire"), mExpireFolderAction);
    connect(mExpireFolderAction, SIGNAL(triggered(bool)), this, SLOT(slotExpireFolder()));

    mAkonadiStandardActionManager->interceptAction(Akonadi::StandardMailActionManager::MoveToTrash);
    connect(mAkonadiStandardActionManager->action(Akonadi::StandardMailActionManager::MoveToTrash), SIGNAL(triggered(bool)), this, SLOT(slotTrashSelectedMessages()));

    mAkonadiStandardActionManager->interceptAction(Akonadi::StandardMailActionManager::MoveAllToTrash);
    connect(mAkonadiStandardActionManager->action(Akonadi::StandardMailActionManager::MoveAllToTrash), SIGNAL(triggered(bool)), this, SLOT(slotEmptyFolder()));

    mAkonadiStandardActionManager->interceptAction(Akonadi::StandardActionManager::DeleteCollections);
    connect(mAkonadiStandardActionManager->action(Akonadi::StandardActionManager::DeleteCollections), SIGNAL(triggered(bool)), this, SLOT(slotRemoveFolder()));

    // ### PORT ME: Add this to the context menu. Not possible right now because
    //              the context menu uses XMLGUI, and that would add the entry to
    //              all collection context menus
    mArchiveFolderAction = new QAction(i18n("&Archive Folder..."), this);
    actionCollection()->addAction(QLatin1String("archive_folder"), mArchiveFolderAction);
    connect(mArchiveFolderAction, &QAction::triggered, this, &KMMainWidget::slotArchiveFolder);

    mDisplayMessageFormatMenu = new DisplayMessageFormatActionMenu(this);
    connect(mDisplayMessageFormatMenu, &DisplayMessageFormatActionMenu::changeDisplayMessageFormat, this, &KMMainWidget::slotChangeDisplayMessageFormat);
    actionCollection()->addAction(QLatin1String("display_format_message"), mDisplayMessageFormatMenu);

    mPreferHtmlLoadExtAction = new KToggleAction(i18n("Load E&xternal References"), this);
    actionCollection()->addAction(QLatin1String("prefer_html_external_refs"), mPreferHtmlLoadExtAction);
    connect(mPreferHtmlLoadExtAction, &KToggleAction::triggered, this, &KMMainWidget::slotOverrideHtmlLoadExt);

    {
        QAction *action =  mAkonadiStandardActionManager->action(Akonadi::StandardActionManager::CopyCollections);
        actionCollection()->setDefaultShortcut(action, QKeySequence(Qt::SHIFT + Qt::CTRL + Qt::Key_C));
    }
    {
        QAction *action = mAkonadiStandardActionManager->action(Akonadi::StandardActionManager::Paste);
        actionCollection()->setDefaultShortcut(action, QKeySequence(Qt::SHIFT + Qt::CTRL + Qt::Key_V));
    }
    {
        QAction *action = mAkonadiStandardActionManager->action(Akonadi::StandardActionManager::CopyItems);
        actionCollection()->setDefaultShortcut(action, QKeySequence(Qt::ALT + Qt::CTRL + Qt::Key_C));
    }
    {
        QAction *action = mAkonadiStandardActionManager->action(Akonadi::StandardActionManager::CutItems);
        action->setShortcut(QKeySequence(Qt::ALT + Qt::CTRL + Qt::Key_X));
    }

    {
        QAction *action = mAkonadiStandardActionManager->action(Akonadi::StandardActionManager::CopyItemToMenu);
        action->setText(i18n("Copy Message To..."));
        action = mAkonadiStandardActionManager->action(Akonadi::StandardActionManager::MoveItemToMenu);
        action->setText(i18n("Move Message To..."));
    }

    //----- Message Menu
    {
        QAction *action = new QAction(QIcon::fromTheme(QLatin1String("mail-message-new")), i18n("&New Message..."), this);
        actionCollection()->addAction(QLatin1String("new_message"), action);
        action->setIconText(i18nc("@action:intoolbar New Empty Message", "New"));
        connect(action, &QAction::triggered, this, &KMMainWidget::slotCompose);
        // do not set a New shortcut if kmail is a component
        if (!kmkernel->xmlGuiInstanceName().isEmpty()) {
            action->setShortcut(KStandardShortcut::openNew().first());
        }
    }

    mTemplateMenu = new KActionMenu(QIcon::fromTheme(QLatin1String("document-new")), i18n("Message From &Template"),
                                    actionCollection());
    mTemplateMenu->setDelayed(true);
    actionCollection()->addAction(QLatin1String("new_from_template"), mTemplateMenu);
    connect(mTemplateMenu->menu(), SIGNAL(aboutToShow()), this,
            SLOT(slotShowNewFromTemplate()));
    connect(mTemplateMenu->menu(), SIGNAL(triggered(QAction*)), this,
            SLOT(slotNewFromTemplate(QAction*)));

    mMessageNewList = new QAction(QIcon::fromTheme(QLatin1String("mail-message-new-list")),
                                  i18n("New Message t&o Mailing-List..."),
                                  this);
    actionCollection()->addAction(QLatin1String("post_message"),  mMessageNewList);
    connect(mMessageNewList, SIGNAL(triggered(bool)),
            SLOT(slotPostToML()));
    actionCollection()->setDefaultShortcut(mMessageNewList, QKeySequence(Qt::CTRL + Qt::SHIFT + Qt::Key_N));

    mSendAgainAction = new QAction(i18n("Send A&gain..."), this);
    actionCollection()->addAction(QLatin1String("send_again"), mSendAgainAction);
    connect(mSendAgainAction, &QAction::triggered, this, &KMMainWidget::slotResendMsg);

    //----- Create filter actions
    mFilterMenu = new KActionMenu(QIcon::fromTheme(QLatin1String("view-filter")), i18n("&Create Filter"), this);
    actionCollection()->addAction(QLatin1String("create_filter"), mFilterMenu);
    connect(mFilterMenu, SIGNAL(triggered(bool)), this,
            SLOT(slotFilter()));
    {
        QAction *action = new QAction(i18n("Filter on &Subject..."), this);
        actionCollection()->addAction(QLatin1String("subject_filter"), action);
        connect(action, &QAction::triggered, this, &KMMainWidget::slotSubjectFilter);
        mFilterMenu->addAction(action);
    }

    {
        QAction *action = new QAction(i18n("Filter on &From..."), this);
        actionCollection()->addAction(QLatin1String("from_filter"), action);
        connect(action, &QAction::triggered, this, &KMMainWidget::slotFromFilter);
        mFilterMenu->addAction(action);
    }
    {
        QAction *action = new QAction(i18n("Filter on &To..."), this);
        actionCollection()->addAction(QLatin1String("to_filter"), action);
        connect(action, &QAction::triggered, this, &KMMainWidget::slotToFilter);
        mFilterMenu->addAction(action);
    }
    mFilterMenu->addAction(mMsgActions->listFilterAction());

    mUseAction = new QAction(QIcon::fromTheme(QLatin1String("document-new")), i18n("New Message From &Template"), this);
    actionCollection()->addAction(QLatin1String("use_template"), mUseAction);
    connect(mUseAction, &QAction::triggered, this, &KMMainWidget::slotUseTemplate);
    actionCollection()->setDefaultShortcut(mUseAction, QKeySequence(Qt::SHIFT + Qt::Key_N));

    //----- "Mark Thread" submenu
    mThreadStatusMenu = new KActionMenu(i18n("Mark &Thread"), this);
    actionCollection()->addAction(QLatin1String("thread_status"), mThreadStatusMenu);

    mMarkThreadAsReadAction = new QAction(QIcon::fromTheme(QLatin1String("mail-mark-read")), i18n("Mark Thread as &Read"), this);
    actionCollection()->addAction(QLatin1String("thread_read"), mMarkThreadAsReadAction);
    connect(mMarkThreadAsReadAction, &QAction::triggered, this, &KMMainWidget::slotSetThreadStatusRead);
    KMail::Util::addQActionHelpText(mMarkThreadAsReadAction, i18n("Mark all messages in the selected thread as read"));
    mThreadStatusMenu->addAction(mMarkThreadAsReadAction);

    mMarkThreadAsUnreadAction = new QAction(QIcon::fromTheme(QLatin1String("mail-mark-unread")), i18n("Mark Thread as &Unread"), this);
    actionCollection()->addAction(QLatin1String("thread_unread"), mMarkThreadAsUnreadAction);
    connect(mMarkThreadAsUnreadAction, &QAction::triggered, this, &KMMainWidget::slotSetThreadStatusUnread);
    KMail::Util::addQActionHelpText(mMarkThreadAsUnreadAction, i18n("Mark all messages in the selected thread as unread"));
    mThreadStatusMenu->addAction(mMarkThreadAsUnreadAction);

    mThreadStatusMenu->addSeparator();

    //----- "Mark Thread" toggle actions
    mToggleThreadImportantAction = new KToggleAction(QIcon::fromTheme(QLatin1String("mail-mark-important")), i18n("Mark Thread as &Important"), this);
    actionCollection()->addAction(QLatin1String("thread_flag"), mToggleThreadImportantAction);
    connect(mToggleThreadImportantAction, &KToggleAction::triggered, this, &KMMainWidget::slotSetThreadStatusImportant);
    mToggleThreadImportantAction->setCheckedState(KGuiItem(i18n("Remove &Important Thread Mark")));
    mThreadStatusMenu->addAction(mToggleThreadImportantAction);

    mToggleThreadToActAction = new KToggleAction(QIcon::fromTheme(QLatin1String("mail-mark-task")), i18n("Mark Thread as &Action Item"), this);
    actionCollection()->addAction(QLatin1String("thread_toact"), mToggleThreadToActAction);
    connect(mToggleThreadToActAction, &KToggleAction::triggered, this, &KMMainWidget::slotSetThreadStatusToAct);
    mToggleThreadToActAction->setCheckedState(KGuiItem(i18n("Remove &Action Item Thread Mark")));
    mThreadStatusMenu->addAction(mToggleThreadToActAction);

    //------- "Watch and ignore thread" actions
    mWatchThreadAction = new KToggleAction(QIcon::fromTheme(QLatin1String("mail-thread-watch")), i18n("&Watch Thread"), this);
    actionCollection()->addAction(QLatin1String("thread_watched"), mWatchThreadAction);
    connect(mWatchThreadAction, &KToggleAction::triggered, this, &KMMainWidget::slotSetThreadStatusWatched);

    mIgnoreThreadAction = new KToggleAction(QIcon::fromTheme(QLatin1String("mail-thread-ignored")), i18n("&Ignore Thread"), this);
    actionCollection()->addAction(QLatin1String("thread_ignored"), mIgnoreThreadAction);
    connect(mIgnoreThreadAction, &KToggleAction::triggered, this, &KMMainWidget::slotSetThreadStatusIgnored);

    mThreadStatusMenu->addSeparator();
    mThreadStatusMenu->addAction(mWatchThreadAction);
    mThreadStatusMenu->addAction(mIgnoreThreadAction);

    mSaveAttachmentsAction = new QAction(QIcon::fromTheme(QLatin1String("mail-attachment")), i18n("Save A&ttachments..."), this);
    actionCollection()->addAction(QLatin1String("file_save_attachments"), mSaveAttachmentsAction);
    connect(mSaveAttachmentsAction, &QAction::triggered, this, &KMMainWidget::slotSaveAttachments);

    mMoveActionMenu = mAkonadiStandardActionManager->action(Akonadi::StandardActionManager::MoveItemToMenu);

    mCopyActionMenu = mAkonadiStandardActionManager->action(Akonadi::StandardActionManager::CopyItemToMenu);

    mApplyAllFiltersAction =
        new QAction(QIcon::fromTheme(QLatin1String("view-filter")), i18n("Appl&y All Filters"), this);
    actionCollection()->addAction(QLatin1String("apply_filters"), mApplyAllFiltersAction);
    connect(mApplyAllFiltersAction, SIGNAL(triggered(bool)),
            SLOT(slotApplyFilters()));
    actionCollection()->setDefaultShortcut(mApplyAllFiltersAction, QKeySequence(Qt::CTRL + Qt::Key_J));

    mApplyFilterActionsMenu = new KActionMenu(i18n("A&pply Filter"), this);
    actionCollection()->addAction(QLatin1String("apply_filter_actions"), mApplyFilterActionsMenu);

    {
        QAction *action = new QAction(i18nc("View->", "&Expand Thread / Group"), this);
        actionCollection()->addAction(QLatin1String("expand_thread"), action);
        actionCollection()->setDefaultShortcut(action, QKeySequence(Qt::Key_Period));
        KMail::Util::addQActionHelpText(action, i18n("Expand the current thread or group"));
        connect(action, &QAction::triggered, this, &KMMainWidget::slotExpandThread);
    }
    {
        QAction *action = new QAction(i18nc("View->", "&Collapse Thread / Group"), this);
        actionCollection()->addAction(QLatin1String("collapse_thread"), action);
        actionCollection()->setDefaultShortcut(action, QKeySequence(Qt::Key_Comma));
        KMail::Util::addQActionHelpText(action, i18n("Collapse the current thread or group"));
        connect(action, &QAction::triggered, this, &KMMainWidget::slotCollapseThread);
    }
    {
        QAction *action = new QAction(i18nc("View->", "Ex&pand All Threads"), this);
        actionCollection()->addAction(QLatin1String("expand_all_threads"), action);
        actionCollection()->setDefaultShortcut(action, QKeySequence(Qt::CTRL + Qt::Key_Period));
        KMail::Util::addQActionHelpText(action, i18n("Expand all threads in the current folder"));
        connect(action, &QAction::triggered, this, &KMMainWidget::slotExpandAllThreads);
    }
    {
        QAction *action = new QAction(i18nc("View->", "C&ollapse All Threads"), this);
        actionCollection()->addAction(QLatin1String("collapse_all_threads"), action);
        actionCollection()->setDefaultShortcut(action, QKeySequence(Qt::CTRL + Qt::Key_Comma));
        KMail::Util::addQActionHelpText(action, i18n("Collapse all threads in the current folder"));
        connect(action, &QAction::triggered, this, &KMMainWidget::slotCollapseAllThreads);
    }

    QAction *dukeOfMonmoth = new QAction(i18n("&Display Message"), this);
    actionCollection()->addAction(QLatin1String("display_message"), dukeOfMonmoth);
    connect(dukeOfMonmoth, &QAction::triggered, this, &KMMainWidget::slotDisplayCurrentMessage);
    QList<QKeySequence> shortcuts;
    shortcuts << QKeySequence(Qt::Key_Enter) << QKeySequence(Qt::Key_Return);
    actionCollection()->setDefaultShortcuts(dukeOfMonmoth, shortcuts);

    //----- Go Menu
    {
        QAction *action = new QAction(i18n("&Next Message"), this);
        actionCollection()->addAction(QLatin1String("go_next_message"), action);
        actionCollection()->setDefaultShortcut(action, QKeySequence(QLatin1String("N; Right")));
        KMail::Util::addQActionHelpText(action, i18n("Go to the next message"));
        connect(action, &QAction::triggered, this, &KMMainWidget::slotSelectNextMessage);
    }
    {
        QAction *action = new QAction(i18n("Next &Unread Message"), this);
        actionCollection()->addAction(QLatin1String("go_next_unread_message"), action);
        actionCollection()->setDefaultShortcut(action, QKeySequence(Qt::Key_Plus));
        if (QApplication::isRightToLeft()) {
            action->setIcon(QIcon::fromTheme(QLatin1String("go-previous")));
        } else {
            action->setIcon(QIcon::fromTheme(QLatin1String("go-next")));
        }
        action->setIconText(i18nc("@action:inmenu Goto next unread message", "Next"));
        KMail::Util::addQActionHelpText(action, i18n("Go to the next unread message"));
        connect(action, &QAction::triggered, this, &KMMainWidget::slotSelectNextUnreadMessage);
    }
    {
        QAction *action = new QAction(i18n("&Previous Message"), this);
        actionCollection()->addAction(QLatin1String("go_prev_message"), action);
        KMail::Util::addQActionHelpText(action, i18n("Go to the previous message"));
        actionCollection()->setDefaultShortcut(action, QKeySequence(QLatin1String("P; Left")));
        connect(action, &QAction::triggered, this, &KMMainWidget::slotSelectPreviousMessage);
    }
    {
        QAction *action = new QAction(i18n("Previous Unread &Message"), this);
        actionCollection()->addAction(QLatin1String("go_prev_unread_message"), action);
        actionCollection()->setDefaultShortcut(action, QKeySequence(Qt::Key_Minus));
        if (QApplication::isRightToLeft()) {
            action->setIcon(QIcon::fromTheme(QLatin1String("go-next")));
        } else {
            action->setIcon(QIcon::fromTheme(QLatin1String("go-previous")));
        }
        action->setIconText(i18nc("@action:inmenu Goto previous unread message.", "Previous"));
        KMail::Util::addQActionHelpText(action, i18n("Go to the previous unread message"));
        connect(action, &QAction::triggered, this, &KMMainWidget::slotSelectPreviousUnreadMessage);
    }
    {
        QAction *action = new QAction(i18n("Next Unread &Folder"), this);
        actionCollection()->addAction(QLatin1String("go_next_unread_folder"), action);
        connect(action, &QAction::triggered, this, &KMMainWidget::slotNextUnreadFolder);
        actionCollection()->setDefaultShortcut(action, QKeySequence(Qt::ALT + Qt::Key_Plus));
        KMail::Util::addQActionHelpText(action, i18n("Go to the next folder with unread messages"));
    }
    {
        QAction *action = new QAction(i18n("Previous Unread F&older"), this);
        actionCollection()->addAction(QLatin1String("go_prev_unread_folder"), action);
        actionCollection()->setDefaultShortcut(action, QKeySequence(Qt::ALT + Qt::Key_Minus));
        KMail::Util::addQActionHelpText(action, i18n("Go to the previous folder with unread messages"));
        connect(action, &QAction::triggered, this, &KMMainWidget::slotPrevUnreadFolder);
    }
    {
        QAction *action = new QAction(i18nc("Go->", "Next Unread &Text"), this);
        actionCollection()->addAction(QLatin1String("go_next_unread_text"), action);
        actionCollection()->setDefaultShortcut(action, QKeySequence(Qt::Key_Space));
        KMail::Util::addQActionHelpText(action, i18n("Go to the next unread text"));
        action->setWhatsThis(i18n("Scroll down current message. "
                                  "If at end of current message, "
                                  "go to next unread message."));
        connect(action, &QAction::triggered, this, &KMMainWidget::slotReadOn);
    }

    //----- Settings Menu
    {
        QAction *action = new QAction(i18n("Configure &Filters..."), this);
        action->setMenuRole(QAction::NoRole);   // do not move to application menu on OS X
        actionCollection()->addAction(QLatin1String("filter"), action);
        connect(action, &QAction::triggered, this, &KMMainWidget::slotFilter);
    }
    {
        QAction *action = new QAction(i18n("Manage &Sieve Scripts..."), this);
        actionCollection()->addAction(QLatin1String("sieveFilters"), action);
        connect(action, &QAction::triggered, this, &KMMainWidget::slotManageSieveScripts);
    }
    {
        QAction *action = new QAction(QIcon::fromTheme(QLatin1String("kmail")), i18n("KMail &Introduction"), this);
        actionCollection()->addAction(QLatin1String("help_kmail_welcomepage"), action);
        KMail::Util::addQActionHelpText(action, i18n("Display KMail's Welcome Page"));
        connect(action, &QAction::triggered, this, &KMMainWidget::slotIntro);
    }

    // ----- Standard Actions

    //  KStandardAction::configureNotifications(this, SLOT(slotEditNotifications()), actionCollection());
    {
        QAction *action = new QAction(QIcon::fromTheme(QLatin1String("preferences-desktop-notification")),
                                      i18n("Configure &Notifications..."), this);
        action->setMenuRole(QAction::NoRole);   // do not move to application menu on OS X
        actionCollection()->addAction(QLatin1String("kmail_configure_notifications"), action);
        connect(action, &QAction::triggered, this, &KMMainWidget::slotEditNotifications);
    }

    {
        QAction *action = new QAction(QIcon::fromTheme(QLatin1String("configure")), i18n("&Configure KMail..."), this);
        action->setMenuRole(QAction::PreferencesRole);   // this one should move to the application menu on OS X
        actionCollection()->addAction(QLatin1String("kmail_configure_kmail"), action);
        connect(action, SIGNAL(triggered(bool)), kmkernel, SLOT(slotShowConfigurationDialog()));
    }

    {
        mExpireConfigAction = new QAction(i18n("Expire..."), this);
        actionCollection()->addAction(QLatin1String("expire_settings"), mExpireConfigAction);
        connect(mExpireConfigAction, SIGNAL(triggered(bool)), mManageShowCollectionProperties, SLOT(slotShowExpiryProperties()));
    }

    {
        QAction *action = new QAction(QIcon::fromTheme(QLatin1String("bookmark-new")), i18n("Add Favorite Folder..."), this);
        actionCollection()->addAction(QLatin1String("add_favorite_folder"), action);
        connect(action, &QAction::triggered, this, &KMMainWidget::slotAddFavoriteFolder);
    }

    {
        mServerSideSubscription = new QAction(QIcon::fromTheme(QLatin1String("folder-bookmarks")), i18n("Serverside Subscription..."), this);
        actionCollection()->addAction(QLatin1String("serverside_subscription"), mServerSideSubscription);
        connect(mServerSideSubscription, &QAction::triggered, this, &KMMainWidget::slotServerSideSubscription);
    }

    {
        mApplyFiltersOnFolder = new QAction(QIcon::fromTheme(QLatin1String("view-filter")), i18n("Appl&y All Filters On Folder"), this);
        actionCollection()->addAction(QLatin1String("apply_filters_on_folder"), mApplyFiltersOnFolder);
        connect(mApplyFiltersOnFolder, SIGNAL(triggered(bool)),
                SLOT(slotApplyFiltersOnFolder()));

    }

    {
        QAction *action = new QAction(QIcon::fromTheme(QLatin1String("kmail")), i18n("&Export KMail Data..."), this);
        actionCollection()->addAction(QLatin1String("kmail_export_data"), action);
        connect(action, &QAction::triggered, mLaunchExternalComponent, &KMLaunchExternalComponent::slotExportData);
    }

    {
        QAction *action = new QAction(QIcon::fromTheme(QLatin1String("contact-new")), i18n("New AddressBook Contact..."), this);
        actionCollection()->addAction(QLatin1String("kmail_new_addressbook_contact"), action);
        connect(action, &QAction::triggered, this, &KMMainWidget::slotCreateAddressBookContact);

    }

    actionCollection()->addAction(KStandardAction::Undo,  QLatin1String("kmail_undo"), this, SLOT(slotUndo()));

    KStandardAction::tipOfDay(this, SLOT(slotShowTip()), actionCollection());

    menutimer = new QTimer(this);
    menutimer->setObjectName(QLatin1String("menutimer"));
    menutimer->setSingleShot(true);
    connect(menutimer, &QTimer::timeout, this, &KMMainWidget::updateMessageActionsDelayed);
    connect(kmkernel->undoStack(),
            SIGNAL(undoStackChanged()), this, SLOT(slotUpdateUndo()));

    updateMessageActions();
    updateFolderMenu();
    mTagActionManager = new KMail::TagActionManager(this, actionCollection(), mMsgActions,
            mGUIClient);
    mFolderShortcutActionManager = new KMail::FolderShortcutActionManager(this, actionCollection());

    {
        QAction *action = new QAction(i18n("Copy Message to Folder"), this);
        actionCollection()->addAction(QLatin1String("copy_message_to_folder"), action);
        connect(action, SIGNAL(triggered(bool)),
                SLOT(slotCopySelectedMessagesToFolder()));
        actionCollection()->setDefaultShortcut(action, QKeySequence(Qt::Key_C));
    }
    {
        QAction *action = new QAction(i18n("Jump to Folder..."), this);
        actionCollection()->addAction(QLatin1String("jump_to_folder"), action);
        connect(action, SIGNAL(triggered(bool)),
                SLOT(slotJumpToFolder()));
        actionCollection()->setDefaultShortcut(action, QKeySequence(Qt::Key_J));
    }
    {
        QAction *action = new QAction(i18n("Abort Current Operation"), this);
        actionCollection()->addAction(QLatin1String("cancel"), action);
        connect(action, SIGNAL(triggered(bool)),
                ProgressManager::instance(), SLOT(slotAbortAll()));
        actionCollection()->setDefaultShortcut(action, QKeySequence(Qt::Key_Escape));
    }
    {
        QAction *action = new QAction(i18n("Focus on Next Folder"), this);
        actionCollection()->addAction(QLatin1String("inc_current_folder"), action);
        connect(action, SIGNAL(triggered(bool)),
                mFolderTreeWidget->folderTreeView(), SLOT(slotFocusNextFolder()));
        actionCollection()->setDefaultShortcut(action, QKeySequence(Qt::CTRL + Qt::Key_Right));
    }
    {
        QAction *action = new QAction(i18n("Focus on Previous Folder"), this);
        actionCollection()->addAction(QLatin1String("dec_current_folder"), action);
        connect(action, SIGNAL(triggered(bool)),
                mFolderTreeWidget->folderTreeView(), SLOT(slotFocusPrevFolder()));
        actionCollection()->setDefaultShortcut(action, QKeySequence(Qt::CTRL + Qt::Key_Left));
    }
    {
        QAction *action = new QAction(i18n("Select Folder with Focus"), this);
        actionCollection()->addAction(QLatin1String("select_current_folder"), action);

        connect(action, SIGNAL(triggered(bool)),
                mFolderTreeWidget->folderTreeView(), SLOT(slotSelectFocusFolder()));
        actionCollection()->setDefaultShortcut(action, QKeySequence(Qt::CTRL + Qt::Key_Space));
    }
    {
        QAction *action = new QAction(i18n("Focus on First Folder"), this);
        actionCollection()->addAction(QLatin1String("focus_first_folder"), action);
        connect(action, SIGNAL(triggered(bool)),
                mFolderTreeWidget->folderTreeView(), SLOT(slotFocusFirstFolder()));
        actionCollection()->setDefaultShortcut(action, QKeySequence(Qt::CTRL + Qt::Key_Home));
    }
    {
        QAction *action = new QAction(i18n("Focus on Last Folder"), this);
        actionCollection()->addAction(QLatin1String("focus_last_folder"), action);
        connect(action, SIGNAL(triggered(bool)),
                mFolderTreeWidget->folderTreeView(), SLOT(slotFocusLastFolder()));
        actionCollection()->setDefaultShortcut(action, QKeySequence(Qt::CTRL + Qt::Key_End));
    }
    {
        QAction *action = new QAction(i18n("Focus on Next Message"), this);
        actionCollection()->addAction(QLatin1String("inc_current_message"), action);
        connect(action, SIGNAL(triggered(bool)),
                this, SLOT(slotFocusOnNextMessage()));
        actionCollection()->setDefaultShortcut(action, QKeySequence(Qt::ALT + Qt::Key_Right));
    }
    {
        QAction *action = new QAction(i18n("Focus on Previous Message"), this);
        actionCollection()->addAction(QLatin1String("dec_current_message"), action);
        connect(action, SIGNAL(triggered(bool)),
                this, SLOT(slotFocusOnPrevMessage()));
        actionCollection()->setDefaultShortcut(action, QKeySequence(Qt::ALT + Qt::Key_Left));
    }
    {
        QAction *action = new QAction(i18n("Select First Message"), this);
        actionCollection()->addAction(QLatin1String("select_first_message"), action);
        connect(action, SIGNAL(triggered(bool)),
                this, SLOT(slotSelectFirstMessage()));
        actionCollection()->setDefaultShortcut(action, QKeySequence(Qt::ALT + Qt::Key_Home));
    }
    {
        QAction *action = new QAction(i18n("Select Last Message"), this);
        actionCollection()->addAction(QLatin1String("select_last_message"), action);
        connect(action, SIGNAL(triggered(bool)),
                this, SLOT(slotSelectLastMessage()));
        actionCollection()->setDefaultShortcut(action, QKeySequence(Qt::ALT + Qt::Key_End));
    }
    {
        QAction *action = new QAction(i18n("Select Message with Focus"), this);
        actionCollection()->addAction(QLatin1String("select_current_message"), action);
        connect(action, SIGNAL(triggered(bool)),
                this, SLOT(slotSelectFocusedMessage()));
        actionCollection()->setDefaultShortcut(action, QKeySequence(Qt::ALT + Qt::Key_Space));
    }

    {
        mQuickSearchAction = new QAction(i18n("Set Focus to Quick Search"), this);
        //If change shortcut change Panel::setQuickSearchClickMessage(...) message
        actionCollection()->setDefaultShortcut(mQuickSearchAction, QKeySequence(Qt::ALT + Qt::Key_Q));
        actionCollection()->addAction(QLatin1String("focus_to_quickseach"), mQuickSearchAction);
        connect(mQuickSearchAction, SIGNAL(triggered(bool)),
                SLOT(slotFocusQuickSearch()));
        updateQuickSearchLineText();
    }
    {
        QAction *action = new QAction(i18n("Extend Selection to Previous Message"), this);
        actionCollection()->setDefaultShortcut(action, QKeySequence(Qt::SHIFT + Qt::Key_Left));
        actionCollection()->addAction(QLatin1String("previous_message"), action);
        connect(action, SIGNAL(triggered(bool)),
                this, SLOT(slotExtendSelectionToPreviousMessage()));
    }
    {
        QAction *action = new QAction(i18n("Extend Selection to Next Message"), this);
        actionCollection()->setDefaultShortcut(action, QKeySequence(Qt::SHIFT + Qt::Key_Right));
        actionCollection()->addAction(QLatin1String("next_message"), action);
        connect(action, SIGNAL(triggered(bool)),
                this, SLOT(slotExtendSelectionToNextMessage()));
    }

    {
        mMoveMsgToFolderAction = new QAction(i18n("Move Message to Folder"), this);
        actionCollection()->setDefaultShortcut(mMoveMsgToFolderAction, QKeySequence(Qt::Key_M));
        actionCollection()->addAction(QLatin1String("move_message_to_folder"), mMoveMsgToFolderAction);
        connect(mMoveMsgToFolderAction, SIGNAL(triggered(bool)),
                SLOT(slotMoveSelectedMessageToFolder()));
    }

    mArchiveAction = new QAction(i18nc("@action", "Archive"), this);
    actionCollection()->addAction(QLatin1String("archive_mails"), mArchiveAction);
    connect(mArchiveAction, SIGNAL(triggered(bool)),
            SLOT(slotArchiveMails()));

}

void KMMainWidget::slotAddFavoriteFolder()
{
    if (!mFavoritesModel) {
        return;
    }
    QPointer<MailCommon::FolderSelectionDialog> dialog(selectFromAllFoldersDialog());
    dialog->setWindowTitle(i18n("Add Favorite Folder"));
    if (dialog->exec() && dialog) {
        const Akonadi::Collection collection = dialog->selectedCollection();
        if (collection.isValid()) {
            mFavoritesModel->addCollection(collection);
        }
    }
}

//-----------------------------------------------------------------------------
void KMMainWidget::slotEditNotifications()
{
    KMail::KMKnotify notifyDlg(this);
    notifyDlg.exec();
}

//-----------------------------------------------------------------------------
void KMMainWidget::slotReadOn()
{
    if (!mMsgView) {
        return;
    }
    if (!mMsgView->viewer()->atBottom()) {
        mMsgView->viewer()->slotJumpDown();
        return;
    }
    slotSelectNextUnreadMessage();
}

void KMMainWidget::slotNextUnreadFolder()
{
    if (!mFolderTreeWidget) {
        return;
    }
    mGoToFirstUnreadMessageInSelectedFolder = true;
    mFolderTreeWidget->folderTreeView()->selectNextUnreadFolder();
    mGoToFirstUnreadMessageInSelectedFolder = false;
}

void KMMainWidget::slotPrevUnreadFolder()
{
    if (!mFolderTreeWidget) {
        return;
    }
    mGoToFirstUnreadMessageInSelectedFolder = true;
    mFolderTreeWidget->folderTreeView()->selectPrevUnreadFolder();
    mGoToFirstUnreadMessageInSelectedFolder = false;
}

void KMMainWidget::slotExpandThread()
{
    mMessagePane->setCurrentThreadExpanded(true);
}

void KMMainWidget::slotCollapseThread()
{
    mMessagePane->setCurrentThreadExpanded(false);
}

void KMMainWidget::slotExpandAllThreads()
{
    // TODO: Make this asynchronous ? (if there is enough demand)
#ifndef QT_NO_CURSOR
    MessageViewer::KCursorSaver busy(MessageViewer::KBusyPtr::busy());
#endif
    mMessagePane->setAllThreadsExpanded(true);
}

void KMMainWidget::slotCollapseAllThreads()
{
    // TODO: Make this asynchronous ? (if there is enough demand)
#ifndef QT_NO_CURSOR
    MessageViewer::KCursorSaver busy(MessageViewer::KBusyPtr::busy());
#endif
    mMessagePane->setAllThreadsExpanded(false);
}

//-----------------------------------------------------------------------------
void KMMainWidget::updateMessageMenu()
{
    updateMessageActions();
}

void KMMainWidget::startUpdateMessageActionsTimer()
{
    // FIXME: This delay effectively CAN make the actions to be in an incoherent state
    //        Maybe we should mark actions as "dirty" here and check it in every action handler...
    updateMessageActions(true);

    menutimer->stop();
    menutimer->start(500);
}

void KMMainWidget::updateMessageActions(bool fast)
{
    Akonadi::Item::List selectedItems;
    Akonadi::Item::List selectedVisibleItems;
    bool allSelectedBelongToSameThread = false;
    if (mCurrentFolder && mCurrentFolder->isValid() &&
            mMessagePane->getSelectionStats(selectedItems, selectedVisibleItems, &allSelectedBelongToSameThread)
       ) {
        mMsgActions->setCurrentMessage(mMessagePane->currentItem(), selectedVisibleItems);
    } else {
        mMsgActions->setCurrentMessage(Akonadi::Item());
    }

    if (!fast) {
        updateMessageActionsDelayed();
    }

}

void KMMainWidget::updateMessageActionsDelayed()
{
    int count;
    Akonadi::Item::List selectedItems;
    Akonadi::Item::List selectedVisibleItems;
    bool allSelectedBelongToSameThread = false;
    Akonadi::Item currentMessage;
    if (mCurrentFolder && mCurrentFolder->isValid() &&
            mMessagePane->getSelectionStats(selectedItems, selectedVisibleItems, &allSelectedBelongToSameThread)
       ) {
        count = selectedItems.count();

        currentMessage = mMessagePane->currentItem();

    } else {
        count = 0;
        currentMessage = Akonadi::Item();
    }

    mApplyFiltersOnFolder->setEnabled(mCurrentFolder && mCurrentFolder->isValid());

    //
    // Here we have:
    //
    // - A list of selected messages stored in selectedSernums.
    //   The selected messages might contain some invisible ones as a selected
    //   collapsed node "includes" all the children in the selection.
    // - A list of selected AND visible messages stored in selectedVisibleSernums.
    //   This list does not contain children of selected and collapsed nodes.
    //
    // Now, actions can operate on:
    // - Any set of messages
    //     These are called "mass actions" and are enabled whenever we have a message selected.
    //     In fact we should differentiate between actions that operate on visible selection
    //     and those that operate on the selection as a whole (without considering visibility)...
    // - A single thread
    //     These are called "thread actions" and are enabled whenever all the selected messages belong
    //     to the same thread. If the selection doesn't cover the whole thread then the action
    //     will act on the whole thread anyway (thus will silently extend the selection)
    // - A single message
    //     And we have two sub-cases:
    //     - The selection must contain exactly one message
    //       These actions can't ignore the hidden messages and thus must be disabled if
    //       the selection contains any.
    //     - The selection must contain exactly one visible message
    //       These actions will ignore the hidden message and thus can be enabled if
    //       the selection contains any.
    //

    bool readOnly = mCurrentFolder && mCurrentFolder->isValid() && (mCurrentFolder->rights() & Akonadi::Collection::ReadOnly);
    // can we apply strictly single message actions ? (this is false if the whole selection contains more than one message)
    bool single_actions = count == 1;
    // can we apply loosely single message actions ? (this is false if the VISIBLE selection contains more than one message)
    bool singleVisibleMessageSelected = selectedVisibleItems.count() == 1;
    // can we apply "mass" actions to the selection ? (this is actually always true if the selection is non-empty)
    bool mass_actions = count >= 1;
    // does the selection identify a single thread ?
    bool thread_actions = mass_actions && allSelectedBelongToSameThread && mMessagePane->isThreaded();
    // can we apply flags to the selected messages ?
    bool flags_available = GlobalSettings::self()->allowLocalFlags() || !(mCurrentFolder &&  mCurrentFolder->isValid() ? readOnly : true);

    mThreadStatusMenu->setEnabled(thread_actions);
    // these need to be handled individually, the user might have them
    // in the toolbar
    mWatchThreadAction->setEnabled(thread_actions && flags_available);
    mIgnoreThreadAction->setEnabled(thread_actions && flags_available);
    mMarkThreadAsReadAction->setEnabled(thread_actions);
    mMarkThreadAsUnreadAction->setEnabled(thread_actions);
    mToggleThreadToActAction->setEnabled(thread_actions && flags_available);
    mToggleThreadImportantAction->setEnabled(thread_actions && flags_available);
    bool canDeleteMessages = mCurrentFolder && mCurrentFolder->isValid() && (mCurrentFolder->rights() & Akonadi::Collection::CanDeleteItem);

    mTrashThreadAction->setEnabled(thread_actions && canDeleteMessages);
    mDeleteThreadAction->setEnabled(thread_actions && canDeleteMessages);

    if (currentMessage.isValid()) {
        MessageStatus status;
        status.setStatusFromFlags(currentMessage.flags());
        mTagActionManager->updateActionStates(count, mMessagePane->currentItem());
        if (thread_actions) {
            mToggleThreadToActAction->setChecked(status.isToAct());
            mToggleThreadImportantAction->setChecked(status.isImportant());
            mWatchThreadAction->setChecked(status.isWatched());
            mIgnoreThreadAction->setChecked(status.isIgnored());
        }
    }

    mMoveActionMenu->setEnabled(mass_actions && canDeleteMessages);
    if (mMoveMsgToFolderAction) {
        mMoveMsgToFolderAction->setEnabled(mass_actions && canDeleteMessages);
    }
    //mCopyActionMenu->setEnabled( mass_actions );

    mDeleteAction->setEnabled(mass_actions && canDeleteMessages);

    mExpireConfigAction->setEnabled(canDeleteMessages);

    if (mMsgView) {
        mMsgView->findInMessageAction()->setEnabled(mass_actions && !CommonKernel->folderIsTemplates(mCurrentFolder->collection()));
    }
    mMsgActions->forwardInlineAction()->setEnabled(mass_actions && !CommonKernel->folderIsTemplates(mCurrentFolder->collection()));
    mMsgActions->forwardAttachedAction()->setEnabled(mass_actions && !CommonKernel->folderIsTemplates(mCurrentFolder->collection()));
    mMsgActions->forwardMenu()->setEnabled(mass_actions && !CommonKernel->folderIsTemplates(mCurrentFolder->collection()));

    mMsgActions->editAction()->setEnabled(single_actions);
    mUseAction->setEnabled(single_actions && CommonKernel->folderIsTemplates(mCurrentFolder->collection()));
    filterMenu()->setEnabled(single_actions);
    mMsgActions->redirectAction()->setEnabled(/*single_actions &&*/mass_actions && !CommonKernel->folderIsTemplates(mCurrentFolder->collection()));

    if (mMsgActions->customTemplatesMenu()) {
        mMsgActions->customTemplatesMenu()->forwardActionMenu()->setEnabled(mass_actions);
        mMsgActions->customTemplatesMenu()->replyActionMenu()->setEnabled(single_actions);
        mMsgActions->customTemplatesMenu()->replyAllActionMenu()->setEnabled(single_actions);
    }

    // "Print" will act on the current message: it will ignore any hidden selection
    mMsgActions->printAction()->setEnabled(singleVisibleMessageSelected);
    // "Print preview" will act on the current message: it will ignore any hidden selection
    QAction *printPreviewAction = mMsgActions->printPreviewAction();
    if (printPreviewAction) {
        printPreviewAction->setEnabled(singleVisibleMessageSelected);
    }

    // "View Source" will act on the current message: it will ignore any hidden selection
    if (mMsgView) {
        mMsgView->viewSourceAction()->setEnabled(singleVisibleMessageSelected);
    }
    MessageStatus status;
    status.setStatusFromFlags(currentMessage.flags());

    QList< QAction *> actionList;
    bool statusSendAgain = single_actions && ((currentMessage.isValid() && status.isSent()) || (currentMessage.isValid() && CommonKernel->folderIsSentMailFolder(mCurrentFolder->collection())));
    if (statusSendAgain) {
        actionList << mSendAgainAction;
    } else if (single_actions) {
        actionList << messageActions()->editAction();
    }
    actionList << mSaveAttachmentsAction;
    if (mCurrentFolder && FolderArchive::FolderArchiveUtil::resourceSupportArchiving(mCurrentFolder->collection().resource())) {
        actionList << mArchiveAction;
    }
    mGUIClient->unplugActionList(QLatin1String("messagelist_actionlist"));
    mGUIClient->plugActionList(QLatin1String("messagelist_actionlist"), actionList);
    mSendAgainAction->setEnabled(statusSendAgain);

    mSaveAsAction->setEnabled(mass_actions);

    if ((mCurrentFolder && mCurrentFolder->isValid())) {
        updateMoveAction(mCurrentFolder->statistics());
    } else {
        updateMoveAction(false, false);
    }

    const qint64 nbMsgOutboxCollection = MailCommon::Util::updatedCollection(CommonKernel->outboxCollectionFolder()).statistics().count();

    mSendQueued->setEnabled(nbMsgOutboxCollection > 0);
    mSendActionMenu->setEnabled(nbMsgOutboxCollection > 0);

    const bool newPostToMailingList = mCurrentFolder && mCurrentFolder->isMailingListEnabled();
    mMessageNewList->setEnabled(newPostToMailingList);

    slotUpdateOnlineStatus(static_cast<GlobalSettingsBase::EnumNetworkState::type>(GlobalSettings::self()->networkState()));
    if (action(QLatin1String("kmail_undo"))) {
        action(QLatin1String("kmail_undo"))->setEnabled(kmkernel->undoStack()->size() > 0);
    }

    // Enable / disable all filters.
    foreach (QAction *filterAction, mFilterMenuActions) {
        filterAction->setEnabled(count > 0);
    }

    mApplyAllFiltersAction->setEnabled(count);
    mApplyFilterActionsMenu->setEnabled(count);
}

void KMMainWidget::slotAkonadiStandardActionUpdated()
{
    bool multiFolder = false;
    if (mFolderTreeWidget) {
        multiFolder = mFolderTreeWidget->selectedCollections().count() > 1;
    }
    if (mCollectionProperties) {
        if (mCurrentFolder && mCurrentFolder->collection().isValid()) {
            const Akonadi::AgentInstance instance =
                Akonadi::AgentManager::self()->instance(mCurrentFolder->collection().resource());

            mCollectionProperties->setEnabled(!multiFolder &&
                                              !mCurrentFolder->isStructural() &&
                                              (instance.status() != Akonadi::AgentInstance::Broken));
        } else {
            mCollectionProperties->setEnabled(false);
        }
        QList< QAction * > collectionProperties;
        if (mCollectionProperties->isEnabled()) {
            collectionProperties << mCollectionProperties;
        }
        mGUIClient->unplugActionList(QLatin1String("akonadi_collection_collectionproperties_actionlist"));
        mGUIClient->plugActionList(QLatin1String("akonadi_collection_collectionproperties_actionlist"), collectionProperties);

    }

    const bool folderWithContent = mCurrentFolder && !mCurrentFolder->isStructural();

    if (mAkonadiStandardActionManager->action(Akonadi::StandardActionManager::DeleteCollections)) {

        mAkonadiStandardActionManager->action(Akonadi::StandardActionManager::DeleteCollections)->setEnabled(mCurrentFolder
                && !multiFolder
                && (mCurrentFolder->collection().rights() & Collection::CanDeleteCollection)
                && !mCurrentFolder->isSystemFolder()
                && folderWithContent);
    }

    if (mAkonadiStandardActionManager->action(Akonadi::StandardMailActionManager::MoveAllToTrash)) {
        mAkonadiStandardActionManager->action(Akonadi::StandardMailActionManager::MoveAllToTrash)->setEnabled(folderWithContent
                && (mCurrentFolder->count() > 0)
                && mCurrentFolder->canDeleteMessages()
                && !multiFolder);
        mAkonadiStandardActionManager->action(Akonadi::StandardMailActionManager::MoveAllToTrash)->setText((mCurrentFolder && CommonKernel->folderIsTrash(mCurrentFolder->collection())) ? i18n("E&mpty Trash") : i18n("&Move All Messages to Trash"));
    }

    QList< QAction * > addToFavorite;
    QAction *actionAddToFavoriteCollections = akonadiStandardAction(Akonadi::StandardActionManager::AddToFavoriteCollections);
    if (actionAddToFavoriteCollections) {
        if (mEnableFavoriteFolderView && actionAddToFavoriteCollections->isEnabled()) {
            addToFavorite << actionAddToFavoriteCollections;
        }
        mGUIClient->unplugActionList(QLatin1String("akonadi_collection_add_to_favorites_actionlist"));
        mGUIClient->plugActionList(QLatin1String("akonadi_collection_add_to_favorites_actionlist"), addToFavorite);
    }

    QList< QAction * > syncActionList;
    QAction *actionSync = akonadiStandardAction(Akonadi::StandardActionManager::SynchronizeCollections);
    if (actionSync && actionSync->isEnabled()) {
        syncActionList << actionSync;
    }
    actionSync = akonadiStandardAction(Akonadi::StandardActionManager::SynchronizeCollectionsRecursive);
    if (actionSync && actionSync->isEnabled()) {
        syncActionList << actionSync;
    }
    mGUIClient->unplugActionList(QLatin1String("akonadi_collection_sync_actionlist"));
    mGUIClient->plugActionList(QLatin1String("akonadi_collection_sync_actionlist"), syncActionList);

    QList< QAction * > actionList;

    QAction *action = mAkonadiStandardActionManager->action(Akonadi::StandardActionManager::CreateCollection);
    if (action && action->isEnabled()) {
        actionList << action;
    }

    action =  mAkonadiStandardActionManager->action(Akonadi::StandardActionManager::MoveCollectionToMenu);
    if (action && action->isEnabled()) {
        actionList << action;
    }

    action =  mAkonadiStandardActionManager->action(Akonadi::StandardActionManager::CopyCollectionToMenu);
    if (action && action->isEnabled()) {
        actionList << action;
    }
    mGUIClient->unplugActionList(QLatin1String("akonadi_collection_move_copy_menu_actionlist"));
    mGUIClient->plugActionList(QLatin1String("akonadi_collection_move_copy_menu_actionlist"), actionList);

}

void KMMainWidget::updateHtmlMenuEntry()
{
    if (mDisplayMessageFormatMenu && mPreferHtmlLoadExtAction) {
        bool multiFolder = false;
        if (mFolderTreeWidget) {
            multiFolder = mFolderTreeWidget->selectedCollections().count() > 1;
        }
        // the visual ones only make sense if we are showing a message list
        const bool enabledAction = (mFolderTreeWidget &&
                                    mFolderTreeWidget->folderTreeView()->currentFolder().isValid() &&
                                    !multiFolder);

        mDisplayMessageFormatMenu->setEnabled(enabledAction);
        const bool isEnabled = (mFolderTreeWidget &&
                                mFolderTreeWidget->folderTreeView()->currentFolder().isValid() &&
                                !multiFolder);
        const bool useHtml = (mFolderDisplayFormatPreference == MessageViewer::Viewer::Html || (mHtmlGlobalSetting && mFolderDisplayFormatPreference == MessageViewer::Viewer::UseGlobalSetting));
        mPreferHtmlLoadExtAction->setEnabled(isEnabled && useHtml);

        mDisplayMessageFormatMenu->setDisplayMessageFormat(mFolderDisplayFormatPreference);

        mPreferHtmlLoadExtAction->setChecked(!multiFolder && (mHtmlLoadExtGlobalSetting ? !mFolderHtmlLoadExtPreference : mFolderHtmlLoadExtPreference));
    }
}

//-----------------------------------------------------------------------------
void KMMainWidget::updateFolderMenu()
{
    if (!CommonKernel->outboxCollectionFolder().isValid()) {
        QTimer::singleShot(1000, this, SLOT(updateFolderMenu()));
        return;
    }

    const bool folderWithContent = mCurrentFolder && !mCurrentFolder->isStructural();
    bool multiFolder = false;
    if (mFolderTreeWidget) {
        multiFolder = mFolderTreeWidget->selectedCollections().count() > 1;
    }
    mFolderMailingListPropertiesAction->setEnabled(folderWithContent &&
            !multiFolder &&
            !mCurrentFolder->isSystemFolder());

    QList< QAction * > actionlist;
    if (mCurrentFolder && mCurrentFolder->collection().id() == CommonKernel->outboxCollectionFolder().id() && (mCurrentFolder->collection()).statistics().count() > 0) {
        qDebug() << "Enabling send queued";
        mSendQueued->setEnabled(true);
        actionlist << mSendQueued;
    }
    //   if ( mCurrentFolder && mCurrentFolder->collection().id() != CommonKernel->trashCollectionFolder().id() ) {
    //     actionlist << mTrashAction;
    //   }
    mGUIClient->unplugActionList(QLatin1String("outbox_folder_actionlist"));
    mGUIClient->plugActionList(QLatin1String("outbox_folder_actionlist"), actionlist);
    actionlist.clear();

    const bool isASearchFolder = mCurrentFolder && mCurrentFolder->collection().resource() == QLatin1String("akonadi_search_resource");
    if (isASearchFolder) {
        mAkonadiStandardActionManager->action(Akonadi::StandardActionManager::DeleteCollections)->setText(i18n("&Delete Search"));
    }

    mArchiveFolderAction->setEnabled(mCurrentFolder && !multiFolder && folderWithContent);

    bool isInTrashFolder = (mCurrentFolder && CommonKernel->folderIsTrash(mCurrentFolder->collection()));
    akonadiStandardAction(Akonadi::StandardMailActionManager::MoveToTrash)->setText(isInTrashFolder ? i18nc("@action Hard delete, bypassing trash", "&Delete") : i18n("&Move to Trash"));

    mTrashThreadAction->setText(isInTrashFolder ? i18n("Delete T&hread") : i18n("M&ove Thread to Trash"));

    mSearchMessages->setText((mCurrentFolder && mCurrentFolder->collection().resource() == QLatin1String("akonadi_search_resource")) ? i18n("Edit Search...") : i18n("&Find Messages..."));

    mExpireConfigAction->setEnabled(mCurrentFolder &&
                                    !mCurrentFolder->isStructural() &&
                                    !multiFolder &&
                                    mCurrentFolder->canDeleteMessages() &&
                                    folderWithContent &&
                                    !MailCommon::Util::isVirtualCollection(mCurrentFolder->collection()));

    updateHtmlMenuEntry();

    mShowFolderShortcutDialogAction->setEnabled(!multiFolder && folderWithContent);

    actionlist << akonadiStandardAction(Akonadi::StandardActionManager::ManageLocalSubscriptions);
    bool imapFolderIsOnline = false;
    if (mCurrentFolder && kmkernel->isImapFolder(mCurrentFolder->collection(), imapFolderIsOnline)) {
        if (imapFolderIsOnline) {
            actionlist << mServerSideSubscription;
        }
    }

    mGUIClient->unplugActionList(QLatin1String("collectionview_actionlist"));
    mGUIClient->plugActionList(QLatin1String("collectionview_actionlist"), actionlist);

}

//-----------------------------------------------------------------------------
void KMMainWidget::slotIntro()
{
    if (!mMsgView) {
        return;
    }

    mMsgView->clear(true);

    // hide widgets that are in the way:
    if (mMessagePane && mLongFolderList) {
        mMessagePane->hide();
    }
    mMsgView->displayAboutPage();

    mCurrentFolder.clear();
}

void KMMainWidget::slotShowStartupFolder()
{
    connect(MailCommon::FilterManager::instance(), SIGNAL(filtersChanged()),
            this, SLOT(initializeFilterActions()));
    // Plug various action lists. This can't be done in the constructor, as that is called before
    // the main window or Kontact calls createGUI().
    // This function however is called with a single shot timer.
    checkAkonadiServerManagerState();
    mFolderShortcutActionManager->createActions();
    mTagActionManager->createActions();
    messageActions()->setupForwardingActionsList(mGUIClient);

    QString newFeaturesMD5 = KMReaderWin::newFeaturesMD5();
    if (kmkernel->firstStart() ||
            GlobalSettings::self()->previousNewFeaturesMD5() != newFeaturesMD5) {
        GlobalSettings::self()->setPreviousNewFeaturesMD5(newFeaturesMD5);
        slotIntro();
        return;
    }
}

void KMMainWidget::checkAkonadiServerManagerState()
{
    Akonadi::ServerManager::State state = Akonadi::ServerManager::self()->state();
    if (state == Akonadi::ServerManager::Running) {
        initializeFilterActions();
    } else {
        connect(Akonadi::ServerManager::self(), SIGNAL(stateChanged(Akonadi::ServerManager::State)),
                SLOT(slotServerStateChanged(Akonadi::ServerManager::State)));
    }
}

void KMMainWidget::slotServerStateChanged(Akonadi::ServerManager::State state)
{
    if (state == Akonadi::ServerManager::Running) {
        initializeFilterActions();
        disconnect(Akonadi::ServerManager::self(), SIGNAL(stateChanged(Akonadi::ServerManager::State)));
    }
}

void KMMainWidget::slotShowTip()
{
    KTipDialog::showTip(this, QString(), true);
}

QList<KActionCollection *> KMMainWidget::actionCollections() const
{
    return QList<KActionCollection *>() << actionCollection();
}

//-----------------------------------------------------------------------------
void KMMainWidget::slotUpdateUndo()
{
    if (actionCollection()->action(QLatin1String("kmail_undo"))) {
        QAction *act = actionCollection()->action(QLatin1String("kmail_undo"));
        act->setEnabled(kmkernel->undoStack()->size() > 0);
        const QString infoStr = kmkernel->undoStack()->undoInfo();
        if (infoStr.isEmpty()) {
            act->setText(i18n("&Undo"));
        } else {
            act->setText(i18n("&Undo: \"%1\"", kmkernel->undoStack()->undoInfo()));
        }
    }
}

//-----------------------------------------------------------------------------
void KMMainWidget::clearFilterActions()
{
    if (!mFilterTBarActions.isEmpty())
        if (mGUIClient->factory()) {
            mGUIClient->unplugActionList(QLatin1String("toolbar_filter_actions"));
        }

    if (!mFilterMenuActions.isEmpty())
        if (mGUIClient->factory()) {
            mGUIClient->unplugActionList(QLatin1String("menu_filter_actions"));
        }

    foreach (QAction *a, mFilterMenuActions) {
        actionCollection()->removeAction(a);
    }

    mApplyFilterActionsMenu->menu()->clear();
    mFilterTBarActions.clear();
    mFilterMenuActions.clear();

    qDeleteAll(mFilterCommands);
    mFilterCommands.clear();
}

//-----------------------------------------------------------------------------
void KMMainWidget::initializeFilterActions()
{
    clearFilterActions();
    mApplyFilterActionsMenu->menu()->addAction(mApplyAllFiltersAction);
    bool addedSeparator = false;

    foreach (MailFilter *filter, MailCommon::FilterManager::instance()->filters()) {
        if (!filter->isEmpty() && filter->configureShortcut() && filter->isEnabled()) {
            QString filterName = QStringLiteral("Filter %1").arg(filter->name());
            QString normalizedName = filterName.replace(QLatin1Char(' '), QLatin1Char('_'));
            if (action(normalizedName)) {
                continue;
            }
            KMMetaFilterActionCommand *filterCommand = new KMMetaFilterActionCommand(filter->identifier(), this);
            mFilterCommands.append(filterCommand);
            QString displayText = i18n("Filter %1", filter->name());
            QString icon = filter->icon();
            if (icon.isEmpty()) {
                icon = QLatin1String("system-run");
            }
            QAction *filterAction = new QAction(QIcon::fromTheme(icon), displayText, actionCollection());
            filterAction->setIconText(filter->toolbarName());

            // The shortcut configuration is done in the filter dialog.
            // The shortcut set in the shortcut dialog would not be saved back to
            // the filter settings correctly.
            actionCollection()->setShortcutsConfigurable(filterAction, false);
            actionCollection()->addAction(normalizedName,
                                          filterAction);
            connect(filterAction, SIGNAL(triggered(bool)),
                    filterCommand, SLOT(start()));
            actionCollection()->setDefaultShortcut(filterAction, filter->shortcut());
            if (!addedSeparator) {
                QAction *a = mApplyFilterActionsMenu->menu()->addSeparator();
                mFilterMenuActions.append(a);
                addedSeparator = true;
            }
            mApplyFilterActionsMenu->menu()->addAction(filterAction);
            mFilterMenuActions.append(filterAction);
            if (filter->configureToolbar()) {
                mFilterTBarActions.append(filterAction);
            }
        }
    }
    if (!mFilterMenuActions.isEmpty() && mGUIClient->factory()) {
        mGUIClient->plugActionList(QLatin1String("menu_filter_actions"), mFilterMenuActions);
    }
    if (!mFilterTBarActions.isEmpty() && mGUIClient->factory()) {
        mFilterTBarActions.prepend(mToolbarActionSeparator);
        mGUIClient->plugActionList(QLatin1String("toolbar_filter_actions"), mFilterTBarActions);
    }

    // Our filters have changed, now enable/disable them
    updateMessageActions();
}

//-----------------------------------------------------------------------------
void KMMainWidget::slotAntiSpamWizard()
{
    AntiSpamWizard wiz(AntiSpamWizard::AntiSpam, this);
    wiz.exec();
}

//-----------------------------------------------------------------------------
void KMMainWidget::slotAntiVirusWizard()
{
    AntiSpamWizard wiz(AntiSpamWizard::AntiVirus, this);
    wiz.exec();
}

//-----------------------------------------------------------------------------
void KMMainWidget::slotFilterLogViewer()
{
    MailCommon::FilterManager::instance()->showFilterLogDialog((qlonglong)winId());
}

//-----------------------------------------------------------------------------
void KMMainWidget::updateFileMenu()
{
    const bool isEmpty = MailCommon::Util::agentInstances().isEmpty();
    actionCollection()->action(QLatin1String("check_mail"))->setEnabled(!isEmpty);
    actionCollection()->action(QLatin1String("check_mail_in"))->setEnabled(!isEmpty);
}

//-----------------------------------------------------------------------------
const KMMainWidget::PtrList *KMMainWidget::mainWidgetList()
{
    // better safe than sorry; check whether the global static has already been destroyed
    if (theMainWidgetList.isDestroyed()) {
        return 0;
    }
    return theMainWidgetList;
}

QSharedPointer<FolderCollection> KMMainWidget::currentFolder() const
{
    return mCurrentFolder;
}

//-----------------------------------------------------------------------------
QString KMMainWidget::overrideEncoding() const
{
    if (mMsgView) {
        return mMsgView->overrideEncoding();
    } else {
        return MessageCore::GlobalSettings::self()->overrideCharacterEncoding();
    }
}

void KMMainWidget::showEvent(QShowEvent *event)
{
    QWidget::showEvent(event);
    mWasEverShown = true;
}

void KMMainWidget::slotRequestFullSearchFromQuickSearch()
{
    // First, open the search window. If we are currently on a search folder,
    // the search associated with that will be loaded.
    if (!slotSearch()) {
        return;
    }

    assert(mSearchWin);

    // Now we look at the current state of the quick search, and if there's
    // something in there, we add the criteria to the existing search for
    // the search folder, if applicable, or make a new one from it.
    SearchPattern pattern;
    const QString searchString = mMessagePane->currentFilterSearchString();
    if (!searchString.isEmpty()) {
        pattern.append(SearchRule::createInstance("<message>", SearchRule::FuncContains, searchString));
    }
#if 0 //PORT IT
    QList<MessageStatus> status = mMessagePane->currentFilterStatus();
    if (status.hasAttachment()) {
        pattern.append(SearchRule::createInstance("<message>", SearchRule::FuncHasAttachment));
        status.setHasAttachment(false);
    }

    if (!status.isOfUnknownStatus()) {
        pattern.append(SearchRule::Ptr(new SearchRuleStatus(status)));
    }
#endif
    if (!pattern.isEmpty()) {
        mSearchWin->addRulesToSearchPattern(pattern);
    }
}

void KMMainWidget::updateVacationScriptStatus(bool active, const QString &serverName)
{
    mVacationScriptIndicator->setVacationScriptActive(active, serverName);
    mVacationIndicatorActive = mVacationScriptIndicator->hasVacationScriptActive();
}

QWidget *KMMainWidget::vacationScriptIndicator() const
{
    return mVacationScriptIndicator;
}

void KMMainWidget::updateVacationScriptStatus()
{
    updateVacationScriptStatus(mVacationIndicatorActive);
}

KMail::TagActionManager *KMMainWidget::tagActionManager() const
{
    return mTagActionManager;
}

KMail::FolderShortcutActionManager *KMMainWidget::folderShortcutActionManager() const
{
    return mFolderShortcutActionManager;
}

void KMMainWidget::slotMessageSelected(const Akonadi::Item &item)
{
    delete mShowBusySplashTimer;
    mShowBusySplashTimer = 0;
    if (mMsgView) {
        // The current selection was cleared, so we'll remove the previously
        // selected message from the preview pane
        if (!item.isValid()) {
            mMsgView->clear();
        } else {
            mShowBusySplashTimer = new QTimer(this);
            mShowBusySplashTimer->setSingleShot(true);
            connect(mShowBusySplashTimer, &QTimer::timeout, this, &KMMainWidget::slotShowBusySplash);
            mShowBusySplashTimer->start(GlobalSettings::self()->folderLoadingTimeout());   //TODO: check if we need a different timeout setting for this

            Akonadi::ItemFetchJob *itemFetchJob = MessageViewer::Viewer::createFetchJob(item);
            const QString resource = mCurrentFolder->collection().resource();
            itemFetchJob->setProperty("_resource", QVariant::fromValue(resource));
            connect(itemFetchJob, SIGNAL(itemsReceived(Akonadi::Item::List)),
                    SLOT(itemsReceived(Akonadi::Item::List)));
            connect(itemFetchJob, &Akonadi::ItemFetchJob::result, this, &KMMainWidget::itemsFetchDone);
        }
    }
}

void KMMainWidget::itemsReceived(const Akonadi::Item::List &list)
{
    Q_ASSERT(list.size() == 1);
    delete mShowBusySplashTimer;
    mShowBusySplashTimer = 0;

    if (!mMsgView) {
        return;
    }

    Item item = list.first();

    if (mMessagePane) {
        mMessagePane->show();

        if (mMessagePane->currentItem() != item) {
            // The user has selected another email already, so don't render this one.
            // Mark it as read, though, if the user settings say so.
            if (MessageViewer::GlobalSettings::self()->delayedMarkAsRead() &&
                    MessageViewer::GlobalSettings::self()->delayedMarkTime() == 0) {
                item.setFlag(Akonadi::MessageFlags::Seen);
                Akonadi::ItemModifyJob *modifyJob = new Akonadi::ItemModifyJob(item, this);
                modifyJob->disableRevisionCheck();
                modifyJob->setIgnorePayload(true);
            }
            return;
        }
    }

    mMsgView->setMessage(item);
    // reset HTML override to the folder setting
    mMsgView->setDisplayFormatMessageOverwrite(mFolderDisplayFormatPreference);
    mMsgView->setHtmlLoadExtOverride(mFolderHtmlLoadExtPreference);
    mMsgView->setDecryptMessageOverwrite(false);
    mMsgActions->setCurrentMessage(item);
}

void KMMainWidget::itemsFetchDone(KJob *job)
{
    delete mShowBusySplashTimer;
    mShowBusySplashTimer = 0;
    if (job->error()) {
        // Unfortunately job->error() is Job::Unknown in many cases.
        // (see JobPrivate::handleResponse in akonadi/job.cpp)
        // So we show the "offline" page after checking the resource status.
        qDebug() << job->error() << job->errorString();

        const QString resource = job->property("_resource").toString();
        const Akonadi::AgentInstance agentInstance = Akonadi::AgentManager::self()->instance(resource);
        if (!agentInstance.isOnline()) {
            // The resource is offline
            if (mMsgView) {
                mMsgView->viewer()->enableMessageDisplay();
                mMsgView->clear(true);
            }
            mMessagePane->show();

            if (kmkernel->isOffline()) {
                showOfflinePage();
            } else {
                showResourceOfflinePage();
            }
        } else {
            // Some other error
            BroadcastStatus::instance()->setStatusMsg(job->errorString());
        }
    }
}

QAction *KMMainWidget::akonadiStandardAction(Akonadi::StandardActionManager::Type type)
{
    return mAkonadiStandardActionManager->action(type);
}

QAction *KMMainWidget::akonadiStandardAction(Akonadi::StandardMailActionManager::Type type)
{
    return mAkonadiStandardActionManager->action(type);
}

void KMMainWidget::slotRemoveDuplicates()
{
    RemoveDuplicateMailJob *job = new RemoveDuplicateMailJob(mFolderTreeWidget->folderTreeView()->selectionModel(), this, this);
    job->start();
}

void KMMainWidget::slotServerSideSubscription()
{
    if (!mCurrentFolder) {
        return;
    }
    ManageServerSideSubscriptionJob *job = new ManageServerSideSubscriptionJob(this);
    job->setCurrentFolder(mCurrentFolder);
    job->setParentWidget(this);
    job->start();
}

void KMMainWidget::savePaneSelection()
{
    if (mMessagePane) {
        mMessagePane->saveCurrentSelection();
    }
}

void KMMainWidget::updatePaneTagComboBox()
{
    if (mMessagePane) {
        mMessagePane->updateTagComboBox();
    }
}

void KMMainWidget::slotCreateAddressBookContact()
{
    CreateNewContactJob *job = new CreateNewContactJob(this, this);
    job->start();
}

void KMMainWidget::slotOpenRecentMsg(const QUrl &url)
{
    KMOpenMsgCommand *openCommand = new KMOpenMsgCommand(this, url, overrideEncoding(), this);
    openCommand->start();
}

void KMMainWidget::addRecentFile(const QUrl &mUrl)
{
    mOpenRecentAction->addUrl(mUrl);
    KConfigGroup grp = mConfig->group(QLatin1String("Recent Files"));
    mOpenRecentAction->saveEntries(grp);
    grp.sync();
}

void KMMainWidget::slotMoveMessageToTrash()
{
    if (messageView() && messageView()->viewer()) {
        KMTrashMsgCommand *command = new KMTrashMsgCommand(mCurrentFolder->collection(), messageView()->viewer()->messageItem(), -1);
        command->start();
    }
}

void KMMainWidget::slotArchiveMails()
{
    const QList<Akonadi::Item> selectedMessages = mMessagePane->selectionAsMessageItemList();
    KMKernel::self()->folderArchiveManager()->setArchiveItems(selectedMessages, mCurrentFolder->collection().resource());
}

void KMMainWidget::updateQuickSearchLineText()
{
    //If change change shortcut
    mMessagePane->setQuickSearchClickMessage(i18nc("Show shortcut for focus quick search. Don't change it", "Search...<%1>", mQuickSearchAction->shortcut().toString()));
}

void KMMainWidget::slotChangeDisplayMessageFormat(MessageViewer::Viewer::DisplayFormatMessage format)
{
    if (format == MessageViewer::Viewer::Html) {
        const int result = KMessageBox::warningContinueCancel(this,
                           // the warning text is taken from configuredialog.cpp:
                           i18n("Use of HTML in mail will make you more vulnerable to "
                                "\"spam\" and may increase the likelihood that your system will be "
                                "compromised by other present and anticipated security exploits."),
                           i18n("Security Warning"),
                           KGuiItem(i18n("Use HTML")),
                           KStandardGuiItem::cancel(),
                           QLatin1String("OverrideHtmlWarning"), 0);
        if (result == KMessageBox::Cancel) {
            mDisplayMessageFormatMenu->setDisplayMessageFormat(MessageViewer::Viewer::Text);
            return;
        }
    }
    mFolderDisplayFormatPreference = format;

    //Update mPrefererHtmlLoadExtAction
    const bool useHtml = (mFolderDisplayFormatPreference == MessageViewer::Viewer::Html || (mHtmlGlobalSetting && mFolderDisplayFormatPreference == MessageViewer::Viewer::UseGlobalSetting));
    mPreferHtmlLoadExtAction->setEnabled(useHtml);

    if (mMsgView) {
        mMsgView->setDisplayFormatMessageOverwrite(mFolderDisplayFormatPreference);
        mMsgView->update(true);
    }
}

void KMMainWidget::populateMessageListStatusFilterCombo()
{
    mMessagePane->populateStatusFilterCombo();
}<|MERGE_RESOLUTION|>--- conflicted
+++ resolved
@@ -419,13 +419,8 @@
     const bool sendOnAll =
         GlobalSettings::self()->sendOnCheck() == GlobalSettings::EnumSendOnCheck::SendOnAllChecks;
     const bool sendOnManual =
-<<<<<<< HEAD
         GlobalSettings::self()->sendOnCheck() == GlobalSettings::EnumSendOnCheck::SendOnManualChecks;
-    if (!kmkernel->isOffline() && (sendOnAll || (sendOnManual /*&& sendOnCheck*/))) {
-=======
-            GlobalSettings::self()->sendOnCheck() == GlobalSettings::EnumSendOnCheck::SendOnManualChecks;
-    if ( !kmkernel->isOffline() && ( sendOnAll || sendOnManual ) ) {
->>>>>>> b16c1b54
+    if (!kmkernel->isOffline() && (sendOnAll || sendOnManual )) {
         slotSendQueued();
     }
     // update folder menus in case some mail got filtered to trash/current folder
