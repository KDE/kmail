--- conflicted
+++ resolved
@@ -222,14 +222,9 @@
     mGoToFirstUnreadMessageInSelectedFolder(false),
     mDisplayMessageFormatMenu(0),
     mFolderDisplayFormatPreference(MessageViewer::Viewer::UseGlobalSetting),
-<<<<<<< HEAD
     mSearchMessages(0),
-    mManageShowCollectionProperties(new ManageShowCollectionProperties(this, this))
-=======
-    mSearchMessages( 0 ),
     mManageShowCollectionProperties(new ManageShowCollectionProperties(this, this)),
-    mShowIntroductionAction( 0 )
->>>>>>> 49121802
+    mShowIntroductionAction(0)
 {
     mLaunchExternalComponent = new KMLaunchExternalComponent(this, this);
     // must be the first line of the constructor:
@@ -1007,30 +1002,17 @@
         if (mMsgActions) {
             mMsgActions->setMessageView(mMsgView);
         }
-<<<<<<< HEAD
         connect(mMsgView->viewer(), &MessageViewer::Viewer::replaceMsgByUnencryptedVersion,
                 this, &KMMainWidget::slotReplaceMsgByUnencryptedVersion);
         connect(mMsgView->viewer(), &MessageViewer::Viewer::popupMenu,
                 this, &KMMainWidget::slotMessagePopup);
         connect(mMsgView->viewer(), &MessageViewer::Viewer::moveMessageToTrash,
                 this, &KMMainWidget::slotMoveMessageToTrash);
+        if (mShowIntroductionAction)
+            mShowIntroductionAction->setEnabled(true);
     } else {
         if (mMsgActions) {
             mMsgActions->setMessageView(0);
-=======
-        connect( mMsgView->viewer(), SIGNAL(replaceMsgByUnencryptedVersion()),
-                 this, SLOT(slotReplaceMsgByUnencryptedVersion()) );
-        connect( mMsgView->viewer(), SIGNAL(popupMenu(Akonadi::Item,KUrl,KUrl,QPoint)),
-                 this, SLOT(slotMessagePopup(Akonadi::Item,KUrl,KUrl,QPoint)) );
-        connect( mMsgView->viewer(), SIGNAL(moveMessageToTrash()),
-                 this, SLOT(slotMoveMessageToTrash()) );
-        if (mShowIntroductionAction)
-            mShowIntroductionAction->setEnabled(true);
-    }
-    else {
-        if ( mMsgActions ) {
-            mMsgActions->setMessageView( 0 );
->>>>>>> 49121802
         }
         if (mShowIntroductionAction)
             mShowIntroductionAction->setEnabled(false);
@@ -3375,18 +3357,11 @@
         connect(action, &QAction::triggered, this, &KMMainWidget::slotManageSieveScripts);
     }
     {
-<<<<<<< HEAD
-        QAction *action = new QAction(QIcon::fromTheme(QLatin1String("kmail")), i18n("KMail &Introduction"), this);
-        actionCollection()->addAction(QLatin1String("help_kmail_welcomepage"), action);
-        KMail::Util::addQActionHelpText(action, i18n("Display KMail's Welcome Page"));
-        connect(action, &QAction::triggered, this, &KMMainWidget::slotIntro);
-=======
-        mShowIntroductionAction = new KAction(KIcon(QLatin1String("kmail")), i18n("KMail &Introduction"), this);
+        mShowIntroductionAction = new QAction(QIcon::fromTheme(QLatin1String("kmail")), i18n("KMail &Introduction"), this);
         actionCollection()->addAction(QLatin1String("help_kmail_welcomepage"), mShowIntroductionAction );
-        mShowIntroductionAction->setHelpText( i18n("Display KMail's Welcome Page") );
-        connect(mShowIntroductionAction, SIGNAL(triggered(bool)), SLOT(slotIntro()));
+        KMail::Util::addQActionHelpText(mShowIntroductionAction, i18n("Display KMail's Welcome Page"));
+        connect(mShowIntroductionAction, &QAction::triggered, this, &KMMainWidget::slotIntro);
         mShowIntroductionAction->setEnabled(mMsgView != 0);
->>>>>>> 49121802
     }
 
     // ----- Standard Actions
@@ -4368,23 +4343,14 @@
             connect(mShowBusySplashTimer, &QTimer::timeout, this, &KMMainWidget::slotShowBusySplash);
             mShowBusySplashTimer->start(GlobalSettings::self()->folderLoadingTimeout());   //TODO: check if we need a different timeout setting for this
 
-<<<<<<< HEAD
-            Akonadi::ItemFetchJob *itemFetchJob = MessageViewer::Viewer::createFetchJob(item);
-            const QString resource = mCurrentFolder->collection().resource();
-            itemFetchJob->setProperty("_resource", QVariant::fromValue(resource));
-            connect(itemFetchJob, SIGNAL(itemsReceived(Akonadi::Item::List)),
-                    SLOT(itemsReceived(Akonadi::Item::List)));
-            connect(itemFetchJob, &Akonadi::ItemFetchJob::result, this, &KMMainWidget::itemsFetchDone);
-=======
             Akonadi::ItemFetchJob *itemFetchJob = MessageViewer::Viewer::createFetchJob( item );
             if (mCurrentFolder) {
                 const QString resource = mCurrentFolder->collection().resource();
                 itemFetchJob->setProperty( "_resource", QVariant::fromValue(resource) );
                 connect( itemFetchJob, SIGNAL(itemsReceived(Akonadi::Item::List)),
                          SLOT(itemsReceived(Akonadi::Item::List)) );
-                connect( itemFetchJob, SIGNAL(result(KJob*)), SLOT(itemsFetchDone(KJob*)) );
+                connect(itemFetchJob, &Akonadi::ItemFetchJob::result, this, &KMMainWidget::itemsFetchDone);
             }
->>>>>>> 49121802
         }
     }
 }
