--- conflicted
+++ resolved
@@ -21,7 +21,7 @@
 //#define TEST_DOCKWIDGETS 1
 
 #include <config-kmail.h>
-
+#include "kmail-akonadi.h"
 #include <assert.h>
 
 #include <QByteArray>
@@ -85,7 +85,7 @@
 #include "progressmanager.h"
 using KPIM::ProgressManager;
 #include "globalsettings.h"
-#include "kcursorsaver.h"
+#include "libmessageviewer/kcursorsaver.h"
 #include "broadcaststatus.h"
 using KPIM::BroadcastStatus;
 #include "kmfoldermgr.h"
@@ -102,7 +102,7 @@
 #include "folderselectiondialog.h"
 #include "kmfiltermgr.h"
 #include "messagesender.h"
-#include "kmaddrbook.h"
+#include "libmessageviewer/kmaddrbook.h"
 #include "kmversion.h"
 #include "searchwindow.h"
 using KMail::SearchWindow;
@@ -123,12 +123,10 @@
 using KMail::SubscriptionDialog;
 #include "localsubscriptiondialog.h"
 using KMail::LocalSubscriptionDialog;
-#include "attachmentstrategy.h"
-using KMail::AttachmentStrategy;
-#include "headerstrategy.h"
-using KMail::HeaderStrategy;
-#include "headerstyle.h"
-using KMail::HeaderStyle;
+#include "libmessageviewer/attachmentstrategy.h"
+using MessageViewer::AttachmentStrategy;
+#include "libmessageviewer/headerstrategy.h"
+#include "libmessageviewer/headerstyle.h"
 #include "folderjob.h"
 using KMail::FolderJob;
 #include "mailinglist-magic.h"
@@ -155,14 +153,13 @@
 #include "messagelistview/pane.h"
 #include "messagelistview/messageset.h"
 #include "messagetree.h"
-#include "autoqpointer.h"
+#include "libmessageviewer/autoqpointer.h"
 
 #include <kabc/stdaddressbook.h>
 #include <kpimutils/email.h>
 
 #include <errno.h> // ugh
 
-<<<<<<< HEAD
 #ifdef USE_AKONADI_FAVORITEFOLDERVIEW
 #include <akonadi/changerecorder.h>
 #include <akonadi/session.h>
@@ -181,8 +178,6 @@
 #include <akonadi/standardactionmanager.h>
 #endif
 
-=======
->>>>>>> 8ae28dcc
 #include "kmmainwidget.moc"
 
 K_GLOBAL_STATIC( KMMainWidget::PtrList, theMainWidgetList )
@@ -193,6 +188,10 @@
     QWidget( parent ),
     mFavoritesCheckMailAction( 0 ),
     mFavoriteFolderView( 0 ),
+#ifdef USE_AKONADI_FAVORITEFOLDERVIEW
+    mFavoriteCollectionsView( 0 ),
+    mEntityModel( 0 ),
+#endif
     mMsgView( 0 ),
     mSplitter1( 0 ),
     mSplitter2( 0 ),
@@ -227,6 +226,23 @@
   mGUIClient = aGUIClient;
   mOpenedImapFolder = false;
   mCustomTemplateMenus = 0;
+#ifdef USE_AKONADI_FAVORITEFOLDERVIEW
+    Akonadi::Session *session = new Akonadi::Session( "KMail favorite collection", this );
+
+    // monitor collection changes
+    Akonadi::ChangeRecorder *monitor = new Akonadi::ChangeRecorder( this );
+    monitor->setCollectionMonitored( Akonadi::Collection::root() );
+    monitor->fetchCollection( true );
+    monitor->setAllMonitored( true );
+    monitor->setMimeTypeMonitored( "message/rfc822" );
+    // TODO: Only fetch the envelope etc if possible.
+    monitor->itemFetchScope().fetchFullPayload(true);
+    mEntityModel = new Akonadi::EntityTreeModel( session, monitor, this );
+
+
+
+#endif
+
 
   // Create the FolderViewManager that will handle the views for this widget.
   // We need it to be created before all the FolderView instances are created
@@ -459,14 +475,21 @@
       mFolderViewSplitter->setChildrenCollapsible( false );
       folderTreeParent = mFolderViewSplitter;
       mFolderViewSplitter->addWidget( mFavoriteFolderView );
+#ifdef USE_AKONADI_FAVORITEFOLDERVIEW
+      mFavoriteCollectionsView->setParent( mFolderViewSplitter );
+#endif
       mFavoriteFolderView->setParent( mFolderViewSplitter );
       folderViewParent->insertWidget( 0, mFolderViewSplitter );
+
       folderTreePosition = 1;
     } else
       folderTreeParent = folderViewParent;
 
     folderTreeParent->insertWidget( folderTreePosition, mSearchAndTree );
     mSplitter2->addWidget( mMessageListView );
+#ifdef USE_AKONADI_PANE
+    mSplitter2->addWidget( mMessagePane );
+#endif
   }
 
   if ( bUseDockWidgets )
@@ -685,7 +708,11 @@
     if ( mMsgView ) {
       if ( !mReaderWindowBelow )
         GlobalSettings::self()->setReaderWindowWidth( mMsgView->width() );
+#ifndef USE_AKONADI_VIEWER
       mMsgView->writeConfig();
+#else
+      mMsgView->viewer()->writeConfig();
+#endif
       GlobalSettings::self()->setReaderWindowHeight( mMsgView->width() );
     }
   }
@@ -714,6 +741,42 @@
   //
   // Create header view and search bar
   //
+#ifdef USE_AKONADI_PANE
+
+
+  // Setup the message folders collection...
+  Akonadi::EntityFilterProxyModel *collectionFilter = new Akonadi::EntityFilterProxyModel( this );
+  collectionFilter->setSourceModel( mEntityModel );
+  collectionFilter->addMimeTypeInclusionFilter( Akonadi::Collection::mimeType() );
+  collectionFilter->setHeaderSet( Akonadi::EntityTreeModel::CollectionTreeHeaders );
+
+  // ... with statistics...
+  Akonadi::StatisticsToolTipProxyModel *statisticsProxyModel = new Akonadi::StatisticsToolTipProxyModel( this );
+  statisticsProxyModel->setSourceModel( collectionFilter );
+
+  // ... and sortable
+  QSortFilterProxyModel *sortModel = new QSortFilterProxyModel( this );
+  sortModel->setDynamicSortFilter( true );
+  sortModel->setSortCaseSensitivity( Qt::CaseInsensitive );
+  sortModel->setSourceModel( statisticsProxyModel );
+
+  Akonadi::EntityTreeView *mCollectionFolderView = new Akonadi::EntityTreeView( mGUIClient, this );
+  mCollectionFolderView->setSelectionMode( QAbstractItemView::ExtendedSelection );
+  // Use the model
+  mCollectionFolderView->setModel( sortModel );
+
+  mMessagePane = new MessageList::Pane( mEntityModel, mCollectionFolderView->selectionModel(), this );
+  connect( mMessagePane, SIGNAL(messageSelected(Akonadi::Item)),
+           this, SLOT(slotMessageSelected(Akonadi::Item)) );
+  connect( mMessagePane, SIGNAL( fullSearchRequest() ), this,SLOT( slotRequestFullSearchFromQuickSearch() ) );
+  connect( mMessagePane, SIGNAL( selectionChanged() ),
+           SLOT( startUpdateMessageActionsTimer() ) );
+
+  connect( mMessagePane, SIGNAL( messageActivated(  const Akonadi::Item & ) ),
+           this, SLOT( slotMessageActivated( const Akonadi::Item & ) ) );
+  connect( mMessagePane, SIGNAL(messageStatusChangeRequest( const Akonadi::Item &, const KPIM::MessageStatus &, const KPIM::MessageStatus &) ),
+           SLOT( slotMessageStatusChangeRequest(  const Akonadi::Item &, const KPIM::MessageStatus &, const KPIM::MessageStatus & ) ) );
+#endif
   mMessageListView = new KMail::MessageListView::Pane( this, this, actionCollection() );
   mMessageListView->setObjectName( "messagelistview" );
 
@@ -765,12 +828,23 @@
       mMsgActions->setMessageView( mMsgView );
     }
 
+#ifndef USE_AKONADI_VIEWER
+    connect( mMsgView, SIGNAL( popupMenu(KMMessage&,const KUrl&,const QPoint&) ),
+             this, SLOT( slotMsgPopup(KMMessage&,const KUrl&,const QPoint&) ) );
+
     connect( mMsgView, SIGNAL( replaceMsgByUnencryptedVersion() ),
              this, SLOT( slotReplaceMsgByUnencryptedVersion() ) );
-    connect( mMsgView, SIGNAL( popupMenu(KMMessage&,const KUrl&,const QPoint&) ),
-             this, SLOT( slotMsgPopup(KMMessage&,const KUrl&,const QPoint&) ) );
     connect( mMsgView, SIGNAL( urlClicked(const KUrl&,int) ),
              mMsgView, SLOT( slotUrlClicked() ) );
+#else
+
+    connect( mMsgView->viewer(), SIGNAL( replaceMsgByUnencryptedVersion() ),
+             this, SLOT( slotReplaceMsgByUnencryptedVersion() ) );
+    connect( mMsgView->viewer(), SIGNAL( popupMenu(KMime::Message&,const KUrl&,const QPoint&) ),
+             this, SLOT( slotMessagePopup(KMime::Message&,const KUrl&,const QPoint&) ) );
+    connect( mMsgView->viewer(), SIGNAL( urlClicked(const KUrl&,int) ),
+             mMsgView->viewer(), SLOT( slotUrlClicked() ) );
+#endif
 #if 0
     // FIXME (Pragma)
     connect( mMsgView, SIGNAL( noDrag() ),
@@ -830,8 +904,12 @@
   {
     dw->setWidget( mMainFolderView );
     mw->addDockWidget( Qt::LeftDockWidgetArea, dw );
+    //TODO add mCollectionFolderView
   } else {
     vboxlayout->addWidget( mMainFolderView );
+#ifdef USE_AKONADI_PANE
+    vboxlayout->addWidget( mCollectionFolderView );
+#endif
   }
 
   if ( !GlobalSettings::self()->enableFolderQuickSearch() ) {
@@ -857,7 +935,21 @@
     }
 
     mFavoriteFolderView = new KMail::FavoriteFolderView( this, mFolderViewManager, bUseDockWidgets ? static_cast<QWidget *>( dw ) : static_cast<QWidget *>( this ) );
-
+#ifdef USE_AKONADI_FAVORITEFOLDERVIEW
+    mFavoriteCollectionsView = new Akonadi::FavoriteCollectionsView( mGUIClient, this );
+
+    Akonadi::FavoriteCollectionsModel *favoritesModel = new Akonadi::FavoriteCollectionsModel( mEntityModel, this );
+    mFavoriteCollectionsView->setModel( favoritesModel );
+
+  Akonadi::StandardActionManager
+    *mStdActionManager = new Akonadi::StandardActionManager( mGUIClient->actionCollection(), this );
+  mStdActionManager->setCollectionSelectionModel( mCollectionFolderView->selectionModel() );
+  mStdActionManager->setFavoriteCollectionsModel( favoritesModel );
+  mStdActionManager->setFavoriteSelectionModel( mFavoriteCollectionsView->selectionModel() );
+    mStdActionManager->createAllActions();
+
+
+#endif
     if ( bUseDockWidgets )
     {
       dw->setWidget( mFavoriteFolderView );
@@ -995,7 +1087,6 @@
 {
   mSearchWin = 0;
 }
-
 
 //-------------------------------------------------------------------------
 void KMMainWidget::slotFind()
@@ -1606,6 +1697,7 @@
   mFolderHtmlPref = !mFolderHtmlPref;
   if (mMsgView) {
     mMsgView->setHtmlOverride(mFolderHtmlPref);
+    //(Laurent) Verify it.
     mMsgView->update( true );
   }
 }
@@ -2924,7 +3016,11 @@
       || ( !isNewImapFolder && mShowBusySplashTimer )
       || ( newFolder && mShowingOfflineScreen && !( isNewImapFolder && kmkernel->isOffline() ) ) ) {
     if ( mMsgView ) {
+#ifndef USE_AKONADI_VIEWER
       mMsgView->enableMsgDisplay();
+#else
+      mMsgView->viewer()->enableMessageDisplay();
+#endif
       mMsgView->clear( true );
     }
     if ( mMessageListView )
@@ -3235,6 +3331,12 @@
       true,  // center item
       false  // don't loop in folder
     );
+
+#ifdef USE_AKONADI_PANE
+  mMessagePane->selectNextMessageItem( MessageList::Core::MessageTypeAny,
+                                       MessageList::Core::ClearExistingSelection,
+                                       true, true );
+#endif
 }
 
 void KMMainWidget::slotExtendSelectionToNextMessage()
@@ -3297,6 +3399,11 @@
       true,  // center item
       false  // don't loop in folder
     );
+#ifdef USE_AKONADI_PANE
+  mMessagePane->selectPreviousMessageItem( MessageList::Core::MessageTypeAny,
+                                           MessageList::Core::ClearExistingSelection,
+                                           true, true );
+#endif
 }
 
 void KMMainWidget::slotExtendSelectionToPreviousMessage()
@@ -3346,7 +3453,6 @@
     slotMsgActivated( mMessageListView->currentMessage() );
 }
 
-<<<<<<< HEAD
 
 #ifdef USE_AKONADI_PANE
 void KMMainWidget::slotMessageActivated( const Akonadi::Item &msg )
@@ -3415,8 +3521,6 @@
 }
 #endif
 
-=======
->>>>>>> 8ae28dcc
 //-----------------------------------------------------------------------------
 void KMMainWidget::slotMsgActivated(KMMessage *msg)
 {
@@ -3456,13 +3560,16 @@
 //-----------------------------------------------------------------------------
 void KMMainWidget::slotMarkAll()
 {
+#ifdef USE_AKONADI_PANE
+  mMessagePane->selectAll();
+#endif
   mMessageListView->selectAll();
   updateMessageActions();
 }
-
-//-----------------------------------------------------------------------------
-void KMMainWidget::slotMsgPopup( KMMessage &msg, const KUrl &aUrl, const QPoint &aPoint )
-{
+#ifdef USE_AKONADI_VIEWER
+void KMMainWidget::slotMessagePopup(KMime::Message&msg ,const KUrl&aUrl,const QPoint& aPoint)
+{
+#if 0 //TODO port it
   mMessageListView->activateMessage( &msg ); // make sure that this message is the active one
 
   // If this assertion fails then our current KMReaderWin is displaying a
@@ -3471,7 +3578,7 @@
   Q_ASSERT( &msg == mMessageListView->currentMessage() );
 
   updateMessageMenu();
-
+#endif
   KMenu *menu = new KMenu;
   mUrlCurrent = aUrl;
 
@@ -3566,8 +3673,118 @@
   KAcceleratorManager::manage(menu);
   menu->exec( aPoint, 0 );
   delete menu;
-}
-
+
+}
+#else
+
+//-----------------------------------------------------------------------------
+void KMMainWidget::slotMsgPopup( KMMessage &msg, const KUrl &aUrl, const QPoint &aPoint )
+{
+  mMessageListView->activateMessage( &msg ); // make sure that this message is the active one
+
+  // If this assertion fails then our current KMReaderWin is displaying a
+  // message from a folder that is not the current in mMessageListView.
+  // This should never happen as all the actions are messed up in this case.
+  Q_ASSERT( &msg == mMessageListView->currentMessage() );
+
+  updateMessageMenu();
+
+  KMenu *menu = new KMenu;
+  mUrlCurrent = aUrl;
+
+  bool urlMenuAdded = false;
+
+  if ( !aUrl.isEmpty() ) {
+    if ( aUrl.protocol() == "mailto" ) {
+      // popup on a mailto URL
+      menu->addAction( mMsgView->mailToComposeAction() );
+      menu->addAction( mMsgView->mailToReplyAction() );
+      menu->addAction( mMsgView->mailToForwardAction() );
+
+      menu->addSeparator();
+
+      QString email =  KPIMUtils::firstEmailAddress( aUrl.path() );
+      KABC::AddressBook *addressBook = KABC::StdAddressBook::self( true );
+      KABC::Addressee::List addresseeList = addressBook->findByEmail( email );
+
+      if ( addresseeList.count() == 0 ) {
+        menu->addAction( mMsgView->addAddrBookAction() );
+      } else {
+        menu->addAction( mMsgView->openAddrBookAction() );
+      }
+      menu->addAction( mMsgView->copyURLAction() );
+    } else {
+      // popup on a not-mailto URL
+      menu->addAction( mMsgView->urlOpenAction() );
+      menu->addAction( mMsgView->addBookmarksAction() );
+      menu->addAction( mMsgView->urlSaveAsAction() );
+      menu->addAction( mMsgView->copyURLAction() );
+    }
+
+    urlMenuAdded = true;
+    kDebug() << "URL is:" << aUrl;
+  }
+
+  if ( mMsgView && !mMsgView->copyText().isEmpty() ) {
+    if ( urlMenuAdded ) {
+      menu->addSeparator();
+    }
+    menu->addAction( mMsgActions->replyMenu() );
+    menu->addSeparator();
+
+    menu->addAction( mMsgView->copyAction() );
+    menu->addAction( mMsgView->selectAllAction() );
+  } else if ( !urlMenuAdded ) {
+    // popup somewhere else (i.e., not a URL) on the message
+
+    if (!mMessageListView->currentMessage()) {
+      // no messages
+      delete menu;
+      return;
+    }
+
+    if ( mFolder->isTemplates() ) {
+      menu->addAction( mUseAction );
+    } else {
+      menu->addAction( mMsgActions->replyMenu() );
+      menu->addAction( mMsgActions->forwardMenu() );
+    }
+    menu->addAction(editAction());
+    menu->addSeparator();
+
+    menu->addAction( mCopyActionMenu );
+    menu->addAction( mMoveActionMenu );
+
+    menu->addSeparator();
+
+    menu->addAction( mMsgActions->messageStatusMenu() );
+    menu->addSeparator();
+
+    menu->addAction( viewSourceAction() );
+    if ( mMsgView ) {
+      menu->addAction( mMsgView->toggleFixFontAction() );
+      menu->addAction( mMsgView->toggleMimePartTreeAction() );
+    }
+    menu->addSeparator();
+    menu->addAction( mPrintAction );
+    menu->addAction( mSaveAsAction );
+    menu->addAction( mSaveAttachmentsAction );
+
+    menu->addSeparator();
+    if ( mFolder->isTrash() ) {
+      menu->addAction( mDeleteAction );
+    } else {
+      menu->addAction( mTrashAction );
+    }
+
+    menu->addSeparator();
+    menu->addAction( mMsgActions->createTodoAction() );
+  }
+  KAcceleratorManager::manage(menu);
+  menu->exec( aPoint, 0 );
+  delete menu;
+}
+#endif
 //-----------------------------------------------------------------------------
 void KMMainWidget::getAccountMenu()
 {
@@ -3707,7 +3924,7 @@
     KAction *action = new KAction(KIcon("help-contents"), i18n("&Address Book"), this);
     actionCollection()->addAction("addressbook", action );
     connect(action, SIGNAL(triggered(bool)), SLOT(slotAddrBook()));
-    if (KStandardDirs::findExe("kaddressbook").isEmpty()) action->setEnabled(false);
+    if (KStandardDirs::findExe("kcontactmanager").isEmpty()) action->setEnabled(false);
   }
 
   {
@@ -4251,17 +4468,22 @@
   KShortcutsDialog::configure( actionCollection(),
                                KShortcutsEditor::LetterShortcutsAllowed );
 }
-
 //-----------------------------------------------------------------------------
 void KMMainWidget::slotReadOn()
 {
     if ( !mMsgView )
         return;
-
+#ifndef USE_AKONADI_VIEWER
     if ( !mMsgView->atBottom() ) {
         mMsgView->slotJumpDown();
         return;
     }
+#else
+    if ( !mMsgView->viewer()->atBottom() ) {
+      mMsgView->viewer()->slotJumpDown();
+      return;
+    }
+#endif
     slotSelectNextUnreadMessage();
 }
 
@@ -5176,6 +5398,7 @@
 
 void KMMainWidget::slotRequestFullSearchFromQuickSearch()
 {
+  //TODO adapt to mMessagePane
   slotSearch();
   assert( mSearchWin );
   KMSearchPattern pattern;
@@ -5209,4 +5432,38 @@
 QLabel * KMMainWidget::vacationScriptIndicator() const
 {
   return mVacationScriptIndicator;
-}+}
+
+#ifdef USE_AKONADI_PANE
+void KMMainWidget::slotMessageSelected(Akonadi::Item item)
+{
+#if 0 //Port it
+  if ( msg && msg->parent() && !msg->isComplete() )
+  {
+    if ( msg->transferInProgress() )
+      return;
+    mMsgView->clear();
+    mMsgView->setWaitingForSerNum( msg->getMsgSerNum() );
+
+    if ( mJob ) {
+       disconnect( mJob, 0, mMsgView, 0 );
+       delete mJob;
+    }
+    mJob = msg->parent()->createJob( msg, FolderJob::tGetMessage, msg->parent(),
+          "STRUCTURE", mMsgView->attachmentStrategy() );
+    connect(mJob, SIGNAL(messageRetrieved(KMMessage*)),
+            mMsgView, SLOT(slotMessageArrived(KMMessage*)));
+    mJob->start();
+  } else {
+    mMsgView->setMsg(msg);
+  }
+#endif
+  mMsgView->setMessage( item );
+  // reset HTML override to the folder setting
+  mMsgView->setHtmlOverride(mFolderHtmlPref);
+  mMsgView->setHtmlLoadExtOverride(mFolderHtmlLoadExtPref);
+  mMsgView->setDecryptMessageOverwrite( false );
+  mMsgView->setShowSignatureDetails( false );
+  //TODO
+}
+#endif