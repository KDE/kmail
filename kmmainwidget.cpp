--- conflicted
+++ resolved
@@ -3132,20 +3132,11 @@
     connect(mDeleteThreadAction, SIGNAL(triggered(bool)), SLOT(slotDeleteThread()));
     mDeleteThreadAction->setShortcut(QKeySequence(Qt::CTRL+Qt::SHIFT+Qt::Key_Delete));
 
-<<<<<<< HEAD
-    {
-        QAction *action = new QAction(KIcon(QLatin1String("edit-find-mail")), i18n("&Find Messages..."), this);
-        actionCollection()->addAction(QLatin1String("search_messages"), action );
-        connect(action, SIGNAL(triggered(bool)), SLOT(slotRequestFullSearchFromQuickSearch()));
-        action->setShortcut(QKeySequence(Qt::Key_S));
-    }
-=======
-    mSearchMessages = new KAction(KIcon(QLatin1String("edit-find-mail")), i18n("&Find Messages..."), this);
+    mSearchMessages = new QAction(KIcon(QLatin1String("edit-find-mail")), i18n("&Find Messages..."), this);
     actionCollection()->addAction(QLatin1String("search_messages"), mSearchMessages );
     connect(mSearchMessages, SIGNAL(triggered(bool)), SLOT(slotRequestFullSearchFromQuickSearch()));
     mSearchMessages->setShortcut(QKeySequence(Qt::Key_S));
 
->>>>>>> 3988be0b
     {
         QAction *action = new QAction(i18n("Select &All Messages"), this);
         actionCollection()->addAction(QLatin1String("mark_all_messages"), action );
