--- conflicted
+++ resolved
@@ -1179,21 +1179,12 @@
 
 void KMMainWidget::slotCollectionStatisticsChanged(const Akonadi::Collection::Id id, const Akonadi::CollectionStatistics &statistic)
 {
-<<<<<<< HEAD
-    if (id == CommonKernel->outboxCollectionFolder().id()) {
-        const qint64 nbMsgOutboxCollection = statistic.count();
-        mSendQueued->setEnabled(nbMsgOutboxCollection > 0);
-        mSendActionMenu->setEnabled(nbMsgOutboxCollection > 0);
-    } else if (mCurrentFolder && (id == mCurrentFolder->collection().id())) {
-        updateMoveAction(statistic);
-=======
     if ( id == CommonKernel->outboxCollectionFolder().id() ) {
         const bool enableAction = (statistic.count() > 0);
         mSendQueued->setEnabled( enableAction );
         mSendActionMenu->setEnabled( enableAction );
     } else if ( mCurrentFolder && ( id == mCurrentFolder->collection().id() ) ) {
         updateMoveAction( statistic );
->>>>>>> d093ee58
         updateAllToTrashAction(statistic.count());
         mCurrentFolder->setCollection(MailCommon::Util::updatedCollection(mCurrentFolder->collection()));
     }
