/*
  This file is part of KMail, the KDE mail client.
  Copyright (c) 2002 Don Sanders <sanders@kde.org>
  Copyright (c) 2009-2015 Montel Laurent <montel@kde.org>

  Based on the work of Stefan Taferner <taferner@kde.org>

  KMail is free software; you can redistribute it and/or modify it
  under the terms of the GNU General Public License, version 2, as
  published by the Free Software Foundation.

  KMail is distributed in the hope that it will be useful, but
  WITHOUT ANY WARRANTY; without even the implied warranty of
  MERCHANTABILITY or FITNESS FOR A PARTICULAR PURPOSE.  See the GNU
  General Public License for more details.

  You should have received a copy of the GNU General Public License along
  with this program; if not, write to the Free Software Foundation, Inc.,
  51 Franklin Street, Fifth Floor, Boston, MA  02110-1301  USA
*/

// KMail includes
#include "kmreadermainwin.h"
#include "editor/composer.h"
#include "searchdialog/searchwindow.h"
#include "antispam-virus/antispamwizard.h"
#include "widgets/vacationscriptindicatorwidget.h"
#include "undostack.h"
#include "kmcommands.h"
#include "kmmainwin.h"
#include "kmsystemtray.h"
#include "customtemplatesmenu.h"
#include "folderselectiondialog.h"
#include "foldertreewidget.h"
#include "util.h"
#include "util/mailutil.h"
#include "kernel/mailkernel.h"
#include "dialog/archivefolderdialog.h"
#include "settings/globalsettings.h"
#include "foldertreeview.h"
#include "tag/tagactionmanager.h"
#include "foldershortcutactionmanager.h"
#include "widgets/collectionpane.h"
#include "manageshowcollectionproperties.h"
#if !defined(NDEBUG)
#include <ksieveui/debug/sievedebugdialog.h>
using KSieveUi::SieveDebugDialog;
#endif

#include "collectionpage/collectionmaintenancepage.h"
#include "collectionpage/collectionquotapage.h"
#include "collectionpage/collectiontemplatespage.h"
#include "collectionpage/collectionshortcutpage.h"
#include "collectionpage/collectionviewpage.h"
#include "collectionpage/collectionmailinglistpage.h"
#include "tag/tagselectdialog.h"
#include "job/createnewcontactjob.h"
#include "folderarchive/folderarchiveutil.h"
#include "folderarchive/folderarchivemanager.h"

#include "pimcommon/acl/collectionaclpage.h"
#include "mailcommon/collectionpage/collectiongeneralpage.h"
#include "mailcommon/collectionpage/collectionexpirypage.h"
#include "mailcommon/collectionpage/expirecollectionattribute.h"
#include "mailcommon/filter/filtermanager.h"
#include "mailcommon/filter/mailfilter.h"
#include "mailcommon/widgets/favoritecollectionwidget.h"
#include "mailcommon/folder/foldertreewidget.h"
#include "mailcommon/folder/foldertreeview.h"
#include "mailcommon/mailcommonsettings_base.h"
#include "kmmainwidget.h"

// Other PIM includes
#include "kdepim-version.h"

#include "messageviewer/utils/autoqpointer.h"
#include "messageviewer/settings/globalsettings.h"
#include "messageviewer/viewer/viewer.h"
#include "messageviewer/viewer/attachmentstrategy.h"
#include "messageviewer/header/headerstrategy.h"
#include "messageviewer/header/headerstyle.h"
#ifndef QT_NO_CURSOR
#include "messageviewer/utils/kcursorsaver.h"
#endif

#include "messagecomposer/sender/messagesender.h"
#include "messagecomposer/helper/messagehelper.h"

#include "templateparser/templateparser.h"

#include "messagecore/settings/globalsettings.h"
#include "messagecore/misc/mailinglist.h"
#include "messagecore/helpers/messagehelpers.h"

#include "dialog/kmknotify.h"
#include "widgets/displaymessageformatactionmenu.h"

#include "ksieveui/vacation/vacationmanager.h"
#include "kmlaunchexternalcomponent.h"

// LIBKDEPIM includes
#include "progresswidget/progressmanager.h"
#include "misc/broadcaststatus.h"

// KDEPIMLIBS includes
#include <AkonadiCore/AgentManager>
#include <AkonadiCore/AttributeFactory>
#include <AkonadiCore/itemfetchjob.h>
#include <AkonadiCore/collectionattributessynchronizationjob.h>
#include <AkonadiCore/collectionfetchjob.h>
#include <AkonadiCore/collectionfetchscope.h>
#include <Akonadi/Contact/ContactSearchJob>
#include <AkonadiWidgets/collectionpropertiesdialog.h>
#include <AkonadiCore/entitydisplayattribute.h>
#include <AkonadiWidgets/entitylistview.h>
#include <AkonadiWidgets/etmviewstatesaver.h>
#include <AkonadiCore/agentinstance.h>
#include <AkonadiCore/agenttype.h>
#include <AkonadiCore/changerecorder.h>
#include <AkonadiCore/session.h>
#include <AkonadiCore/entitytreemodel.h>
#include <AkonadiCore/favoritecollectionsmodel.h>
#include <AkonadiCore/itemfetchscope.h>
#include <AkonadiCore/itemmodifyjob.h>
#include <AkonadiCore/control.h>
#include <AkonadiWidgets/collectiondialog.h>
#include <AkonadiCore/collectionstatistics.h>
#include <AkonadiWidgets/collectionstatisticsdelegate.h>
#include <AkonadiCore/EntityMimeTypeFilterModel>
#include <Akonadi/KMime/MessageFlags>
#include <Akonadi/KMime/RemoveDuplicatesJob>
#include <kdbusconnectionpool.h>
#include <AkonadiCore/CachePolicy>

#include <kidentitymanagement/identity.h>
#include <kidentitymanagement/identitymanager.h>
#include <KEmailAddress>
#include <mailtransport/transportmanager.h>
#include <mailtransport/transport.h>
#include <kmime/kmime_mdn.h>
#include <kmime/kmime_header_parsing.h>
#include <kmime/kmime_message.h>
#include <ksieveui/managesievescriptsdialog.h>
#include <ksieveui/util/util.h>

// KDELIBS includes
#include <kwindowsystem.h>
#include <kmessagebox.h>
#include <kactionmenu.h>
#include <QMenu>
#include <kacceleratormanager.h>
#include <kglobalsettings.h>
#include <kstandardshortcut.h>
#include <kshortcutsdialog.h>
#include <kcharsets.h>
#include "kmail_debug.h"
#include <ktip.h>

#include <kstandardaction.h>
#include <ktoggleaction.h>
#include <knotification.h>
#include <knotifyconfigwidget.h>
#include <kstringhandler.h>
#include <kconfiggroup.h>
#include <ktoolinvocation.h>
#include <kxmlguifactory.h>
#include <kxmlguiclient.h>
#include <QStatusBar>
#include <QAction>
#include <ktreewidgetsearchline.h>
#include <KRecentFilesAction>

// Qt includes
#include <QByteArray>
#include <QHeaderView>
#include <QList>
#include <QSplitter>
#include <QVBoxLayout>
#include <QShortcut>
#include <QProcess>
#include <QDBusConnection>
#include <QTextDocument>
#include <QDir>
// System includes
#include <AkonadiWidgets/standardactionmanager.h>
#include <KHelpClient>
#include <QStandardPaths>
#include <QMenu>

#include <job/manageserversidesubscriptionjob.h>
#include <job/removeduplicatemailjob.h>
#include <job/removecollectionjob.h>

using namespace KMime;
using namespace Akonadi;
using namespace MailCommon;
using KPIM::ProgressManager;
using KPIM::BroadcastStatus;
using KMail::SearchWindow;
using KMail::AntiSpamWizard;
using KMime::Types::AddrSpecList;
using MessageViewer::AttachmentStrategy;

Q_GLOBAL_STATIC(KMMainWidget::PtrList, theMainWidgetList)

//-----------------------------------------------------------------------------
KMMainWidget::KMMainWidget(QWidget *parent, KXMLGUIClient *aGUIClient,
                           KActionCollection *actionCollection, KSharedConfig::Ptr config) :
    QWidget(parent),
    mMoveMsgToFolderAction(0),
    mCollectionProperties(0),
    mFavoriteCollectionsView(0),
    mMsgView(0),
    mSplitter1(0),
    mSplitter2(0),
    mFolderViewSplitter(0),
    mArchiveFolderAction(0),
    mShowBusySplashTimer(0),
    mMsgActions(0),
    mCurrentFolder(0),
    mVacationIndicatorActive(false),
    mGoToFirstUnreadMessageInSelectedFolder(false),
    mDisplayMessageFormatMenu(0),
    mFolderDisplayFormatPreference(MessageViewer::Viewer::UseGlobalSetting),
    mSearchMessages(0),
    mManageShowCollectionProperties(new ManageShowCollectionProperties(this, this)),
    mShowIntroductionAction(0)
{
    mLaunchExternalComponent = new KMLaunchExternalComponent(this, this);
    // must be the first line of the constructor:
    mStartupDone = false;
    mWasEverShown = false;
    mReaderWindowActive = true;
    mReaderWindowBelow = true;
    mFolderHtmlLoadExtPreference = false;
    mDestructed = false;
    mActionCollection = actionCollection;
    mTopLayout = new QVBoxLayout(this);
    mTopLayout->setMargin(0);
    mConfig = config;
    mGUIClient = aGUIClient;
    mFolderTreeWidget = 0;
    mPreferHtmlLoadExtAction = 0;
    Akonadi::Control::widgetNeedsAkonadi(this);
    mFavoritesModel = 0;
    mVacationManager = new KSieveUi::VacationManager(this);

    mToolbarActionSeparator = new QAction(this);
    mToolbarActionSeparator->setSeparator(true);

    theMainWidgetList->append(this);

    readPreConfig();
    createWidgets();
    setupActions();

    readConfig();

    if (!kmkernel->isOffline()) {   //kmail is set to online mode, make sure the agents are also online
        kmkernel->setAccountStatus(true);
    }

    QTimer::singleShot(0, this, SLOT(slotShowStartupFolder()));

    connect(kmkernel, SIGNAL(startCheckMail()),
            this, SLOT(slotStartCheckMail()));

    connect(kmkernel, SIGNAL(endCheckMail()),
            this, SLOT(slotEndCheckMail()));

    connect(kmkernel, SIGNAL(configChanged()),
            this, SLOT(slotConfigChanged()));

    connect(kmkernel, SIGNAL(onlineStatusChanged(GlobalSettings::EnumNetworkState::type)),
            this, SLOT(slotUpdateOnlineStatus(GlobalSettings::EnumNetworkState::type)));

    connect(mTagActionManager, &KMail::TagActionManager::tagActionTriggered,
            this, &KMMainWidget::slotUpdateMessageTagList);

    connect(mTagActionManager, &KMail::TagActionManager::tagMoreActionClicked,
            this, &KMMainWidget::slotSelectMoreMessageTagList);

    kmkernel->toggleSystemTray();

    {
        // make sure the pages are registered only once, since there can be multiple instances of KMMainWidget
        static bool pagesRegistered = false;

        if (!pagesRegistered) {
            Akonadi::CollectionPropertiesDialog::registerPage(new PimCommon::CollectionAclPageFactory);
            Akonadi::CollectionPropertiesDialog::registerPage(new MailCommon::CollectionGeneralPageFactory);
            Akonadi::CollectionPropertiesDialog::registerPage(new CollectionMaintenancePageFactory);
            Akonadi::CollectionPropertiesDialog::registerPage(new CollectionQuotaPageFactory);
            Akonadi::CollectionPropertiesDialog::registerPage(new CollectionTemplatesPageFactory);
            Akonadi::CollectionPropertiesDialog::registerPage(new MailCommon::CollectionExpiryPageFactory);
            Akonadi::CollectionPropertiesDialog::registerPage(new CollectionViewPageFactory);
            Akonadi::CollectionPropertiesDialog::registerPage(new CollectionMailingListPageFactory);
            Akonadi::CollectionPropertiesDialog::registerPage(new CollectionShortcutPageFactory);

            pagesRegistered = true;
        }
    }

    KMainWindow *mainWin = dynamic_cast<KMainWindow *>(window());
    QStatusBar *sb =  mainWin ? mainWin->statusBar() : 0;
    mVacationScriptIndicator = new KMail::VacationScriptIndicatorWidget(sb);
    mVacationScriptIndicator->hide();
    connect(mVacationScriptIndicator, &KMail::VacationScriptIndicatorWidget::clicked, this, &KMMainWidget::slotEditVacation);
    if (KSieveUi::Util::checkOutOfOfficeOnStartup()) {
        QTimer::singleShot(0, this, SLOT(slotCheckVacation()));
    }

    connect(mFolderTreeWidget->folderTreeView()->model(), SIGNAL(modelReset()),
            this, SLOT(restoreCollectionFolderViewConfig()));
    restoreCollectionFolderViewConfig();

    if (kmkernel->firstStart()) {
        if (MailCommon::Util::foundMailer()) {
            if (KMessageBox::questionYesNo(this, i18n("Another mailer was found on system. Do you want to import data from it?")) == KMessageBox::Yes) {
                const QString path = QStandardPaths::findExecutable(QLatin1String("importwizard"));
                if (!QProcess::startDetached(path)) {
                    KMessageBox::error(this, i18n("Could not start the import wizard. "
                                                  "Please check your installation."),
                                       i18n("Unable to start import wizard"));
                }
            } else {
                mLaunchExternalComponent->slotAccountWizard();
            }
        } else {
            mLaunchExternalComponent->slotAccountWizard();
        }
    }
    // must be the last line of the constructor:
    mStartupDone = true;

    mCheckMailTimer.setInterval(3 * 1000);
    mCheckMailTimer.setSingleShot(true);
    connect(&mCheckMailTimer, &QTimer::timeout, this, &KMMainWidget::slotUpdateActionsAfterMailChecking);

}

void KMMainWidget::restoreCollectionFolderViewConfig()
{
    ETMViewStateSaver *saver = new ETMViewStateSaver;
    saver->setView(mFolderTreeWidget->folderTreeView());
    const KConfigGroup cfg(KMKernel::self()->config(), "CollectionFolderView");
    mFolderTreeWidget->restoreHeaderState(cfg.readEntry("HeaderState", QByteArray()));
    saver->restoreState(cfg);
    //Restore startup folder

    Akonadi::Collection::Id id = -1;
    if (mCurrentFolder && mCurrentFolder->collection().isValid()) {
        id = mCurrentFolder->collection().id();
    }

    if (id == -1) {
        if (GlobalSettings::self()->startSpecificFolderAtStartup()) {
            Akonadi::Collection::Id startupFolder = GlobalSettings::self()->startupFolder();
            if (startupFolder > 0) {
                saver->restoreCurrentItem(QStringLiteral("c%1").arg(startupFolder));
            }
        }
    } else {
        saver->restoreCurrentItem(QStringLiteral("c%1").arg(id));
    }
}

//-----------------------------------------------------------------------------
//The kernel may have already been deleted when this method is called,
//perform all cleanup that requires the kernel in destruct()
KMMainWidget::~KMMainWidget()
{
    theMainWidgetList->removeAll(this);
    qDeleteAll(mFilterCommands);
    destruct();
}

//-----------------------------------------------------------------------------
//This method performs all cleanup that requires the kernel to exist.
void KMMainWidget::destruct()
{
    if (mDestructed) {
        return;
    }
    if (mSearchWin) {
        mSearchWin->close();
    }
    writeConfig(false); /* don't force kmkernel sync when close BUG: 289287 */
    writeFolderConfig();
    deleteWidgets();
    mCurrentFolder.clear();
    delete mMoveOrCopyToDialog;
    delete mSelectFromAllFoldersDialog;

    disconnect(kmkernel->folderCollectionMonitor(), SIGNAL(itemAdded(Akonadi::Item,Akonadi::Collection)), this, 0);
    disconnect(kmkernel->folderCollectionMonitor(), SIGNAL(itemRemoved(Akonadi::Item)), this, 0);
    disconnect(kmkernel->folderCollectionMonitor(), SIGNAL(itemMoved(Akonadi::Item,Akonadi::Collection,Akonadi::Collection)), this, 0);
    disconnect(kmkernel->folderCollectionMonitor(), SIGNAL(collectionChanged(Akonadi::Collection,QSet<QByteArray>)), this, 0);
    disconnect(kmkernel->folderCollectionMonitor(), SIGNAL(collectionStatisticsChanged(Akonadi::Collection::Id,Akonadi::CollectionStatistics)), this, 0);

    mDestructed = true;
}

void KMMainWidget::slotStartCheckMail()
{
    if (mCheckMailTimer.isActive()) {
        mCheckMailTimer.stop();
    }
}

void KMMainWidget::slotEndCheckMail()
{
    if (!mCheckMailTimer.isActive()) {
        mCheckMailTimer.start();
    }
}

void KMMainWidget::slotUpdateActionsAfterMailChecking()
{
    const bool sendOnAll =
        GlobalSettings::self()->sendOnCheck() == GlobalSettings::EnumSendOnCheck::SendOnAllChecks;
    const bool sendOnManual =
        GlobalSettings::self()->sendOnCheck() == GlobalSettings::EnumSendOnCheck::SendOnManualChecks;
    if (!kmkernel->isOffline() && (sendOnAll || sendOnManual)) {
        slotSendQueued();
    }
    // update folder menus in case some mail got filtered to trash/current folder
    // and we can enable "empty trash/move all to trash" action etc.
    updateFolderMenu();
}

void KMMainWidget::slotCollectionFetched(int collectionId)
{
    // Called when a collection is fetched for the first time by the ETM.
    // This is the right time to update the caption (which still says "Loading...")
    // and to update the actions that depend on the number of mails in the folder.
    if (mCurrentFolder && collectionId == mCurrentFolder->collection().id()) {
        mCurrentFolder->setCollection(MailCommon::Util::updatedCollection(mCurrentFolder->collection()));
        updateMessageActions();
        updateFolderMenu();
    }
    // We call this for any collection, it could be one of our parents...
    if (mCurrentFolder) {
        emit captionChangeRequest(MailCommon::Util::fullCollectionPath(mCurrentFolder->collection()));
    }
}

void KMMainWidget::slotFolderChanged(const Akonadi::Collection &collection)
{
    folderSelected(collection);
    if (collection.cachePolicy().syncOnDemand()) {
        AgentManager::self()->synchronizeCollection(collection, false);
    }
    mMsgActions->setCurrentMessage(Akonadi::Item());
    emit captionChangeRequest(MailCommon::Util::fullCollectionPath(collection));
}

void KMMainWidget::folderSelected(const Akonadi::Collection &col)
{
    // This is connected to the MainFolderView signal triggering when a folder is selected

    if (mGoToFirstUnreadMessageInSelectedFolder) {
        // the default action has been overridden from outside
        mPreSelectionMode = MessageList::Core::PreSelectFirstUnreadCentered;
    } else {
        // use the default action
        switch (GlobalSettings::self()->actionEnterFolder()) {
        case GlobalSettings::EnumActionEnterFolder::SelectFirstUnread:
            mPreSelectionMode = MessageList::Core::PreSelectFirstUnreadCentered;
            break;
        case GlobalSettings::EnumActionEnterFolder::SelectLastSelected:
            mPreSelectionMode = MessageList::Core::PreSelectLastSelected;
            break;
        case GlobalSettings::EnumActionEnterFolder::SelectNewest:
            mPreSelectionMode = MessageList::Core::PreSelectNewestCentered;
            break;
        case GlobalSettings::EnumActionEnterFolder::SelectOldest:
            mPreSelectionMode = MessageList::Core::PreSelectOldestCentered;
            break;
        default:
            mPreSelectionMode = MessageList::Core::PreSelectNone;
            break;
        }
    }

    mGoToFirstUnreadMessageInSelectedFolder = false;
#ifndef QT_NO_CURSOR
    MessageViewer::KCursorSaver busy(MessageViewer::KBusyPtr::busy());
#endif

    if (mMsgView) {
        mMsgView->clear(true);
    }
    const bool newFolder = mCurrentFolder && (mCurrentFolder->collection() != col);

    // Delete any pending timer, if needed it will be recreated below
    delete mShowBusySplashTimer;
    mShowBusySplashTimer = 0;
    if (newFolder) {
        // We're changing folder: write configuration for the old one
        writeFolderConfig();
    }

    mCurrentFolder = FolderCollection::forCollection(col);

    readFolderConfig();
    if (mMsgView) {
        mMsgView->setDisplayFormatMessageOverwrite(mFolderDisplayFormatPreference);
        mMsgView->setHtmlLoadExtOverride(mFolderHtmlLoadExtPreference);
    }

    if (!mCurrentFolder->isValid() && (mMessagePane->count() < 2)) {
        slotIntro();
    }

    updateMessageActions();
    updateFolderMenu();

    // The message pane uses the selection model of the folder view to load the correct aggregation model and theme
    //  settings. At this point the selection model hasn't been updated yet to the user's new choice, so it would load
    //  the old folder settings instead.
    QTimer::singleShot(0, this, SLOT(slotShowSelectedFolderInPane()));
}

void KMMainWidget::slotShowSelectedFolderInPane()
{
    if (mCurrentFolder && mCurrentFolder->collection().isValid()) {
        mMessagePane->setCurrentFolder(mCurrentFolder->collection(), false , mPreSelectionMode);
    }
}

void KMMainWidget::clearViewer()
{
    if (mMsgView) {
        mMsgView->clear(true);
        mMsgView->displayAboutPage();
    }
}

//-----------------------------------------------------------------------------
void KMMainWidget::readPreConfig()
{
    mLongFolderList = GlobalSettings::self()->folderList() == GlobalSettings::EnumFolderList::longlist;
    mReaderWindowActive = GlobalSettings::self()->readerWindowMode() != GlobalSettings::EnumReaderWindowMode::hide;
    mReaderWindowBelow = GlobalSettings::self()->readerWindowMode() == GlobalSettings::EnumReaderWindowMode::below;

    mHtmlGlobalSetting = MessageViewer::GlobalSettings::self()->htmlMail();
    mHtmlLoadExtGlobalSetting = MessageViewer::GlobalSettings::self()->htmlLoadExternal();

    mEnableFavoriteFolderView = (MailCommon::MailCommonSettings::self()->favoriteCollectionViewMode() != MailCommon::MailCommonSettings::EnumFavoriteCollectionViewMode::HiddenMode);
    mEnableFolderQuickSearch = GlobalSettings::self()->enableFolderQuickSearch();
    readFolderConfig();
    updateHtmlMenuEntry();
    if (mMsgView) {
        mMsgView->setDisplayFormatMessageOverwrite(mFolderDisplayFormatPreference);
        mMsgView->update(true);
    }
}

//-----------------------------------------------------------------------------
void KMMainWidget::readFolderConfig()
{
    if (!mCurrentFolder || !mCurrentFolder->isValid()) {
        return;
    }
    KSharedConfig::Ptr config = KMKernel::self()->config();
    KConfigGroup group(config, MailCommon::FolderCollection::configGroupName(mCurrentFolder->collection()));
    if (group.hasKey("htmlMailOverride")) {
        const bool useHtml = group.readEntry("htmlMailOverride", false);
        mFolderDisplayFormatPreference = useHtml ? MessageViewer::Viewer::Html : MessageViewer::Viewer::Text;
        group.deleteEntry("htmlMailOverride");
        group.sync();
    } else {
        mFolderDisplayFormatPreference = static_cast<MessageViewer::Viewer::DisplayFormatMessage>(group.readEntry("displayFormatOverride", static_cast<int>(MessageViewer::Viewer::UseGlobalSetting)));
    }
    mFolderHtmlLoadExtPreference =
        group.readEntry("htmlLoadExternalOverride", false);
}

//-----------------------------------------------------------------------------
void KMMainWidget::writeFolderConfig()
{
    if (mCurrentFolder && mCurrentFolder->isValid()) {
        KSharedConfig::Ptr config = KMKernel::self()->config();
        KConfigGroup group(config, MailCommon::FolderCollection::configGroupName(mCurrentFolder->collection()));
        group.writeEntry("htmlLoadExternalOverride", mFolderHtmlLoadExtPreference);
        if (mFolderDisplayFormatPreference == MessageViewer::Viewer::UseGlobalSetting) {
            group.deleteEntry("displayFormatOverride");
        } else {
            group.writeEntry("displayFormatOverride", static_cast<int>(mFolderDisplayFormatPreference));
        }
    }
}

//-----------------------------------------------------------------------------
void KMMainWidget::layoutSplitters()
{
    // This function can only be called when the old splitters are already deleted
    Q_ASSERT(!mSplitter1);
    Q_ASSERT(!mSplitter2);

    // For some reason, this is necessary here so that the copy action still
    // works after changing the folder layout.
    if (mMsgView)
        disconnect(mMsgView->copyAction(), &QAction::triggered,
                   mMsgView, &KMReaderWin::slotCopySelectedText);

    // If long folder list is enabled, the splitters are:
    // Splitter 1: FolderView vs (HeaderAndSearch vs MessageViewer)
    // Splitter 2: HeaderAndSearch vs MessageViewer
    //
    // If long folder list is disabled, the splitters are:
    // Splitter 1: (FolderView vs HeaderAndSearch) vs MessageViewer
    // Splitter 2: FolderView vs HeaderAndSearch

    // The folder view is both the folder tree and the favorite folder view, if
    // enabled

    const bool opaqueResize = KGlobalSettings::opaqueResize();
    const bool readerWindowAtSide = !mReaderWindowBelow && mReaderWindowActive;
    const bool readerWindowBelow = mReaderWindowBelow && mReaderWindowActive;

    mSplitter1 = new QSplitter(this);
    mSplitter2 = new QSplitter(mSplitter1);

    QWidget *folderTreeWidget = mSearchAndTree;
    if (mFavoriteCollectionsView) {
        mFolderViewSplitter = new QSplitter(Qt::Vertical);
        mFolderViewSplitter->setOpaqueResize(opaqueResize);
        //mFolderViewSplitter->setChildrenCollapsible( false );
        mFolderViewSplitter->addWidget(mFavoriteCollectionsView);
        mFavoriteCollectionsView->setParent(mFolderViewSplitter);
        mFolderViewSplitter->addWidget(mSearchAndTree);
        folderTreeWidget = mFolderViewSplitter;
    }

    if (mLongFolderList) {

        // add folder tree
        mSplitter1->setOrientation(Qt::Horizontal);
        mSplitter1->addWidget(folderTreeWidget);

        // and the rest to the right
        mSplitter1->addWidget(mSplitter2);

        // add the message list to the right or below
        if (readerWindowAtSide) {
            mSplitter2->setOrientation(Qt::Horizontal);
        } else {
            mSplitter2->setOrientation(Qt::Vertical);
        }
        mSplitter2->addWidget(mMessagePane);

        // add the preview window, if there is one
        if (mMsgView) {
            mSplitter2->addWidget(mMsgView);
        }

    } else { // short folder list
        if (mReaderWindowBelow) {
            mSplitter1->setOrientation(Qt::Vertical);
            mSplitter2->setOrientation(Qt::Horizontal);
        } else { // at side or none
            mSplitter1->setOrientation(Qt::Horizontal);
            mSplitter2->setOrientation(Qt::Vertical);
        }

        mSplitter1->addWidget(mSplitter2);

        // add folder tree
        mSplitter2->addWidget(folderTreeWidget);
        // add message list to splitter 2
        mSplitter2->addWidget(mMessagePane);

        // add the preview window, if there is one
        if (mMsgView) {
            mSplitter1->addWidget(mMsgView);
        }
    }

    //
    // Set splitter properties
    //
    mSplitter1->setObjectName(QLatin1String("splitter1"));
    mSplitter1->setOpaqueResize(opaqueResize);
    //mSplitter1->setChildrenCollapsible( false );
    mSplitter2->setObjectName(QLatin1String("splitter2"));
    mSplitter2->setOpaqueResize(opaqueResize);
    //mSplitter2->setChildrenCollapsible( false );

    //
    // Set the stretch factors
    //
    mSplitter1->setStretchFactor(0, 0);
    mSplitter2->setStretchFactor(0, 0);
    mSplitter1->setStretchFactor(1, 1);
    mSplitter2->setStretchFactor(1, 1);

    if (mFavoriteCollectionsView) {
        mFolderViewSplitter->setStretchFactor(0, 0);
        mFolderViewSplitter->setStretchFactor(1, 1);
    }

    // Because the reader windows's width increases a tiny bit after each
    // restart in short folder list mode with message window at side, disable
    // the stretching as a workaround here
    if (readerWindowAtSide && !mLongFolderList) {
        mSplitter1->setStretchFactor(0, 1);
        mSplitter1->setStretchFactor(1, 0);
    }

    //
    // Set the sizes of the splitters to the values stored in the config
    //
    QList<int> splitter1Sizes;
    QList<int> splitter2Sizes;

    const int folderViewWidth = GlobalSettings::self()->folderViewWidth();
    int ftHeight = GlobalSettings::self()->folderTreeHeight();
    int headerHeight = GlobalSettings::self()->searchAndHeaderHeight();
    const int messageViewerWidth = GlobalSettings::self()->readerWindowWidth();
    int headerWidth = GlobalSettings::self()->searchAndHeaderWidth();
    int messageViewerHeight = GlobalSettings::self()->readerWindowHeight();

    int ffvHeight = mFolderViewSplitter ? MailCommon::MailCommonSettings::self()->favoriteCollectionViewHeight() : 0;

    // If the message viewer was hidden before, make sure it is not zero height
    if (messageViewerHeight < 10 && readerWindowBelow) {
        headerHeight /= 2;
        messageViewerHeight = headerHeight;
    }

    if (mLongFolderList) {
        if (!readerWindowAtSide) {
            splitter1Sizes << folderViewWidth << headerWidth;
            splitter2Sizes << headerHeight << messageViewerHeight;
        } else {
            splitter1Sizes << folderViewWidth << (headerWidth + messageViewerWidth);
            splitter2Sizes << headerWidth << messageViewerWidth;
        }
    } else {
        if (!readerWindowAtSide) {
            splitter1Sizes << headerHeight << messageViewerHeight;
            splitter2Sizes << folderViewWidth << headerWidth;
        } else {
            splitter1Sizes << headerWidth << messageViewerWidth;
            splitter2Sizes << ftHeight + ffvHeight << messageViewerHeight;
        }
    }

    mSplitter1->setSizes(splitter1Sizes);
    mSplitter2->setSizes(splitter2Sizes);

    if (mFolderViewSplitter) {
        QList<int> splitterSizes;
        splitterSizes << ffvHeight << ftHeight;
        mFolderViewSplitter->setSizes(splitterSizes);
    }

    //
    // Now add the splitters to the main layout
    //
    mTopLayout->addWidget(mSplitter1);

    // Make sure the focus is on the view, and not on the quick search line edit, because otherwise
    // shortcuts like + or j go to the wrong place.
    // This would normally be done in the message list itself, but apparently something resets the focus
    // again, probably all the reparenting we do here.
    mMessagePane->focusView();

    // By default hide th unread and size columns on first run.
    if (kmkernel->firstStart()) {
        mFolderTreeWidget->folderTreeView()->hideColumn(1);
        mFolderTreeWidget->folderTreeView()->hideColumn(3);
        mFolderTreeWidget->folderTreeView()->header()->resizeSection(0, folderViewWidth * 0.8);
    }

    // Make the copy action work, see disconnect comment above
    if (mMsgView)
        connect(mMsgView->copyAction(), &QAction::triggered,
                mMsgView, &KMReaderWin::slotCopySelectedText);
}

//-----------------------------------------------------------------------------
void KMMainWidget::refreshFavoriteFoldersViewProperties()
{
    if (mFavoriteCollectionsView) {
        if (MailCommon::MailCommonSettings::self()->favoriteCollectionViewMode() == MailCommon::MailCommonSettings::EnumFavoriteCollectionViewMode::IconMode) {
            mFavoriteCollectionsView->changeViewMode(QListView::IconMode);
        } else if (MailCommon::MailCommonSettings::self()->favoriteCollectionViewMode() == MailCommon::MailCommonSettings::EnumFavoriteCollectionViewMode::ListMode) {
            mFavoriteCollectionsView->changeViewMode(QListView::ListMode);
        } else {
            Q_ASSERT(false);    // we should never get here in hidden mode
        }
        mFavoriteCollectionsView->setDropActionMenuEnabled(kmkernel->showPopupAfterDnD());
        mFavoriteCollectionsView->setWordWrap(true);
        mFavoriteCollectionsView->updateMode();
    }
}

//-----------------------------------------------------------------------------
void KMMainWidget::readConfig()
{
    const bool oldLongFolderList = mLongFolderList;
    const bool oldReaderWindowActive = mReaderWindowActive;
    const bool oldReaderWindowBelow = mReaderWindowBelow;
    const bool oldFavoriteFolderView = mEnableFavoriteFolderView;
    const bool oldFolderQuickSearch = mEnableFolderQuickSearch;

    // on startup, the layout is always new and we need to relayout the widgets
    bool layoutChanged = !mStartupDone;

    if (mStartupDone) {
        readPreConfig();

        layoutChanged = (oldLongFolderList != mLongFolderList) ||
                        (oldReaderWindowActive != mReaderWindowActive) ||
                        (oldReaderWindowBelow != mReaderWindowBelow) ||
                        (oldFavoriteFolderView != mEnableFavoriteFolderView);

        if (layoutChanged) {
            deleteWidgets();
            createWidgets();
            restoreCollectionFolderViewConfig();
            emit recreateGui();
        } else if (oldFolderQuickSearch != mEnableFolderQuickSearch) {
            if (mEnableFolderQuickSearch) {
                mFolderTreeWidget->filterFolderLineEdit()->show();
            } else {
                mFolderTreeWidget->filterFolderLineEdit()->hide();
            }
        }
    }

    {
        // Read the config of the folder views and the header
        if (mMsgView) {
            mMsgView->readConfig();
        }
        mMessagePane->reloadGlobalConfiguration();
        mFolderTreeWidget->readConfig();
        if (mFavoriteCollectionsView) {
            mFavoriteCollectionsView->readConfig();
        }
        refreshFavoriteFoldersViewProperties();
    }

    {
        // area for config group "General"
        if (!mStartupDone) {
            // check mail on startup
            // do it after building the kmmainwin, so that the progressdialog is available
            QTimer::singleShot(0, this, SLOT(slotCheckMailOnStartup()));
        }
    }

    if (layoutChanged) {
        layoutSplitters();
    }

    updateMessageMenu();
    updateFileMenu();
    kmkernel->toggleSystemTray();

    connect(Akonadi::AgentManager::self(), &AgentManager::instanceAdded,
            this, &KMMainWidget::updateFileMenu);
    connect(Akonadi::AgentManager::self(), &AgentManager::instanceRemoved,
            this, &KMMainWidget::updateFileMenu);
}

//-----------------------------------------------------------------------------
void KMMainWidget::writeConfig(bool force)
{
    // Don't save the sizes of all the widgets when we were never shown.
    // This can happen in Kontact, where the KMail plugin is automatically
    // loaded, but not necessarily shown.
    // This prevents invalid sizes from being saved
    if (mWasEverShown) {
        // The height of the header widget can be 0, this happens when the user
        // did not switch to the header widget onced and the "Welcome to KMail"
        // HTML widget was shown the whole time
        int headersHeight = mMessagePane->height();
        if (headersHeight == 0) {
            headersHeight = height() / 2;
        }

        GlobalSettings::self()->setSearchAndHeaderHeight(headersHeight);
        GlobalSettings::self()->setSearchAndHeaderWidth(mMessagePane->width());
        if (mFavoriteCollectionsView) {
            MailCommon::MailCommonSettings::self()->setFavoriteCollectionViewHeight(mFavoriteCollectionsView->height());
            GlobalSettings::self()->setFolderTreeHeight(mFolderTreeWidget->height());
            if (!mLongFolderList) {
                GlobalSettings::self()->setFolderViewHeight(mFolderViewSplitter->height());
            }
        } else if (!mLongFolderList && mFolderTreeWidget) {
            GlobalSettings::self()->setFolderTreeHeight(mFolderTreeWidget->height());
        }
        if (mFolderTreeWidget) {
            GlobalSettings::self()->setFolderViewWidth(mFolderTreeWidget->width());
            KSharedConfig::Ptr config = KMKernel::self()->config();
            KConfigGroup group(config, "CollectionFolderView");

            ETMViewStateSaver saver;
            saver.setView(mFolderTreeWidget->folderTreeView());
            saver.saveState(group);

            group.writeEntry("HeaderState", mFolderTreeWidget->folderTreeView()->header()->saveState());
            //Work around from startup folder
            group.deleteEntry("Selection");
#if 0
            if (!GlobalSettings::self()->startSpecificFolderAtStartup()) {
                group.deleteEntry("Current");
            }
#endif
            group.sync();
        }

        if (mMsgView) {
            if (!mReaderWindowBelow) {
                GlobalSettings::self()->setReaderWindowWidth(mMsgView->width());
            }
            mMsgView->viewer()->writeConfig(force);
            GlobalSettings::self()->setReaderWindowHeight(mMsgView->height());
        }
    }
}

void KMMainWidget::writeReaderConfig()
{
    if (mWasEverShown) {
        if (mMsgView) {
            mMsgView->viewer()->writeConfig();
        }
    }
}

//-----------------------------------------------------------------------------
void KMMainWidget::deleteWidgets()
{
    // Simply delete the top splitter, which always is mSplitter1, regardless
    // of the layout. This deletes all children.
    // akonadi action manager is created in createWidgets(), parented to this
    //  so not autocleaned up.
    delete mAkonadiStandardActionManager;
    mAkonadiStandardActionManager = 0;
    delete mSplitter1;
    mMsgView = 0;
    mSearchAndTree = 0;
    mFolderViewSplitter = 0;
    mFavoriteCollectionsView = 0;
    mSplitter1 = 0;
    mSplitter2 = 0;
    mFavoritesModel = 0;
}

//-----------------------------------------------------------------------------
void KMMainWidget::createWidgets()
{
    // Note that all widgets we create in this function have the parent 'this'.
    // They will be properly reparented in layoutSplitters()

    //
    // Create header view and search bar
    //
    FolderTreeWidget::TreeViewOptions opt = FolderTreeWidget::ShowUnreadCount;
    opt |= FolderTreeWidget::UseLineEditForFiltering;
    opt |= FolderTreeWidget::ShowCollectionStatisticAnimation;
    opt |= FolderTreeWidget::DontKeyFilter;
    mFolderTreeWidget = new FolderTreeWidget(this, mGUIClient, opt);

    connect(mFolderTreeWidget->folderTreeView(), SIGNAL(currentChanged(Akonadi::Collection)), this, SLOT(slotFolderChanged(Akonadi::Collection)));

    connect(mFolderTreeWidget->folderTreeView()->selectionModel(), &QItemSelectionModel::selectionChanged, this, &KMMainWidget::updateFolderMenu);

    connect(mFolderTreeWidget->folderTreeView(), &FolderTreeView::prefereCreateNewTab, this, &KMMainWidget::slotCreateNewTab);

    mFolderTreeWidget->setSelectionMode(QAbstractItemView::ExtendedSelection);
    mMessagePane = new CollectionPane(!GlobalSettings::self()->startSpecificFolderAtStartup(), KMKernel::self()->entityTreeModel(),
                                      mFolderTreeWidget->folderTreeView()->selectionModel(),
                                      this);
    connect(KMKernel::self()->entityTreeModel(), &Akonadi::EntityTreeModel::collectionFetched, this, &KMMainWidget::slotCollectionFetched);

    mMessagePane->setXmlGuiClient(mGUIClient);
    connect(mMessagePane, &MessageList::Pane::messageSelected,
            this, &KMMainWidget::slotMessageSelected);
    connect(mMessagePane, &MessageList::Pane::selectionChanged,
            this, &KMMainWidget::startUpdateMessageActionsTimer);
    connect(mMessagePane, &CollectionPane::currentTabChanged, this, &KMMainWidget::refreshMessageListSelection);
    connect(mMessagePane, &MessageList::Pane::messageActivated,
            this, &KMMainWidget::slotMessageActivated);
    connect(mMessagePane, &MessageList::Pane::messageStatusChangeRequest,
            this, &KMMainWidget::slotMessageStatusChangeRequest);

    connect(mMessagePane, SIGNAL(statusMessage(QString)),
            BroadcastStatus::instance(), SLOT(setStatusMsg(QString)));

    //
    // Create the reader window
    //
    if (mReaderWindowActive) {
        mMsgView = new KMReaderWin(this, this, actionCollection(), 0);
        if (mMsgActions) {
            mMsgActions->setMessageView(mMsgView);
        }
        connect(mMsgView->viewer(), &MessageViewer::Viewer::replaceMsgByUnencryptedVersion,
                this, &KMMainWidget::slotReplaceMsgByUnencryptedVersion);
        connect(mMsgView->viewer(), &MessageViewer::Viewer::popupMenu,
                this, &KMMainWidget::slotMessagePopup);
        connect(mMsgView->viewer(), &MessageViewer::Viewer::moveMessageToTrash,
                this, &KMMainWidget::slotMoveMessageToTrash);
        if (mShowIntroductionAction) {
            mShowIntroductionAction->setEnabled(true);
        }
    } else {
        if (mMsgActions) {
            mMsgActions->setMessageView(0);
        }
        if (mShowIntroductionAction) {
            mShowIntroductionAction->setEnabled(false);
        }
    }

    //
    // Create the folder tree
    // the "folder tree" consists of a quicksearch input field and the tree itself
    //

    mSearchAndTree = new QWidget(this);
    QVBoxLayout *vboxlayout = new QVBoxLayout;
    vboxlayout->setMargin(0);
    mSearchAndTree->setLayout(vboxlayout);

    vboxlayout->addWidget(mFolderTreeWidget);

    if (!GlobalSettings::self()->enableFolderQuickSearch()) {
        mFolderTreeWidget->filterFolderLineEdit()->hide();
    }
    //
    // Create the favorite folder view
    //
    mAkonadiStandardActionManager = new Akonadi::StandardMailActionManager(mGUIClient->actionCollection(), this);
    connect(mAkonadiStandardActionManager, &Akonadi::StandardMailActionManager::actionStateUpdated, this, &KMMainWidget::slotAkonadiStandardActionUpdated);

    mAkonadiStandardActionManager->setCollectionSelectionModel(mFolderTreeWidget->folderTreeView()->selectionModel());
    mAkonadiStandardActionManager->setItemSelectionModel(mMessagePane->currentItemSelectionModel());

    if (mEnableFavoriteFolderView) {

        mFavoriteCollectionsView = new FavoriteCollectionWidget(mGUIClient, this);
        refreshFavoriteFoldersViewProperties();
        connect(mFavoriteCollectionsView, SIGNAL(currentChanged(Akonadi::Collection)), this, SLOT(slotFolderChanged(Akonadi::Collection)));

        mFavoritesModel = new Akonadi::FavoriteCollectionsModel(
            mFolderTreeWidget->folderTreeView()->model(),
            KMKernel::self()->config()->group("FavoriteCollections"), this);

        mFavoriteCollectionsView->setModel(mFavoritesModel);

        Akonadi::CollectionStatisticsDelegate *delegate = new Akonadi::CollectionStatisticsDelegate(mFavoriteCollectionsView);
        delegate->setProgressAnimationEnabled(true);
        mFavoriteCollectionsView->setItemDelegate(delegate);
        delegate->setUnreadCountShown(true);

        mAkonadiStandardActionManager->setFavoriteCollectionsModel(mFavoritesModel);
        mAkonadiStandardActionManager->setFavoriteSelectionModel(mFavoriteCollectionsView->selectionModel());
    }

    //Don't use mMailActionManager->createAllActions() to save memory by not
    //creating actions that doesn't make sense.
    QList<StandardActionManager::Type> standardActions;
    standardActions << StandardActionManager::CreateCollection
                    << StandardActionManager::CopyCollections
                    << StandardActionManager::DeleteCollections
                    << StandardActionManager::SynchronizeCollections
                    << StandardActionManager::CollectionProperties
                    << StandardActionManager::CopyItems
                    << StandardActionManager::Paste
                    << StandardActionManager::DeleteItems
                    << StandardActionManager::ManageLocalSubscriptions
                    << StandardActionManager::CopyCollectionToMenu
                    << StandardActionManager::CopyItemToMenu
                    << StandardActionManager::MoveItemToMenu
                    << StandardActionManager::MoveCollectionToMenu
                    << StandardActionManager::CutItems
                    << StandardActionManager::CutCollections
                    << StandardActionManager::CreateResource
                    << StandardActionManager::DeleteResources
                    << StandardActionManager::ResourceProperties
                    << StandardActionManager::SynchronizeResources
                    << StandardActionManager::ToggleWorkOffline
                    << StandardActionManager::SynchronizeCollectionsRecursive;

    Q_FOREACH (StandardActionManager::Type standardAction, standardActions) {
        mAkonadiStandardActionManager->createAction(standardAction);
    }

    if (mEnableFavoriteFolderView) {
        QList<StandardActionManager::Type> favoriteActions;
        favoriteActions << StandardActionManager::AddToFavoriteCollections
                        << StandardActionManager::RemoveFromFavoriteCollections
                        << StandardActionManager::RenameFavoriteCollection
                        << StandardActionManager::SynchronizeFavoriteCollections;
        Q_FOREACH (StandardActionManager::Type favoriteAction, favoriteActions) {
            mAkonadiStandardActionManager->createAction(favoriteAction);
        }
    }

    QList<StandardMailActionManager::Type> mailActions;
    mailActions << StandardMailActionManager::MarkAllMailAsRead
                << StandardMailActionManager::MoveToTrash
                << StandardMailActionManager::MoveAllToTrash
                << StandardMailActionManager::RemoveDuplicates
                << StandardMailActionManager::EmptyAllTrash
                << StandardMailActionManager::MarkMailAsRead
                << StandardMailActionManager::MarkMailAsUnread
                << StandardMailActionManager::MarkMailAsImportant
                << StandardMailActionManager::MarkMailAsActionItem;

    Q_FOREACH (StandardMailActionManager::Type mailAction, mailActions) {
        mAkonadiStandardActionManager->createAction(mailAction);
    }

    mAkonadiStandardActionManager->interceptAction(Akonadi::StandardActionManager::CollectionProperties);
    connect(mAkonadiStandardActionManager->action(Akonadi::StandardActionManager::CollectionProperties), SIGNAL(triggered(bool)), mManageShowCollectionProperties, SLOT(slotCollectionProperties()));

    //
    // Create all kinds of actions
    //
    mAkonadiStandardActionManager->action(Akonadi::StandardMailActionManager::RemoveDuplicates)->setShortcut(QKeySequence(Qt::CTRL + Qt::Key_Asterisk));
    mAkonadiStandardActionManager->interceptAction(Akonadi::StandardMailActionManager::RemoveDuplicates);
    connect(mAkonadiStandardActionManager->action(Akonadi::StandardMailActionManager::RemoveDuplicates), SIGNAL(triggered(bool)), this, SLOT(slotRemoveDuplicates()));

    {
        mCollectionProperties = mAkonadiStandardActionManager->action(Akonadi::StandardActionManager::CollectionProperties);
    }
    connect(kmkernel->folderCollectionMonitor(), SIGNAL(itemAdded(Akonadi::Item,Akonadi::Collection)),
            SLOT(slotItemAdded(Akonadi::Item,Akonadi::Collection)));
    connect(kmkernel->folderCollectionMonitor(), SIGNAL(itemRemoved(Akonadi::Item)),
            SLOT(slotItemRemoved(Akonadi::Item)));
    connect(kmkernel->folderCollectionMonitor(), SIGNAL(itemMoved(Akonadi::Item,Akonadi::Collection,Akonadi::Collection)),
            SLOT(slotItemMoved(Akonadi::Item,Akonadi::Collection,Akonadi::Collection)));
    connect(kmkernel->folderCollectionMonitor(), SIGNAL(collectionChanged(Akonadi::Collection,QSet<QByteArray>)), SLOT(slotCollectionChanged(Akonadi::Collection,QSet<QByteArray>)));

    connect(kmkernel->folderCollectionMonitor(), SIGNAL(collectionStatisticsChanged(Akonadi::Collection::Id,Akonadi::CollectionStatistics)), SLOT(slotCollectionStatisticsChanged(Akonadi::Collection::Id,Akonadi::CollectionStatistics)));

}

void KMMainWidget::updateMoveAction(const Akonadi::CollectionStatistics &statistic)
{
    const bool hasUnreadMails = (statistic.unreadCount() > 0);
    const bool hasMails = (statistic.count() > 0);
    updateMoveAction(hasUnreadMails, hasMails);
}

void KMMainWidget::updateMoveAction(bool hasUnreadMails, bool hasMails)
{
    const bool enable_goto_unread = hasUnreadMails
                                    || (GlobalSettings::self()->loopOnGotoUnread() == GlobalSettings::EnumLoopOnGotoUnread::LoopInAllFolders)
                                    || (GlobalSettings::self()->loopOnGotoUnread() == GlobalSettings::EnumLoopOnGotoUnread::LoopInAllMarkedFolders);
    actionCollection()->action(QLatin1String("go_next_message"))->setEnabled(hasMails);
    actionCollection()->action(QLatin1String("go_next_unread_message"))->setEnabled(enable_goto_unread);
    actionCollection()->action(QLatin1String("go_prev_message"))->setEnabled(hasMails);
    actionCollection()->action(QLatin1String("go_prev_unread_message"))->setEnabled(enable_goto_unread);
    if (mAkonadiStandardActionManager && mAkonadiStandardActionManager->action(Akonadi::StandardMailActionManager::MarkAllMailAsRead)) {
        mAkonadiStandardActionManager->action(Akonadi::StandardMailActionManager::MarkAllMailAsRead)->setEnabled(hasUnreadMails);
    }
}

void KMMainWidget::updateAllToTrashAction(int statistics)
{
    bool multiFolder = false;
    if (mFolderTreeWidget) {
        multiFolder = mFolderTreeWidget->selectedCollections().count() > 1;
    }
    if (mAkonadiStandardActionManager->action(Akonadi::StandardMailActionManager::MoveAllToTrash)) {
        const bool folderWithContent = mCurrentFolder && !mCurrentFolder->isStructural();
        mAkonadiStandardActionManager->action(Akonadi::StandardMailActionManager::MoveAllToTrash)->setEnabled(folderWithContent
                && (statistics > 0)
                && mCurrentFolder->canDeleteMessages()
                && !multiFolder);
    }
}

void KMMainWidget::slotCollectionStatisticsChanged(const Akonadi::Collection::Id id, const Akonadi::CollectionStatistics &statistic)
{
    if (id == CommonKernel->outboxCollectionFolder().id()) {
        const qint64 nbMsgOutboxCollection = statistic.count();
        mSendQueued->setEnabled(nbMsgOutboxCollection > 0);
        mSendActionMenu->setEnabled(nbMsgOutboxCollection > 0);
    } else if (mCurrentFolder && (id == mCurrentFolder->collection().id())) {
        updateMoveAction(statistic);
        updateAllToTrashAction(statistic.count());
        mCurrentFolder->setCollection(MailCommon::Util::updatedCollection(mCurrentFolder->collection()));
    }
}

void KMMainWidget::slotCreateNewTab(bool preferNewTab)
{
    mMessagePane->setPreferEmptyTab(preferNewTab);
}

void KMMainWidget::slotCollectionChanged(const Akonadi::Collection &collection, const QSet<QByteArray> &set)
{
    if (mCurrentFolder
            && (collection == mCurrentFolder->collection())
            && (set.contains("MESSAGEFOLDER") || set.contains("expirationcollectionattribute"))) {
        if (set.contains("MESSAGEFOLDER")) {
            mMessagePane->resetModelStorage();
        } else {
            mCurrentFolder->setCollection(collection);
        }
    } else if (set.contains("ENTITYDISPLAY") || set.contains("NAME")) {
        const QModelIndex idx = Akonadi::EntityTreeModel::modelIndexForCollection(KMKernel::self()->collectionModel(), collection);
        if (idx.isValid()) {
            const QString text = idx.data().toString();
            const QIcon icon = idx.data(Qt::DecorationRole).value<QIcon>();
            mMessagePane->updateTabIconText(collection, text, icon);
        }
    }
}

void KMMainWidget::slotItemAdded(const Akonadi::Item &msg, const Akonadi::Collection &col)
{
    Q_UNUSED(msg);
    if (col.isValid()) {
        if (col == CommonKernel->outboxCollectionFolder()) {
            startUpdateMessageActionsTimer();
        }
    }
}

void KMMainWidget::slotItemRemoved(const Akonadi::Item &item)
{
    if (item.isValid() && item.parentCollection().isValid() && (item.parentCollection() == CommonKernel->outboxCollectionFolder())) {
        startUpdateMessageActionsTimer();
    }
}

void KMMainWidget::slotItemMoved(const Akonadi::Item &item, const Akonadi::Collection &from, const Akonadi::Collection &to)
{
    if (item.isValid() && ((from.id() == CommonKernel->outboxCollectionFolder().id())
                           || to.id() == CommonKernel->outboxCollectionFolder().id())) {
        startUpdateMessageActionsTimer();
    }
}

//-------------------------------------------------------------------------
void KMMainWidget::slotFocusQuickSearch()
{
    const QString text = mMsgView ? mMsgView->copyText() : QString();
    mMessagePane->focusQuickSearch(text);
}

//-------------------------------------------------------------------------
bool KMMainWidget::slotSearch()
{
    if (!mSearchWin) {
        mSearchWin = new SearchWindow(this, mCurrentFolder ? mCurrentFolder->collection() : Akonadi::Collection());
        mSearchWin->setModal(false);
        mSearchWin->setObjectName(QLatin1String("Search"));
    } else {
        mSearchWin->activateFolder(mCurrentFolder ? mCurrentFolder->collection() : Akonadi::Collection());
    }

    mSearchWin->show();
    KWindowSystem::activateWindow(mSearchWin->winId());
    return true;
}

//-----------------------------------------------------------------------------
void KMMainWidget::slotHelp()
{
    KHelpClient::invokeHelp();
}

//-----------------------------------------------------------------------------
void KMMainWidget::slotFilter()
{
    FilterIf->openFilterDialog(true);
}

void KMMainWidget::slotManageSieveScripts()
{
    if (!kmkernel->askToGoOnline()) {
        return;
    }
    if (mManageSieveDialog) {
        return;
    }

    mManageSieveDialog = new KSieveUi::ManageSieveScriptsDialog(this);
    mManageSieveDialog->show();
}

//-----------------------------------------------------------------------------
void KMMainWidget::slotCheckMail()
{
    kmkernel->checkMail();
}

//-----------------------------------------------------------------------------
void KMMainWidget::slotCheckMailOnStartup()
{
    kmkernel->checkMailOnStartup();
}

//-----------------------------------------------------------------------------
void KMMainWidget::slotCheckOneAccount(QAction *item)
{
    if (!item) {
        return;
    }

    Akonadi::AgentInstance agent = Akonadi::AgentManager::self()->instance(item->data().toString());
    if (agent.isValid()) {
        if (!agent.isOnline()) {
            agent.setIsOnline(true);
        }
        agent.synchronize();
    } else {
        qCDebug(KMAIL_LOG) << "account with identifier" << item->data().toString() << "not found";
    }
}

//-----------------------------------------------------------------------------
void KMMainWidget::slotCompose()
{
    KMail::Composer *win;
    KMime::Message::Ptr msg(new KMime::Message());

    bool forceCursorPosition = false;
    if (mCurrentFolder) {
        MessageHelper::initHeader(msg, KMKernel::self()->identityManager(), mCurrentFolder->identity());
        //Laurent: bug 289905
        /*
        if ( mCurrentFolder->collection().isValid() && mCurrentFolder->putRepliesInSameFolder() ) {
        KMime::Headers::Generic *header = new KMime::Headers::Generic( "X-KMail-Fcc", msg.get(), QString::number( mCurrentFolder->collection().id() ), "utf-8" );
        msg->setHeader( header );
        }
        */
        TemplateParser::TemplateParser parser(msg, TemplateParser::TemplateParser::NewMessage);
        parser.setIdentityManager(KMKernel::self()->identityManager());
        parser.process(msg, mCurrentFolder->collection());
        win = KMail::makeComposer(msg, false, false, KMail::Composer::New, mCurrentFolder->identity());
        win->setCollectionForNewMessage(mCurrentFolder->collection());
        forceCursorPosition = parser.cursorPositionWasSet();
    } else {
        MessageHelper::initHeader(msg, KMKernel::self()->identityManager());
        TemplateParser::TemplateParser parser(msg, TemplateParser::TemplateParser::NewMessage);
        parser.setIdentityManager(KMKernel::self()->identityManager());
        parser.process(KMime::Message::Ptr(), Akonadi::Collection());
        win = KMail::makeComposer(msg, false, false, KMail::Composer::New);
        forceCursorPosition = parser.cursorPositionWasSet();
    }
    if (forceCursorPosition) {
        win->setFocusToEditor();
    }
    win->show();

}

//-----------------------------------------------------------------------------
// TODO: do we want the list sorted alphabetically?
void KMMainWidget::slotShowNewFromTemplate()
{
    if (mCurrentFolder) {
        const KIdentityManagement::Identity &ident =
            kmkernel->identityManager()->identityForUoidOrDefault(mCurrentFolder->identity());
        mTemplateFolder = CommonKernel->collectionFromId(ident.templates().toLongLong());
    }

    if (!mTemplateFolder.isValid()) {
        mTemplateFolder = CommonKernel->templatesCollectionFolder();
    }
    if (!mTemplateFolder.isValid()) {
        return;
    }

    mTemplateMenu->menu()->clear();

    Akonadi::ItemFetchJob *job = new Akonadi::ItemFetchJob(mTemplateFolder);
    job->fetchScope().setAncestorRetrieval(ItemFetchScope::Parent);
    job->fetchScope().fetchFullPayload();
    connect(job, &Akonadi::ItemFetchJob::result, this, &KMMainWidget::slotDelayedShowNewFromTemplate);
}

void KMMainWidget::slotDelayedShowNewFromTemplate(KJob *job)
{
    Akonadi::ItemFetchJob *fetchJob = qobject_cast<Akonadi::ItemFetchJob *>(job);

    const Akonadi::Item::List items = fetchJob->items();
    const int numberOfItems = items.count();
    for (int idx = 0; idx < numberOfItems; ++idx) {
        KMime::Message::Ptr msg = MessageCore::Util::message(items.at(idx));
        if (msg) {
            QString subj = msg->subject()->asUnicodeString();
            if (subj.isEmpty()) {
                subj = i18n("No Subject");
            }

            QAction *templateAction = mTemplateMenu->menu()->addAction(KStringHandler::rsqueeze(subj.replace(QLatin1Char('&'), QLatin1String("&&"))));
            QVariant var;
            var.setValue(items.at(idx));
            templateAction->setData(var);
        }
    }

    // If there are no templates available, add a menu entry which informs
    // the user about this.
    if (mTemplateMenu->menu()->actions().isEmpty()) {
        QAction *noAction = mTemplateMenu->menu()->addAction(
                                i18n("(no templates)"));
        noAction->setEnabled(false);
    }
}

//-----------------------------------------------------------------------------
void KMMainWidget::slotNewFromTemplate(QAction *action)
{

    if (!mTemplateFolder.isValid()) {
        return;
    }
    const Akonadi::Item item = action->data().value<Akonadi::Item>();
    newFromTemplate(item);
}

//-----------------------------------------------------------------------------
void KMMainWidget::newFromTemplate(const Akonadi::Item &msg)
{
    if (!msg.isValid()) {
        return;
    }
    KMCommand *command = new KMUseTemplateCommand(this, msg);
    command->start();
}

//-----------------------------------------------------------------------------
void KMMainWidget::slotPostToML()
{
    if (mCurrentFolder && mCurrentFolder->isMailingListEnabled()) {
        if (KMail::Util::mailingListPost(mCurrentFolder)) {
            return;
        }
    }
    slotCompose();
}

void KMMainWidget::slotExpireFolder()
{
    if (!mCurrentFolder) {
        return;
    }
    bool mustDeleteExpirationAttribute = false;
    MailCommon::ExpireCollectionAttribute *attr = MailCommon::Util::expirationCollectionAttribute(mCurrentFolder->collection(), mustDeleteExpirationAttribute);
    bool canBeExpired = true;
    if (!attr->isAutoExpire()) {
        canBeExpired = false;
    } else if (attr->unreadExpireUnits() == MailCommon::ExpireCollectionAttribute::ExpireNever &&
               attr->readExpireUnits() == MailCommon::ExpireCollectionAttribute::ExpireNever) {
        canBeExpired = false;
    }

    if (!canBeExpired) {
        const QString message = i18n("This folder does not have any expiry options set");
        KMessageBox::information(this, message);
        if (mustDeleteExpirationAttribute) {
            delete attr;
        }
        return;
    }

    if (GlobalSettings::self()->warnBeforeExpire()) {
        const QString message = i18n("<qt>Are you sure you want to expire the folder <b>%1</b>?</qt>",
                                     mCurrentFolder->name().toHtmlEscaped());
        if (KMessageBox::warningContinueCancel(this, message, i18n("Expire Folder"),
                                               KGuiItem(i18n("&Expire")))
                != KMessageBox::Continue) {
            if (mustDeleteExpirationAttribute) {
                delete attr;
            }
            return;
        }
    }

    MailCommon::Util::expireOldMessages(mCurrentFolder->collection(), true /*immediate*/);
    if (mustDeleteExpirationAttribute) {
        delete attr;
    }
}

//-----------------------------------------------------------------------------
void KMMainWidget::slotEmptyFolder()
{
    if (!mCurrentFolder) {
        return;
    }
    const bool isTrash = CommonKernel->folderIsTrash(mCurrentFolder->collection());
    if (GlobalSettings::self()->confirmBeforeEmpty()) {
        const QString title = (isTrash) ? i18n("Empty Trash") : i18n("Move to Trash");
        const QString text = (isTrash) ?
                             i18n("Are you sure you want to empty the trash folder?") :
                             i18n("<qt>Are you sure you want to move all messages from "
                                  "folder <b>%1</b> to the trash?</qt>", mCurrentFolder->name().toHtmlEscaped());

        if (KMessageBox::warningContinueCancel(this, text, title, KGuiItem(title, QLatin1String("user-trash")))
                != KMessageBox::Continue) {
            return;
        }
    }
#ifndef QT_NO_CURSOR
    MessageViewer::KCursorSaver busy(MessageViewer::KBusyPtr::busy());
#endif
    slotMarkAll();
    if (isTrash) {
        /* Don't ask for confirmation again when deleting, the user has already
        confirmed. */
        slotDeleteMsg(false);
    } else {
        slotTrashSelectedMessages();
    }

    if (mMsgView) {
        mMsgView->clearCache();
    }

    if (!isTrash) {
        BroadcastStatus::instance()->setStatusMsg(i18n("Moved all messages to the trash"));
    }

    updateMessageActions();

    // Disable empty trash/move all to trash action - we've just deleted/moved
    // all folder contents.
    mAkonadiStandardActionManager->action(Akonadi::StandardMailActionManager::MoveAllToTrash)->setEnabled(false);
}

//-----------------------------------------------------------------------------
void KMMainWidget::slotArchiveFolder()
{
    if (mCurrentFolder && mCurrentFolder->collection().isValid()) {
        KMail::ArchiveFolderDialog archiveDialog;
        archiveDialog.setFolder(mCurrentFolder->collection());
        archiveDialog.exec();
    }
}

//-----------------------------------------------------------------------------
void KMMainWidget::slotRemoveFolder()
{
    if (!mCurrentFolder) {
        return;
    }
    if (!mCurrentFolder->collection().isValid()) {
        return;
    }
    if (mCurrentFolder->isSystemFolder()) {
        return;
    }
    if (mCurrentFolder->isReadOnly()) {
        return;
    }

    RemoveCollectionJob *job = new RemoveCollectionJob(this);
    connect(job, SIGNAL(clearCurrentFolder()), this, SLOT(slotClearCurrentFolder()));
    job->setMainWidget(this);
    job->setCurrentFolder(mCurrentFolder->collection());
    job->start();
}

void KMMainWidget::slotClearCurrentFolder()
{
    mCurrentFolder.clear();
}

//-----------------------------------------------------------------------------
void KMMainWidget::slotExpireAll()
{
    if (GlobalSettings::self()->warnBeforeExpire()) {
        const int ret = KMessageBox::warningContinueCancel(KMainWindow::memberList().first(),
                        i18n("Are you sure you want to expire all old messages?"),
                        i18n("Expire Old Messages?"), KGuiItem(i18n("Expire")));
        if (ret != KMessageBox::Continue) {
            return;
        }
    }

    kmkernel->expireAllFoldersNow();
}

//-----------------------------------------------------------------------------
void KMMainWidget::slotOverrideHtmlLoadExt()
{
    if (mHtmlLoadExtGlobalSetting == mFolderHtmlLoadExtPreference) {
        int result = KMessageBox::warningContinueCancel(this,
                     // the warning text is taken from configuredialog.cpp:
                     i18n("Loading external references in html mail will make you more vulnerable to "
                          "\"spam\" and may increase the likelihood that your system will be "
                          "compromised by other present and anticipated security exploits."),
                     i18n("Security Warning"),
                     KGuiItem(i18n("Load External References")),
                     KStandardGuiItem::cancel(),
                     QLatin1String("OverrideHtmlLoadExtWarning"), 0);
        if (result == KMessageBox::Cancel) {
            mPreferHtmlLoadExtAction->setChecked(false);
            return;
        }
    }
    mFolderHtmlLoadExtPreference = !mFolderHtmlLoadExtPreference;

    if (mMsgView) {
        mMsgView->setHtmlLoadExtOverride(mFolderHtmlLoadExtPreference);
        mMsgView->update(true);
    }
}

//-----------------------------------------------------------------------------
void KMMainWidget::slotMessageQueuedOrDrafted()
{
    if (!CommonKernel->folderIsDraftOrOutbox(mCurrentFolder->collection())) {
        return;
    }
    if (mMsgView) {
        mMsgView->update(true);
    }
}

//-----------------------------------------------------------------------------
void KMMainWidget::slotForwardInlineMsg()
{
    if (!mCurrentFolder) {
        return;
    }

    const QList<Akonadi::Item> selectedMessages = mMessagePane->selectionAsMessageItemList();
    if (selectedMessages.isEmpty()) {
        return;
    }
    KMForwardCommand *command = new KMForwardCommand(
        this, selectedMessages, mCurrentFolder->identity()
    );

    command->start();
}

//-----------------------------------------------------------------------------
void KMMainWidget::slotForwardAttachedMsg()
{
    if (!mCurrentFolder) {
        return;
    }

    const QList<Akonadi::Item> selectedMessages = mMessagePane->selectionAsMessageItemList();
    if (selectedMessages.isEmpty()) {
        return;
    }
    KMForwardAttachedCommand *command = new KMForwardAttachedCommand(
        this, selectedMessages, mCurrentFolder->identity()
    );

    command->start();
}

//-----------------------------------------------------------------------------
void KMMainWidget::slotUseTemplate()
{
    newFromTemplate(mMessagePane->currentItem());
}

//-----------------------------------------------------------------------------
void KMMainWidget::slotResendMsg()
{
    const Akonadi::Item msg = mMessagePane->currentItem();
    if (!msg.isValid()) {
        return;
    }
    KMCommand *command = new KMResendMessageCommand(this, msg);

    command->start();
}

//-----------------------------------------------------------------------------
// Message moving and permanent deletion
//

void KMMainWidget::moveMessageSelected(MessageList::Core::MessageItemSetReference ref, const Akonadi::Collection &dest, bool confirmOnDeletion)
{
    QList<Akonadi::Item> selectMsg  = mMessagePane->itemListFromPersistentSet(ref);
    // If this is a deletion, ask for confirmation
    if (!dest.isValid() && confirmOnDeletion) {
        int ret = KMessageBox::warningContinueCancel(
                      this,
                      i18np(
                          "<qt>Do you really want to delete the selected message?<br />"
                          "Once deleted, it cannot be restored.</qt>",
                          "<qt>Do you really want to delete the %1 selected messages?<br />"
                          "Once deleted, they cannot be restored.</qt>",
                          selectMsg.count()
                      ),
                      selectMsg.count() > 1 ? i18n("Delete Messages") : i18n("Delete Message"),
                      KStandardGuiItem::del(),
                      KStandardGuiItem::cancel(),
                      QLatin1String("NoConfirmDelete")
                  );
        if (ret == KMessageBox::Cancel) {
            mMessagePane->deletePersistentSet(ref);
            return;  // user canceled the action
        }
    }
    mMessagePane->markMessageItemsAsAboutToBeRemoved(ref, true);
    // And stuff them into a KMMoveCommand :)
    KMMoveCommand *command = new KMMoveCommand(dest, selectMsg, ref);
    QObject::connect(
        command, SIGNAL(moveDone(KMMoveCommand*)),
        this, SLOT(slotMoveMessagesCompleted(KMMoveCommand*))
    );
    command->start();

    if (dest.isValid()) {
        BroadcastStatus::instance()->setStatusMsg(i18n("Moving messages..."));
    } else {
        BroadcastStatus::instance()->setStatusMsg(i18n("Deleting messages..."));
    }
}

void KMMainWidget::slotMoveMessagesCompleted(KMMoveCommand *command)
{
    Q_ASSERT(command);
    mMessagePane->markMessageItemsAsAboutToBeRemoved(command->refSet(), false);
    mMessagePane->deletePersistentSet(command->refSet());
    // Bleah :D
    const bool moveWasReallyADelete = !command->destFolder().isValid();

    if (command->result() == KMCommand::OK) {
        if (moveWasReallyADelete) {
            BroadcastStatus::instance()->setStatusMsg(i18n("Messages deleted successfully."));
        } else {
            BroadcastStatus::instance()->setStatusMsg(i18n("Messages moved successfully."));
        }
    } else {
        if (moveWasReallyADelete) {
            if (command->result() == KMCommand::Failed) {
                BroadcastStatus::instance()->setStatusMsg(i18n("Deleting messages failed."));
            } else {
                BroadcastStatus::instance()->setStatusMsg(i18n("Deleting messages canceled."));
            }
        } else {
            if (command->result() == KMCommand::Failed) {
                BroadcastStatus::instance()->setStatusMsg(i18n("Moving messages failed."));
            } else {
                BroadcastStatus::instance()->setStatusMsg(i18n("Moving messages canceled."));
            }
        }
    }
    // The command will autodelete itself and will also kill the set.
}

void KMMainWidget::slotDeleteMsg(bool confirmDelete)
{
    // Create a persistent message set from the current selection
    MessageList::Core::MessageItemSetReference ref = mMessagePane->selectionAsPersistentSet();
    if (ref != -1) {
        moveMessageSelected(ref, Akonadi::Collection(), confirmDelete);
    }
}

void KMMainWidget::slotDeleteThread(bool confirmDelete)
{
    // Create a persistent set from the current thread.
    MessageList::Core::MessageItemSetReference ref = mMessagePane->currentThreadAsPersistentSet();
    if (ref != -1) {
        moveMessageSelected(ref, Akonadi::Collection(), confirmDelete);
    }
}

FolderSelectionDialog *KMMainWidget::moveOrCopyToDialog()
{
    if (!mMoveOrCopyToDialog) {
        FolderSelectionDialog::SelectionFolderOption options = FolderSelectionDialog::HideVirtualFolder;
        mMoveOrCopyToDialog = new FolderSelectionDialog(this, options);
        mMoveOrCopyToDialog->setModal(true);
    }
    return mMoveOrCopyToDialog;
}

FolderSelectionDialog *KMMainWidget::selectFromAllFoldersDialog()
{
    if (!mSelectFromAllFoldersDialog) {
        FolderSelectionDialog::SelectionFolderOptions options = FolderSelectionDialog::None;
        options |= FolderSelectionDialog::NotAllowToCreateNewFolder;

        mSelectFromAllFoldersDialog = new FolderSelectionDialog(this, options);
        mSelectFromAllFoldersDialog->setModal(true);
    }
    return mSelectFromAllFoldersDialog;
}

void KMMainWidget::slotMoveSelectedMessageToFolder()
{
    QPointer<MailCommon::FolderSelectionDialog> dialog(moveOrCopyToDialog());
    dialog->setWindowTitle(i18n("Move Messages to Folder"));
    if (dialog->exec() && dialog) {
        const Akonadi::Collection dest = dialog->selectedCollection();
        if (dest.isValid()) {
            moveSelectedMessagesToFolder(dest);
        }
    }
}

void KMMainWidget::moveSelectedMessagesToFolder(const Akonadi::Collection &dest)
{
    MessageList::Core::MessageItemSetReference ref = mMessagePane->selectionAsPersistentSet();
    if (ref != -1) {
        //Need to verify if dest == src ??? akonadi do it for us.
        moveMessageSelected(ref, dest, false);
    }
}

void KMMainWidget::copyMessageSelected(const QList<Akonadi::Item> &selectMsg, const Akonadi::Collection &dest)
{
    if (selectMsg.isEmpty()) {
        return;
    }
    // And stuff them into a KMCopyCommand :)
    KMCommand *command = new KMCopyCommand(dest, selectMsg);
    QObject::connect(
        command, SIGNAL(completed(KMCommand*)),
        this, SLOT(slotCopyMessagesCompleted(KMCommand*))
    );
    command->start();
    BroadcastStatus::instance()->setStatusMsg(i18n("Copying messages..."));
}

void KMMainWidget::slotCopyMessagesCompleted(KMCommand *command)
{
    Q_ASSERT(command);
    if (command->result() == KMCommand::OK) {
        BroadcastStatus::instance()->setStatusMsg(i18n("Messages copied successfully."));
    } else {
        if (command->result() == KMCommand::Failed) {
            BroadcastStatus::instance()->setStatusMsg(i18n("Copying messages failed."));
        } else {
            BroadcastStatus::instance()->setStatusMsg(i18n("Copying messages canceled."));
        }
    }
    // The command will autodelete itself and will also kill the set.
}

void KMMainWidget::slotCopySelectedMessagesToFolder()
{
    QPointer<MailCommon::FolderSelectionDialog> dialog(moveOrCopyToDialog());
    dialog->setWindowTitle(i18n("Copy Messages to Folder"));

    if (dialog->exec() && dialog) {
        const Akonadi::Collection dest = dialog->selectedCollection();
        if (dest.isValid()) {
            copySelectedMessagesToFolder(dest);
        }
    }
}

void KMMainWidget::copySelectedMessagesToFolder(const Akonadi::Collection &dest)
{
    const QList<Akonadi::Item > lstMsg = mMessagePane->selectionAsMessageItemList();
    if (!lstMsg.isEmpty()) {
        copyMessageSelected(lstMsg, dest);
    }
}

//-----------------------------------------------------------------------------
// Message trashing
//
void KMMainWidget::trashMessageSelected(MessageList::Core::MessageItemSetReference ref)
{
    if (!mCurrentFolder) {
        return;
    }

    const QList<Akonadi::Item> select = mMessagePane->itemListFromPersistentSet(ref);
    mMessagePane->markMessageItemsAsAboutToBeRemoved(ref, true);

    // FIXME: Why we don't use KMMoveCommand( trashFolder(), selectedMessages ); ?
    // And stuff them into a KMTrashMsgCommand :)
    KMCommand *command = new KMTrashMsgCommand(mCurrentFolder->collection(), select, ref);

    QObject::connect(
        command, SIGNAL(moveDone(KMMoveCommand*)),
        this, SLOT(slotTrashMessagesCompleted(KMMoveCommand*))
    );
    command->start();
    BroadcastStatus::instance()->setStatusMsg(i18n("Moving messages to trash..."));
}

void KMMainWidget::slotTrashMessagesCompleted(KMMoveCommand *command)
{
    Q_ASSERT(command);
    mMessagePane->markMessageItemsAsAboutToBeRemoved(command->refSet(), false);
    mMessagePane->deletePersistentSet(command->refSet());
    if (command->result() == KMCommand::OK) {
        BroadcastStatus::instance()->setStatusMsg(i18n("Messages moved to trash successfully."));
    } else {
        if (command->result() == KMCommand::Failed) {
            BroadcastStatus::instance()->setStatusMsg(i18n("Moving messages to trash failed."));
        } else {
            BroadcastStatus::instance()->setStatusMsg(i18n("Moving messages to trash canceled."));
        }
    }

    // The command will autodelete itself and will also kill the set.
}

void KMMainWidget::slotTrashSelectedMessages()
{
    MessageList::Core::MessageItemSetReference ref = mMessagePane->selectionAsPersistentSet();
    if (ref != -1) {
        trashMessageSelected(ref);
    }
}

void KMMainWidget::slotTrashThread()
{
    MessageList::Core::MessageItemSetReference ref = mMessagePane->currentThreadAsPersistentSet();
    if (ref != -1) {
        trashMessageSelected(ref);
    }
}

//-----------------------------------------------------------------------------
// Message tag setting for messages
//
// FIXME: The "selection" version of these functions is in MessageActions.
//        We should probably move everything there....
void KMMainWidget::toggleMessageSetTag(const QList<Akonadi::Item> &select, const Akonadi::Tag &tag)
{
    if (select.isEmpty()) {
        return;
    }
    KMCommand *command = new KMSetTagCommand(Akonadi::Tag::List() << tag, select, KMSetTagCommand::Toggle);
    command->start();
}

void KMMainWidget::slotSelectMoreMessageTagList()
{
    const QList<Akonadi::Item> selectedMessages = mMessagePane->selectionAsMessageItemList();
    if (selectedMessages.isEmpty()) {
        return;
    }

    TagSelectDialog dlg(this, selectedMessages.count(), selectedMessages.first());
    if (dlg.exec()) {
        const Akonadi::Tag::List lst = dlg.selectedTag();

        KMCommand *command = new KMSetTagCommand(lst, selectedMessages, KMSetTagCommand::CleanExistingAndAddNew);
        command->start();
    }
}

void KMMainWidget::slotUpdateMessageTagList(const Akonadi::Tag &tag)
{
    // Create a persistent set from the current thread.
    const QList<Akonadi::Item> selectedMessages = mMessagePane->selectionAsMessageItemList();
    if (selectedMessages.isEmpty()) {
        return;
    }
    toggleMessageSetTag(selectedMessages, tag);
}

void KMMainWidget::refreshMessageListSelection()
{
    mAkonadiStandardActionManager->setItemSelectionModel(mMessagePane->currentItemSelectionModel());
    slotMessageSelected(mMessagePane->currentItem());
}

//-----------------------------------------------------------------------------
// Status setting for threads
//
// FIXME: The "selection" version of these functions is in MessageActions.
//        We should probably move everything there....
void KMMainWidget::setMessageSetStatus(const QList<Akonadi::Item> &select,
                                       const Akonadi::MessageStatus &status,
                                       bool toggle)
{
    KMCommand *command = new KMSetStatusCommand(status, select, toggle);
    command->start();
}

void KMMainWidget::setCurrentThreadStatus(const Akonadi::MessageStatus &status, bool toggle)
{
    const QList<Akonadi::Item> select = mMessagePane->currentThreadAsMessageList();
    if (select.isEmpty()) {
        return;
    }
    setMessageSetStatus(select, status, toggle);
}

void KMMainWidget::slotSetThreadStatusUnread()
{
    setCurrentThreadStatus(MessageStatus::statusRead(), true);
}

void KMMainWidget::slotSetThreadStatusImportant()
{
    setCurrentThreadStatus(MessageStatus::statusImportant(), true);
}

void KMMainWidget::slotSetThreadStatusRead()
{
    setCurrentThreadStatus(MessageStatus::statusRead(), false);
}

void KMMainWidget::slotSetThreadStatusToAct()
{
    setCurrentThreadStatus(MessageStatus::statusToAct(), true);
}

void KMMainWidget::slotSetThreadStatusWatched()
{
    setCurrentThreadStatus(MessageStatus::statusWatched(), true);
    if (mWatchThreadAction->isChecked()) {
        mIgnoreThreadAction->setChecked(false);
    }
}

void KMMainWidget::slotSetThreadStatusIgnored()
{
    setCurrentThreadStatus(MessageStatus::statusIgnored(), true);
    if (mIgnoreThreadAction->isChecked()) {
        mWatchThreadAction->setChecked(false);
    }
}

//-----------------------------------------------------------------------------
void KMMainWidget::slotRedirectMsg()
{
    const QList<Akonadi::Item> selectedMessages = mMessagePane->selectionAsMessageItemList();
    if (selectedMessages.isEmpty()) {
        return;
    }

    KMCommand *command = new KMRedirectCommand(this, selectedMessages);
    command->start();
}

//-----------------------------------------------------------------------------
void KMMainWidget::slotCustomReplyToMsg(const QString &tmpl)
{
    const Akonadi::Item msg = mMessagePane->currentItem();
    if (!msg.isValid()) {
        return;
    }

    const QString text = mMsgView ? mMsgView->copyText() : QString();

    qCDebug(KMAIL_LOG) << "Reply with template:" << tmpl;

    KMCommand *command = new KMReplyCommand(this,
                                            msg,
                                            MessageComposer::ReplySmart,
                                            text, false,
                                            tmpl);
    command->start();
}

//-----------------------------------------------------------------------------
void KMMainWidget::slotCustomReplyAllToMsg(const QString &tmpl)
{
    const Akonadi::Item msg = mMessagePane->currentItem();
    if (!msg.isValid()) {
        return;
    }

    const QString text = mMsgView ? mMsgView->copyText() : QString();

    qCDebug(KMAIL_LOG) << "Reply to All with template:" << tmpl;

    KMCommand *command = new KMReplyCommand(this,
                                            msg,
                                            MessageComposer::ReplyAll,
                                            text,
                                            false,
                                            tmpl
                                           );

    command->start();
}

//-----------------------------------------------------------------------------
void KMMainWidget::slotCustomForwardMsg(const QString &tmpl)
{
    if (!mCurrentFolder) {
        return;
    }

    const QList<Akonadi::Item> selectedMessages = mMessagePane->selectionAsMessageItemList();
    if (selectedMessages.isEmpty()) {
        return;
    }

    qCDebug(KMAIL_LOG) << "Forward with template:" << tmpl;
    KMForwardCommand *command = new KMForwardCommand(
        this, selectedMessages, mCurrentFolder->identity(), tmpl
    );

    command->start();
}

void KMMainWidget::openFilterDialog(const QByteArray &field, const QString &value)
{
    FilterIf->openFilterDialog(false);
    FilterIf->createFilter(field, value);
}

//-----------------------------------------------------------------------------
void KMMainWidget::slotSubjectFilter()
{
    const KMime::Message::Ptr msg = mMessagePane->currentMessage();
    if (!msg) {
        return;
    }

    openFilterDialog("Subject", msg->subject()->asUnicodeString());
}

//-----------------------------------------------------------------------------
void KMMainWidget::slotFromFilter()
{
    KMime::Message::Ptr msg = mMessagePane->currentMessage();
    if (!msg) {
        return;
    }

    AddrSpecList al = MessageHelper::extractAddrSpecs(msg, "From");
    if (al.empty()) {
        openFilterDialog("From",  msg->from()->asUnicodeString());
    } else {
        openFilterDialog("From",  al.front().asString());
    }
}

//-----------------------------------------------------------------------------
void KMMainWidget::slotToFilter()
{
    KMime::Message::Ptr msg = mMessagePane->currentMessage();
    if (!msg) {
        return;
    }
    openFilterDialog("To",  msg->to()->asUnicodeString());
}

//-----------------------------------------------------------------------------
void KMMainWidget::slotUndo()
{
    kmkernel->undoStack()->undo();
    updateMessageActions();
    updateFolderMenu();
}

//-----------------------------------------------------------------------------
void KMMainWidget::slotJumpToFolder()
{
    QPointer<MailCommon::FolderSelectionDialog> dialog(selectFromAllFoldersDialog());
    dialog->setWindowTitle(i18n("Jump to Folder"));
    if (dialog->exec() && dialog) {
        Akonadi::Collection collection = dialog->selectedCollection();
        if (collection.isValid()) {
            slotSelectCollectionFolder(collection);
        }
    }
}

void KMMainWidget::slotSelectCollectionFolder(const Akonadi::Collection &col)
{
    if (mFolderTreeWidget) {
        mFolderTreeWidget->selectCollectionFolder(col);
        slotFolderChanged(col);
    }
}

void KMMainWidget::slotApplyFilters()
{
    const QList<Akonadi::Item> selectedMessages = mMessagePane->selectionAsMessageItemList();
    if (selectedMessages.isEmpty()) {
        return;
    }
    applyFilters(selectedMessages);
}

void KMMainWidget::slotApplyFiltersOnFolder()
{
    if (mCurrentFolder && mCurrentFolder->collection().isValid()) {
        Akonadi::ItemFetchJob *job = new Akonadi::ItemFetchJob(mCurrentFolder->collection(), this);
        connect(job, &Akonadi::ItemFetchJob::result, this, &KMMainWidget::slotFetchItemsForFolderDone);
    }
}

void KMMainWidget::slotFetchItemsForFolderDone(KJob *job)
{
    Akonadi::ItemFetchJob *fjob = dynamic_cast<Akonadi::ItemFetchJob *>(job);
    Q_ASSERT(fjob);
    Akonadi::Item::List items = fjob->items();
    applyFilters(items);
}

void KMMainWidget::applyFilters(const QList<Akonadi::Item> &selectedMessages)
{
#ifndef QT_NO_CURSOR
    MessageViewer::KCursorSaver busy(MessageViewer::KBusyPtr::busy());
#endif

    MailCommon::FilterManager::instance()->filter(selectedMessages);
}

//-----------------------------------------------------------------------------
void KMMainWidget::slotCheckVacation()
{
    updateVacationScriptStatus(false);
    if (!kmkernel->askToGoOnline()) {
        return;
    }

    mVacationManager->checkVacation();
    connect(mVacationManager, SIGNAL(updateVacationScriptStatus(bool,QString)), SLOT(updateVacationScriptStatus(bool,QString)));
    connect(mVacationManager, SIGNAL(editVacation()), SLOT(slotEditVacation()));
}

void KMMainWidget::slotEditVacation(const QString &serverName)
{
    if (!kmkernel->askToGoOnline()) {
        return;
    }

    mVacationManager->slotEditVacation(serverName);
}

//-----------------------------------------------------------------------------
void KMMainWidget::slotDebugSieve()
{
#if !defined(NDEBUG)
    if (mSieveDebugDialog) {
        return;
    }

    mSieveDebugDialog = new KSieveUi::SieveDebugDialog(this);
    mSieveDebugDialog->exec();
    delete mSieveDebugDialog;
#endif
}

void KMMainWidget::slotConfigChanged()
{
    readConfig();
    mMsgActions->setupForwardActions(actionCollection());
    mMsgActions->setupForwardingActionsList(mGUIClient);
}

//-----------------------------------------------------------------------------
void KMMainWidget::slotSaveMsg()
{
    const QList<Akonadi::Item> selectedMessages = mMessagePane->selectionAsMessageItemList();
    if (selectedMessages.isEmpty()) {
        return;
    }
    KMSaveMsgCommand *saveCommand = new KMSaveMsgCommand(this, selectedMessages);
    saveCommand->start();
}

//-----------------------------------------------------------------------------
void KMMainWidget::slotOpenMsg()
{
    KMOpenMsgCommand *openCommand = new KMOpenMsgCommand(this, QUrl(), overrideEncoding(), this);

    openCommand->start();
}

//-----------------------------------------------------------------------------
void KMMainWidget::slotSaveAttachments()
{
    const QList<Akonadi::Item> selectedMessages = mMessagePane->selectionAsMessageItemList();
    if (selectedMessages.isEmpty()) {
        return;
    }
    // Avoid re-downloading in the common case that only one message is selected, and the message
    // is also displayed in the viewer. For this, create a dummy item without a parent collection / item id,
    // so that KMCommand doesn't download it.
    KMSaveAttachmentsCommand *saveCommand = 0;
    if (mMsgView && selectedMessages.size() == 1 &&
            mMsgView->message().hasPayload<KMime::Message::Ptr>() &&
            selectedMessages.first().id() == mMsgView->message().id()) {
        Akonadi::Item dummyItem;
        dummyItem.setPayload<KMime::Message::Ptr>(mMsgView->message().payload<KMime::Message::Ptr>());
        saveCommand = new KMSaveAttachmentsCommand(this, dummyItem, mMsgView->viewer());
    } else {
        saveCommand = new KMSaveAttachmentsCommand(this, selectedMessages);
    }

    saveCommand->start();
}

void KMMainWidget::slotOnlineStatus()
{
    // KMKernel will emit a signal when we toggle the network state that is caught by
    // KMMainWidget::slotUpdateOnlineStatus to update our GUI
    if (GlobalSettings::self()->networkState() == GlobalSettings::EnumNetworkState::Online) {
        // if online; then toggle and set it offline.
        kmkernel->stopNetworkJobs();
    } else {
        kmkernel->resumeNetworkJobs();
        slotCheckVacation();
    }
}

void KMMainWidget::slotUpdateOnlineStatus(GlobalSettings::EnumNetworkState::type)
{
    if (!mAkonadiStandardActionManager) {
        return;
    }
    QAction *action = mAkonadiStandardActionManager->action(Akonadi::StandardActionManager::ToggleWorkOffline);
    if (GlobalSettings::self()->networkState() == GlobalSettings::EnumNetworkState::Online) {
        action->setText(i18n("Work Offline"));
        action->setIcon(QIcon::fromTheme(QLatin1String("user-offline")));
    } else {
        action->setText(i18n("Work Online"));
        action->setIcon(QIcon::fromTheme(QLatin1String("user-online")));
    }
}

//-----------------------------------------------------------------------------
void KMMainWidget::slotSendQueued()
{
    if (kmkernel->msgSender()) {
        kmkernel->msgSender()->sendQueued();
    }
}

//-----------------------------------------------------------------------------
void KMMainWidget::slotSendQueuedVia(QAction *item)
{
    const QStringList availTransports = MailTransport::TransportManager::self()->transportNames();
    if (!availTransports.isEmpty() && availTransports.contains(item->text())) {
        if (kmkernel->msgSender()) {
            kmkernel->msgSender()->sendQueued(item->text());
        }
    }
}

//-----------------------------------------------------------------------------
void KMMainWidget::slotShowBusySplash()
{
    if (mReaderWindowActive) {
        mMsgView->displayBusyPage();
    }
}

void KMMainWidget::showOfflinePage()
{
    if (!mReaderWindowActive) {
        return;
    }

    mMsgView->displayOfflinePage();
}

void KMMainWidget::showResourceOfflinePage()
{
    if (!mReaderWindowActive) {
        return;
    }

    mMsgView->displayResourceOfflinePage();
}

//-----------------------------------------------------------------------------
void KMMainWidget::slotReplaceMsgByUnencryptedVersion()
{
    qCDebug(KMAIL_LOG);
    Akonadi::Item oldMsg = mMessagePane->currentItem();
    if (oldMsg.isValid()) {
#if 0
        qCDebug(KMAIL_LOG) << "Old message found";
        if (oldMsg->hasUnencryptedMsg()) {
            qCDebug(KMAIL_LOG) << "Extra unencrypted message found";
            KMime::Message *newMsg = oldMsg->unencryptedMsg();
            // adjust the message id
            {
                QString msgId(oldMsg->msgId());
                QString prefix("DecryptedMsg.");
                int oldIdx = msgId.indexOf(prefix, 0, Qt::CaseInsensitive);
                if (-1 == oldIdx) {
                    int leftAngle = msgId.lastIndexOf('<');
                    msgId = msgId.insert((-1 == leftAngle) ? 0 : ++leftAngle, prefix);
                } else {
                    // toggle between "DecryptedMsg." and "DeCryptedMsg."
                    // to avoid same message id
                    QCharRef c = msgId[ oldIdx + 2 ];
                    if ('C' == c) {
                        c = 'c';
                    } else {
                        c = 'C';
                    }
                }
                newMsg->setMsgId(msgId);
                mMsgView->setIdOfLastViewedMessage(msgId);
            }
            // insert the unencrypted message
            qCDebug(KMAIL_LOG) << "Adding unencrypted message to folder";
            mFolder->addMsg(newMsg);
            /* Figure out its index in the folder for selecting. This must be count()-1,
            * since we append. Be safe and do find, though, just in case. */
            int newMsgIdx = mFolder->find(newMsg);
            Q_ASSERT(newMsgIdx != -1);
            /* we need this unget, to have the message displayed correctly initially */
            mFolder->unGetMsg(newMsgIdx);
            int idx = mFolder->find(oldMsg);
            Q_ASSERT(idx != -1);
            /* only select here, so the old one is not un-Gotten before, which would
            * render the pointer we hold invalid so that find would fail */
#if 0
            // FIXME (Pragma)
            mHeaders->setCurrentItemByIndex(newMsgIdx);
#endif
            // remove the old one
            if (idx != -1) {
                qCDebug(KMAIL_LOG) << "Deleting encrypted message";
                mFolder->take(idx);
            }

            qCDebug(KMAIL_LOG) << "Updating message actions";
            updateMessageActions();

            qCDebug(KMAIL_LOG) << "Done.";
        } else {
            qCDebug(KMAIL_LOG) << "NO EXTRA UNENCRYPTED MESSAGE FOUND";
        }
#else
        qCDebug(KMAIL_LOG) << "AKONADI PORT: Disabled code in  " << Q_FUNC_INFO;
#endif
    } else {
        qCDebug(KMAIL_LOG) << "PANIC: NO OLD MESSAGE FOUND";
    }
}

void KMMainWidget::slotFocusOnNextMessage()
{
    mMessagePane->focusNextMessageItem(MessageList::Core::MessageTypeAny, true, false);
}

void KMMainWidget::slotFocusOnPrevMessage()
{
    mMessagePane->focusPreviousMessageItem(MessageList::Core::MessageTypeAny, true, false);
}

void KMMainWidget::slotSelectFirstMessage()
{
    mMessagePane->selectFirstMessageItem(MessageList::Core::MessageTypeAny, true);
}

void KMMainWidget::slotSelectLastMessage()
{
    mMessagePane->selectLastMessageItem(MessageList::Core::MessageTypeAny, true);
}

void KMMainWidget::slotSelectFocusedMessage()
{
    mMessagePane->selectFocusedMessageItem(true);
}

void KMMainWidget::slotSelectNextMessage()
{
    mMessagePane->selectNextMessageItem(MessageList::Core::MessageTypeAny,
                                        MessageList::Core::ClearExistingSelection,
                                        true, false);
}

void KMMainWidget::slotExtendSelectionToNextMessage()
{
    mMessagePane->selectNextMessageItem(
        MessageList::Core::MessageTypeAny,
        MessageList::Core::GrowOrShrinkExistingSelection,
        true,  // center item
        false  // don't loop in folder
    );
}

void KMMainWidget::slotSelectNextUnreadMessage()
{
    // The looping logic is: "Don't loop" just never loops, "Loop in current folder"
    // loops just in current folder, "Loop in all folders" loops in the current folder
    // first and then after confirmation jumps to the next folder.
    // A bad point here is that if you answer "No, and don't ask me again" to the confirmation
    // dialog then you have "Loop in current folder" and "Loop in all folders" that do
    // the same thing and no way to get the old behaviour. However, after a consultation on #kontact,
    // for bug-to-bug backward compatibility, the masters decided to keep it b0rken :D
    // If nobody complains, it stays like it is: if you complain enough maybe the masters will
    // decide to reconsider :)
    if (!mMessagePane->selectNextMessageItem(
                MessageList::Core::MessageTypeUnreadOnly,
                MessageList::Core::ClearExistingSelection,
                true,  // center item
                /*GlobalSettings::self()->loopOnGotoUnread() == GlobalSettings::EnumLoopOnGotoUnread::LoopInCurrentFolder*/
                GlobalSettings::self()->loopOnGotoUnread() != GlobalSettings::EnumLoopOnGotoUnread::DontLoop
            )) {
        // no next unread message was found in the current folder
        if ((GlobalSettings::self()->loopOnGotoUnread() ==
                GlobalSettings::EnumLoopOnGotoUnread::LoopInAllFolders) ||
                (GlobalSettings::self()->loopOnGotoUnread() ==
                 GlobalSettings::EnumLoopOnGotoUnread::LoopInAllMarkedFolders)) {
            mGoToFirstUnreadMessageInSelectedFolder = true;
            mFolderTreeWidget->folderTreeView()->selectNextUnreadFolder(true);
            mGoToFirstUnreadMessageInSelectedFolder = false;
        }
    }
}

void KMMainWidget::slotSelectPreviousMessage()
{
    mMessagePane->selectPreviousMessageItem(MessageList::Core::MessageTypeAny,
                                            MessageList::Core::ClearExistingSelection,
                                            true, false);
}

void KMMainWidget::slotExtendSelectionToPreviousMessage()
{
    mMessagePane->selectPreviousMessageItem(
        MessageList::Core::MessageTypeAny,
        MessageList::Core::GrowOrShrinkExistingSelection,
        true,  // center item
        false  // don't loop in folder
    );
}

void KMMainWidget::slotSelectPreviousUnreadMessage()
{
    if (!mMessagePane->selectPreviousMessageItem(
                MessageList::Core::MessageTypeUnreadOnly,
                MessageList::Core::ClearExistingSelection,
                true,  // center item
                GlobalSettings::self()->loopOnGotoUnread() == GlobalSettings::EnumLoopOnGotoUnread::LoopInCurrentFolder
            )) {
        // no next unread message was found in the current folder
        if ((GlobalSettings::self()->loopOnGotoUnread() ==
                GlobalSettings::EnumLoopOnGotoUnread::LoopInAllFolders) ||
                (GlobalSettings::self()->loopOnGotoUnread() ==
                 GlobalSettings::EnumLoopOnGotoUnread::LoopInAllMarkedFolders)) {
            mGoToFirstUnreadMessageInSelectedFolder = true;
            mFolderTreeWidget->folderTreeView()->selectPrevUnreadFolder();
            mGoToFirstUnreadMessageInSelectedFolder = false;
        }
    }
}

void KMMainWidget::slotDisplayCurrentMessage()
{
    if (mMessagePane->currentItem().isValid() && !mMessagePane->searchEditHasFocus()) {
        slotMessageActivated(mMessagePane->currentItem());
    }
}

// Called by double-clicked or 'Enter' in the messagelist -> pop up reader window
void KMMainWidget::slotMessageActivated(const Akonadi::Item &msg)
{
    if (!mCurrentFolder || !msg.isValid()) {
        return;
    }

    if (CommonKernel->folderIsDraftOrOutbox(mCurrentFolder->collection())) {
        mMsgActions->setCurrentMessage(msg);
        mMsgActions->editCurrentMessage();
        return;
    }

    if (CommonKernel->folderIsTemplates(mCurrentFolder->collection())) {
        slotUseTemplate();
        return;
    }

    // Try to fetch the mail, even in offline mode, it might be cached
    KMFetchMessageCommand *cmd = new KMFetchMessageCommand(this, msg);
    connect(cmd, SIGNAL(completed(KMCommand*)),
            this, SLOT(slotItemsFetchedForActivation(KMCommand*)));
    cmd->start();
}

void KMMainWidget::slotItemsFetchedForActivation(KMCommand *command)
{
    KMCommand::Result result = command->result();
    if (result != KMCommand::OK) {
        qCDebug(KMAIL_LOG) << "Result:" << result;
        return;
    }

    KMFetchMessageCommand *fetchCmd = qobject_cast<KMFetchMessageCommand *>(command);
    const Item msg = fetchCmd->item();

    KMReaderMainWin *win = new KMReaderMainWin(mFolderDisplayFormatPreference, mFolderHtmlLoadExtPreference);
    const bool useFixedFont = mMsgView ? mMsgView->isFixedFont() :
                              MessageViewer::GlobalSettings::self()->useFixedFont();
    win->setUseFixedFont(useFixedFont);

    const Akonadi::Collection parentCollection = MailCommon::Util::parentCollectionFromItem(msg);
    win->showMessage(overrideEncoding(), msg, parentCollection);
    win->show();
}

void KMMainWidget::slotMessageStatusChangeRequest(const Akonadi::Item &item, const Akonadi::MessageStatus &set, const Akonadi::MessageStatus &clear)
{
    if (!item.isValid()) {
        return;
    }

    if (clear.toQInt32() != Akonadi::MessageStatus().toQInt32()) {
        KMCommand *command = new KMSetStatusCommand(clear, Akonadi::Item::List() << item, true);
        command->start();
    }

    if (set.toQInt32() != Akonadi::MessageStatus().toQInt32()) {
        KMCommand *command = new KMSetStatusCommand(set, Akonadi::Item::List() << item, false);
        command->start();
    }
}

//-----------------------------------------------------------------------------
void KMMainWidget::slotMarkAll()
{
    mMessagePane->selectAll();
    updateMessageActions();
}

void KMMainWidget::slotMessagePopup(const Akonadi::Item &msg , const KUrl &aUrl, const KUrl &imageUrl, const QPoint &aPoint)
{
    updateMessageMenu();

    const QString email =  KEmailAddress::firstEmailAddress(aUrl.path()).toLower();
    if (aUrl.scheme() == QLatin1String("mailto") && !email.isEmpty()) {
        Akonadi::ContactSearchJob *job = new Akonadi::ContactSearchJob(this);
        job->setLimit(1);
        job->setQuery(Akonadi::ContactSearchJob::Email, email, Akonadi::ContactSearchJob::ExactMatch);
        job->setProperty("msg", QVariant::fromValue(msg));
        job->setProperty("point", aPoint);
        job->setProperty("imageUrl", imageUrl);
        job->setProperty("url", aUrl);
        connect(job, &Akonadi::ContactSearchJob::result, this, &KMMainWidget::slotContactSearchJobForMessagePopupDone);
    } else {
        showMessagePopup(msg, aUrl, imageUrl, aPoint, false, false);
    }
}

void KMMainWidget::slotContactSearchJobForMessagePopupDone(KJob *job)
{
    const Akonadi::ContactSearchJob *searchJob = qobject_cast<Akonadi::ContactSearchJob *>(job);
    const bool contactAlreadyExists = !searchJob->contacts().isEmpty();

    const QList<Akonadi::Item> listContact = searchJob->items();
    const bool uniqueContactFound = (listContact.count() == 1);
    if (uniqueContactFound) {
        mMsgView->setContactItem(listContact.first(), searchJob->contacts().at(0));
    } else {
        mMsgView->clearContactItem();
    }
    const Akonadi::Item msg = job->property("msg").value<Akonadi::Item>();
    const QPoint aPoint = job->property("point").toPoint();
    const KUrl imageUrl = job->property("imageUrl").value<KUrl>();
    const KUrl url = job->property("url").value<KUrl>();

    showMessagePopup(msg, url, imageUrl, aPoint, contactAlreadyExists, uniqueContactFound);
}

void KMMainWidget::showMessagePopup(const Akonadi::Item &msg , const KUrl &url, const KUrl &imageUrl, const QPoint &aPoint, bool contactAlreadyExists, bool uniqueContactFound)
{
    QMenu *menu = new QMenu;

    bool urlMenuAdded = false;

    if (!url.isEmpty()) {
        if (url.scheme() == QLatin1String("mailto")) {
            // popup on a mailto URL
            menu->addAction(mMsgView->mailToComposeAction());
            menu->addAction(mMsgView->mailToReplyAction());
            menu->addAction(mMsgView->mailToForwardAction());

            menu->addSeparator();

            if (contactAlreadyExists) {
                if (uniqueContactFound) {
                    menu->addAction(mMsgView->editContactAction());
                } else {
                    menu->addAction(mMsgView->openAddrBookAction());
                }
            } else {
                menu->addAction(mMsgView->addAddrBookAction());
                menu->addAction(mMsgView->addToExistingContactAction());
            }
            menu->addSeparator();
            menu->addMenu(mMsgView->viewHtmlOption());
            menu->addSeparator();
            menu->addAction(mMsgView->copyURLAction());
            urlMenuAdded = true;
        } else if (url.scheme() != QLatin1String("attachment")) {
            // popup on a not-mailto URL
            menu->addAction(mMsgView->urlOpenAction());
            menu->addAction(mMsgView->addBookmarksAction());
            menu->addAction(mMsgView->urlSaveAsAction());
            menu->addAction(mMsgView->copyURLAction());
            if (mMsgView->isAShortUrl(url)) {
                menu->addSeparator();
                menu->addAction(mMsgView->expandShortUrlAction());
            }
            if (!imageUrl.isEmpty()) {
                menu->addSeparator();
                menu->addAction(mMsgView->copyImageLocation());
                menu->addAction(mMsgView->downloadImageToDiskAction());
                menu->addAction(mMsgView->shareImage());
                if (mMsgView->adblockEnabled()) {
                    menu->addSeparator();
                    menu->addAction(mMsgView->blockImage());
                }
            }
            urlMenuAdded = true;
        }
        qCDebug(KMAIL_LOG) << "URL is:" << url;
    }
    const QString selectedText = mMsgView ? mMsgView->copyText() : QString();
    if (mMsgView && !selectedText.isEmpty()) {
        if (urlMenuAdded) {
            menu->addSeparator();
        }
        menu->addAction(mMsgActions->replyMenu());
        menu->addSeparator();

        menu->addAction(mMsgView->copyAction());
        menu->addAction(mMsgView->selectAllAction());
        menu->addSeparator();
        mMsgActions->addWebShortcutsMenu(menu, selectedText);
        menu->addSeparator();
        menu->addAction(mMsgView->translateAction());
        menu->addSeparator();
        menu->addAction(mMsgView->speakTextAction());
    } else if (!urlMenuAdded) {
        // popup somewhere else (i.e., not a URL) on the message
        if (!mMessagePane->currentMessage()) {
            // no messages
            delete menu;
            return;
        }
        Akonadi::Collection parentCol = msg.parentCollection();
        if (parentCol.isValid() && CommonKernel->folderIsTemplates(parentCol)) {
            menu->addAction(mUseAction);
        } else {
            menu->addAction(mMsgActions->replyMenu());
            menu->addAction(mMsgActions->forwardMenu());
        }
        if (parentCol.isValid() && CommonKernel->folderIsSentMailFolder(parentCol)) {
            menu->addAction(sendAgainAction());
        } else {
            menu->addAction(editAction());
        }
        menu->addAction(mailingListActionMenu());
        menu->addSeparator();

        menu->addAction(mCopyActionMenu);
        menu->addAction(mMoveActionMenu);

        menu->addSeparator();

        menu->addAction(mMsgActions->messageStatusMenu());
        menu->addSeparator();
        if (mMsgView) {
            if (!imageUrl.isEmpty()) {
                menu->addSeparator();
                menu->addAction(mMsgView->copyImageLocation());
                menu->addAction(mMsgView->downloadImageToDiskAction());
                menu->addAction(mMsgView->shareImage());
                menu->addSeparator();
                if (mMsgView->adblockEnabled()) {
                    menu->addAction(mMsgView->blockImage());
                    menu->addSeparator();
                }
            }
            menu->addAction(mMsgView->viewSourceAction());
            menu->addAction(mMsgView->toggleFixFontAction());
            menu->addAction(mMsgView->toggleMimePartTreeAction());
        }
        menu->addSeparator();
        if (mMsgActions->printPreviewAction()) {
            menu->addAction(mMsgActions->printPreviewAction());
        }
        menu->addAction(mMsgActions->printAction());
        menu->addAction(mSaveAsAction);
        menu->addAction(mSaveAttachmentsAction);
        menu->addSeparator();
        if (parentCol.isValid() && CommonKernel->folderIsTrash(parentCol)) {
            menu->addAction(mDeleteAction);
        } else {
            menu->addAction(akonadiStandardAction(Akonadi::StandardMailActionManager::MoveToTrash));
        }
        menu->addSeparator();
        menu->addAction(mMsgView->createTodoAction());
        menu->addAction(mMsgView->createEventAction());
        menu->addSeparator();
        if (mMsgView) {
            menu->addAction(mMsgView->saveMessageDisplayFormatAction());
            menu->addAction(mMsgView->resetMessageDisplayFormatAction());
            menu->addSeparator();
        }
        menu->addAction(mMsgActions->annotateAction());
        if (mMsgView && mMsgView->adblockEnabled()) {
            menu->addSeparator();
            menu->addAction(mMsgView->openBlockableItems());
        }
        menu->addAction(mMsgActions->addFollowupReminderAction());
        if (kmkernel->allowToDebugBalooSupport()) {
            menu->addSeparator();
            menu->addAction(mMsgActions->debugBalooAction());
        }
    }
    KAcceleratorManager::manage(menu);
    menu->exec(aPoint, 0);
    delete menu;
}
//-----------------------------------------------------------------------------
void KMMainWidget::getAccountMenu()
{
    mActMenu->clear();
    const Akonadi::AgentInstance::List lst = MailCommon::Util::agentInstances();
    foreach (const Akonadi::AgentInstance &type, lst) {
        // Explicitly make a copy, as we're not changing values of the list but only
        // the local copy which is passed to action.
        QAction *action = mActMenu->addAction(QString(type.name()).replace(QLatin1Char('&'), QLatin1String("&&")));
        action->setData(type.identifier());
    }
}

//-----------------------------------------------------------------------------
void KMMainWidget::getTransportMenu()
{

    mSendMenu->clear();
    QStringList availTransports = MailTransport::TransportManager::self()->transportNames();
    QStringList::Iterator it;
    QStringList::Iterator end(availTransports.end());

    for (it = availTransports.begin(); it != end ; ++it) {
        mSendMenu->addAction((*it).replace(QLatin1Char('&'), QLatin1String("&&")));
    }
}

//-----------------------------------------------------------------------------
void KMMainWidget::setupActions()
{
    mMsgActions = new KMail::MessageActions(actionCollection(), this);
    mMsgActions->setMessageView(mMsgView);

    //----- File Menu
    mSaveAsAction = new QAction(QIcon::fromTheme(QLatin1String("document-save")), i18n("Save &As..."), this);
    actionCollection()->addAction(QLatin1String("file_save_as"), mSaveAsAction);
    connect(mSaveAsAction, &QAction::triggered, this, &KMMainWidget::slotSaveMsg);
    actionCollection()->setDefaultShortcut(mSaveAsAction, KStandardShortcut::save().first());

    mOpenAction = KStandardAction::open(this, SLOT(slotOpenMsg()),
                                        actionCollection());

    mOpenRecentAction = KStandardAction::openRecent(this, SLOT(slotOpenRecentMsg(QUrl)),
                        actionCollection());
    KConfigGroup grp = mConfig->group(QLatin1String("Recent Files"));
    mOpenRecentAction->loadEntries(grp);

    {
        QAction *action = new QAction(i18n("&Expire All Folders"), this);
        actionCollection()->addAction(QLatin1String("expire_all_folders"), action);
        connect(action, &QAction::triggered, this, &KMMainWidget::slotExpireAll);
    }
    {
        QAction *action = new QAction(QIcon::fromTheme(QLatin1String("mail-receive")), i18n("Check &Mail"), this);
        actionCollection()->addAction(QLatin1String("check_mail"), action);
        connect(action, &QAction::triggered, this, &KMMainWidget::slotCheckMail);
        actionCollection()->setDefaultShortcut(action, QKeySequence(Qt::CTRL + Qt::Key_L));
    }

    KActionMenu *actActionMenu = new KActionMenu(QIcon::fromTheme(QLatin1String("mail-receive")), i18n("Check Mail In"), this);
    actActionMenu->setIconText(i18n("Check Mail"));
    actActionMenu->setToolTip(i18n("Check Mail"));
    actionCollection()->addAction(QLatin1String("check_mail_in"), actActionMenu);
    actActionMenu->setDelayed(true); //needed for checking "all accounts"
    connect(actActionMenu, &KActionMenu::triggered, this, &KMMainWidget::slotCheckMail);
    mActMenu = actActionMenu->menu();
    connect(mActMenu, SIGNAL(triggered(QAction*)),
            SLOT(slotCheckOneAccount(QAction*)));
    connect(mActMenu, &QMenu::aboutToShow, this, &KMMainWidget::getAccountMenu);

    mSendQueued = new QAction(QIcon::fromTheme(QLatin1String("mail-send")), i18n("&Send Queued Messages"), this);
    actionCollection()->addAction(QLatin1String("send_queued"), mSendQueued);
    connect(mSendQueued, &QAction::triggered, this, &KMMainWidget::slotSendQueued);
    {

        QAction *action = mAkonadiStandardActionManager->action(Akonadi::StandardActionManager::ToggleWorkOffline);
        mAkonadiStandardActionManager->interceptAction(Akonadi::StandardActionManager::ToggleWorkOffline);
        action->setCheckable(false);
        connect(action, &QAction::triggered, this, &KMMainWidget::slotOnlineStatus);
        action->setText(i18n("Online status (unknown)"));
    }

    mSendActionMenu = new KActionMenu(QIcon::fromTheme(QLatin1String("mail-send-via")), i18n("Send Queued Messages Via"), this);
    actionCollection()->addAction(QLatin1String("send_queued_via"), mSendActionMenu);
    mSendActionMenu->setDelayed(true);

    mSendMenu = mSendActionMenu->menu();
    connect(mSendMenu, &QMenu::triggered, this, &KMMainWidget::slotSendQueuedVia);
    connect(mSendMenu, &QMenu::aboutToShow, this, &KMMainWidget::getTransportMenu);

    //----- Tools menu
    if (parent()->inherits("KMMainWin")) {
        QAction *action = new QAction(QIcon::fromTheme(QLatin1String("x-office-address-book")), i18n("&Address Book"), this);
        actionCollection()->addAction(QLatin1String("addressbook"), action);
        connect(action, &QAction::triggered, mLaunchExternalComponent, &KMLaunchExternalComponent::slotAddrBook);
        if (QStandardPaths::findExecutable(QLatin1String("kaddressbook")).isEmpty()) {
            action->setEnabled(false);
        }
    }

    {
        QAction *action = new QAction(QIcon::fromTheme(QLatin1String("pgp-keys")), i18n("Certificate Manager"), this);
        actionCollection()->addAction(QLatin1String("tools_start_certman"), action);
        connect(action, &QAction::triggered, mLaunchExternalComponent, &KMLaunchExternalComponent::slotStartCertManager);
        // disable action if no certman binary is around
        if (QStandardPaths::findExecutable(QLatin1String("kleopatra")).isEmpty()) {
            action->setEnabled(false);
        }
    }
    {
        QAction *action = new QAction(QIcon::fromTheme(QLatin1String("pgp-keys")), i18n("GnuPG Log Viewer"), this);
        actionCollection()->addAction(QLatin1String("tools_start_kwatchgnupg"), action);
        connect(action, &QAction::triggered, mLaunchExternalComponent, &KMLaunchExternalComponent::slotStartWatchGnuPG);
#ifdef Q_OS_WIN32
        // not ported yet, underlying infrastructure missing on Windows
        const bool usableKWatchGnupg = false;
#else
        // disable action if no kwatchgnupg binary is around
        bool usableKWatchGnupg = !QStandardPaths::findExecutable(QLatin1String("kwatchgnupg")).isEmpty();
#endif
        action->setEnabled(usableKWatchGnupg);
    }
    {
        QAction *action = new QAction(QIcon::fromTheme(QLatin1String("document-import")), i18n("&Import Messages..."), this);
        actionCollection()->addAction(QLatin1String("import"), action);
        connect(action, &QAction::triggered, mLaunchExternalComponent, &KMLaunchExternalComponent::slotImport);
        if (QStandardPaths::findExecutable(QLatin1String("kmailcvt")).isEmpty()) {
            action->setEnabled(false);
        }
    }

#if !defined(NDEBUG)
    {
        QAction *action = new QAction(i18n("&Debug Sieve..."), this);
        actionCollection()->addAction(QLatin1String("tools_debug_sieve"), action);
        connect(action, &QAction::triggered, this, &KMMainWidget::slotDebugSieve);
    }
#endif

    {
        QAction *action = new QAction(i18n("Filter &Log Viewer..."), this);
        actionCollection()->addAction(QLatin1String("filter_log_viewer"), action);
        connect(action, &QAction::triggered, mLaunchExternalComponent, &KMLaunchExternalComponent::slotFilterLogViewer);
    }
    {
        QAction *action = new QAction(i18n("&Anti-Spam Wizard..."), this);
        actionCollection()->addAction(QLatin1String("antiSpamWizard"), action);
        connect(action, &QAction::triggered, mLaunchExternalComponent, &KMLaunchExternalComponent::slotAntiSpamWizard);
    }
    {
        QAction *action = new QAction(i18n("&Anti-Virus Wizard..."), this);
        actionCollection()->addAction(QLatin1String("antiVirusWizard"), action);
        connect(action, &QAction::triggered, mLaunchExternalComponent, &KMLaunchExternalComponent::slotAntiVirusWizard);
    }
    {
        QAction *action = new QAction(i18n("&Account Wizard..."), this);
        actionCollection()->addAction(QLatin1String("accountWizard"), action);
        connect(action, &QAction::triggered, mLaunchExternalComponent, &KMLaunchExternalComponent::slotAccountWizard);
    }
    {
        QAction *action = new QAction(i18n("&Import Wizard..."), this);
        actionCollection()->addAction(QLatin1String("importWizard"), action);
        connect(action, &QAction::triggered, mLaunchExternalComponent, &KMLaunchExternalComponent::slotImportWizard);
    }
    if (KSieveUi::Util::allowOutOfOfficeSettings()) {
        QAction *action = new QAction(i18n("Edit \"Out of Office\" Replies..."), this);
        actionCollection()->addAction(QLatin1String("tools_edit_vacation"), action);
        connect(action, SIGNAL(triggered(bool)), SLOT(slotEditVacation()));
    }

    {
        QAction *action = new QAction(i18n("&Configure Automatic Archiving..."), this);
        actionCollection()->addAction(QLatin1String("tools_automatic_archiving"), action);
        connect(action, &QAction::triggered, mLaunchExternalComponent, &KMLaunchExternalComponent::slotConfigureAutomaticArchiving);
    }

    {
        QAction *action = new QAction(i18n("Delayed Messages..."), this);
        actionCollection()->addAction(QLatin1String("message_delayed"), action);
        connect(action, &QAction::triggered, mLaunchExternalComponent, &KMLaunchExternalComponent::slotConfigureSendLater);
    }

    {
        QAction *action = new QAction(i18n("Followup Reminder Messages..."), this);
        actionCollection()->addAction(QLatin1String("followup_reminder_messages"), action);
        connect(action, &QAction::triggered, mLaunchExternalComponent, &KMLaunchExternalComponent::slotConfigureFollowupReminder);
    }

    // Disable the standard action delete key sortcut.
    QAction *const standardDelAction = akonadiStandardAction(Akonadi::StandardActionManager::DeleteItems);
    standardDelAction->setShortcut(QKeySequence());

    //----- Edit Menu

    /* The delete action is nowhere in the gui, by default, so we need to make
    * sure it is plugged into the KAccel now, since that won't happen on
    * XMLGui construction or manual ->plug(). This is only a problem when run
    * as a part, though. */
    mDeleteAction = new QAction(QIcon::fromTheme(QLatin1String("edit-delete")), i18nc("@action Hard delete, bypassing trash", "&Delete"), this);
    actionCollection()->addAction(QLatin1String("delete"), mDeleteAction);
    connect(mDeleteAction, SIGNAL(triggered(bool)), SLOT(slotDeleteMsg()));
    actionCollection()->setDefaultShortcut(mDeleteAction, QKeySequence(Qt::SHIFT + Qt::Key_Delete));

    mTrashThreadAction = new QAction(i18n("M&ove Thread to Trash"), this);
    actionCollection()->addAction(QLatin1String("move_thread_to_trash"), mTrashThreadAction);
    actionCollection()->setDefaultShortcut(mTrashThreadAction, QKeySequence(Qt::CTRL + Qt::Key_Delete));
    mTrashThreadAction->setIcon(QIcon::fromTheme(QLatin1String("user-trash")));
    KMail::Util::addQActionHelpText(mTrashThreadAction, i18n("Move thread to trashcan"));
    connect(mTrashThreadAction, &QAction::triggered, this, &KMMainWidget::slotTrashThread);

    mDeleteThreadAction = new QAction(QIcon::fromTheme(QLatin1String("edit-delete")), i18n("Delete T&hread"), this);
    actionCollection()->addAction(QLatin1String("delete_thread"), mDeleteThreadAction);
    connect(mDeleteThreadAction, SIGNAL(triggered(bool)), SLOT(slotDeleteThread()));
    actionCollection()->setDefaultShortcut(mDeleteThreadAction, QKeySequence(Qt::CTRL + Qt::SHIFT + Qt::Key_Delete));

    mSearchMessages = new QAction(QIcon::fromTheme(QLatin1String("edit-find-mail")), i18n("&Find Messages..."), this);
    actionCollection()->addAction(QLatin1String("search_messages"), mSearchMessages);
    connect(mSearchMessages, &QAction::triggered, this, &KMMainWidget::slotRequestFullSearchFromQuickSearch);
    actionCollection()->setDefaultShortcut(mSearchMessages, QKeySequence(Qt::Key_S));

    {
        QAction *action = new QAction(i18n("Select &All Messages"), this);
        actionCollection()->addAction(QLatin1String("mark_all_messages"), action);
        connect(action, &QAction::triggered, this, &KMMainWidget::slotMarkAll);
        actionCollection()->setDefaultShortcut(action, QKeySequence(Qt::CTRL + Qt::Key_A));
    }

    //----- Folder Menu

    mFolderMailingListPropertiesAction = new QAction(i18n("&Mailing List Management..."), this);
    actionCollection()->addAction(QLatin1String("folder_mailinglist_properties"), mFolderMailingListPropertiesAction);
    connect(mFolderMailingListPropertiesAction, &QAction::triggered, mManageShowCollectionProperties, &ManageShowCollectionProperties::slotFolderMailingListProperties);
    // mFolderMailingListPropertiesAction->setIcon(QIcon::fromTheme("document-properties-mailing-list"));

    mShowFolderShortcutDialogAction = new QAction(QIcon::fromTheme(QLatin1String("configure-shortcuts")), i18n("&Assign Shortcut..."), this);
    actionCollection()->addAction(QLatin1String("folder_shortcut_command"), mShowFolderShortcutDialogAction);
    connect(mShowFolderShortcutDialogAction, SIGNAL(triggered(bool)), mManageShowCollectionProperties,
            SLOT(slotShowFolderShortcutDialog()));
    // FIXME: this action is not currently enabled in the rc file, but even if
    // it were there is inconsistency between the action name and action.
    // "Expiration Settings" implies that this will lead to a settings dialogue
    // and it should be followed by a "...", but slotExpireFolder() performs
    // an immediate expiry.
    //
    // TODO: expire action should be disabled if there is no content or if
    // the folder can't delete messages.
    //
    // Leaving the action here for the moment, it and the "Expire" option in the
    // folder popup menu should be combined or at least made consistent.  Same for
    // slotExpireFolder() and FolderViewItem::slotShowExpiryProperties().
    mExpireFolderAction = new QAction(i18n("&Expiration Settings"), this);
    actionCollection()->addAction(QLatin1String("expire"), mExpireFolderAction);
    connect(mExpireFolderAction, SIGNAL(triggered(bool)), this, SLOT(slotExpireFolder()));

    mAkonadiStandardActionManager->interceptAction(Akonadi::StandardMailActionManager::MoveToTrash);
    connect(mAkonadiStandardActionManager->action(Akonadi::StandardMailActionManager::MoveToTrash), SIGNAL(triggered(bool)), this, SLOT(slotTrashSelectedMessages()));

    mAkonadiStandardActionManager->interceptAction(Akonadi::StandardMailActionManager::MoveAllToTrash);
    connect(mAkonadiStandardActionManager->action(Akonadi::StandardMailActionManager::MoveAllToTrash), SIGNAL(triggered(bool)), this, SLOT(slotEmptyFolder()));

    mAkonadiStandardActionManager->interceptAction(Akonadi::StandardActionManager::DeleteCollections);
    connect(mAkonadiStandardActionManager->action(Akonadi::StandardActionManager::DeleteCollections), SIGNAL(triggered(bool)), this, SLOT(slotRemoveFolder()));

    // ### PORT ME: Add this to the context menu. Not possible right now because
    //              the context menu uses XMLGUI, and that would add the entry to
    //              all collection context menus
    mArchiveFolderAction = new QAction(i18n("&Archive Folder..."), this);
    actionCollection()->addAction(QLatin1String("archive_folder"), mArchiveFolderAction);
    connect(mArchiveFolderAction, &QAction::triggered, this, &KMMainWidget::slotArchiveFolder);

    mDisplayMessageFormatMenu = new DisplayMessageFormatActionMenu(this);
    connect(mDisplayMessageFormatMenu, &DisplayMessageFormatActionMenu::changeDisplayMessageFormat, this, &KMMainWidget::slotChangeDisplayMessageFormat);
    actionCollection()->addAction(QLatin1String("display_format_message"), mDisplayMessageFormatMenu);

    mPreferHtmlLoadExtAction = new KToggleAction(i18n("Load E&xternal References"), this);
    actionCollection()->addAction(QLatin1String("prefer_html_external_refs"), mPreferHtmlLoadExtAction);
    connect(mPreferHtmlLoadExtAction, &KToggleAction::triggered, this, &KMMainWidget::slotOverrideHtmlLoadExt);

    {
        QAction *action =  mAkonadiStandardActionManager->action(Akonadi::StandardActionManager::CopyCollections);
        actionCollection()->setDefaultShortcut(action, QKeySequence(Qt::SHIFT + Qt::CTRL + Qt::Key_C));
    }
    {
        QAction *action = mAkonadiStandardActionManager->action(Akonadi::StandardActionManager::Paste);
        actionCollection()->setDefaultShortcut(action, QKeySequence(Qt::SHIFT + Qt::CTRL + Qt::Key_V));
    }
    {
        QAction *action = mAkonadiStandardActionManager->action(Akonadi::StandardActionManager::CopyItems);
        actionCollection()->setDefaultShortcut(action, QKeySequence(Qt::ALT + Qt::CTRL + Qt::Key_C));
    }
    {
        QAction *action = mAkonadiStandardActionManager->action(Akonadi::StandardActionManager::CutItems);
        action->setShortcut(QKeySequence(Qt::ALT + Qt::CTRL + Qt::Key_X));
    }

    {
        QAction *action = mAkonadiStandardActionManager->action(Akonadi::StandardActionManager::CopyItemToMenu);
        action->setText(i18n("Copy Message To..."));
        action = mAkonadiStandardActionManager->action(Akonadi::StandardActionManager::MoveItemToMenu);
        action->setText(i18n("Move Message To..."));
    }

    //----- Message Menu
    {
        QAction *action = new QAction(QIcon::fromTheme(QLatin1String("mail-message-new")), i18n("&New Message..."), this);
        actionCollection()->addAction(QLatin1String("new_message"), action);
        action->setIconText(i18nc("@action:intoolbar New Empty Message", "New"));
        connect(action, &QAction::triggered, this, &KMMainWidget::slotCompose);
        // do not set a New shortcut if kmail is a component
        if (!kmkernel->xmlGuiInstanceName().isEmpty()) {
            action->setShortcut(KStandardShortcut::openNew().first());
        }
    }

    mTemplateMenu = new KActionMenu(QIcon::fromTheme(QLatin1String("document-new")), i18n("Message From &Template"),
                                    actionCollection());
    mTemplateMenu->setDelayed(true);
    actionCollection()->addAction(QLatin1String("new_from_template"), mTemplateMenu);
    connect(mTemplateMenu->menu(), SIGNAL(aboutToShow()), this,
            SLOT(slotShowNewFromTemplate()));
    connect(mTemplateMenu->menu(), SIGNAL(triggered(QAction*)), this,
            SLOT(slotNewFromTemplate(QAction*)));

    mMessageNewList = new QAction(QIcon::fromTheme(QLatin1String("mail-message-new-list")),
                                  i18n("New Message t&o Mailing-List..."),
                                  this);
    actionCollection()->addAction(QLatin1String("post_message"),  mMessageNewList);
    connect(mMessageNewList, SIGNAL(triggered(bool)),
            SLOT(slotPostToML()));
    actionCollection()->setDefaultShortcut(mMessageNewList, QKeySequence(Qt::CTRL + Qt::SHIFT + Qt::Key_N));

    mSendAgainAction = new QAction(i18n("Send A&gain..."), this);
    actionCollection()->addAction(QLatin1String("send_again"), mSendAgainAction);
    connect(mSendAgainAction, &QAction::triggered, this, &KMMainWidget::slotResendMsg);

    //----- Create filter actions
    mFilterMenu = new KActionMenu(QIcon::fromTheme(QLatin1String("view-filter")), i18n("&Create Filter"), this);
    actionCollection()->addAction(QLatin1String("create_filter"), mFilterMenu);
    connect(mFilterMenu, SIGNAL(triggered(bool)), this,
            SLOT(slotFilter()));
    {
        QAction *action = new QAction(i18n("Filter on &Subject..."), this);
        actionCollection()->addAction(QLatin1String("subject_filter"), action);
        connect(action, &QAction::triggered, this, &KMMainWidget::slotSubjectFilter);
        mFilterMenu->addAction(action);
    }

    {
        QAction *action = new QAction(i18n("Filter on &From..."), this);
        actionCollection()->addAction(QLatin1String("from_filter"), action);
        connect(action, &QAction::triggered, this, &KMMainWidget::slotFromFilter);
        mFilterMenu->addAction(action);
    }
    {
        QAction *action = new QAction(i18n("Filter on &To..."), this);
        actionCollection()->addAction(QLatin1String("to_filter"), action);
        connect(action, &QAction::triggered, this, &KMMainWidget::slotToFilter);
        mFilterMenu->addAction(action);
    }
    mFilterMenu->addAction(mMsgActions->listFilterAction());

    mUseAction = new QAction(QIcon::fromTheme(QLatin1String("document-new")), i18n("New Message From &Template"), this);
    actionCollection()->addAction(QLatin1String("use_template"), mUseAction);
    connect(mUseAction, &QAction::triggered, this, &KMMainWidget::slotUseTemplate);
    actionCollection()->setDefaultShortcut(mUseAction, QKeySequence(Qt::SHIFT + Qt::Key_N));

    //----- "Mark Thread" submenu
    mThreadStatusMenu = new KActionMenu(i18n("Mark &Thread"), this);
    actionCollection()->addAction(QLatin1String("thread_status"), mThreadStatusMenu);

    mMarkThreadAsReadAction = new QAction(QIcon::fromTheme(QLatin1String("mail-mark-read")), i18n("Mark Thread as &Read"), this);
    actionCollection()->addAction(QLatin1String("thread_read"), mMarkThreadAsReadAction);
    connect(mMarkThreadAsReadAction, &QAction::triggered, this, &KMMainWidget::slotSetThreadStatusRead);
    KMail::Util::addQActionHelpText(mMarkThreadAsReadAction, i18n("Mark all messages in the selected thread as read"));
    mThreadStatusMenu->addAction(mMarkThreadAsReadAction);

    mMarkThreadAsUnreadAction = new QAction(QIcon::fromTheme(QLatin1String("mail-mark-unread")), i18n("Mark Thread as &Unread"), this);
    actionCollection()->addAction(QLatin1String("thread_unread"), mMarkThreadAsUnreadAction);
    connect(mMarkThreadAsUnreadAction, &QAction::triggered, this, &KMMainWidget::slotSetThreadStatusUnread);
    KMail::Util::addQActionHelpText(mMarkThreadAsUnreadAction, i18n("Mark all messages in the selected thread as unread"));
    mThreadStatusMenu->addAction(mMarkThreadAsUnreadAction);

    mThreadStatusMenu->addSeparator();

    //----- "Mark Thread" toggle actions
    mToggleThreadImportantAction = new KToggleAction(QIcon::fromTheme(QLatin1String("mail-mark-important")), i18n("Mark Thread as &Important"), this);
    actionCollection()->addAction(QLatin1String("thread_flag"), mToggleThreadImportantAction);
    connect(mToggleThreadImportantAction, &KToggleAction::triggered, this, &KMMainWidget::slotSetThreadStatusImportant);
    mToggleThreadImportantAction->setCheckedState(KGuiItem(i18n("Remove &Important Thread Mark")));
    mThreadStatusMenu->addAction(mToggleThreadImportantAction);

    mToggleThreadToActAction = new KToggleAction(QIcon::fromTheme(QLatin1String("mail-mark-task")), i18n("Mark Thread as &Action Item"), this);
    actionCollection()->addAction(QLatin1String("thread_toact"), mToggleThreadToActAction);
    connect(mToggleThreadToActAction, &KToggleAction::triggered, this, &KMMainWidget::slotSetThreadStatusToAct);
    mToggleThreadToActAction->setCheckedState(KGuiItem(i18n("Remove &Action Item Thread Mark")));
    mThreadStatusMenu->addAction(mToggleThreadToActAction);

    //------- "Watch and ignore thread" actions
    mWatchThreadAction = new KToggleAction(QIcon::fromTheme(QLatin1String("mail-thread-watch")), i18n("&Watch Thread"), this);
    actionCollection()->addAction(QLatin1String("thread_watched"), mWatchThreadAction);
    connect(mWatchThreadAction, &KToggleAction::triggered, this, &KMMainWidget::slotSetThreadStatusWatched);

    mIgnoreThreadAction = new KToggleAction(QIcon::fromTheme(QLatin1String("mail-thread-ignored")), i18n("&Ignore Thread"), this);
    actionCollection()->addAction(QLatin1String("thread_ignored"), mIgnoreThreadAction);
    connect(mIgnoreThreadAction, &KToggleAction::triggered, this, &KMMainWidget::slotSetThreadStatusIgnored);

    mThreadStatusMenu->addSeparator();
    mThreadStatusMenu->addAction(mWatchThreadAction);
    mThreadStatusMenu->addAction(mIgnoreThreadAction);

    mSaveAttachmentsAction = new QAction(QIcon::fromTheme(QLatin1String("mail-attachment")), i18n("Save A&ttachments..."), this);
    actionCollection()->addAction(QLatin1String("file_save_attachments"), mSaveAttachmentsAction);
    connect(mSaveAttachmentsAction, &QAction::triggered, this, &KMMainWidget::slotSaveAttachments);

    mMoveActionMenu = mAkonadiStandardActionManager->action(Akonadi::StandardActionManager::MoveItemToMenu);

    mCopyActionMenu = mAkonadiStandardActionManager->action(Akonadi::StandardActionManager::CopyItemToMenu);

    mApplyAllFiltersAction =
        new QAction(QIcon::fromTheme(QLatin1String("view-filter")), i18n("Appl&y All Filters"), this);
    actionCollection()->addAction(QLatin1String("apply_filters"), mApplyAllFiltersAction);
    connect(mApplyAllFiltersAction, SIGNAL(triggered(bool)),
            SLOT(slotApplyFilters()));
    actionCollection()->setDefaultShortcut(mApplyAllFiltersAction, QKeySequence(Qt::CTRL + Qt::Key_J));

    mApplyFilterActionsMenu = new KActionMenu(i18n("A&pply Filter"), this);
    actionCollection()->addAction(QLatin1String("apply_filter_actions"), mApplyFilterActionsMenu);

    {
        QAction *action = new QAction(i18nc("View->", "&Expand Thread / Group"), this);
        actionCollection()->addAction(QLatin1String("expand_thread"), action);
        actionCollection()->setDefaultShortcut(action, QKeySequence(Qt::Key_Period));
        KMail::Util::addQActionHelpText(action, i18n("Expand the current thread or group"));
        connect(action, &QAction::triggered, this, &KMMainWidget::slotExpandThread);
    }
    {
        QAction *action = new QAction(i18nc("View->", "&Collapse Thread / Group"), this);
        actionCollection()->addAction(QLatin1String("collapse_thread"), action);
        actionCollection()->setDefaultShortcut(action, QKeySequence(Qt::Key_Comma));
        KMail::Util::addQActionHelpText(action, i18n("Collapse the current thread or group"));
        connect(action, &QAction::triggered, this, &KMMainWidget::slotCollapseThread);
    }
    {
        QAction *action = new QAction(i18nc("View->", "Ex&pand All Threads"), this);
        actionCollection()->addAction(QLatin1String("expand_all_threads"), action);
        actionCollection()->setDefaultShortcut(action, QKeySequence(Qt::CTRL + Qt::Key_Period));
        KMail::Util::addQActionHelpText(action, i18n("Expand all threads in the current folder"));
        connect(action, &QAction::triggered, this, &KMMainWidget::slotExpandAllThreads);
    }
    {
        QAction *action = new QAction(i18nc("View->", "C&ollapse All Threads"), this);
        actionCollection()->addAction(QLatin1String("collapse_all_threads"), action);
        actionCollection()->setDefaultShortcut(action, QKeySequence(Qt::CTRL + Qt::Key_Comma));
        KMail::Util::addQActionHelpText(action, i18n("Collapse all threads in the current folder"));
        connect(action, &QAction::triggered, this, &KMMainWidget::slotCollapseAllThreads);
    }

    QAction *dukeOfMonmoth = new QAction(i18n("&Display Message"), this);
    actionCollection()->addAction(QLatin1String("display_message"), dukeOfMonmoth);
    connect(dukeOfMonmoth, &QAction::triggered, this, &KMMainWidget::slotDisplayCurrentMessage);
    QList<QKeySequence> shortcuts;
    shortcuts << QKeySequence(Qt::Key_Enter) << QKeySequence(Qt::Key_Return);
    actionCollection()->setDefaultShortcuts(dukeOfMonmoth, shortcuts);

    //----- Go Menu
    {
        QAction *action = new QAction(i18n("&Next Message"), this);
        actionCollection()->addAction(QLatin1String("go_next_message"), action);
        actionCollection()->setDefaultShortcut(action, QKeySequence(QLatin1String("N; Right")));
        KMail::Util::addQActionHelpText(action, i18n("Go to the next message"));
        connect(action, &QAction::triggered, this, &KMMainWidget::slotSelectNextMessage);
    }
    {
        QAction *action = new QAction(i18n("Next &Unread Message"), this);
        actionCollection()->addAction(QLatin1String("go_next_unread_message"), action);
        actionCollection()->setDefaultShortcut(action, QKeySequence(Qt::Key_Plus));
        if (QApplication::isRightToLeft()) {
            action->setIcon(QIcon::fromTheme(QLatin1String("go-previous")));
        } else {
            action->setIcon(QIcon::fromTheme(QLatin1String("go-next")));
        }
        action->setIconText(i18nc("@action:inmenu Goto next unread message", "Next"));
        KMail::Util::addQActionHelpText(action, i18n("Go to the next unread message"));
        connect(action, &QAction::triggered, this, &KMMainWidget::slotSelectNextUnreadMessage);
    }
    {
        QAction *action = new QAction(i18n("&Previous Message"), this);
        actionCollection()->addAction(QLatin1String("go_prev_message"), action);
        KMail::Util::addQActionHelpText(action, i18n("Go to the previous message"));
        actionCollection()->setDefaultShortcut(action, QKeySequence(QLatin1String("P; Left")));
        connect(action, &QAction::triggered, this, &KMMainWidget::slotSelectPreviousMessage);
    }
    {
        QAction *action = new QAction(i18n("Previous Unread &Message"), this);
        actionCollection()->addAction(QLatin1String("go_prev_unread_message"), action);
        actionCollection()->setDefaultShortcut(action, QKeySequence(Qt::Key_Minus));
        if (QApplication::isRightToLeft()) {
            action->setIcon(QIcon::fromTheme(QLatin1String("go-next")));
        } else {
            action->setIcon(QIcon::fromTheme(QLatin1String("go-previous")));
        }
        action->setIconText(i18nc("@action:inmenu Goto previous unread message.", "Previous"));
        KMail::Util::addQActionHelpText(action, i18n("Go to the previous unread message"));
        connect(action, &QAction::triggered, this, &KMMainWidget::slotSelectPreviousUnreadMessage);
    }
    {
        QAction *action = new QAction(i18n("Next Unread &Folder"), this);
        actionCollection()->addAction(QLatin1String("go_next_unread_folder"), action);
        connect(action, &QAction::triggered, this, &KMMainWidget::slotNextUnreadFolder);
        actionCollection()->setDefaultShortcut(action, QKeySequence(Qt::ALT + Qt::Key_Plus));
        KMail::Util::addQActionHelpText(action, i18n("Go to the next folder with unread messages"));
    }
    {
        QAction *action = new QAction(i18n("Previous Unread F&older"), this);
        actionCollection()->addAction(QLatin1String("go_prev_unread_folder"), action);
        actionCollection()->setDefaultShortcut(action, QKeySequence(Qt::ALT + Qt::Key_Minus));
        KMail::Util::addQActionHelpText(action, i18n("Go to the previous folder with unread messages"));
        connect(action, &QAction::triggered, this, &KMMainWidget::slotPrevUnreadFolder);
    }
    {
        QAction *action = new QAction(i18nc("Go->", "Next Unread &Text"), this);
        actionCollection()->addAction(QLatin1String("go_next_unread_text"), action);
        actionCollection()->setDefaultShortcut(action, QKeySequence(Qt::Key_Space));
        KMail::Util::addQActionHelpText(action, i18n("Go to the next unread text"));
        action->setWhatsThis(i18n("Scroll down current message. "
                                  "If at end of current message, "
                                  "go to next unread message."));
        connect(action, &QAction::triggered, this, &KMMainWidget::slotReadOn);
    }

    //----- Settings Menu
    {
        QAction *action = new QAction(i18n("Configure &Filters..."), this);
        action->setMenuRole(QAction::NoRole);   // do not move to application menu on OS X
        actionCollection()->addAction(QLatin1String("filter"), action);
        connect(action, &QAction::triggered, this, &KMMainWidget::slotFilter);
    }
    {
        QAction *action = new QAction(i18n("Manage &Sieve Scripts..."), this);
        actionCollection()->addAction(QLatin1String("sieveFilters"), action);
        connect(action, &QAction::triggered, this, &KMMainWidget::slotManageSieveScripts);
    }
    {
        mShowIntroductionAction = new QAction(QIcon::fromTheme(QLatin1String("kmail")), i18n("KMail &Introduction"), this);
        actionCollection()->addAction(QLatin1String("help_kmail_welcomepage"), mShowIntroductionAction);
        KMail::Util::addQActionHelpText(mShowIntroductionAction, i18n("Display KMail's Welcome Page"));
        connect(mShowIntroductionAction, &QAction::triggered, this, &KMMainWidget::slotIntro);
        mShowIntroductionAction->setEnabled(mMsgView != 0);
    }

    // ----- Standard Actions

    //  KStandardAction::configureNotifications(this, SLOT(slotEditNotifications()), actionCollection());
    {
        QAction *action = new QAction(QIcon::fromTheme(QLatin1String("preferences-desktop-notification")),
                                      i18n("Configure &Notifications..."), this);
        action->setMenuRole(QAction::NoRole);   // do not move to application menu on OS X
        actionCollection()->addAction(QLatin1String("kmail_configure_notifications"), action);
        connect(action, &QAction::triggered, this, &KMMainWidget::slotEditNotifications);
    }

    {
        QAction *action = new QAction(QIcon::fromTheme(QLatin1String("configure")), i18n("&Configure KMail..."), this);
        action->setMenuRole(QAction::PreferencesRole);   // this one should move to the application menu on OS X
        actionCollection()->addAction(QLatin1String("kmail_configure_kmail"), action);
        connect(action, SIGNAL(triggered(bool)), kmkernel, SLOT(slotShowConfigurationDialog()));
    }

    {
        mExpireConfigAction = new QAction(i18n("Expire..."), this);
        actionCollection()->addAction(QLatin1String("expire_settings"), mExpireConfigAction);
        connect(mExpireConfigAction, SIGNAL(triggered(bool)), mManageShowCollectionProperties, SLOT(slotShowExpiryProperties()));
    }

    {
        QAction *action = new QAction(QIcon::fromTheme(QLatin1String("bookmark-new")), i18n("Add Favorite Folder..."), this);
        actionCollection()->addAction(QLatin1String("add_favorite_folder"), action);
        connect(action, &QAction::triggered, this, &KMMainWidget::slotAddFavoriteFolder);
    }

    {
        mServerSideSubscription = new QAction(QIcon::fromTheme(QLatin1String("folder-bookmarks")), i18n("Serverside Subscription..."), this);
        actionCollection()->addAction(QLatin1String("serverside_subscription"), mServerSideSubscription);
        connect(mServerSideSubscription, &QAction::triggered, this, &KMMainWidget::slotServerSideSubscription);
    }

    {
        mApplyFiltersOnFolder = new QAction(QIcon::fromTheme(QLatin1String("view-filter")), i18n("Appl&y All Filters On Folder"), this);
        actionCollection()->addAction(QLatin1String("apply_filters_on_folder"), mApplyFiltersOnFolder);
        connect(mApplyFiltersOnFolder, SIGNAL(triggered(bool)),
                SLOT(slotApplyFiltersOnFolder()));

    }

    {
        QAction *action = new QAction(QIcon::fromTheme(QLatin1String("kmail")), i18n("&Export KMail Data..."), this);
        actionCollection()->addAction(QLatin1String("kmail_export_data"), action);
        connect(action, &QAction::triggered, mLaunchExternalComponent, &KMLaunchExternalComponent::slotExportData);
    }

    {
        QAction *action = new QAction(QIcon::fromTheme(QLatin1String("contact-new")), i18n("New AddressBook Contact..."), this);
        actionCollection()->addAction(QLatin1String("kmail_new_addressbook_contact"), action);
        connect(action, &QAction::triggered, this, &KMMainWidget::slotCreateAddressBookContact);

    }

    actionCollection()->addAction(KStandardAction::Undo,  QLatin1String("kmail_undo"), this, SLOT(slotUndo()));

    KStandardAction::tipOfDay(this, SLOT(slotShowTip()), actionCollection());

    menutimer = new QTimer(this);
    menutimer->setObjectName(QLatin1String("menutimer"));
    menutimer->setSingleShot(true);
    connect(menutimer, &QTimer::timeout, this, &KMMainWidget::updateMessageActionsDelayed);
    connect(kmkernel->undoStack(),
            SIGNAL(undoStackChanged()), this, SLOT(slotUpdateUndo()));

    updateMessageActions();
    updateFolderMenu();
    mTagActionManager = new KMail::TagActionManager(this, actionCollection(), mMsgActions,
            mGUIClient);
    mFolderShortcutActionManager = new KMail::FolderShortcutActionManager(this, actionCollection());

    {
        QAction *action = new QAction(i18n("Copy Message to Folder"), this);
        actionCollection()->addAction(QLatin1String("copy_message_to_folder"), action);
        connect(action, SIGNAL(triggered(bool)),
                SLOT(slotCopySelectedMessagesToFolder()));
        actionCollection()->setDefaultShortcut(action, QKeySequence(Qt::Key_C));
    }
    {
        QAction *action = new QAction(i18n("Jump to Folder..."), this);
        actionCollection()->addAction(QLatin1String("jump_to_folder"), action);
        connect(action, SIGNAL(triggered(bool)),
                SLOT(slotJumpToFolder()));
        actionCollection()->setDefaultShortcut(action, QKeySequence(Qt::Key_J));
    }
    {
        QAction *action = new QAction(i18n("Abort Current Operation"), this);
        actionCollection()->addAction(QLatin1String("cancel"), action);
        connect(action, SIGNAL(triggered(bool)),
                ProgressManager::instance(), SLOT(slotAbortAll()));
        actionCollection()->setDefaultShortcut(action, QKeySequence(Qt::Key_Escape));
    }
    {
        QAction *action = new QAction(i18n("Focus on Next Folder"), this);
        actionCollection()->addAction(QLatin1String("inc_current_folder"), action);
        connect(action, SIGNAL(triggered(bool)),
                mFolderTreeWidget->folderTreeView(), SLOT(slotFocusNextFolder()));
        actionCollection()->setDefaultShortcut(action, QKeySequence(Qt::CTRL + Qt::Key_Right));
    }
    {
        QAction *action = new QAction(i18n("Focus on Previous Folder"), this);
        actionCollection()->addAction(QLatin1String("dec_current_folder"), action);
        connect(action, SIGNAL(triggered(bool)),
                mFolderTreeWidget->folderTreeView(), SLOT(slotFocusPrevFolder()));
        actionCollection()->setDefaultShortcut(action, QKeySequence(Qt::CTRL + Qt::Key_Left));
    }
    {
        QAction *action = new QAction(i18n("Select Folder with Focus"), this);
        actionCollection()->addAction(QLatin1String("select_current_folder"), action);

        connect(action, SIGNAL(triggered(bool)),
                mFolderTreeWidget->folderTreeView(), SLOT(slotSelectFocusFolder()));
        actionCollection()->setDefaultShortcut(action, QKeySequence(Qt::CTRL + Qt::Key_Space));
    }
    {
        QAction *action = new QAction(i18n("Focus on First Folder"), this);
        actionCollection()->addAction(QLatin1String("focus_first_folder"), action);
        connect(action, SIGNAL(triggered(bool)),
                mFolderTreeWidget->folderTreeView(), SLOT(slotFocusFirstFolder()));
        actionCollection()->setDefaultShortcut(action, QKeySequence(Qt::CTRL + Qt::Key_Home));
    }
    {
        QAction *action = new QAction(i18n("Focus on Last Folder"), this);
        actionCollection()->addAction(QLatin1String("focus_last_folder"), action);
        connect(action, SIGNAL(triggered(bool)),
                mFolderTreeWidget->folderTreeView(), SLOT(slotFocusLastFolder()));
        actionCollection()->setDefaultShortcut(action, QKeySequence(Qt::CTRL + Qt::Key_End));
    }
    {
        QAction *action = new QAction(i18n("Focus on Next Message"), this);
        actionCollection()->addAction(QLatin1String("inc_current_message"), action);
        connect(action, SIGNAL(triggered(bool)),
                this, SLOT(slotFocusOnNextMessage()));
        actionCollection()->setDefaultShortcut(action, QKeySequence(Qt::ALT + Qt::Key_Right));
    }
    {
        QAction *action = new QAction(i18n("Focus on Previous Message"), this);
        actionCollection()->addAction(QLatin1String("dec_current_message"), action);
        connect(action, SIGNAL(triggered(bool)),
                this, SLOT(slotFocusOnPrevMessage()));
        actionCollection()->setDefaultShortcut(action, QKeySequence(Qt::ALT + Qt::Key_Left));
    }
    {
        QAction *action = new QAction(i18n("Select First Message"), this);
        actionCollection()->addAction(QLatin1String("select_first_message"), action);
        connect(action, SIGNAL(triggered(bool)),
                this, SLOT(slotSelectFirstMessage()));
        actionCollection()->setDefaultShortcut(action, QKeySequence(Qt::ALT + Qt::Key_Home));
    }
    {
        QAction *action = new QAction(i18n("Select Last Message"), this);
        actionCollection()->addAction(QLatin1String("select_last_message"), action);
        connect(action, SIGNAL(triggered(bool)),
                this, SLOT(slotSelectLastMessage()));
        actionCollection()->setDefaultShortcut(action, QKeySequence(Qt::ALT + Qt::Key_End));
    }
    {
        QAction *action = new QAction(i18n("Select Message with Focus"), this);
        actionCollection()->addAction(QLatin1String("select_current_message"), action);
        connect(action, SIGNAL(triggered(bool)),
                this, SLOT(slotSelectFocusedMessage()));
        actionCollection()->setDefaultShortcut(action, QKeySequence(Qt::ALT + Qt::Key_Space));
    }

    {
        mQuickSearchAction = new QAction(i18n("Set Focus to Quick Search"), this);
        //If change shortcut change Panel::setQuickSearchClickMessage(...) message
        actionCollection()->setDefaultShortcut(mQuickSearchAction, QKeySequence(Qt::ALT + Qt::Key_Q));
        actionCollection()->addAction(QLatin1String("focus_to_quickseach"), mQuickSearchAction);
        connect(mQuickSearchAction, SIGNAL(triggered(bool)),
                SLOT(slotFocusQuickSearch()));
        updateQuickSearchLineText();
    }
    {
        QAction *action = new QAction(i18n("Extend Selection to Previous Message"), this);
        actionCollection()->setDefaultShortcut(action, QKeySequence(Qt::SHIFT + Qt::Key_Left));
        actionCollection()->addAction(QLatin1String("previous_message"), action);
        connect(action, SIGNAL(triggered(bool)),
                this, SLOT(slotExtendSelectionToPreviousMessage()));
    }
    {
        QAction *action = new QAction(i18n("Extend Selection to Next Message"), this);
        actionCollection()->setDefaultShortcut(action, QKeySequence(Qt::SHIFT + Qt::Key_Right));
        actionCollection()->addAction(QLatin1String("next_message"), action);
        connect(action, SIGNAL(triggered(bool)),
                this, SLOT(slotExtendSelectionToNextMessage()));
    }

    {
        mMoveMsgToFolderAction = new QAction(i18n("Move Message to Folder"), this);
        actionCollection()->setDefaultShortcut(mMoveMsgToFolderAction, QKeySequence(Qt::Key_M));
        actionCollection()->addAction(QLatin1String("move_message_to_folder"), mMoveMsgToFolderAction);
        connect(mMoveMsgToFolderAction, SIGNAL(triggered(bool)),
                SLOT(slotMoveSelectedMessageToFolder()));
    }

    mArchiveAction = new QAction(i18nc("@action", "Archive"), this);
    actionCollection()->addAction(QLatin1String("archive_mails"), mArchiveAction);
    connect(mArchiveAction, SIGNAL(triggered(bool)),
            SLOT(slotArchiveMails()));

}

void KMMainWidget::slotAddFavoriteFolder()
{
    if (!mFavoritesModel) {
        return;
    }
    QPointer<MailCommon::FolderSelectionDialog> dialog(selectFromAllFoldersDialog());
    dialog->setWindowTitle(i18n("Add Favorite Folder"));
    if (dialog->exec() && dialog) {
        const Akonadi::Collection collection = dialog->selectedCollection();
        if (collection.isValid()) {
            mFavoritesModel->addCollection(collection);
        }
    }
}

//-----------------------------------------------------------------------------
void KMMainWidget::slotEditNotifications()
{
    KMail::KMKnotify notifyDlg(this);
    notifyDlg.exec();
}

//-----------------------------------------------------------------------------
void KMMainWidget::slotReadOn()
{
    if (!mMsgView) {
        return;
    }
    if (!mMsgView->viewer()->atBottom()) {
        mMsgView->viewer()->slotJumpDown();
        return;
    }
    slotSelectNextUnreadMessage();
}

void KMMainWidget::slotNextUnreadFolder()
{
    if (!mFolderTreeWidget) {
        return;
    }
    mGoToFirstUnreadMessageInSelectedFolder = true;
    mFolderTreeWidget->folderTreeView()->selectNextUnreadFolder();
    mGoToFirstUnreadMessageInSelectedFolder = false;
}

void KMMainWidget::slotPrevUnreadFolder()
{
    if (!mFolderTreeWidget) {
        return;
    }
    mGoToFirstUnreadMessageInSelectedFolder = true;
    mFolderTreeWidget->folderTreeView()->selectPrevUnreadFolder();
    mGoToFirstUnreadMessageInSelectedFolder = false;
}

void KMMainWidget::slotExpandThread()
{
    mMessagePane->setCurrentThreadExpanded(true);
}

void KMMainWidget::slotCollapseThread()
{
    mMessagePane->setCurrentThreadExpanded(false);
}

void KMMainWidget::slotExpandAllThreads()
{
    // TODO: Make this asynchronous ? (if there is enough demand)
#ifndef QT_NO_CURSOR
    MessageViewer::KCursorSaver busy(MessageViewer::KBusyPtr::busy());
#endif
    mMessagePane->setAllThreadsExpanded(true);
}

void KMMainWidget::slotCollapseAllThreads()
{
    // TODO: Make this asynchronous ? (if there is enough demand)
#ifndef QT_NO_CURSOR
    MessageViewer::KCursorSaver busy(MessageViewer::KBusyPtr::busy());
#endif
    mMessagePane->setAllThreadsExpanded(false);
}

//-----------------------------------------------------------------------------
void KMMainWidget::updateMessageMenu()
{
    updateMessageActions();
}

void KMMainWidget::startUpdateMessageActionsTimer()
{
    // FIXME: This delay effectively CAN make the actions to be in an incoherent state
    //        Maybe we should mark actions as "dirty" here and check it in every action handler...
    updateMessageActions(true);

    menutimer->stop();
    menutimer->start(500);
}

void KMMainWidget::updateMessageActions(bool fast)
{
    Akonadi::Item::List selectedItems;
    Akonadi::Item::List selectedVisibleItems;
    bool allSelectedBelongToSameThread = false;
    if (mCurrentFolder && mCurrentFolder->isValid() &&
            mMessagePane->getSelectionStats(selectedItems, selectedVisibleItems, &allSelectedBelongToSameThread)
       ) {
        mMsgActions->setCurrentMessage(mMessagePane->currentItem(), selectedVisibleItems);
    } else {
        mMsgActions->setCurrentMessage(Akonadi::Item());
    }

    if (!fast) {
        updateMessageActionsDelayed();
    }

}

void KMMainWidget::updateMessageActionsDelayed()
{
    int count;
    Akonadi::Item::List selectedItems;
    Akonadi::Item::List selectedVisibleItems;
    bool allSelectedBelongToSameThread = false;
    Akonadi::Item currentMessage;
    if (mCurrentFolder && mCurrentFolder->isValid() &&
            mMessagePane->getSelectionStats(selectedItems, selectedVisibleItems, &allSelectedBelongToSameThread)
       ) {
        count = selectedItems.count();

        currentMessage = mMessagePane->currentItem();

    } else {
        count = 0;
        currentMessage = Akonadi::Item();
    }

    mApplyFiltersOnFolder->setEnabled(mCurrentFolder && mCurrentFolder->isValid());

    //
    // Here we have:
    //
    // - A list of selected messages stored in selectedSernums.
    //   The selected messages might contain some invisible ones as a selected
    //   collapsed node "includes" all the children in the selection.
    // - A list of selected AND visible messages stored in selectedVisibleSernums.
    //   This list does not contain children of selected and collapsed nodes.
    //
    // Now, actions can operate on:
    // - Any set of messages
    //     These are called "mass actions" and are enabled whenever we have a message selected.
    //     In fact we should differentiate between actions that operate on visible selection
    //     and those that operate on the selection as a whole (without considering visibility)...
    // - A single thread
    //     These are called "thread actions" and are enabled whenever all the selected messages belong
    //     to the same thread. If the selection doesn't cover the whole thread then the action
    //     will act on the whole thread anyway (thus will silently extend the selection)
    // - A single message
    //     And we have two sub-cases:
    //     - The selection must contain exactly one message
    //       These actions can't ignore the hidden messages and thus must be disabled if
    //       the selection contains any.
    //     - The selection must contain exactly one visible message
    //       These actions will ignore the hidden message and thus can be enabled if
    //       the selection contains any.
    //

    bool readOnly = mCurrentFolder && mCurrentFolder->isValid() && (mCurrentFolder->rights() & Akonadi::Collection::ReadOnly);
    // can we apply strictly single message actions ? (this is false if the whole selection contains more than one message)
    bool single_actions = count == 1;
    // can we apply loosely single message actions ? (this is false if the VISIBLE selection contains more than one message)
    bool singleVisibleMessageSelected = selectedVisibleItems.count() == 1;
    // can we apply "mass" actions to the selection ? (this is actually always true if the selection is non-empty)
    bool mass_actions = count >= 1;
    // does the selection identify a single thread ?
    bool thread_actions = mass_actions && allSelectedBelongToSameThread && mMessagePane->isThreaded();
    // can we apply flags to the selected messages ?
    bool flags_available = GlobalSettings::self()->allowLocalFlags() || !(mCurrentFolder &&  mCurrentFolder->isValid() ? readOnly : true);

    mThreadStatusMenu->setEnabled(thread_actions);
    // these need to be handled individually, the user might have them
    // in the toolbar
    mWatchThreadAction->setEnabled(thread_actions && flags_available);
    mIgnoreThreadAction->setEnabled(thread_actions && flags_available);
    mMarkThreadAsReadAction->setEnabled(thread_actions);
    mMarkThreadAsUnreadAction->setEnabled(thread_actions);
    mToggleThreadToActAction->setEnabled(thread_actions && flags_available);
    mToggleThreadImportantAction->setEnabled(thread_actions && flags_available);
    bool canDeleteMessages = mCurrentFolder && mCurrentFolder->isValid() && (mCurrentFolder->rights() & Akonadi::Collection::CanDeleteItem);

    mTrashThreadAction->setEnabled(thread_actions && canDeleteMessages);
    mDeleteThreadAction->setEnabled(thread_actions && canDeleteMessages);

    if (currentMessage.isValid()) {
        MessageStatus status;
        status.setStatusFromFlags(currentMessage.flags());
        mTagActionManager->updateActionStates(count, mMessagePane->currentItem());
        if (thread_actions) {
            mToggleThreadToActAction->setChecked(status.isToAct());
            mToggleThreadImportantAction->setChecked(status.isImportant());
            mWatchThreadAction->setChecked(status.isWatched());
            mIgnoreThreadAction->setChecked(status.isIgnored());
        }
    }

    mMoveActionMenu->setEnabled(mass_actions && canDeleteMessages);
    if (mMoveMsgToFolderAction) {
        mMoveMsgToFolderAction->setEnabled(mass_actions && canDeleteMessages);
    }
    //mCopyActionMenu->setEnabled( mass_actions );

    mDeleteAction->setEnabled(mass_actions && canDeleteMessages);

    mExpireConfigAction->setEnabled(canDeleteMessages);

    if (mMsgView) {
        mMsgView->findInMessageAction()->setEnabled(mass_actions && !CommonKernel->folderIsTemplates(mCurrentFolder->collection()));
    }
    mMsgActions->forwardInlineAction()->setEnabled(mass_actions && !CommonKernel->folderIsTemplates(mCurrentFolder->collection()));
    mMsgActions->forwardAttachedAction()->setEnabled(mass_actions && !CommonKernel->folderIsTemplates(mCurrentFolder->collection()));
    mMsgActions->forwardMenu()->setEnabled(mass_actions && !CommonKernel->folderIsTemplates(mCurrentFolder->collection()));

    mMsgActions->editAction()->setEnabled(single_actions);
    mUseAction->setEnabled(single_actions && CommonKernel->folderIsTemplates(mCurrentFolder->collection()));
    filterMenu()->setEnabled(single_actions);
    mMsgActions->redirectAction()->setEnabled(/*single_actions &&*/mass_actions && !CommonKernel->folderIsTemplates(mCurrentFolder->collection()));

    if (mMsgActions->customTemplatesMenu()) {
        mMsgActions->customTemplatesMenu()->forwardActionMenu()->setEnabled(mass_actions);
        mMsgActions->customTemplatesMenu()->replyActionMenu()->setEnabled(single_actions);
        mMsgActions->customTemplatesMenu()->replyAllActionMenu()->setEnabled(single_actions);
    }

    // "Print" will act on the current message: it will ignore any hidden selection
    mMsgActions->printAction()->setEnabled(singleVisibleMessageSelected);
    // "Print preview" will act on the current message: it will ignore any hidden selection
    QAction *printPreviewAction = mMsgActions->printPreviewAction();
    if (printPreviewAction) {
        printPreviewAction->setEnabled(singleVisibleMessageSelected);
    }

    // "View Source" will act on the current message: it will ignore any hidden selection
    if (mMsgView) {
        mMsgView->viewSourceAction()->setEnabled(singleVisibleMessageSelected);
    }
    MessageStatus status;
    status.setStatusFromFlags(currentMessage.flags());

    QList< QAction *> actionList;
    bool statusSendAgain = single_actions && ((currentMessage.isValid() && status.isSent()) || (currentMessage.isValid() && CommonKernel->folderIsSentMailFolder(mCurrentFolder->collection())));
    if (statusSendAgain) {
        actionList << mSendAgainAction;
    } else if (single_actions) {
        actionList << messageActions()->editAction();
    }
    actionList << mSaveAttachmentsAction;
    if (mCurrentFolder && FolderArchive::FolderArchiveUtil::resourceSupportArchiving(mCurrentFolder->collection().resource())) {
        actionList << mArchiveAction;
    }
    mGUIClient->unplugActionList(QLatin1String("messagelist_actionlist"));
    mGUIClient->plugActionList(QLatin1String("messagelist_actionlist"), actionList);
    mSendAgainAction->setEnabled(statusSendAgain);

    mSaveAsAction->setEnabled(mass_actions);

    if ((mCurrentFolder && mCurrentFolder->isValid())) {
        updateMoveAction(mCurrentFolder->statistics());
    } else {
        updateMoveAction(false, false);
    }

    const qint64 nbMsgOutboxCollection = MailCommon::Util::updatedCollection(CommonKernel->outboxCollectionFolder()).statistics().count();

    mSendQueued->setEnabled(nbMsgOutboxCollection > 0);
    mSendActionMenu->setEnabled(nbMsgOutboxCollection > 0);

    const bool newPostToMailingList = mCurrentFolder && mCurrentFolder->isMailingListEnabled();
    mMessageNewList->setEnabled(newPostToMailingList);

    slotUpdateOnlineStatus(static_cast<GlobalSettingsBase::EnumNetworkState::type>(GlobalSettings::self()->networkState()));
    if (action(QLatin1String("kmail_undo"))) {
        action(QLatin1String("kmail_undo"))->setEnabled(kmkernel->undoStack()->size() > 0);
    }

    // Enable / disable all filters.
    foreach (QAction *filterAction, mFilterMenuActions) {
        filterAction->setEnabled(count > 0);
    }

    mApplyAllFiltersAction->setEnabled(count);
    mApplyFilterActionsMenu->setEnabled(count);
}

void KMMainWidget::slotAkonadiStandardActionUpdated()
{
    bool multiFolder = false;
    if (mFolderTreeWidget) {
        multiFolder = mFolderTreeWidget->selectedCollections().count() > 1;
    }
    if (mCollectionProperties) {
        if (mCurrentFolder && mCurrentFolder->collection().isValid()) {
            const Akonadi::AgentInstance instance =
                Akonadi::AgentManager::self()->instance(mCurrentFolder->collection().resource());

            mCollectionProperties->setEnabled(!multiFolder &&
                                              !mCurrentFolder->isStructural() &&
                                              (instance.status() != Akonadi::AgentInstance::Broken));
        } else {
            mCollectionProperties->setEnabled(false);
        }
        QList< QAction * > collectionProperties;
        if (mCollectionProperties->isEnabled()) {
            collectionProperties << mCollectionProperties;
        }
        mGUIClient->unplugActionList(QLatin1String("akonadi_collection_collectionproperties_actionlist"));
        mGUIClient->plugActionList(QLatin1String("akonadi_collection_collectionproperties_actionlist"), collectionProperties);

    }

    const bool folderWithContent = mCurrentFolder && !mCurrentFolder->isStructural();

    if (mAkonadiStandardActionManager->action(Akonadi::StandardActionManager::DeleteCollections)) {

        mAkonadiStandardActionManager->action(Akonadi::StandardActionManager::DeleteCollections)->setEnabled(mCurrentFolder
                && !multiFolder
                && (mCurrentFolder->collection().rights() & Collection::CanDeleteCollection)
                && !mCurrentFolder->isSystemFolder()
                && folderWithContent);
    }

    if (mAkonadiStandardActionManager->action(Akonadi::StandardMailActionManager::MoveAllToTrash)) {
        mAkonadiStandardActionManager->action(Akonadi::StandardMailActionManager::MoveAllToTrash)->setEnabled(folderWithContent
                && (mCurrentFolder->count() > 0)
                && mCurrentFolder->canDeleteMessages()
                && !multiFolder);
        mAkonadiStandardActionManager->action(Akonadi::StandardMailActionManager::MoveAllToTrash)->setText((mCurrentFolder && CommonKernel->folderIsTrash(mCurrentFolder->collection())) ? i18n("E&mpty Trash") : i18n("&Move All Messages to Trash"));
    }

    QList< QAction * > addToFavorite;
    QAction *actionAddToFavoriteCollections = akonadiStandardAction(Akonadi::StandardActionManager::AddToFavoriteCollections);
    if (actionAddToFavoriteCollections) {
        if (mEnableFavoriteFolderView && actionAddToFavoriteCollections->isEnabled()) {
            addToFavorite << actionAddToFavoriteCollections;
        }
        mGUIClient->unplugActionList(QLatin1String("akonadi_collection_add_to_favorites_actionlist"));
        mGUIClient->plugActionList(QLatin1String("akonadi_collection_add_to_favorites_actionlist"), addToFavorite);
    }

    QList< QAction * > syncActionList;
    QAction *actionSync = akonadiStandardAction(Akonadi::StandardActionManager::SynchronizeCollections);
    if (actionSync && actionSync->isEnabled()) {
        syncActionList << actionSync;
    }
    actionSync = akonadiStandardAction(Akonadi::StandardActionManager::SynchronizeCollectionsRecursive);
    if (actionSync && actionSync->isEnabled()) {
        syncActionList << actionSync;
    }
    mGUIClient->unplugActionList(QLatin1String("akonadi_collection_sync_actionlist"));
    mGUIClient->plugActionList(QLatin1String("akonadi_collection_sync_actionlist"), syncActionList);

    QList< QAction * > actionList;

    QAction *action = mAkonadiStandardActionManager->action(Akonadi::StandardActionManager::CreateCollection);
    if (action && action->isEnabled()) {
        actionList << action;
    }

    action =  mAkonadiStandardActionManager->action(Akonadi::StandardActionManager::MoveCollectionToMenu);
    if (action && action->isEnabled()) {
        actionList << action;
    }

    action =  mAkonadiStandardActionManager->action(Akonadi::StandardActionManager::CopyCollectionToMenu);
    if (action && action->isEnabled()) {
        actionList << action;
    }
    mGUIClient->unplugActionList(QLatin1String("akonadi_collection_move_copy_menu_actionlist"));
    mGUIClient->plugActionList(QLatin1String("akonadi_collection_move_copy_menu_actionlist"), actionList);

}

void KMMainWidget::updateHtmlMenuEntry()
{
    if (mDisplayMessageFormatMenu && mPreferHtmlLoadExtAction) {
        bool multiFolder = false;
        if (mFolderTreeWidget) {
            multiFolder = mFolderTreeWidget->selectedCollections().count() > 1;
        }
        // the visual ones only make sense if we are showing a message list
        const bool enabledAction = (mFolderTreeWidget &&
                                    mFolderTreeWidget->folderTreeView()->currentFolder().isValid() &&
                                    !multiFolder);

        mDisplayMessageFormatMenu->setEnabled(enabledAction);
        const bool isEnabled = (mFolderTreeWidget &&
                                mFolderTreeWidget->folderTreeView()->currentFolder().isValid() &&
                                !multiFolder);
        const bool useHtml = (mFolderDisplayFormatPreference == MessageViewer::Viewer::Html || (mHtmlGlobalSetting && mFolderDisplayFormatPreference == MessageViewer::Viewer::UseGlobalSetting));
        mPreferHtmlLoadExtAction->setEnabled(isEnabled && useHtml);

        mDisplayMessageFormatMenu->setDisplayMessageFormat(mFolderDisplayFormatPreference);

        mPreferHtmlLoadExtAction->setChecked(!multiFolder && (mHtmlLoadExtGlobalSetting ? !mFolderHtmlLoadExtPreference : mFolderHtmlLoadExtPreference));
    }
}

//-----------------------------------------------------------------------------
void KMMainWidget::updateFolderMenu()
{
    if (!CommonKernel->outboxCollectionFolder().isValid()) {
        QTimer::singleShot(1000, this, SLOT(updateFolderMenu()));
        return;
    }

    const bool folderWithContent = mCurrentFolder && !mCurrentFolder->isStructural();
    bool multiFolder = false;
    if (mFolderTreeWidget) {
        multiFolder = mFolderTreeWidget->selectedCollections().count() > 1;
    }
    mFolderMailingListPropertiesAction->setEnabled(folderWithContent &&
            !multiFolder &&
            !mCurrentFolder->isSystemFolder());

    QList< QAction * > actionlist;
    if (mCurrentFolder && mCurrentFolder->collection().id() == CommonKernel->outboxCollectionFolder().id() && (mCurrentFolder->collection()).statistics().count() > 0) {
        qCDebug(KMAIL_LOG) << "Enabling send queued";
        mSendQueued->setEnabled(true);
        actionlist << mSendQueued;
    }
    //   if ( mCurrentFolder && mCurrentFolder->collection().id() != CommonKernel->trashCollectionFolder().id() ) {
    //     actionlist << mTrashAction;
    //   }
    mGUIClient->unplugActionList(QLatin1String("outbox_folder_actionlist"));
    mGUIClient->plugActionList(QLatin1String("outbox_folder_actionlist"), actionlist);
    actionlist.clear();

    const bool isASearchFolder = mCurrentFolder && mCurrentFolder->collection().resource() == QLatin1String("akonadi_search_resource");
    if (isASearchFolder) {
        mAkonadiStandardActionManager->action(Akonadi::StandardActionManager::DeleteCollections)->setText(i18n("&Delete Search"));
    }

    mArchiveFolderAction->setEnabled(mCurrentFolder && !multiFolder && folderWithContent);

    bool isInTrashFolder = (mCurrentFolder && CommonKernel->folderIsTrash(mCurrentFolder->collection()));
<<<<<<< HEAD
    akonadiStandardAction(Akonadi::StandardMailActionManager::MoveToTrash)->setText(isInTrashFolder ? i18nc("@action Hard delete, bypassing trash", "&Delete") : i18n("&Move to Trash"));
    akonadiStandardAction( Akonadi::StandardMailActionManager::MoveToTrash )->setIcon( isInTrashFolder ? QIcon::fromTheme(QLatin1String("edit-delete"))  : QIcon::fromTheme(QLatin1String("user-trash") ));
=======
    KAction *moveToTrash = akonadiStandardAction( Akonadi::StandardMailActionManager::MoveToTrash );
    moveToTrash->setText( isInTrashFolder ? i18nc("@action Hard delete, bypassing trash", "&Delete"): i18n("&Move to Trash") );
    moveToTrash->setIcon( isInTrashFolder ? KIcon(QLatin1String("edit-delete"))  : KIcon(QLatin1String("user-trash") ));
    //Use same text as in Text property. Change it in kf5
    moveToTrash->setToolTip( isInTrashFolder ? i18nc("@action Hard delete, bypassing trash", "&Delete"): i18n("&Move to Trash") );
    mTrashThreadAction->setText(isInTrashFolder ?i18n("Delete T&hread"): i18n("M&ove Thread to Trash"));
    mTrashThreadAction->setIcon(isInTrashFolder ? KIcon(QLatin1String("edit-delete") ) : KIcon(QLatin1String("user-trash") ) );
>>>>>>> 4c478838

    mTrashThreadAction->setIcon(isInTrashFolder ? QIcon::fromTheme(QLatin1String("edit-delete") ) : QIcon::fromTheme(QLatin1String("user-trash") ) );
    mTrashThreadAction->setText(isInTrashFolder ? i18n("Delete T&hread") : i18n("M&ove Thread to Trash"));

    mSearchMessages->setText((mCurrentFolder && mCurrentFolder->collection().resource() == QLatin1String("akonadi_search_resource")) ? i18n("Edit Search...") : i18n("&Find Messages..."));

    mExpireConfigAction->setEnabled(mCurrentFolder &&
                                    !mCurrentFolder->isStructural() &&
                                    !multiFolder &&
                                    mCurrentFolder->canDeleteMessages() &&
                                    folderWithContent &&
                                    !MailCommon::Util::isVirtualCollection(mCurrentFolder->collection()));

    updateHtmlMenuEntry();

    mShowFolderShortcutDialogAction->setEnabled(!multiFolder && folderWithContent);

    actionlist << akonadiStandardAction(Akonadi::StandardActionManager::ManageLocalSubscriptions);
    bool imapFolderIsOnline = false;
    if (mCurrentFolder && kmkernel->isImapFolder(mCurrentFolder->collection(), imapFolderIsOnline)) {
        if (imapFolderIsOnline) {
            actionlist << mServerSideSubscription;
        }
    }

    mGUIClient->unplugActionList(QLatin1String("collectionview_actionlist"));
    mGUIClient->plugActionList(QLatin1String("collectionview_actionlist"), actionlist);

}

//-----------------------------------------------------------------------------
void KMMainWidget::slotIntro()
{
    if (!mMsgView) {
        return;
    }

    mMsgView->clear(true);

    // hide widgets that are in the way:
    if (mMessagePane && mLongFolderList) {
        mMessagePane->hide();
    }
    mMsgView->displayAboutPage();

    mCurrentFolder.clear();
}

void KMMainWidget::slotShowStartupFolder()
{
    connect(MailCommon::FilterManager::instance(), SIGNAL(filtersChanged()),
            this, SLOT(initializeFilterActions()));
    // Plug various action lists. This can't be done in the constructor, as that is called before
    // the main window or Kontact calls createGUI().
    // This function however is called with a single shot timer.
    checkAkonadiServerManagerState();
    mFolderShortcutActionManager->createActions();
    mTagActionManager->createActions();
    messageActions()->setupForwardingActionsList(mGUIClient);

    QString newFeaturesMD5 = KMReaderWin::newFeaturesMD5();
    if (kmkernel->firstStart() ||
            GlobalSettings::self()->previousNewFeaturesMD5() != newFeaturesMD5) {
        GlobalSettings::self()->setPreviousNewFeaturesMD5(newFeaturesMD5);
        slotIntro();
        return;
    }
}

void KMMainWidget::checkAkonadiServerManagerState()
{
    Akonadi::ServerManager::State state = Akonadi::ServerManager::self()->state();
    if (state == Akonadi::ServerManager::Running) {
        initializeFilterActions();
    } else {
        connect(Akonadi::ServerManager::self(), SIGNAL(stateChanged(Akonadi::ServerManager::State)),
                SLOT(slotServerStateChanged(Akonadi::ServerManager::State)));
    }
}

void KMMainWidget::slotServerStateChanged(Akonadi::ServerManager::State state)
{
    if (state == Akonadi::ServerManager::Running) {
        initializeFilterActions();
        disconnect(Akonadi::ServerManager::self(), SIGNAL(stateChanged(Akonadi::ServerManager::State)));
    }
}

void KMMainWidget::slotShowTip()
{
    KTipDialog::showTip(this, QString(), true);
}

QList<KActionCollection *> KMMainWidget::actionCollections() const
{
    return QList<KActionCollection *>() << actionCollection();
}

//-----------------------------------------------------------------------------
void KMMainWidget::slotUpdateUndo()
{
    if (actionCollection()->action(QLatin1String("kmail_undo"))) {
        QAction *act = actionCollection()->action(QLatin1String("kmail_undo"));
        act->setEnabled(kmkernel->undoStack()->size() > 0);
        const QString infoStr = kmkernel->undoStack()->undoInfo();
        if (infoStr.isEmpty()) {
            act->setText(i18n("&Undo"));
        } else {
            act->setText(i18n("&Undo: \"%1\"", kmkernel->undoStack()->undoInfo()));
        }
    }
}

//-----------------------------------------------------------------------------
void KMMainWidget::clearFilterActions()
{
    if (!mFilterTBarActions.isEmpty())
        if (mGUIClient->factory()) {
            mGUIClient->unplugActionList(QLatin1String("toolbar_filter_actions"));
        }

    if (!mFilterMenuActions.isEmpty())
        if (mGUIClient->factory()) {
            mGUIClient->unplugActionList(QLatin1String("menu_filter_actions"));
        }

    foreach (QAction *a, mFilterMenuActions) {
        actionCollection()->removeAction(a);
    }

    mApplyFilterActionsMenu->menu()->clear();
    mFilterTBarActions.clear();
    mFilterMenuActions.clear();

    qDeleteAll(mFilterCommands);
    mFilterCommands.clear();
}

//-----------------------------------------------------------------------------
void KMMainWidget::initializeFilterActions()
{
    clearFilterActions();
    mApplyFilterActionsMenu->menu()->addAction(mApplyAllFiltersAction);
    bool addedSeparator = false;

    foreach (MailFilter *filter, MailCommon::FilterManager::instance()->filters()) {
        if (!filter->isEmpty() && filter->configureShortcut() && filter->isEnabled()) {
            QString filterName = QStringLiteral("Filter %1").arg(filter->name());
            QString normalizedName = filterName.replace(QLatin1Char(' '), QLatin1Char('_'));
            if (action(normalizedName)) {
                continue;
            }
            KMMetaFilterActionCommand *filterCommand = new KMMetaFilterActionCommand(filter->identifier(), this);
            mFilterCommands.append(filterCommand);
            QString displayText = i18n("Filter %1", filter->name());
            QString icon = filter->icon();
            if (icon.isEmpty()) {
                icon = QLatin1String("system-run");
            }
            QAction *filterAction = new QAction(QIcon::fromTheme(icon), displayText, actionCollection());
            filterAction->setIconText(filter->toolbarName());

            // The shortcut configuration is done in the filter dialog.
            // The shortcut set in the shortcut dialog would not be saved back to
            // the filter settings correctly.
            actionCollection()->setShortcutsConfigurable(filterAction, false);
            actionCollection()->addAction(normalizedName,
                                          filterAction);
            connect(filterAction, SIGNAL(triggered(bool)),
                    filterCommand, SLOT(start()));
            actionCollection()->setDefaultShortcut(filterAction, filter->shortcut());
            if (!addedSeparator) {
                QAction *a = mApplyFilterActionsMenu->menu()->addSeparator();
                mFilterMenuActions.append(a);
                addedSeparator = true;
            }
            mApplyFilterActionsMenu->menu()->addAction(filterAction);
            mFilterMenuActions.append(filterAction);
            if (filter->configureToolbar()) {
                mFilterTBarActions.append(filterAction);
            }
        }
    }
    if (!mFilterMenuActions.isEmpty() && mGUIClient->factory()) {
        mGUIClient->plugActionList(QLatin1String("menu_filter_actions"), mFilterMenuActions);
    }
    if (!mFilterTBarActions.isEmpty() && mGUIClient->factory()) {
        mFilterTBarActions.prepend(mToolbarActionSeparator);
        mGUIClient->plugActionList(QLatin1String("toolbar_filter_actions"), mFilterTBarActions);
    }

    // Our filters have changed, now enable/disable them
    updateMessageActions();
}

void KMMainWidget::updateFileMenu()
{
    const bool isEmpty = MailCommon::Util::agentInstances().isEmpty();
    actionCollection()->action(QLatin1String("check_mail"))->setEnabled(!isEmpty);
    actionCollection()->action(QLatin1String("check_mail_in"))->setEnabled(!isEmpty);
}

//-----------------------------------------------------------------------------
const KMMainWidget::PtrList *KMMainWidget::mainWidgetList()
{
    // better safe than sorry; check whether the global static has already been destroyed
    if (theMainWidgetList.isDestroyed()) {
        return 0;
    }
    return theMainWidgetList;
}

QSharedPointer<FolderCollection> KMMainWidget::currentFolder() const
{
    return mCurrentFolder;
}

//-----------------------------------------------------------------------------
QString KMMainWidget::overrideEncoding() const
{
    if (mMsgView) {
        return mMsgView->overrideEncoding();
    } else {
        return MessageCore::GlobalSettings::self()->overrideCharacterEncoding();
    }
}

void KMMainWidget::showEvent(QShowEvent *event)
{
    QWidget::showEvent(event);
    mWasEverShown = true;
}

void KMMainWidget::slotRequestFullSearchFromQuickSearch()
{
    // First, open the search window. If we are currently on a search folder,
    // the search associated with that will be loaded.
    if (!slotSearch()) {
        return;
    }

    assert(mSearchWin);

    // Now we look at the current state of the quick search, and if there's
    // something in there, we add the criteria to the existing search for
    // the search folder, if applicable, or make a new one from it.
    SearchPattern pattern;
    const QString searchString = mMessagePane->currentFilterSearchString();
    if (!searchString.isEmpty()) {
        pattern.append(SearchRule::createInstance("<message>", SearchRule::FuncContains, searchString));
    }
#if 0 //PORT IT
    QList<MessageStatus> status = mMessagePane->currentFilterStatus();
    if (status.hasAttachment()) {
        pattern.append(SearchRule::createInstance("<message>", SearchRule::FuncHasAttachment));
        status.setHasAttachment(false);
    }

    if (!status.isOfUnknownStatus()) {
        pattern.append(SearchRule::Ptr(new SearchRuleStatus(status)));
    }
#endif
    if (!pattern.isEmpty()) {
        mSearchWin->addRulesToSearchPattern(pattern);
    }
}

void KMMainWidget::updateVacationScriptStatus(bool active, const QString &serverName)
{
    mVacationScriptIndicator->setVacationScriptActive(active, serverName);
    mVacationIndicatorActive = mVacationScriptIndicator->hasVacationScriptActive();
}

QWidget *KMMainWidget::vacationScriptIndicator() const
{
    return mVacationScriptIndicator;
}

void KMMainWidget::updateVacationScriptStatus()
{
    updateVacationScriptStatus(mVacationIndicatorActive);
}

KMail::TagActionManager *KMMainWidget::tagActionManager() const
{
    return mTagActionManager;
}

KMail::FolderShortcutActionManager *KMMainWidget::folderShortcutActionManager() const
{
    return mFolderShortcutActionManager;
}

void KMMainWidget::slotMessageSelected(const Akonadi::Item &item)
{
    delete mShowBusySplashTimer;
    mShowBusySplashTimer = 0;
    if (mMsgView) {
        // The current selection was cleared, so we'll remove the previously
        // selected message from the preview pane
        if (!item.isValid()) {
            mMsgView->clear();
        } else {
            mShowBusySplashTimer = new QTimer(this);
            mShowBusySplashTimer->setSingleShot(true);
            connect(mShowBusySplashTimer, &QTimer::timeout, this, &KMMainWidget::slotShowBusySplash);
            mShowBusySplashTimer->start(GlobalSettings::self()->folderLoadingTimeout());   //TODO: check if we need a different timeout setting for this

            Akonadi::ItemFetchJob *itemFetchJob = MessageViewer::Viewer::createFetchJob(item);
            if (mCurrentFolder) {
                const QString resource = mCurrentFolder->collection().resource();
                itemFetchJob->setProperty("_resource", QVariant::fromValue(resource));
                connect(itemFetchJob, SIGNAL(itemsReceived(Akonadi::Item::List)),
                        SLOT(itemsReceived(Akonadi::Item::List)));
                connect(itemFetchJob, &Akonadi::ItemFetchJob::result, this, &KMMainWidget::itemsFetchDone);
            }
        }
    }
}

void KMMainWidget::itemsReceived(const Akonadi::Item::List &list)
{
    Q_ASSERT(list.size() == 1);
    delete mShowBusySplashTimer;
    mShowBusySplashTimer = 0;

    if (!mMsgView) {
        return;
    }

    Item item = list.first();

    if (mMessagePane) {
        mMessagePane->show();

        if (mMessagePane->currentItem() != item) {
            // The user has selected another email already, so don't render this one.
            // Mark it as read, though, if the user settings say so.
            if (MessageViewer::GlobalSettings::self()->delayedMarkAsRead() &&
                    MessageViewer::GlobalSettings::self()->delayedMarkTime() == 0) {
                item.setFlag(Akonadi::MessageFlags::Seen);
                Akonadi::ItemModifyJob *modifyJob = new Akonadi::ItemModifyJob(item, this);
                modifyJob->disableRevisionCheck();
                modifyJob->setIgnorePayload(true);
            }
            return;
        }
    }

    mMsgView->setMessage(item);
    // reset HTML override to the folder setting
    mMsgView->setDisplayFormatMessageOverwrite(mFolderDisplayFormatPreference);
    mMsgView->setHtmlLoadExtOverride(mFolderHtmlLoadExtPreference);
    mMsgView->setDecryptMessageOverwrite(false);
    mMsgActions->setCurrentMessage(item);
}

void KMMainWidget::itemsFetchDone(KJob *job)
{
    delete mShowBusySplashTimer;
    mShowBusySplashTimer = 0;
    if (job->error()) {
        // Unfortunately job->error() is Job::Unknown in many cases.
        // (see JobPrivate::handleResponse in akonadi/job.cpp)
        // So we show the "offline" page after checking the resource status.
        qCDebug(KMAIL_LOG) << job->error() << job->errorString();

        const QString resource = job->property("_resource").toString();
        const Akonadi::AgentInstance agentInstance = Akonadi::AgentManager::self()->instance(resource);
        if (!agentInstance.isOnline()) {
            // The resource is offline
            if (mMsgView) {
                mMsgView->viewer()->enableMessageDisplay();
                mMsgView->clear(true);
            }
            mMessagePane->show();

            if (kmkernel->isOffline()) {
                showOfflinePage();
            } else {
                showResourceOfflinePage();
            }
        } else {
            // Some other error
            BroadcastStatus::instance()->setStatusMsg(job->errorString());
        }
    }
}

QAction *KMMainWidget::akonadiStandardAction(Akonadi::StandardActionManager::Type type)
{
    return mAkonadiStandardActionManager->action(type);
}

QAction *KMMainWidget::akonadiStandardAction(Akonadi::StandardMailActionManager::Type type)
{
    return mAkonadiStandardActionManager->action(type);
}

void KMMainWidget::slotRemoveDuplicates()
{
    RemoveDuplicateMailJob *job = new RemoveDuplicateMailJob(mFolderTreeWidget->folderTreeView()->selectionModel(), this, this);
    job->start();
}

void KMMainWidget::slotServerSideSubscription()
{
    if (!mCurrentFolder) {
        return;
    }
    ManageServerSideSubscriptionJob *job = new ManageServerSideSubscriptionJob(this);
    job->setCurrentFolder(mCurrentFolder);
    job->setParentWidget(this);
    job->start();
}

void KMMainWidget::savePaneSelection()
{
    if (mMessagePane) {
        mMessagePane->saveCurrentSelection();
    }
}

void KMMainWidget::updatePaneTagComboBox()
{
    if (mMessagePane) {
        mMessagePane->updateTagComboBox();
    }
}

void KMMainWidget::slotCreateAddressBookContact()
{
    CreateNewContactJob *job = new CreateNewContactJob(this, this);
    job->start();
}

void KMMainWidget::slotOpenRecentMsg(const QUrl &url)
{
    KMOpenMsgCommand *openCommand = new KMOpenMsgCommand(this, url, overrideEncoding(), this);
    openCommand->start();
}

void KMMainWidget::addRecentFile(const QUrl &mUrl)
{
    mOpenRecentAction->addUrl(mUrl);
    KConfigGroup grp = mConfig->group(QLatin1String("Recent Files"));
    mOpenRecentAction->saveEntries(grp);
    grp.sync();
}

void KMMainWidget::slotMoveMessageToTrash()
{
    if (messageView() && messageView()->viewer()) {
        KMTrashMsgCommand *command = new KMTrashMsgCommand(mCurrentFolder->collection(), messageView()->viewer()->messageItem(), -1);
        command->start();
    }
}

void KMMainWidget::slotArchiveMails()
{
    const QList<Akonadi::Item> selectedMessages = mMessagePane->selectionAsMessageItemList();
    KMKernel::self()->folderArchiveManager()->setArchiveItems(selectedMessages, mCurrentFolder->collection().resource());
}

void KMMainWidget::updateQuickSearchLineText()
{
    //If change change shortcut
    mMessagePane->setQuickSearchClickMessage(i18nc("Show shortcut for focus quick search. Don't change it", "Search...<%1>", mQuickSearchAction->shortcut().toString()));
}

void KMMainWidget::slotChangeDisplayMessageFormat(MessageViewer::Viewer::DisplayFormatMessage format)
{
    if (format == MessageViewer::Viewer::Html) {
        const int result = KMessageBox::warningContinueCancel(this,
                           // the warning text is taken from configuredialog.cpp:
                           i18n("Use of HTML in mail will make you more vulnerable to "
                                "\"spam\" and may increase the likelihood that your system will be "
                                "compromised by other present and anticipated security exploits."),
                           i18n("Security Warning"),
                           KGuiItem(i18n("Use HTML")),
                           KStandardGuiItem::cancel(),
                           QLatin1String("OverrideHtmlWarning"), 0);
        if (result == KMessageBox::Cancel) {
            mDisplayMessageFormatMenu->setDisplayMessageFormat(MessageViewer::Viewer::Text);
            return;
        }
    }
    mFolderDisplayFormatPreference = format;

    //Update mPrefererHtmlLoadExtAction
    const bool useHtml = (mFolderDisplayFormatPreference == MessageViewer::Viewer::Html || (mHtmlGlobalSetting && mFolderDisplayFormatPreference == MessageViewer::Viewer::UseGlobalSetting));
    mPreferHtmlLoadExtAction->setEnabled(useHtml);

    if (mMsgView) {
        mMsgView->setDisplayFormatMessageOverwrite(mFolderDisplayFormatPreference);
        mMsgView->update(true);
    }
}

void KMMainWidget::populateMessageListStatusFilterCombo()
{
    mMessagePane->populateStatusFilterCombo();
}<|MERGE_RESOLUTION|>--- conflicted
+++ resolved
@@ -4016,18 +4016,11 @@
     mArchiveFolderAction->setEnabled(mCurrentFolder && !multiFolder && folderWithContent);
 
     bool isInTrashFolder = (mCurrentFolder && CommonKernel->folderIsTrash(mCurrentFolder->collection()));
-<<<<<<< HEAD
+    QAction *moveToTrash = akonadiStandardAction( Akonadi::StandardMailActionManager::MoveToTrash );
     akonadiStandardAction(Akonadi::StandardMailActionManager::MoveToTrash)->setText(isInTrashFolder ? i18nc("@action Hard delete, bypassing trash", "&Delete") : i18n("&Move to Trash"));
     akonadiStandardAction( Akonadi::StandardMailActionManager::MoveToTrash )->setIcon( isInTrashFolder ? QIcon::fromTheme(QLatin1String("edit-delete"))  : QIcon::fromTheme(QLatin1String("user-trash") ));
-=======
-    KAction *moveToTrash = akonadiStandardAction( Akonadi::StandardMailActionManager::MoveToTrash );
-    moveToTrash->setText( isInTrashFolder ? i18nc("@action Hard delete, bypassing trash", "&Delete"): i18n("&Move to Trash") );
-    moveToTrash->setIcon( isInTrashFolder ? KIcon(QLatin1String("edit-delete"))  : KIcon(QLatin1String("user-trash") ));
     //Use same text as in Text property. Change it in kf5
     moveToTrash->setToolTip( isInTrashFolder ? i18nc("@action Hard delete, bypassing trash", "&Delete"): i18n("&Move to Trash") );
-    mTrashThreadAction->setText(isInTrashFolder ?i18n("Delete T&hread"): i18n("M&ove Thread to Trash"));
-    mTrashThreadAction->setIcon(isInTrashFolder ? KIcon(QLatin1String("edit-delete") ) : KIcon(QLatin1String("user-trash") ) );
->>>>>>> 4c478838
 
     mTrashThreadAction->setIcon(isInTrashFolder ? QIcon::fromTheme(QLatin1String("edit-delete") ) : QIcon::fromTheme(QLatin1String("user-trash") ) );
     mTrashThreadAction->setText(isInTrashFolder ? i18n("Delete T&hread") : i18n("M&ove Thread to Trash"));
