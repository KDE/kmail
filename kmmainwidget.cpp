/* -*- mode: C++; c-file-style: "gnu" -*-
  This file is part of KMail, the KDE mail client.
  Copyright (c) 2002 Don Sanders <sanders@kde.org>
  Copyright (c) 2009, 2010, 2011, 2012 Montel Laurent <montel@kde.org>

  Based on the work of Stefan Taferner <taferner@kde.org>

  KMail is free software; you can redistribute it and/or modify it
  under the terms of the GNU General Public License, version 2, as
  published by the Free Software Foundation.

  KMail is distributed in the hope that it will be useful, but
  WITHOUT ANY WARRANTY; without even the implied warranty of
  MERCHANTABILITY or FITNESS FOR A PARTICULAR PURPOSE.  See the GNU
  General Public License for more details.

  You should have received a copy of the GNU General Public License along
  with this program; if not, write to the Free Software Foundation, Inc.,
  51 Franklin Street, Fifth Floor, Boston, MA  02110-1301  USA
*/

// KMail includes
#include "kmreadermainwin.h"
#include "editor/composer.h"
#include "searchdialog/searchwindow.h"
#include "antispam-virus/antispamwizard.h"
#include "widgets/vacationscriptindicatorwidget.h"
#include "undostack.h"
#include "kmcommands.h"
#include "kmmainwin.h"
#include "kmsystemtray.h"
#include "customtemplatesmenu.h"
#include "folderselectiondialog.h"
#include "foldertreewidget.h"
#include "util.h"
#include "util/mailutil.h"
#include "kernel/mailkernel.h"
#include "dialog/archivefolderdialog.h"
#include "settings/globalsettings.h"
#include "foldertreeview.h"
#include "tag/tagactionmanager.h"
#include "foldershortcutactionmanager.h"
#include "widgets/collectionpane.h"
#include "manageshowcollectionproperties.h"
#if !defined(NDEBUG)
#include <ksieveui/debug/sievedebugdialog.h>
using KSieveUi::SieveDebugDialog;
#endif

#include "collectionpage/collectionmaintenancepage.h"
#include "collectionpage/collectionquotapage.h"
#include "collectionpage/collectiontemplatespage.h"
#include "collectionpage/collectionshortcutpage.h"
#include "collectionpage/collectionviewpage.h"
#include "collectionpage/collectionmailinglistpage.h"
#include "tag/tagselectdialog.h"
#include "job/createnewcontactjob.h"
#include "folderarchive/folderarchiveutil.h"
#include "folderarchive/folderarchivemanager.h"

#include "pimcommon/acl/collectionaclpage.h"
#include "mailcommon/collectionpage/collectiongeneralpage.h"
#include "mailcommon/collectionpage/collectionexpirypage.h"
#include "mailcommon/collectionpage/expirecollectionattribute.h"
#include "mailcommon/filter/filtermanager.h"
#include "mailcommon/filter/mailfilter.h"
#include "mailcommon/widgets/favoritecollectionwidget.h"
#include "mailcommon/folder/foldertreewidget.h"
#include "mailcommon/folder/foldertreeview.h"
#include "mailcommon/mailcommonsettings_base.h"
#include "kmmainwidget.h"

// Other PIM includes
#include "kdepim-version.h"

#include "messageviewer/utils/autoqpointer.h"
#include "messageviewer/settings/globalsettings.h"
#include "messageviewer/viewer/viewer.h"
#include "messageviewer/viewer/attachmentstrategy.h"
#include "messageviewer/header/headerstrategy.h"
#include "messageviewer/header/headerstyle.h"
#ifndef QT_NO_CURSOR
#include "messageviewer/utils/kcursorsaver.h"
#endif

#include "messagecomposer/sender/messagesender.h"
#include "messagecomposer/helper/messagehelper.h"

#include "templateparser/templateparser.h"

#include "messagecore/settings/globalsettings.h"
#include "messagecore/misc/mailinglist.h"
#include "messagecore/helpers/messagehelpers.h"

#include "dialog/kmknotify.h"
#include "widgets/displaymessageformatactionmenu.h"

#include "ksieveui/vacation/vacationmanager.h"
#include "kmlaunchexternalcomponent.h"

// LIBKDEPIM includes
#include "progresswidget/progressmanager.h"
#include "misc/broadcaststatus.h"

// KDEPIMLIBS includes
#include <AkonadiCore/AgentManager>
#include <AkonadiCore/AttributeFactory>
#include <AkonadiCore/itemfetchjob.h>
#include <AkonadiCore/collectionattributessynchronizationjob.h>
#include <AkonadiCore/collectionfetchjob.h>
#include <AkonadiCore/collectionfetchscope.h>
#include <Akonadi/Contact/ContactSearchJob>
#include <AkonadiWidgets/collectionpropertiesdialog.h>
#include <AkonadiCore/entitydisplayattribute.h>
#include <AkonadiWidgets/entitylistview.h>
#include <AkonadiWidgets/etmviewstatesaver.h>
#include <AkonadiCore/agentinstance.h>
#include <AkonadiCore/agenttype.h>
#include <AkonadiCore/changerecorder.h>
#include <AkonadiCore/session.h>
#include <AkonadiCore/entitytreemodel.h>
#include <AkonadiCore/favoritecollectionsmodel.h>
#include <AkonadiCore/itemfetchscope.h>
#include <AkonadiCore/itemmodifyjob.h>
#include <AkonadiCore/control.h>
#include <AkonadiWidgets/collectiondialog.h>
#include <AkonadiCore/collectionstatistics.h>
#include <AkonadiWidgets/collectionstatisticsdelegate.h>
#include <AkonadiCore/EntityMimeTypeFilterModel>
#include <Akonadi/KMime/MessageFlags>
#include <Akonadi/KMime/RemoveDuplicatesJob>
#include <AkonadiCore/collectiondeletejob.h>
#include <kdbusconnectionpool.h>
#include <AkonadiCore/CachePolicy>

#include <kidentitymanagement/identity.h>
#include <kidentitymanagement/identitymanager.h>
#include <kpimutils/email.h>
#include <mailtransport/transportmanager.h>
#include <mailtransport/transport.h>
#include <kmime/kmime_mdn.h>
#include <kmime/kmime_header_parsing.h>
#include <kmime/kmime_message.h>
#include <ksieveui/managesievescriptsdialog.h>
#include <ksieveui/util/util.h>

// KDELIBS includes
#include <kwindowsystem.h>
#include <krun.h>
#include <kmessagebox.h>
#include <kactionmenu.h>
#include <QMenu>
#include <kacceleratormanager.h>
#include <kglobalsettings.h>
#include <kstandardshortcut.h>
#include <kshortcutsdialog.h>
#include <kcharsets.h>
#include <qdebug.h>
#include <ktip.h>

#include <kstandardaction.h>
#include <ktoggleaction.h>
#include <knotification.h>
#include <knotifyconfigwidget.h>
#include <kstringhandler.h>
#include <kconfiggroup.h>
#include <ktoolinvocation.h>
#include <kxmlguifactory.h>
#include <kxmlguiclient.h>
#include <QStatusBar>
#include <QAction>
#include <ktreewidgetsearchline.h>
#include <Solid/Networking>
#include <KRecentFilesAction>

// Qt includes
#include <QByteArray>
#include <QHeaderView>
#include <QList>
#include <QSplitter>
#include <QVBoxLayout>
#include <QShortcut>
#include <QProcess>
#include <QDBusConnection>
#include <QTextDocument>
<<<<<<< HEAD
#include <QtDBus/QDBusInterface>
#include <QtDBus/QDBusReply>
#include <QDBusPendingCallWatcher>
#include <QDir>
// System includes
#include <errno.h> // ugh
#include <AkonadiWidgets/standardactionmanager.h>
#include <KHelpClient>
#include <QStandardPaths>
=======
#include <QMenu>

#include <akonadi/standardactionmanager.h>
>>>>>>> 3b971093
#include <job/manageserversidesubscriptionjob.h>
#include <job/removeduplicatemailjob.h>

using namespace KMime;
using namespace Akonadi;
using namespace MailCommon;
using KPIM::ProgressManager;
using KPIM::BroadcastStatus;
using KMail::SearchWindow;
using KMail::AntiSpamWizard;
using KMime::Types::AddrSpecList;
using MessageViewer::AttachmentStrategy;

<<<<<<< HEAD
Q_DECLARE_METATYPE(KPIM::ProgressItem *)
Q_DECLARE_METATYPE(Akonadi::Job *)
Q_DECLARE_METATYPE(QPointer<KPIM::ProgressItem>)
Q_GLOBAL_STATIC(KMMainWidget::PtrList, theMainWidgetList)
=======
K_GLOBAL_STATIC( KMMainWidget::PtrList, theMainWidgetList )
>>>>>>> 3b971093

//-----------------------------------------------------------------------------
KMMainWidget::KMMainWidget(QWidget *parent, KXMLGUIClient *aGUIClient,
                           KActionCollection *actionCollection, KSharedConfig::Ptr config) :
    QWidget(parent),
    mMoveMsgToFolderAction(0),
    mCollectionProperties(0),
    mFavoriteCollectionsView(0),
    mMsgView(0),
    mSplitter1(0),
    mSplitter2(0),
    mFolderViewSplitter(0),
    mArchiveFolderAction(0),
    mShowBusySplashTimer(0),
    mMsgActions(0),
    mCurrentFolder(0),
    mVacationIndicatorActive(false),
    mGoToFirstUnreadMessageInSelectedFolder(false),
    mDisplayMessageFormatMenu(0),
    mFolderDisplayFormatPreference(MessageViewer::Viewer::UseGlobalSetting),
    mSearchMessages(0),
    mManageShowCollectionProperties(new ManageShowCollectionProperties(this, this))
{
    mLaunchExternalComponent = new KMLaunchExternalComponent(this, this);
    // must be the first line of the constructor:
    mStartupDone = false;
    mWasEverShown = false;
    mReaderWindowActive = true;
    mReaderWindowBelow = true;
    mFolderHtmlLoadExtPreference = false;
    mDestructed = false;
    mActionCollection = actionCollection;
    mTopLayout = new QVBoxLayout(this);
    mTopLayout->setMargin(0);
    mConfig = config;
    mGUIClient = aGUIClient;
    mFolderTreeWidget = 0;
    mPreferHtmlLoadExtAction = 0;
    Akonadi::Control::widgetNeedsAkonadi(this);
    mFavoritesModel = 0;
    mVacationManager = new KSieveUi::VacationManager(this);

    // FIXME This should become a line separator as soon as the API
    // is extended in kdelibs.
    mToolbarActionSeparator = new QAction(this);
    mToolbarActionSeparator->setSeparator(true);

    theMainWidgetList->append(this);

    readPreConfig();
    createWidgets();
    setupActions();

    readConfig();

    if (!kmkernel->isOffline()) {   //kmail is set to online mode, make sure the agents are also online
        kmkernel->setAccountStatus(true);
    }

    QTimer::singleShot(0, this, SLOT(slotShowStartupFolder()));

    connect(kmkernel, SIGNAL(startCheckMail()),
            this, SLOT(slotStartCheckMail()));

    connect(kmkernel, SIGNAL(endCheckMail()),
            this, SLOT(slotEndCheckMail()));

    connect(kmkernel, SIGNAL(configChanged()),
            this, SLOT(slotConfigChanged()));

    connect(kmkernel, SIGNAL(onlineStatusChanged(GlobalSettings::EnumNetworkState::type)),
            this, SLOT(slotUpdateOnlineStatus(GlobalSettings::EnumNetworkState::type)));

    connect(mTagActionManager, &KMail::TagActionManager::tagActionTriggered,
            this, &KMMainWidget::slotUpdateMessageTagList);

    connect(mTagActionManager, &KMail::TagActionManager::tagMoreActionClicked,
            this, &KMMainWidget::slotSelectMoreMessageTagList);

    kmkernel->toggleSystemTray();

    {
        // make sure the pages are registered only once, since there can be multiple instances of KMMainWidget
        static bool pagesRegistered = false;

        if (!pagesRegistered) {
            Akonadi::CollectionPropertiesDialog::registerPage(new PimCommon::CollectionAclPageFactory);
            Akonadi::CollectionPropertiesDialog::registerPage(new MailCommon::CollectionGeneralPageFactory);
            Akonadi::CollectionPropertiesDialog::registerPage(new CollectionMaintenancePageFactory);
            Akonadi::CollectionPropertiesDialog::registerPage(new CollectionQuotaPageFactory);
            Akonadi::CollectionPropertiesDialog::registerPage(new CollectionTemplatesPageFactory);
            Akonadi::CollectionPropertiesDialog::registerPage(new MailCommon::CollectionExpiryPageFactory);
            Akonadi::CollectionPropertiesDialog::registerPage(new CollectionViewPageFactory);
            Akonadi::CollectionPropertiesDialog::registerPage(new CollectionMailingListPageFactory);
            Akonadi::CollectionPropertiesDialog::registerPage(new CollectionShortcutPageFactory);

            pagesRegistered = true;
        }
    }

    KMainWindow *mainWin = dynamic_cast<KMainWindow *>(window());
    QStatusBar *sb =  mainWin ? mainWin->statusBar() : 0;
    mVacationScriptIndicator = new KMail::VacationScriptIndicatorWidget(sb);
    mVacationScriptIndicator->hide();
    connect(mVacationScriptIndicator, SIGNAL(clicked(QString)), SLOT(slotEditVacation(QString)));
    if (KSieveUi::Util::checkOutOfOfficeOnStartup()) {
        QTimer::singleShot(0, this, SLOT(slotCheckVacation()));
    }

    connect(mFolderTreeWidget->folderTreeView()->model(), SIGNAL(modelReset()),
            this, SLOT(restoreCollectionFolderViewConfig()));
    restoreCollectionFolderViewConfig();

    if (kmkernel->firstStart()) {
        if (MailCommon::Util::foundMailer()) {
            if (KMessageBox::questionYesNo(this, i18n("Another mailer was found on system. Do you want to import data from it?")) == KMessageBox::Yes) {
                const QString path = QStandardPaths::findExecutable(QLatin1String("importwizard"));
                if (!QProcess::startDetached(path)) {
                    KMessageBox::error(this, i18n("Could not start the import wizard. "
                                                  "Please check your installation."),
                                       i18n("Unable to start import wizard"));
                }
            } else {
                KMail::Util::launchAccountWizard(this);
            }
        } else {
            KMail::Util::launchAccountWizard(this);
        }
    }
    // must be the last line of the constructor:
    mStartupDone = true;

    mCheckMailTimer.setInterval(3 * 1000);
    mCheckMailTimer.setSingleShot(true);
    connect(&mCheckMailTimer, &QTimer::timeout, this, &KMMainWidget::slotUpdateActionsAfterMailChecking);

}

void KMMainWidget::restoreCollectionFolderViewConfig()
{
    ETMViewStateSaver *saver = new ETMViewStateSaver;
    saver->setView(mFolderTreeWidget->folderTreeView());
    const KConfigGroup cfg(KMKernel::self()->config(), "CollectionFolderView");
    mFolderTreeWidget->restoreHeaderState(cfg.readEntry("HeaderState", QByteArray()));
    saver->restoreState(cfg);
    //Restore startup folder

    Akonadi::Collection::Id id = -1;
    if (mCurrentFolder && mCurrentFolder->collection().isValid()) {
        id = mCurrentFolder->collection().id();
    }

    if (id == -1) {
        if (GlobalSettings::self()->startSpecificFolderAtStartup()) {
            Akonadi::Collection::Id startupFolder = GlobalSettings::self()->startupFolder();
            if (startupFolder > 0) {
                saver->restoreCurrentItem(QStringLiteral("c%1").arg(startupFolder));
            }
        }
    } else {
        saver->restoreCurrentItem(QStringLiteral("c%1").arg(id));
    }
}

//-----------------------------------------------------------------------------
//The kernel may have already been deleted when this method is called,
//perform all cleanup that requires the kernel in destruct()
KMMainWidget::~KMMainWidget()
{
    theMainWidgetList->removeAll(this);
    qDeleteAll(mFilterCommands);
    destruct();
}

//-----------------------------------------------------------------------------
//This method performs all cleanup that requires the kernel to exist.
void KMMainWidget::destruct()
{
    if (mDestructed) {
        return;
    }
    if (mSearchWin) {
        mSearchWin->close();
    }
    writeConfig(false); /* don't force kmkernel sync when close BUG: 289287 */
    writeFolderConfig();
    deleteWidgets();
    mCurrentFolder.clear();
    delete mMoveOrCopyToDialog;
    delete mSelectFromAllFoldersDialog;

    disconnect(kmkernel->folderCollectionMonitor(), SIGNAL(itemAdded(Akonadi::Item,Akonadi::Collection)), this, 0);
    disconnect(kmkernel->folderCollectionMonitor(), SIGNAL(itemRemoved(Akonadi::Item)), this, 0);
    disconnect(kmkernel->folderCollectionMonitor(), SIGNAL(itemMoved(Akonadi::Item,Akonadi::Collection,Akonadi::Collection)), this, 0);
    disconnect(kmkernel->folderCollectionMonitor(), SIGNAL(collectionChanged(Akonadi::Collection,QSet<QByteArray>)), this, 0);
    disconnect(kmkernel->folderCollectionMonitor(), SIGNAL(collectionStatisticsChanged(Akonadi::Collection::Id,Akonadi::CollectionStatistics)), this, 0);

    mDestructed = true;
}

void KMMainWidget::slotStartCheckMail()
{
    if (mCheckMailTimer.isActive()) {
        mCheckMailTimer.stop();
    }
}

void KMMainWidget::slotEndCheckMail()
{
    if (!mCheckMailTimer.isActive()) {
        mCheckMailTimer.start();
    }
}

void KMMainWidget::slotUpdateActionsAfterMailChecking()
{
    const bool sendOnAll =
        GlobalSettings::self()->sendOnCheck() == GlobalSettings::EnumSendOnCheck::SendOnAllChecks;
    const bool sendOnManual =
        GlobalSettings::self()->sendOnCheck() == GlobalSettings::EnumSendOnCheck::SendOnManualChecks;
    if (!kmkernel->isOffline() && (sendOnAll || (sendOnManual /*&& sendOnCheck*/))) {
        slotSendQueued();
    }
    // update folder menus in case some mail got filtered to trash/current folder
    // and we can enable "empty trash/move all to trash" action etc.
    updateFolderMenu();
}

void KMMainWidget::slotCollectionFetched(int collectionId)
{
    // Called when a collection is fetched for the first time by the ETM.
    // This is the right time to update the caption (which still says "Loading...")
    // and to update the actions that depend on the number of mails in the folder.
    if (mCurrentFolder && collectionId == mCurrentFolder->collection().id()) {
        mCurrentFolder->setCollection(MailCommon::Util::updatedCollection(mCurrentFolder->collection()));
        updateMessageActions();
        updateFolderMenu();
    }
    // We call this for any collection, it could be one of our parents...
    if (mCurrentFolder) {
        emit captionChangeRequest(MailCommon::Util::fullCollectionPath(mCurrentFolder->collection()));
    }
}

void KMMainWidget::slotFolderChanged(const Akonadi::Collection &collection)
{
    folderSelected(collection);
    if (collection.cachePolicy().syncOnDemand()) {
        AgentManager::self()->synchronizeCollection(collection, false);
    }
    mMsgActions->setCurrentMessage(Akonadi::Item());
    emit captionChangeRequest(MailCommon::Util::fullCollectionPath(collection));
}

void KMMainWidget::folderSelected(const Akonadi::Collection &col)
{
    // This is connected to the MainFolderView signal triggering when a folder is selected

    if (mGoToFirstUnreadMessageInSelectedFolder) {
        // the default action has been overridden from outside
        mPreSelectionMode = MessageList::Core::PreSelectFirstUnreadCentered;
    } else {
        // use the default action
        switch (GlobalSettings::self()->actionEnterFolder()) {
        case GlobalSettings::EnumActionEnterFolder::SelectFirstUnread:
            mPreSelectionMode = MessageList::Core::PreSelectFirstUnreadCentered;
            break;
        case GlobalSettings::EnumActionEnterFolder::SelectLastSelected:
            mPreSelectionMode = MessageList::Core::PreSelectLastSelected;
            break;
        case GlobalSettings::EnumActionEnterFolder::SelectNewest:
            mPreSelectionMode = MessageList::Core::PreSelectNewestCentered;
            break;
        case GlobalSettings::EnumActionEnterFolder::SelectOldest:
            mPreSelectionMode = MessageList::Core::PreSelectOldestCentered;
            break;
        default:
            mPreSelectionMode = MessageList::Core::PreSelectNone;
            break;
        }
    }

    mGoToFirstUnreadMessageInSelectedFolder = false;
#ifndef QT_NO_CURSOR
    MessageViewer::KCursorSaver busy(MessageViewer::KBusyPtr::busy());
#endif

    if (mMsgView) {
        mMsgView->clear(true);
    }
    const bool newFolder = mCurrentFolder && (mCurrentFolder->collection() != col);

    // Delete any pending timer, if needed it will be recreated below
    delete mShowBusySplashTimer;
    mShowBusySplashTimer = 0;
    if (newFolder) {
        // We're changing folder: write configuration for the old one
        writeFolderConfig();
    }

    mCurrentFolder = FolderCollection::forCollection(col);

    readFolderConfig();
    if (mMsgView) {
        mMsgView->setDisplayFormatMessageOverwrite(mFolderDisplayFormatPreference);
        mMsgView->setHtmlLoadExtOverride(mFolderHtmlLoadExtPreference);
    }

    if (!mCurrentFolder->isValid() && (mMessagePane->count() < 2)) {
        slotIntro();
    }

    updateMessageActions();
    updateFolderMenu();

    // The message pane uses the selection model of the folder view to load the correct aggregation model and theme
    //  settings. At this point the selection model hasn't been updated yet to the user's new choice, so it would load
    //  the old folder settings instead.
    QTimer::singleShot(0, this, SLOT(slotShowSelectedFolderInPane()));
}

void KMMainWidget::slotShowSelectedFolderInPane()
{
    if (mCurrentFolder && mCurrentFolder->collection().isValid()) {
        mMessagePane->setCurrentFolder(mCurrentFolder->collection(), false , mPreSelectionMode);
    }
}

void KMMainWidget::clearViewer()
{
    if (mMsgView) {
        mMsgView->clear(true);
        mMsgView->displayAboutPage();
    }
}

//-----------------------------------------------------------------------------
void KMMainWidget::readPreConfig()
{
    mLongFolderList = GlobalSettings::self()->folderList() == GlobalSettings::EnumFolderList::longlist;
    mReaderWindowActive = GlobalSettings::self()->readerWindowMode() != GlobalSettings::EnumReaderWindowMode::hide;
    mReaderWindowBelow = GlobalSettings::self()->readerWindowMode() == GlobalSettings::EnumReaderWindowMode::below;

    mHtmlGlobalSetting = MessageViewer::GlobalSettings::self()->htmlMail();
    mHtmlLoadExtGlobalSetting = MessageViewer::GlobalSettings::self()->htmlLoadExternal();

    mEnableFavoriteFolderView = (MailCommon::MailCommonSettings::self()->favoriteCollectionViewMode() != MailCommon::MailCommonSettings::EnumFavoriteCollectionViewMode::HiddenMode);
    mEnableFolderQuickSearch = GlobalSettings::self()->enableFolderQuickSearch();
    readFolderConfig();
    updateHtmlMenuEntry();
    if (mMsgView) {
        mMsgView->setDisplayFormatMessageOverwrite(mFolderDisplayFormatPreference);
        mMsgView->update(true);
    }
}

//-----------------------------------------------------------------------------
void KMMainWidget::readFolderConfig()
{
    if (!mCurrentFolder || !mCurrentFolder->isValid()) {
        return;
    }
    KSharedConfig::Ptr config = KMKernel::self()->config();
    KConfigGroup group(config, MailCommon::FolderCollection::configGroupName(mCurrentFolder->collection()));
    if (group.hasKey("htmlMailOverride")) {
        const bool useHtml = group.readEntry("htmlMailOverride", false);
        mFolderDisplayFormatPreference = useHtml ? MessageViewer::Viewer::Html : MessageViewer::Viewer::Text;
        group.deleteEntry("htmlMailOverride");
        group.sync();
    } else {
        mFolderDisplayFormatPreference = static_cast<MessageViewer::Viewer::DisplayFormatMessage>(group.readEntry("displayFormatOverride", static_cast<int>(MessageViewer::Viewer::UseGlobalSetting)));
    }
    mFolderHtmlLoadExtPreference =
        group.readEntry("htmlLoadExternalOverride", false);
}

//-----------------------------------------------------------------------------
void KMMainWidget::writeFolderConfig()
{
    if (mCurrentFolder && mCurrentFolder->isValid()) {
        KSharedConfig::Ptr config = KMKernel::self()->config();
        KConfigGroup group(config, MailCommon::FolderCollection::configGroupName(mCurrentFolder->collection()));
        group.writeEntry("htmlLoadExternalOverride", mFolderHtmlLoadExtPreference);
        if (mFolderDisplayFormatPreference == MessageViewer::Viewer::UseGlobalSetting) {
            group.deleteEntry("displayFormatOverride");
        } else {
            group.writeEntry("displayFormatOverride", static_cast<int>(mFolderDisplayFormatPreference));
        }
    }
}

//-----------------------------------------------------------------------------
void KMMainWidget::layoutSplitters()
{
    // This function can only be called when the old splitters are already deleted
    Q_ASSERT(!mSplitter1);
    Q_ASSERT(!mSplitter2);

    // For some reason, this is necessary here so that the copy action still
    // works after changing the folder layout.
    if (mMsgView)
        disconnect(mMsgView->copyAction(), &QAction::triggered,
                   mMsgView, &KMReaderWin::slotCopySelectedText);

    // If long folder list is enabled, the splitters are:
    // Splitter 1: FolderView vs (HeaderAndSearch vs MessageViewer)
    // Splitter 2: HeaderAndSearch vs MessageViewer
    //
    // If long folder list is disabled, the splitters are:
    // Splitter 1: (FolderView vs HeaderAndSearch) vs MessageViewer
    // Splitter 2: FolderView vs HeaderAndSearch

    // The folder view is both the folder tree and the favorite folder view, if
    // enabled

    const bool opaqueResize = KGlobalSettings::opaqueResize();
    const bool readerWindowAtSide = !mReaderWindowBelow && mReaderWindowActive;
    const bool readerWindowBelow = mReaderWindowBelow && mReaderWindowActive;

    mSplitter1 = new QSplitter(this);
    mSplitter2 = new QSplitter(mSplitter1);

    QWidget *folderTreeWidget = mSearchAndTree;
    if (mFavoriteCollectionsView) {
        mFolderViewSplitter = new QSplitter(Qt::Vertical);
        mFolderViewSplitter->setOpaqueResize(opaqueResize);
        //mFolderViewSplitter->setChildrenCollapsible( false );
        mFolderViewSplitter->addWidget(mFavoriteCollectionsView);
        mFavoriteCollectionsView->setParent(mFolderViewSplitter);
        mFolderViewSplitter->addWidget(mSearchAndTree);
        folderTreeWidget = mFolderViewSplitter;
    }

    if (mLongFolderList) {

        // add folder tree
        mSplitter1->setOrientation(Qt::Horizontal);
        mSplitter1->addWidget(folderTreeWidget);

        // and the rest to the right
        mSplitter1->addWidget(mSplitter2);

        // add the message list to the right or below
        if (readerWindowAtSide) {
            mSplitter2->setOrientation(Qt::Horizontal);
        } else {
            mSplitter2->setOrientation(Qt::Vertical);
        }
        mSplitter2->addWidget(mMessagePane);

        // add the preview window, if there is one
        if (mMsgView) {
            mSplitter2->addWidget(mMsgView);
        }

    } else { // short folder list
        if (mReaderWindowBelow) {
            mSplitter1->setOrientation(Qt::Vertical);
            mSplitter2->setOrientation(Qt::Horizontal);
        } else { // at side or none
            mSplitter1->setOrientation(Qt::Horizontal);
            mSplitter2->setOrientation(Qt::Vertical);
        }

        mSplitter1->addWidget(mSplitter2);

        // add folder tree
        mSplitter2->addWidget(folderTreeWidget);
        // add message list to splitter 2
        mSplitter2->addWidget(mMessagePane);

        // add the preview window, if there is one
        if (mMsgView) {
            mSplitter1->addWidget(mMsgView);
        }
    }

    //
    // Set splitter properties
    //
    mSplitter1->setObjectName(QLatin1String("splitter1"));
    mSplitter1->setOpaqueResize(opaqueResize);
    //mSplitter1->setChildrenCollapsible( false );
    mSplitter2->setObjectName(QLatin1String("splitter2"));
    mSplitter2->setOpaqueResize(opaqueResize);
    //mSplitter2->setChildrenCollapsible( false );

    //
    // Set the stretch factors
    //
    mSplitter1->setStretchFactor(0, 0);
    mSplitter2->setStretchFactor(0, 0);
    mSplitter1->setStretchFactor(1, 1);
    mSplitter2->setStretchFactor(1, 1);

    if (mFavoriteCollectionsView) {
        mFolderViewSplitter->setStretchFactor(0, 0);
        mFolderViewSplitter->setStretchFactor(1, 1);
    }

    // Because the reader windows's width increases a tiny bit after each
    // restart in short folder list mode with message window at side, disable
    // the stretching as a workaround here
    if (readerWindowAtSide && !mLongFolderList) {
        mSplitter1->setStretchFactor(0, 1);
        mSplitter1->setStretchFactor(1, 0);
    }

    //
    // Set the sizes of the splitters to the values stored in the config
    //
    QList<int> splitter1Sizes;
    QList<int> splitter2Sizes;

    const int folderViewWidth = GlobalSettings::self()->folderViewWidth();
    int ftHeight = GlobalSettings::self()->folderTreeHeight();
    int headerHeight = GlobalSettings::self()->searchAndHeaderHeight();
    const int messageViewerWidth = GlobalSettings::self()->readerWindowWidth();
    int headerWidth = GlobalSettings::self()->searchAndHeaderWidth();
    int messageViewerHeight = GlobalSettings::self()->readerWindowHeight();

    int ffvHeight = mFolderViewSplitter ? MailCommon::MailCommonSettings::self()->favoriteCollectionViewHeight() : 0;

    // If the message viewer was hidden before, make sure it is not zero height
    if (messageViewerHeight < 10 && readerWindowBelow) {
        headerHeight /= 2;
        messageViewerHeight = headerHeight;
    }

    if (mLongFolderList) {
        if (!readerWindowAtSide) {
            splitter1Sizes << folderViewWidth << headerWidth;
            splitter2Sizes << headerHeight << messageViewerHeight;
        } else {
            splitter1Sizes << folderViewWidth << (headerWidth + messageViewerWidth);
            splitter2Sizes << headerWidth << messageViewerWidth;
        }
    } else {
        if (!readerWindowAtSide) {
            splitter1Sizes << headerHeight << messageViewerHeight;
            splitter2Sizes << folderViewWidth << headerWidth;
        } else {
            splitter1Sizes << headerWidth << messageViewerWidth;
            splitter2Sizes << ftHeight + ffvHeight << messageViewerHeight;
        }
    }

    mSplitter1->setSizes(splitter1Sizes);
    mSplitter2->setSizes(splitter2Sizes);

    if (mFolderViewSplitter) {
        QList<int> splitterSizes;
        splitterSizes << ffvHeight << ftHeight;
        mFolderViewSplitter->setSizes(splitterSizes);
    }

    //
    // Now add the splitters to the main layout
    //
    mTopLayout->addWidget(mSplitter1);

    // Make sure the focus is on the view, and not on the quick search line edit, because otherwise
    // shortcuts like + or j go to the wrong place.
    // This would normally be done in the message list itself, but apparently something resets the focus
    // again, probably all the reparenting we do here.
    mMessagePane->focusView();

    // By default hide th unread and size columns on first run.
    if (kmkernel->firstStart()) {
        mFolderTreeWidget->folderTreeView()->hideColumn(1);
        mFolderTreeWidget->folderTreeView()->hideColumn(3);
        mFolderTreeWidget->folderTreeView()->header()->resizeSection(0, folderViewWidth * 0.8);
    }

    // Make the copy action work, see disconnect comment above
    if (mMsgView)
        connect(mMsgView->copyAction(), &QAction::triggered,
                mMsgView, &KMReaderWin::slotCopySelectedText);
}

//-----------------------------------------------------------------------------
void KMMainWidget::refreshFavoriteFoldersViewProperties()
{
    if (mFavoriteCollectionsView) {
        if (MailCommon::MailCommonSettings::self()->favoriteCollectionViewMode() == MailCommon::MailCommonSettings::EnumFavoriteCollectionViewMode::IconMode) {
            mFavoriteCollectionsView->changeViewMode(QListView::IconMode);
        } else if (MailCommon::MailCommonSettings::self()->favoriteCollectionViewMode() == MailCommon::MailCommonSettings::EnumFavoriteCollectionViewMode::ListMode) {
            mFavoriteCollectionsView->changeViewMode(QListView::ListMode);
        } else {
            Q_ASSERT(false);    // we should never get here in hidden mode
        }
        mFavoriteCollectionsView->setDropActionMenuEnabled(kmkernel->showPopupAfterDnD());
        mFavoriteCollectionsView->setWordWrap(true);
        mFavoriteCollectionsView->updateMode();
    }
}

//-----------------------------------------------------------------------------
void KMMainWidget::readConfig()
{
    const bool oldLongFolderList = mLongFolderList;
    const bool oldReaderWindowActive = mReaderWindowActive;
    const bool oldReaderWindowBelow = mReaderWindowBelow;
    const bool oldFavoriteFolderView = mEnableFavoriteFolderView;
    const bool oldFolderQuickSearch = mEnableFolderQuickSearch;

    // on startup, the layout is always new and we need to relayout the widgets
    bool layoutChanged = !mStartupDone;

    if (mStartupDone) {
        readPreConfig();

        layoutChanged = (oldLongFolderList != mLongFolderList) ||
                        (oldReaderWindowActive != mReaderWindowActive) ||
                        (oldReaderWindowBelow != mReaderWindowBelow) ||
                        (oldFavoriteFolderView != mEnableFavoriteFolderView);

        if (layoutChanged) {
            deleteWidgets();
            createWidgets();
            restoreCollectionFolderViewConfig();
            emit recreateGui();
        } else if (oldFolderQuickSearch != mEnableFolderQuickSearch) {
            if (mEnableFolderQuickSearch) {
                mFolderTreeWidget->filterFolderLineEdit()->show();
            } else {
                mFolderTreeWidget->filterFolderLineEdit()->hide();
            }
        }
    }

    {
        // Read the config of the folder views and the header
        if (mMsgView) {
            mMsgView->readConfig();
        }
        mMessagePane->reloadGlobalConfiguration();
        mFolderTreeWidget->readConfig();
        if (mFavoriteCollectionsView) {
            mFavoriteCollectionsView->readConfig();
        }
        refreshFavoriteFoldersViewProperties();
    }

    {
        // area for config group "General"
        if (!mStartupDone) {
            // check mail on startup
            // do it after building the kmmainwin, so that the progressdialog is available
            QTimer::singleShot(0, this, SLOT(slotCheckMailOnStartup()));
        }
    }

    if (layoutChanged) {
        layoutSplitters();
    }

    updateMessageMenu();
    updateFileMenu();
    kmkernel->toggleSystemTray();

    connect(Akonadi::AgentManager::self(), &AgentManager::instanceAdded,
            this, &KMMainWidget::updateFileMenu);
    connect(Akonadi::AgentManager::self(), &AgentManager::instanceRemoved,
            this, &KMMainWidget::updateFileMenu);
}

//-----------------------------------------------------------------------------
void KMMainWidget::writeConfig(bool force)
{
    // Don't save the sizes of all the widgets when we were never shown.
    // This can happen in Kontact, where the KMail plugin is automatically
    // loaded, but not necessarily shown.
    // This prevents invalid sizes from being saved
    if (mWasEverShown) {
        // The height of the header widget can be 0, this happens when the user
        // did not switch to the header widget onced and the "Welcome to KMail"
        // HTML widget was shown the whole time
        int headersHeight = mMessagePane->height();
        if (headersHeight == 0) {
            headersHeight = height() / 2;
        }

        GlobalSettings::self()->setSearchAndHeaderHeight(headersHeight);
        GlobalSettings::self()->setSearchAndHeaderWidth(mMessagePane->width());
        if (mFavoriteCollectionsView) {
            MailCommon::MailCommonSettings::self()->setFavoriteCollectionViewHeight(mFavoriteCollectionsView->height());
            GlobalSettings::self()->setFolderTreeHeight(mFolderTreeWidget->height());
            if (!mLongFolderList) {
                GlobalSettings::self()->setFolderViewHeight(mFolderViewSplitter->height());
            }
        } else if (!mLongFolderList && mFolderTreeWidget) {
            GlobalSettings::self()->setFolderTreeHeight(mFolderTreeWidget->height());
        }
        if (mFolderTreeWidget) {
            GlobalSettings::self()->setFolderViewWidth(mFolderTreeWidget->width());
            KSharedConfig::Ptr config = KMKernel::self()->config();
            KConfigGroup group(config, "CollectionFolderView");

            ETMViewStateSaver saver;
            saver.setView(mFolderTreeWidget->folderTreeView());
            saver.saveState(group);

            group.writeEntry("HeaderState", mFolderTreeWidget->folderTreeView()->header()->saveState());
            //Work around from startup folder
            group.deleteEntry("Selection");
#if 0
            if (!GlobalSettings::self()->startSpecificFolderAtStartup()) {
                group.deleteEntry("Current");
            }
#endif
            group.sync();
        }

        if (mMsgView) {
            if (!mReaderWindowBelow) {
                GlobalSettings::self()->setReaderWindowWidth(mMsgView->width());
            }
            mMsgView->viewer()->writeConfig(force);
            GlobalSettings::self()->setReaderWindowHeight(mMsgView->height());
        }
    }
}

void KMMainWidget::writeReaderConfig()
{
    if (mWasEverShown) {
        if (mMsgView) {
            mMsgView->viewer()->writeConfig();
        }
    }
}

//-----------------------------------------------------------------------------
void KMMainWidget::deleteWidgets()
{
    // Simply delete the top splitter, which always is mSplitter1, regardless
    // of the layout. This deletes all children.
    // akonadi action manager is created in createWidgets(), parented to this
    //  so not autocleaned up.
    delete mAkonadiStandardActionManager;
    mAkonadiStandardActionManager = 0;
    delete mSplitter1;
    mMsgView = 0;
    mSearchAndTree = 0;
    mFolderViewSplitter = 0;
    mFavoriteCollectionsView = 0;
    mSplitter1 = 0;
    mSplitter2 = 0;
    mFavoritesModel = 0;
}

//-----------------------------------------------------------------------------
void KMMainWidget::createWidgets()
{
    // Note that all widgets we create in this function have the parent 'this'.
    // They will be properly reparented in layoutSplitters()

    //
    // Create header view and search bar
    //
    FolderTreeWidget::TreeViewOptions opt = FolderTreeWidget::ShowUnreadCount;
    opt |= FolderTreeWidget::UseLineEditForFiltering;
    opt |= FolderTreeWidget::ShowCollectionStatisticAnimation;
    opt |= FolderTreeWidget::DontKeyFilter;
    mFolderTreeWidget = new FolderTreeWidget(this, mGUIClient, opt);

    connect(mFolderTreeWidget->folderTreeView(), SIGNAL(currentChanged(Akonadi::Collection)), this, SLOT(slotFolderChanged(Akonadi::Collection)));

    connect(mFolderTreeWidget->folderTreeView()->selectionModel(), &QItemSelectionModel::selectionChanged, this, &KMMainWidget::updateFolderMenu);

    connect(mFolderTreeWidget->folderTreeView(), &FolderTreeView::prefereCreateNewTab, this, &KMMainWidget::slotCreateNewTab);

    mFolderTreeWidget->setSelectionMode(QAbstractItemView::ExtendedSelection);
    mMessagePane = new CollectionPane(!GlobalSettings::self()->startSpecificFolderAtStartup(), KMKernel::self()->entityTreeModel(),
                                      mFolderTreeWidget->folderTreeView()->selectionModel(),
                                      this);
    connect(KMKernel::self()->entityTreeModel(), &Akonadi::EntityTreeModel::collectionFetched, this, &KMMainWidget::slotCollectionFetched);

    mMessagePane->setXmlGuiClient(mGUIClient);
    connect(mMessagePane, &MessageList::Pane::messageSelected,
            this, &KMMainWidget::slotMessageSelected);
    connect(mMessagePane, &MessageList::Pane::selectionChanged,
            this, &KMMainWidget::startUpdateMessageActionsTimer);
    connect(mMessagePane, &CollectionPane::currentTabChanged, this, &KMMainWidget::refreshMessageListSelection);
    connect(mMessagePane, &MessageList::Pane::messageActivated,
            this, &KMMainWidget::slotMessageActivated);
    connect(mMessagePane, &MessageList::Pane::messageStatusChangeRequest,
            this, &KMMainWidget::slotMessageStatusChangeRequest);

    connect(mMessagePane, SIGNAL(statusMessage(QString)),
            BroadcastStatus::instance(), SLOT(setStatusMsg(QString)));

    //
    // Create the reader window
    //
    if (mReaderWindowActive) {
        mMsgView = new KMReaderWin(this, this, actionCollection(), 0);
        if (mMsgActions) {
            mMsgActions->setMessageView(mMsgView);
        }
        connect(mMsgView->viewer(), &MessageViewer::Viewer::replaceMsgByUnencryptedVersion,
                this, &KMMainWidget::slotReplaceMsgByUnencryptedVersion);
        connect(mMsgView->viewer(), &MessageViewer::Viewer::popupMenu,
                this, &KMMainWidget::slotMessagePopup);
        connect(mMsgView->viewer(), &MessageViewer::Viewer::moveMessageToTrash,
                this, &KMMainWidget::slotMoveMessageToTrash);
    } else {
        if (mMsgActions) {
            mMsgActions->setMessageView(0);
        }
    }

    //
    // Create the folder tree
    // the "folder tree" consists of a quicksearch input field and the tree itself
    //

    mSearchAndTree = new QWidget(this);
    QVBoxLayout *vboxlayout = new QVBoxLayout;
    vboxlayout->setMargin(0);
    mSearchAndTree->setLayout(vboxlayout);

    vboxlayout->addWidget(mFolderTreeWidget);

    if (!GlobalSettings::self()->enableFolderQuickSearch()) {
        mFolderTreeWidget->filterFolderLineEdit()->hide();
    }
    //
    // Create the favorite folder view
    //
    mAkonadiStandardActionManager = new Akonadi::StandardMailActionManager(mGUIClient->actionCollection(), this);
    connect(mAkonadiStandardActionManager, &Akonadi::StandardMailActionManager::actionStateUpdated, this, &KMMainWidget::slotAkonadiStandardActionUpdated);

    mAkonadiStandardActionManager->setCollectionSelectionModel(mFolderTreeWidget->folderTreeView()->selectionModel());
    mAkonadiStandardActionManager->setItemSelectionModel(mMessagePane->currentItemSelectionModel());

    if (mEnableFavoriteFolderView) {

        mFavoriteCollectionsView = new FavoriteCollectionWidget(mGUIClient, this);
        refreshFavoriteFoldersViewProperties();
        connect(mFavoriteCollectionsView, SIGNAL(currentChanged(Akonadi::Collection)), this, SLOT(slotFolderChanged(Akonadi::Collection)));

        mFavoritesModel = new Akonadi::FavoriteCollectionsModel(
            mFolderTreeWidget->folderTreeView()->model(),
            KMKernel::self()->config()->group("FavoriteCollections"), this);

        mFavoriteCollectionsView->setModel(mFavoritesModel);

        Akonadi::CollectionStatisticsDelegate *delegate = new Akonadi::CollectionStatisticsDelegate(mFavoriteCollectionsView);
        delegate->setProgressAnimationEnabled(true);
        mFavoriteCollectionsView->setItemDelegate(delegate);
        delegate->setUnreadCountShown(true);

        mAkonadiStandardActionManager->setFavoriteCollectionsModel(mFavoritesModel);
        mAkonadiStandardActionManager->setFavoriteSelectionModel(mFavoriteCollectionsView->selectionModel());
    }

    //Don't use mMailActionManager->createAllActions() to save memory by not
    //creating actions that doesn't make sense.
    QList<StandardActionManager::Type> standardActions;
    standardActions << StandardActionManager::CreateCollection
                    << StandardActionManager::CopyCollections
                    << StandardActionManager::DeleteCollections
                    << StandardActionManager::SynchronizeCollections
                    << StandardActionManager::CollectionProperties
                    << StandardActionManager::CopyItems
                    << StandardActionManager::Paste
                    << StandardActionManager::DeleteItems
                    << StandardActionManager::ManageLocalSubscriptions
                    << StandardActionManager::CopyCollectionToMenu
                    << StandardActionManager::CopyItemToMenu
                    << StandardActionManager::MoveItemToMenu
                    << StandardActionManager::MoveCollectionToMenu
                    << StandardActionManager::CutItems
                    << StandardActionManager::CutCollections
                    << StandardActionManager::CreateResource
                    << StandardActionManager::DeleteResources
                    << StandardActionManager::ResourceProperties
                    << StandardActionManager::SynchronizeResources
                    << StandardActionManager::ToggleWorkOffline
                    << StandardActionManager::SynchronizeCollectionsRecursive;

    Q_FOREACH (StandardActionManager::Type standardAction, standardActions) {
        mAkonadiStandardActionManager->createAction(standardAction);
    }

    if (mEnableFavoriteFolderView) {
        QList<StandardActionManager::Type> favoriteActions;
        favoriteActions << StandardActionManager::AddToFavoriteCollections
                        << StandardActionManager::RemoveFromFavoriteCollections
                        << StandardActionManager::RenameFavoriteCollection
                        << StandardActionManager::SynchronizeFavoriteCollections;
        Q_FOREACH (StandardActionManager::Type favoriteAction, favoriteActions) {
            mAkonadiStandardActionManager->createAction(favoriteAction);
        }
    }

    QList<StandardMailActionManager::Type> mailActions;
    mailActions << StandardMailActionManager::MarkAllMailAsRead
                << StandardMailActionManager::MoveToTrash
                << StandardMailActionManager::MoveAllToTrash
                << StandardMailActionManager::RemoveDuplicates
                << StandardMailActionManager::EmptyAllTrash
                << StandardMailActionManager::MarkMailAsRead
                << StandardMailActionManager::MarkMailAsUnread
                << StandardMailActionManager::MarkMailAsImportant
                << StandardMailActionManager::MarkMailAsActionItem;

    Q_FOREACH (StandardMailActionManager::Type mailAction, mailActions) {
        mAkonadiStandardActionManager->createAction(mailAction);
    }

    mAkonadiStandardActionManager->interceptAction(Akonadi::StandardActionManager::CollectionProperties);
    connect(mAkonadiStandardActionManager->action(Akonadi::StandardActionManager::CollectionProperties), SIGNAL(triggered(bool)), mManageShowCollectionProperties, SLOT(slotCollectionProperties()));

    //
    // Create all kinds of actions
    //
    mAkonadiStandardActionManager->action(Akonadi::StandardMailActionManager::RemoveDuplicates)->setShortcut(QKeySequence(Qt::CTRL + Qt::Key_Asterisk));
    mAkonadiStandardActionManager->interceptAction(Akonadi::StandardMailActionManager::RemoveDuplicates);
    connect(mAkonadiStandardActionManager->action(Akonadi::StandardMailActionManager::RemoveDuplicates), SIGNAL(triggered(bool)), this, SLOT(slotRemoveDuplicates()));

    {
        mCollectionProperties = mAkonadiStandardActionManager->action(Akonadi::StandardActionManager::CollectionProperties);
    }
    connect(kmkernel->folderCollectionMonitor(), SIGNAL(itemAdded(Akonadi::Item,Akonadi::Collection)),
            SLOT(slotItemAdded(Akonadi::Item,Akonadi::Collection)));
    connect(kmkernel->folderCollectionMonitor(), SIGNAL(itemRemoved(Akonadi::Item)),
            SLOT(slotItemRemoved(Akonadi::Item)));
    connect(kmkernel->folderCollectionMonitor(), SIGNAL(itemMoved(Akonadi::Item,Akonadi::Collection,Akonadi::Collection)),
            SLOT(slotItemMoved(Akonadi::Item,Akonadi::Collection,Akonadi::Collection)));
    connect(kmkernel->folderCollectionMonitor(), SIGNAL(collectionChanged(Akonadi::Collection,QSet<QByteArray>)), SLOT(slotCollectionChanged(Akonadi::Collection,QSet<QByteArray>)));

    connect(kmkernel->folderCollectionMonitor(), SIGNAL(collectionStatisticsChanged(Akonadi::Collection::Id,Akonadi::CollectionStatistics)), SLOT(slotCollectionStatisticsChanged(Akonadi::Collection::Id,Akonadi::CollectionStatistics)));

}

void KMMainWidget::updateMoveAction(const Akonadi::CollectionStatistics &statistic)
{
    const bool hasUnreadMails = (statistic.unreadCount() > 0);
    const bool hasMails = (statistic.count() > 0);
    updateMoveAction(hasUnreadMails, hasMails);
}

void KMMainWidget::updateMoveAction(bool hasUnreadMails, bool hasMails)
{
    const bool enable_goto_unread = hasUnreadMails
                                    || (GlobalSettings::self()->loopOnGotoUnread() == GlobalSettings::EnumLoopOnGotoUnread::LoopInAllFolders)
                                    || (GlobalSettings::self()->loopOnGotoUnread() == GlobalSettings::EnumLoopOnGotoUnread::LoopInAllMarkedFolders);
    actionCollection()->action(QLatin1String("go_next_message"))->setEnabled(hasMails);
    actionCollection()->action(QLatin1String("go_next_unread_message"))->setEnabled(enable_goto_unread);
    actionCollection()->action(QLatin1String("go_prev_message"))->setEnabled(hasMails);
    actionCollection()->action(QLatin1String("go_prev_unread_message"))->setEnabled(enable_goto_unread);
    if (mAkonadiStandardActionManager && mAkonadiStandardActionManager->action(Akonadi::StandardMailActionManager::MarkAllMailAsRead)) {
        mAkonadiStandardActionManager->action(Akonadi::StandardMailActionManager::MarkAllMailAsRead)->setEnabled(hasUnreadMails);
    }
}

void KMMainWidget::updateAllToTrashAction(int statistics)
{
    bool multiFolder = false;
    if (mFolderTreeWidget) {
        multiFolder = mFolderTreeWidget->selectedCollections().count() > 1;
    }
    if (mAkonadiStandardActionManager->action(Akonadi::StandardMailActionManager::MoveAllToTrash)) {
        const bool folderWithContent = mCurrentFolder && !mCurrentFolder->isStructural();
        mAkonadiStandardActionManager->action(Akonadi::StandardMailActionManager::MoveAllToTrash)->setEnabled(folderWithContent
                && (statistics > 0)
                && mCurrentFolder->canDeleteMessages()
                && !multiFolder);
    }
}

void KMMainWidget::slotCollectionStatisticsChanged(const Akonadi::Collection::Id id, const Akonadi::CollectionStatistics &statistic)
{
    if (id == CommonKernel->outboxCollectionFolder().id()) {
        const qint64 nbMsgOutboxCollection = statistic.count();
        mSendQueued->setEnabled(nbMsgOutboxCollection > 0);
        mSendActionMenu->setEnabled(nbMsgOutboxCollection > 0);
    } else if (mCurrentFolder && (id == mCurrentFolder->collection().id())) {
        updateMoveAction(statistic);
        updateAllToTrashAction(statistic.count());
        mCurrentFolder->setCollection(MailCommon::Util::updatedCollection(mCurrentFolder->collection()));
    }
}

void KMMainWidget::slotCreateNewTab(bool preferNewTab)
{
    mMessagePane->setPreferEmptyTab(preferNewTab);
}

void KMMainWidget::slotCollectionChanged(const Akonadi::Collection &collection, const QSet<QByteArray> &set)
{
    if (mCurrentFolder
            && (collection == mCurrentFolder->collection())
            && (set.contains("MESSAGEFOLDER") || set.contains("expirationcollectionattribute"))) {
        if (set.contains("MESSAGEFOLDER")) {
            mMessagePane->resetModelStorage();
        } else {
            mCurrentFolder->setCollection(collection);
        }
    } else if (set.contains("ENTITYDISPLAY") || set.contains("NAME")) {
        const QModelIndex idx = Akonadi::EntityTreeModel::modelIndexForCollection(KMKernel::self()->collectionModel(), collection);
        if (idx.isValid()) {
            const QString text = idx.data().toString();
            const QIcon icon = idx.data(Qt::DecorationRole).value<QIcon>();
            mMessagePane->updateTabIconText(collection, text, icon);
        }
    }
}

void KMMainWidget::slotItemAdded(const Akonadi::Item &msg, const Akonadi::Collection &col)
{
    Q_UNUSED(msg);
    if (col.isValid()) {
        if (col == CommonKernel->outboxCollectionFolder()) {
            startUpdateMessageActionsTimer();
        }
    }
}

void KMMainWidget::slotItemRemoved(const Akonadi::Item &item)
{
    if (item.isValid() && item.parentCollection().isValid() && (item.parentCollection() == CommonKernel->outboxCollectionFolder())) {
        startUpdateMessageActionsTimer();
    }
}

void KMMainWidget::slotItemMoved(const Akonadi::Item &item, const Akonadi::Collection &from, const Akonadi::Collection &to)
{
    if (item.isValid() && ((from.id() == CommonKernel->outboxCollectionFolder().id())
                           || to.id() == CommonKernel->outboxCollectionFolder().id())) {
        startUpdateMessageActionsTimer();
    }
}

//-------------------------------------------------------------------------
void KMMainWidget::slotFocusQuickSearch()
{
    const QString text = mMsgView ? mMsgView->copyText() : QString();
    mMessagePane->focusQuickSearch(text);
}

//-------------------------------------------------------------------------
bool KMMainWidget::slotSearch()
{
    if (!mSearchWin) {
        mSearchWin = new SearchWindow(this, mCurrentFolder ? mCurrentFolder->collection() : Akonadi::Collection());
        mSearchWin->setModal(false);
        mSearchWin->setObjectName(QLatin1String("Search"));
    } else {
        mSearchWin->activateFolder(mCurrentFolder ? mCurrentFolder->collection() : Akonadi::Collection());
    }

    mSearchWin->show();
    KWindowSystem::activateWindow(mSearchWin->winId());
    return true;
}

//-----------------------------------------------------------------------------
void KMMainWidget::slotHelp()
{
    KHelpClient::invokeHelp();
}

//-----------------------------------------------------------------------------
void KMMainWidget::slotFilter()
{
    FilterIf->openFilterDialog(true);
}

void KMMainWidget::slotManageSieveScripts()
{
    if (!kmkernel->askToGoOnline()) {
        return;
    }
    if (mManageSieveDialog) {
        return;
    }

    mManageSieveDialog = new KSieveUi::ManageSieveScriptsDialog(this);
    mManageSieveDialog->show();
}

//-----------------------------------------------------------------------------
void KMMainWidget::slotAddrBook()
{
    KRun::runCommand(QLatin1String("kaddressbook"), window());
}

//-----------------------------------------------------------------------------
void KMMainWidget::slotImport()
{
    KRun::runCommand(QLatin1String("kmailcvt"), window());
}

//-----------------------------------------------------------------------------
void KMMainWidget::slotCheckMail()
{
    kmkernel->checkMail();
}

//-----------------------------------------------------------------------------
void KMMainWidget::slotCheckMailOnStartup()
{
    kmkernel->checkMailOnStartup();
}

//-----------------------------------------------------------------------------
void KMMainWidget::slotCheckOneAccount(QAction *item)
{
    if (!item) {
        return;
    }

    Akonadi::AgentInstance agent = Akonadi::AgentManager::self()->instance(item->data().toString());
    if (agent.isValid()) {
        if (!agent.isOnline()) {
            agent.setIsOnline(true);
        }
        agent.synchronize();
    } else {
        qDebug() << "account with identifier" << item->data().toString() << "not found";
    }
}

//-----------------------------------------------------------------------------
void KMMainWidget::slotCompose()
{
    KMail::Composer *win;
    KMime::Message::Ptr msg(new KMime::Message());

    bool forceCursorPosition = false;
    if (mCurrentFolder) {
        MessageHelper::initHeader(msg, KMKernel::self()->identityManager(), mCurrentFolder->identity());
        //Laurent: bug 289905
        /*
        if ( mCurrentFolder->collection().isValid() && mCurrentFolder->putRepliesInSameFolder() ) {
        KMime::Headers::Generic *header = new KMime::Headers::Generic( "X-KMail-Fcc", msg.get(), QString::number( mCurrentFolder->collection().id() ), "utf-8" );
        msg->setHeader( header );
        }
        */
        TemplateParser::TemplateParser parser(msg, TemplateParser::TemplateParser::NewMessage);
        parser.setIdentityManager(KMKernel::self()->identityManager());
        parser.process(msg, mCurrentFolder->collection());
        win = KMail::makeComposer(msg, false, false, KMail::Composer::New, mCurrentFolder->identity());
        win->setCollectionForNewMessage(mCurrentFolder->collection());
        forceCursorPosition = parser.cursorPositionWasSet();
    } else {
        MessageHelper::initHeader(msg, KMKernel::self()->identityManager());
        TemplateParser::TemplateParser parser(msg, TemplateParser::TemplateParser::NewMessage);
        parser.setIdentityManager(KMKernel::self()->identityManager());
        parser.process(KMime::Message::Ptr(), Akonadi::Collection());
        win = KMail::makeComposer(msg, false, false, KMail::Composer::New);
        forceCursorPosition = parser.cursorPositionWasSet();
    }
    if (forceCursorPosition) {
        win->setFocusToEditor();
    }
    win->show();

}

//-----------------------------------------------------------------------------
// TODO: do we want the list sorted alphabetically?
void KMMainWidget::slotShowNewFromTemplate()
{
    if (mCurrentFolder) {
        const KIdentityManagement::Identity &ident =
            kmkernel->identityManager()->identityForUoidOrDefault(mCurrentFolder->identity());
        mTemplateFolder = CommonKernel->collectionFromId(ident.templates().toLongLong());
    }

    if (!mTemplateFolder.isValid()) {
        mTemplateFolder = CommonKernel->templatesCollectionFolder();
    }
    if (!mTemplateFolder.isValid()) {
        return;
    }

    mTemplateMenu->menu()->clear();

    Akonadi::ItemFetchJob *job = new Akonadi::ItemFetchJob(mTemplateFolder);
    job->fetchScope().setAncestorRetrieval(ItemFetchScope::Parent);
    job->fetchScope().fetchFullPayload();
    connect(job, &Akonadi::ItemFetchJob::result, this, &KMMainWidget::slotDelayedShowNewFromTemplate);
}

void KMMainWidget::slotDelayedShowNewFromTemplate(KJob *job)
{
    Akonadi::ItemFetchJob *fetchJob = qobject_cast<Akonadi::ItemFetchJob *>(job);

    const Akonadi::Item::List items = fetchJob->items();
    const int numberOfItems = items.count();
    for (int idx = 0; idx < numberOfItems; ++idx) {
        KMime::Message::Ptr msg = MessageCore::Util::message(items.at(idx));
        if (msg) {
            QString subj = msg->subject()->asUnicodeString();
            if (subj.isEmpty()) {
                subj = i18n("No Subject");
            }

            QAction *templateAction = mTemplateMenu->menu()->addAction(KStringHandler::rsqueeze(subj.replace(QLatin1Char('&'), QLatin1String("&&"))));
            QVariant var;
            var.setValue(items.at(idx));
            templateAction->setData(var);
        }
    }

    // If there are no templates available, add a menu entry which informs
    // the user about this.
    if (mTemplateMenu->menu()->actions().isEmpty()) {
        QAction *noAction = mTemplateMenu->menu()->addAction(
                                i18n("(no templates)"));
        noAction->setEnabled(false);
    }
}

//-----------------------------------------------------------------------------
void KMMainWidget::slotNewFromTemplate(QAction *action)
{

    if (!mTemplateFolder.isValid()) {
        return;
    }
    const Akonadi::Item item = action->data().value<Akonadi::Item>();
    newFromTemplate(item);
}

//-----------------------------------------------------------------------------
void KMMainWidget::newFromTemplate(const Akonadi::Item &msg)
{
    if (!msg.isValid()) {
        return;
    }
    KMCommand *command = new KMUseTemplateCommand(this, msg);
    command->start();
}

//-----------------------------------------------------------------------------
void KMMainWidget::slotPostToML()
{
    if (mCurrentFolder && mCurrentFolder->isMailingListEnabled()) {
        if (KMail::Util::mailingListPost(mCurrentFolder)) {
            return;
        }
    }
    slotCompose();
}

void KMMainWidget::slotExpireFolder()
{
    if (!mCurrentFolder) {
        return;
    }
    bool mustDeleteExpirationAttribute = false;
<<<<<<< HEAD
    MailCommon::ExpireCollectionAttribute *attr = MailCommon::ExpireCollectionAttribute::expirationCollectionAttribute(mCurrentFolder->collection(), mustDeleteExpirationAttribute);
    ;
=======
    MailCommon::ExpireCollectionAttribute *attr = MailCommon::ExpireCollectionAttribute::expirationCollectionAttribute( mCurrentFolder->collection(), mustDeleteExpirationAttribute );
>>>>>>> 3b971093
    bool canBeExpired = true;
    if (!attr->isAutoExpire()) {
        canBeExpired = false;
    } else if (attr->unreadExpireUnits() == MailCommon::ExpireCollectionAttribute::ExpireNever &&
               attr->readExpireUnits() == MailCommon::ExpireCollectionAttribute::ExpireNever) {
        canBeExpired = false;
    }

    if (!canBeExpired) {
        const QString message = i18n("This folder does not have any expiry options set");
        KMessageBox::information(this, message);
        if (mustDeleteExpirationAttribute) {
            delete attr;
        }
        return;
    }

    if (GlobalSettings::self()->warnBeforeExpire()) {
        const QString message = i18n("<qt>Are you sure you want to expire the folder <b>%1</b>?</qt>",
                                     mCurrentFolder->name().toHtmlEscaped());
        if (KMessageBox::warningContinueCancel(this, message, i18n("Expire Folder"),
                                               KGuiItem(i18n("&Expire")))
                != KMessageBox::Continue) {
            if (mustDeleteExpirationAttribute) {
                delete attr;
            }
            return;
        }
    }

    MailCommon::Util::expireOldMessages(mCurrentFolder->collection(), true /*immediate*/);
    if (mustDeleteExpirationAttribute) {
        delete attr;
    }
}

//-----------------------------------------------------------------------------
void KMMainWidget::slotEmptyFolder()
{
    if (!mCurrentFolder) {
        return;
    }
    const bool isTrash = CommonKernel->folderIsTrash(mCurrentFolder->collection());
    if (GlobalSettings::self()->confirmBeforeEmpty()) {
        const QString title = (isTrash) ? i18n("Empty Trash") : i18n("Move to Trash");
        const QString text = (isTrash) ?
                             i18n("Are you sure you want to empty the trash folder?") :
                             i18n("<qt>Are you sure you want to move all messages from "
                                  "folder <b>%1</b> to the trash?</qt>", mCurrentFolder->name().toHtmlEscaped());

        if (KMessageBox::warningContinueCancel(this, text, title, KGuiItem(title, QLatin1String("user-trash")))
                != KMessageBox::Continue) {
            return;
        }
    }
#ifndef QT_NO_CURSOR
    MessageViewer::KCursorSaver busy(MessageViewer::KBusyPtr::busy());
#endif
    slotMarkAll();
    if (isTrash) {
        /* Don't ask for confirmation again when deleting, the user has already
        confirmed. */
        slotDeleteMsg(false);
    } else {
        slotTrashSelectedMessages();
    }

    if (mMsgView) {
        mMsgView->clearCache();
    }

    if (!isTrash) {
        BroadcastStatus::instance()->setStatusMsg(i18n("Moved all messages to the trash"));
    }

    updateMessageActions();

    // Disable empty trash/move all to trash action - we've just deleted/moved
    // all folder contents.
    mAkonadiStandardActionManager->action(Akonadi::StandardMailActionManager::MoveAllToTrash)->setEnabled(false);
}

//-----------------------------------------------------------------------------
void KMMainWidget::slotArchiveFolder()
{
    if (mCurrentFolder && mCurrentFolder->collection().isValid()) {
        KMail::ArchiveFolderDialog archiveDialog;
        archiveDialog.setFolder(mCurrentFolder->collection());
        archiveDialog.exec();
    }
}

//-----------------------------------------------------------------------------
void KMMainWidget::slotRemoveFolder()
{
    if (!mCurrentFolder) {
        return;
    }
    if (!mCurrentFolder->collection().isValid()) {
        return;
    }
    if (mCurrentFolder->isSystemFolder()) {
        return;
    }
    if (mCurrentFolder->isReadOnly()) {
        return;
    }

    Akonadi::CollectionFetchJob *job = new Akonadi::CollectionFetchJob(mCurrentFolder->collection(), CollectionFetchJob::FirstLevel, this);
    job->fetchScope().setContentMimeTypes(QStringList() << KMime::Message::mimeType());
    job->setProperty("collectionId", mCurrentFolder->collection().id());
    connect(job, &Akonadi::CollectionFetchJob::result, this, &KMMainWidget::slotDelayedRemoveFolder);
}

void KMMainWidget::slotDelayedRemoveFolder(KJob *job)
{
    const Akonadi::CollectionFetchJob *fetchJob = qobject_cast<Akonadi::CollectionFetchJob *>(job);
    Akonadi::Collection::List listOfCollection = fetchJob->collections();
    const bool hasNotSubDirectory = listOfCollection.isEmpty();

    const Akonadi::Collection::Id id = fetchJob->property("collectionId").toLongLong();
    Akonadi::Collection col = MailCommon::Util::updatedCollection(CommonKernel->collectionFromId(id));
    QString str;
    QString title;
    QString buttonLabel;
    if (col.resource() == QLatin1String("akonadi_search_resource")) {
        title = i18n("Delete Search");
        str = i18n("<qt>Are you sure you want to delete the search <b>%1</b>?<br />"
                   "Any messages it shows will still be available in their original folder.</qt>",
                   col.name().toHtmlEscaped());
        buttonLabel = i18nc("@action:button Delete search", "&Delete");
    } else {
        title = i18n("Delete Folder");

        if (col.statistics().count() == 0) {
            if (hasNotSubDirectory) {
                str = i18n("<qt>Are you sure you want to delete the empty folder "
                           "<b>%1</b>?</qt>",
                           col.name().toHtmlEscaped());
            } else {
                str = xi18n("<qt>Are you sure you want to delete the empty folder "
                            "<resource>%1</resource> and all its subfolders? Those subfolders might "
                            "not be empty and their contents will be discarded as well. "
                            "<p><b>Beware</b> that discarded messages are not saved "
                            "into your Trash folder and are permanently deleted.</p></qt>",
                            col.name().toHtmlEscaped());
            }
        } else {
            if (hasNotSubDirectory) {
                str = xi18n("<qt>Are you sure you want to delete the folder "
                            "<resource>%1</resource>, discarding its contents? "
                            "<p><b>Beware</b> that discarded messages are not saved "
                            "into your Trash folder and are permanently deleted.</p></qt>",
                            col.name().toHtmlEscaped());
            } else {
                str = xi18n("<qt>Are you sure you want to delete the folder <resource>%1</resource> "
                            "and all its subfolders, discarding their contents? "
                            "<p><b>Beware</b> that discarded messages are not saved "
                            "into your Trash folder and are permanently deleted.</p></qt>",
                            col.name().toHtmlEscaped());
            }
        }
        buttonLabel = i18nc("@action:button Delete folder", "&Delete");
    }

    if (KMessageBox::warningContinueCancel(this, str, title,
                                           KGuiItem(buttonLabel, QLatin1String("edit-delete")),
                                           KStandardGuiItem::cancel(), QString(),
                                           KMessageBox::Notify | KMessageBox::Dangerous)
            == KMessageBox::Continue) {
        kmkernel->checkFolderFromResources(listOfCollection << col);

        if (col.id() == mCurrentFolder->collection().id()) {
            mCurrentFolder.clear();
        }

        Akonadi::CollectionDeleteJob *job = new Akonadi::CollectionDeleteJob(col);
        connect(job, &Akonadi::CollectionDeleteJob::result, this, &KMMainWidget::slotDeletionCollectionResult);
    }
}

void KMMainWidget::slotDeletionCollectionResult(KJob *job)
{
    if (job) {
        if (Util::showJobErrorMessage(job)) {
            return;
        }
    }
}

//-----------------------------------------------------------------------------
void KMMainWidget::slotExpireAll()
{
    if (GlobalSettings::self()->warnBeforeExpire()) {
        const int ret = KMessageBox::warningContinueCancel(KMainWindow::memberList().first(),
                        i18n("Are you sure you want to expire all old messages?"),
                        i18n("Expire Old Messages?"), KGuiItem(i18n("Expire")));
        if (ret != KMessageBox::Continue) {
            return;
        }
    }

    kmkernel->expireAllFoldersNow();
}

//-----------------------------------------------------------------------------
void KMMainWidget::slotOverrideHtmlLoadExt()
{
    if (mHtmlLoadExtGlobalSetting == mFolderHtmlLoadExtPreference) {
        int result = KMessageBox::warningContinueCancel(this,
                     // the warning text is taken from configuredialog.cpp:
                     i18n("Loading external references in html mail will make you more vulnerable to "
                          "\"spam\" and may increase the likelihood that your system will be "
                          "compromised by other present and anticipated security exploits."),
                     i18n("Security Warning"),
                     KGuiItem(i18n("Load External References")),
                     KStandardGuiItem::cancel(),
                     QLatin1String("OverrideHtmlLoadExtWarning"), 0);
        if (result == KMessageBox::Cancel) {
            mPreferHtmlLoadExtAction->setChecked(false);
            return;
        }
    }
    mFolderHtmlLoadExtPreference = !mFolderHtmlLoadExtPreference;

    if (mMsgView) {
        mMsgView->setHtmlLoadExtOverride(mFolderHtmlLoadExtPreference);
        mMsgView->update(true);
    }
}

//-----------------------------------------------------------------------------
void KMMainWidget::slotMessageQueuedOrDrafted()
{
    if (!CommonKernel->folderIsDraftOrOutbox(mCurrentFolder->collection())) {
        return;
    }
    if (mMsgView) {
        mMsgView->update(true);
    }
}

//-----------------------------------------------------------------------------
void KMMainWidget::slotForwardInlineMsg()
{
    if (!mCurrentFolder) {
        return;
    }

    const QList<Akonadi::Item> selectedMessages = mMessagePane->selectionAsMessageItemList();
    if (selectedMessages.isEmpty()) {
        return;
    }
    KMForwardCommand *command = new KMForwardCommand(
        this, selectedMessages, mCurrentFolder->identity()
    );

    command->start();
}

//-----------------------------------------------------------------------------
void KMMainWidget::slotForwardAttachedMsg()
{
    if (!mCurrentFolder) {
        return;
    }

    const QList<Akonadi::Item> selectedMessages = mMessagePane->selectionAsMessageItemList();
    if (selectedMessages.isEmpty()) {
        return;
    }
    KMForwardAttachedCommand *command = new KMForwardAttachedCommand(
        this, selectedMessages, mCurrentFolder->identity()
    );

    command->start();
}

//-----------------------------------------------------------------------------
void KMMainWidget::slotUseTemplate()
{
    newFromTemplate(mMessagePane->currentItem());
}

//-----------------------------------------------------------------------------
void KMMainWidget::slotResendMsg()
{
    const Akonadi::Item msg = mMessagePane->currentItem();
    if (!msg.isValid()) {
        return;
    }
    KMCommand *command = new KMResendMessageCommand(this, msg);

    command->start();
}

//-----------------------------------------------------------------------------
// Message moving and permanent deletion
//

void KMMainWidget::moveMessageSelected(MessageList::Core::MessageItemSetReference ref, const Akonadi::Collection &dest, bool confirmOnDeletion)
{
    QList<Akonadi::Item> selectMsg  = mMessagePane->itemListFromPersistentSet(ref);
    // If this is a deletion, ask for confirmation
    if (!dest.isValid() && confirmOnDeletion) {
        int ret = KMessageBox::warningContinueCancel(
                      this,
                      i18np(
                          "<qt>Do you really want to delete the selected message?<br />"
                          "Once deleted, it cannot be restored.</qt>",
                          "<qt>Do you really want to delete the %1 selected messages?<br />"
                          "Once deleted, they cannot be restored.</qt>",
                          selectMsg.count()
                      ),
                      selectMsg.count() > 1 ? i18n("Delete Messages") : i18n("Delete Message"),
                      KStandardGuiItem::del(),
                      KStandardGuiItem::cancel(),
                      QLatin1String("NoConfirmDelete")
                  );
        if (ret == KMessageBox::Cancel) {
            mMessagePane->deletePersistentSet(ref);
            return;  // user canceled the action
        }
    }
    mMessagePane->markMessageItemsAsAboutToBeRemoved(ref, true);
    // And stuff them into a KMMoveCommand :)
    KMMoveCommand *command = new KMMoveCommand(dest, selectMsg, ref);
    QObject::connect(
        command, SIGNAL(moveDone(KMMoveCommand*)),
        this, SLOT(slotMoveMessagesCompleted(KMMoveCommand*))
    );
    command->start();

    if (dest.isValid()) {
        BroadcastStatus::instance()->setStatusMsg(i18n("Moving messages..."));
    } else {
        BroadcastStatus::instance()->setStatusMsg(i18n("Deleting messages..."));
    }
}

void KMMainWidget::slotMoveMessagesCompleted(KMMoveCommand *command)
{
    Q_ASSERT(command);
    mMessagePane->markMessageItemsAsAboutToBeRemoved(command->refSet(), false);
    mMessagePane->deletePersistentSet(command->refSet());
    // Bleah :D
    const bool moveWasReallyADelete = !command->destFolder().isValid();

    if (command->result() == KMCommand::OK) {
        if (moveWasReallyADelete) {
            BroadcastStatus::instance()->setStatusMsg(i18n("Messages deleted successfully."));
        } else {
            BroadcastStatus::instance()->setStatusMsg(i18n("Messages moved successfully."));
        }
    } else {
        if (moveWasReallyADelete) {
            if (command->result() == KMCommand::Failed) {
                BroadcastStatus::instance()->setStatusMsg(i18n("Deleting messages failed."));
            } else {
                BroadcastStatus::instance()->setStatusMsg(i18n("Deleting messages canceled."));
            }
        } else {
            if (command->result() == KMCommand::Failed) {
                BroadcastStatus::instance()->setStatusMsg(i18n("Moving messages failed."));
            } else {
                BroadcastStatus::instance()->setStatusMsg(i18n("Moving messages canceled."));
            }
        }
    }
    // The command will autodelete itself and will also kill the set.
}

void KMMainWidget::slotDeleteMsg(bool confirmDelete)
{
    // Create a persistent message set from the current selection
    MessageList::Core::MessageItemSetReference ref = mMessagePane->selectionAsPersistentSet();
    if (ref != -1) {
        moveMessageSelected(ref, Akonadi::Collection(), confirmDelete);
    }
}

void KMMainWidget::slotDeleteThread(bool confirmDelete)
{
    // Create a persistent set from the current thread.
    MessageList::Core::MessageItemSetReference ref = mMessagePane->currentThreadAsPersistentSet();
    if (ref != -1) {
        moveMessageSelected(ref, Akonadi::Collection(), confirmDelete);
    }
}

FolderSelectionDialog *KMMainWidget::moveOrCopyToDialog()
{
    if (!mMoveOrCopyToDialog) {
        FolderSelectionDialog::SelectionFolderOption options = FolderSelectionDialog::HideVirtualFolder;
        mMoveOrCopyToDialog = new FolderSelectionDialog(this, options);
        mMoveOrCopyToDialog->setModal(true);
    }
    return mMoveOrCopyToDialog;
}

FolderSelectionDialog *KMMainWidget::selectFromAllFoldersDialog()
{
    if (!mSelectFromAllFoldersDialog) {
        FolderSelectionDialog::SelectionFolderOptions options = FolderSelectionDialog::None;
        options |= FolderSelectionDialog::NotAllowToCreateNewFolder;

        mSelectFromAllFoldersDialog = new FolderSelectionDialog(this, options);
        mSelectFromAllFoldersDialog->setModal(true);
    }
    return mSelectFromAllFoldersDialog;
}

void KMMainWidget::slotMoveSelectedMessageToFolder()
{
    QPointer<MailCommon::FolderSelectionDialog> dialog(moveOrCopyToDialog());
    dialog->setWindowTitle(i18n("Move Messages to Folder"));
    if (dialog->exec() && dialog) {
        const Akonadi::Collection dest = dialog->selectedCollection();
        if (dest.isValid()) {
            moveSelectedMessagesToFolder(dest);
        }
    }
}

void KMMainWidget::moveSelectedMessagesToFolder(const Akonadi::Collection &dest)
{
    MessageList::Core::MessageItemSetReference ref = mMessagePane->selectionAsPersistentSet();
    if (ref != -1) {
        //Need to verify if dest == src ??? akonadi do it for us.
        moveMessageSelected(ref, dest, false);
    }
}

void KMMainWidget::copyMessageSelected(const QList<Akonadi::Item> &selectMsg, const Akonadi::Collection &dest)
{
    if (selectMsg.isEmpty()) {
        return;
    }
    // And stuff them into a KMCopyCommand :)
    KMCommand *command = new KMCopyCommand(dest, selectMsg);
    QObject::connect(
        command, SIGNAL(completed(KMCommand*)),
        this, SLOT(slotCopyMessagesCompleted(KMCommand*))
    );
    command->start();
    BroadcastStatus::instance()->setStatusMsg(i18n("Copying messages..."));
}

void KMMainWidget::slotCopyMessagesCompleted(KMCommand *command)
{
    Q_ASSERT(command);
    if (command->result() == KMCommand::OK) {
        BroadcastStatus::instance()->setStatusMsg(i18n("Messages copied successfully."));
    } else {
        if (command->result() == KMCommand::Failed) {
            BroadcastStatus::instance()->setStatusMsg(i18n("Copying messages failed."));
        } else {
            BroadcastStatus::instance()->setStatusMsg(i18n("Copying messages canceled."));
        }
    }
    // The command will autodelete itself and will also kill the set.
}

void KMMainWidget::slotCopySelectedMessagesToFolder()
{
    QPointer<MailCommon::FolderSelectionDialog> dialog(moveOrCopyToDialog());
    dialog->setWindowTitle(i18n("Copy Messages to Folder"));

    if (dialog->exec() && dialog) {
        const Akonadi::Collection dest = dialog->selectedCollection();
        if (dest.isValid()) {
            copySelectedMessagesToFolder(dest);
        }
    }
}

void KMMainWidget::copySelectedMessagesToFolder(const Akonadi::Collection &dest)
{
    const QList<Akonadi::Item > lstMsg = mMessagePane->selectionAsMessageItemList();
    if (!lstMsg.isEmpty()) {
        copyMessageSelected(lstMsg, dest);
    }
}

//-----------------------------------------------------------------------------
// Message trashing
//
void KMMainWidget::trashMessageSelected(MessageList::Core::MessageItemSetReference ref)
{
    if (!mCurrentFolder) {
        return;
    }

    const QList<Akonadi::Item> select = mMessagePane->itemListFromPersistentSet(ref);
    mMessagePane->markMessageItemsAsAboutToBeRemoved(ref, true);

    // FIXME: Why we don't use KMMoveCommand( trashFolder(), selectedMessages ); ?
    // And stuff them into a KMTrashMsgCommand :)
    KMCommand *command = new KMTrashMsgCommand(mCurrentFolder->collection(), select, ref);

    QObject::connect(
        command, SIGNAL(moveDone(KMMoveCommand*)),
        this, SLOT(slotTrashMessagesCompleted(KMMoveCommand*))
    );
    command->start();
    BroadcastStatus::instance()->setStatusMsg(i18n("Moving messages to trash..."));
}

void KMMainWidget::slotTrashMessagesCompleted(KMMoveCommand *command)
{
    Q_ASSERT(command);
    mMessagePane->markMessageItemsAsAboutToBeRemoved(command->refSet(), false);
    mMessagePane->deletePersistentSet(command->refSet());
    if (command->result() == KMCommand::OK) {
        BroadcastStatus::instance()->setStatusMsg(i18n("Messages moved to trash successfully."));
    } else {
        if (command->result() == KMCommand::Failed) {
            BroadcastStatus::instance()->setStatusMsg(i18n("Moving messages to trash failed."));
        } else {
            BroadcastStatus::instance()->setStatusMsg(i18n("Moving messages to trash canceled."));
        }
    }

    // The command will autodelete itself and will also kill the set.
}

void KMMainWidget::slotTrashSelectedMessages()
{
    MessageList::Core::MessageItemSetReference ref = mMessagePane->selectionAsPersistentSet();
    if (ref != -1) {
        trashMessageSelected(ref);
    }
}

void KMMainWidget::slotTrashThread()
{
    MessageList::Core::MessageItemSetReference ref = mMessagePane->currentThreadAsPersistentSet();
    if (ref != -1) {
        trashMessageSelected(ref);
    }
}

//-----------------------------------------------------------------------------
// Message tag setting for messages
//
// FIXME: The "selection" version of these functions is in MessageActions.
//        We should probably move everything there....
void KMMainWidget::toggleMessageSetTag(const QList<Akonadi::Item> &select, const Akonadi::Tag &tag)
{
    if (select.isEmpty()) {
        return;
    }
    KMCommand *command = new KMSetTagCommand(Akonadi::Tag::List() << tag, select, KMSetTagCommand::Toggle);
    command->start();
}

void KMMainWidget::slotSelectMoreMessageTagList()
{
    const QList<Akonadi::Item> selectedMessages = mMessagePane->selectionAsMessageItemList();
    if (selectedMessages.isEmpty()) {
        return;
    }

    TagSelectDialog dlg(this, selectedMessages.count(), selectedMessages.first());
    if (dlg.exec()) {
        const Akonadi::Tag::List lst = dlg.selectedTag();

        KMCommand *command = new KMSetTagCommand(lst, selectedMessages, KMSetTagCommand::CleanExistingAndAddNew);
        command->start();
    }
}

void KMMainWidget::slotUpdateMessageTagList(const Akonadi::Tag &tag)
{
    // Create a persistent set from the current thread.
    const QList<Akonadi::Item> selectedMessages = mMessagePane->selectionAsMessageItemList();
    if (selectedMessages.isEmpty()) {
        return;
    }
    toggleMessageSetTag(selectedMessages, tag);
}

void KMMainWidget::refreshMessageListSelection()
{
    mAkonadiStandardActionManager->setItemSelectionModel(mMessagePane->currentItemSelectionModel());
    slotMessageSelected(mMessagePane->currentItem());
}

//-----------------------------------------------------------------------------
// Status setting for threads
//
// FIXME: The "selection" version of these functions is in MessageActions.
//        We should probably move everything there....
void KMMainWidget::setMessageSetStatus(const QList<Akonadi::Item> &select,
                                       const Akonadi::MessageStatus &status,
                                       bool toggle)
{
    KMCommand *command = new KMSetStatusCommand(status, select, toggle);
    command->start();
}

void KMMainWidget::setCurrentThreadStatus(const Akonadi::MessageStatus &status, bool toggle)
{
    const QList<Akonadi::Item> select = mMessagePane->currentThreadAsMessageList();
    if (select.isEmpty()) {
        return;
    }
    setMessageSetStatus(select, status, toggle);
}

void KMMainWidget::slotSetThreadStatusUnread()
{
    setCurrentThreadStatus(MessageStatus::statusRead(), true);
}

void KMMainWidget::slotSetThreadStatusImportant()
{
    setCurrentThreadStatus(MessageStatus::statusImportant(), true);
}

void KMMainWidget::slotSetThreadStatusRead()
{
    setCurrentThreadStatus(MessageStatus::statusRead(), false);
}

void KMMainWidget::slotSetThreadStatusToAct()
{
    setCurrentThreadStatus(MessageStatus::statusToAct(), true);
}

void KMMainWidget::slotSetThreadStatusWatched()
{
    setCurrentThreadStatus(MessageStatus::statusWatched(), true);
    if (mWatchThreadAction->isChecked()) {
        mIgnoreThreadAction->setChecked(false);
    }
}

void KMMainWidget::slotSetThreadStatusIgnored()
{
    setCurrentThreadStatus(MessageStatus::statusIgnored(), true);
    if (mIgnoreThreadAction->isChecked()) {
        mWatchThreadAction->setChecked(false);
    }
}

//-----------------------------------------------------------------------------
void KMMainWidget::slotRedirectMsg()
{
    const QList<Akonadi::Item> selectedMessages = mMessagePane->selectionAsMessageItemList();
    if (selectedMessages.isEmpty()) {
        return;
    }

    KMCommand *command = new KMRedirectCommand(this, selectedMessages);
    command->start();
}

//-----------------------------------------------------------------------------
void KMMainWidget::slotCustomReplyToMsg(const QString &tmpl)
{
    const Akonadi::Item msg = mMessagePane->currentItem();
    if (!msg.isValid()) {
        return;
    }

    const QString text = mMsgView ? mMsgView->copyText() : QString();

    qDebug() << "Reply with template:" << tmpl;

    KMCommand *command = new KMReplyCommand(this,
                                            msg,
                                            MessageComposer::ReplySmart,
                                            text, false,
                                            tmpl);
    command->start();
}

//-----------------------------------------------------------------------------
void KMMainWidget::slotCustomReplyAllToMsg(const QString &tmpl)
{
    const Akonadi::Item msg = mMessagePane->currentItem();
    if (!msg.isValid()) {
        return;
    }

    const QString text = mMsgView ? mMsgView->copyText() : QString();

    qDebug() << "Reply to All with template:" << tmpl;

    KMCommand *command = new KMReplyCommand(this,
                                            msg,
                                            MessageComposer::ReplyAll,
                                            text,
                                            false,
                                            tmpl
                                           );

    command->start();
}

//-----------------------------------------------------------------------------
void KMMainWidget::slotCustomForwardMsg(const QString &tmpl)
{
    if (!mCurrentFolder) {
        return;
    }

    const QList<Akonadi::Item> selectedMessages = mMessagePane->selectionAsMessageItemList();
    if (selectedMessages.isEmpty()) {
        return;
    }

    qDebug() << "Forward with template:" << tmpl;
    KMForwardCommand *command = new KMForwardCommand(
        this, selectedMessages, mCurrentFolder->identity(), tmpl
    );

    command->start();
}

void KMMainWidget::openFilterDialog(const QByteArray &field, const QString &value)
{
    FilterIf->openFilterDialog(false);
    FilterIf->createFilter(field, value);
}

//-----------------------------------------------------------------------------
void KMMainWidget::slotSubjectFilter()
{
    const KMime::Message::Ptr msg = mMessagePane->currentMessage();
    if (!msg) {
        return;
    }

    openFilterDialog("Subject", msg->subject()->asUnicodeString());
}

//-----------------------------------------------------------------------------
void KMMainWidget::slotFromFilter()
{
    KMime::Message::Ptr msg = mMessagePane->currentMessage();
    if (!msg) {
        return;
    }

    AddrSpecList al = MessageHelper::extractAddrSpecs(msg, "From");
    if (al.empty()) {
        openFilterDialog("From",  msg->from()->asUnicodeString());
    } else {
        openFilterDialog("From",  al.front().asString());
    }
}

//-----------------------------------------------------------------------------
void KMMainWidget::slotToFilter()
{
    KMime::Message::Ptr msg = mMessagePane->currentMessage();
    if (!msg) {
        return;
    }
    openFilterDialog("To",  msg->to()->asUnicodeString());
}

//-----------------------------------------------------------------------------
void KMMainWidget::slotUndo()
{
    kmkernel->undoStack()->undo();
    updateMessageActions();
    updateFolderMenu();
}

//-----------------------------------------------------------------------------
void KMMainWidget::slotJumpToFolder()
{
    QPointer<MailCommon::FolderSelectionDialog> dialog(selectFromAllFoldersDialog());
    dialog->setWindowTitle(i18n("Jump to Folder"));
    if (dialog->exec() && dialog) {
        Akonadi::Collection collection = dialog->selectedCollection();
        if (collection.isValid()) {
            slotSelectCollectionFolder(collection);
        }
    }
}

void KMMainWidget::slotSelectCollectionFolder(const Akonadi::Collection &col)
{
    if (mFolderTreeWidget) {
        mFolderTreeWidget->selectCollectionFolder(col);
        slotFolderChanged(col);
    }
}

void KMMainWidget::slotApplyFilters()
{
    const QList<Akonadi::Item> selectedMessages = mMessagePane->selectionAsMessageItemList();
    if (selectedMessages.isEmpty()) {
        return;
    }
    applyFilters(selectedMessages);
}

void KMMainWidget::slotApplyFiltersOnFolder()
{
    if (mCurrentFolder && mCurrentFolder->collection().isValid()) {
        Akonadi::ItemFetchJob *job = new Akonadi::ItemFetchJob(mCurrentFolder->collection(), this);
        connect(job, &Akonadi::ItemFetchJob::result, this, &KMMainWidget::slotFetchItemsForFolderDone);
    }
}

void KMMainWidget::slotFetchItemsForFolderDone(KJob *job)
{
    Akonadi::ItemFetchJob *fjob = dynamic_cast<Akonadi::ItemFetchJob *>(job);
    Q_ASSERT(fjob);
    Akonadi::Item::List items = fjob->items();
    applyFilters(items);
}

void KMMainWidget::applyFilters(const QList<Akonadi::Item> &selectedMessages)
{
#ifndef QT_NO_CURSOR
    MessageViewer::KCursorSaver busy(MessageViewer::KBusyPtr::busy());
#endif

    MailCommon::FilterManager::instance()->filter(selectedMessages);
}

//-----------------------------------------------------------------------------
void KMMainWidget::slotCheckVacation()
{
    updateVacationScriptStatus(false);
    if (!kmkernel->askToGoOnline()) {
        return;
    }

    mVacationManager->checkVacation();
    connect(mVacationManager, SIGNAL(updateVacationScriptStatus(bool,QString)), SLOT(updateVacationScriptStatus(bool,QString)));
    connect(mVacationManager, SIGNAL(editVacation()), SLOT(slotEditVacation()));
}

void KMMainWidget::slotEditVacation(const QString &serverName)
{
    if (!kmkernel->askToGoOnline()) {
        return;
    }

    mVacationManager->slotEditVacation(serverName);
}

//-----------------------------------------------------------------------------
void KMMainWidget::slotDebugSieve()
{
#if !defined(NDEBUG)
    if (mSieveDebugDialog) {
        return;
    }

    mSieveDebugDialog = new KSieveUi::SieveDebugDialog(this);
    mSieveDebugDialog->exec();
    delete mSieveDebugDialog;
#endif
}

//-----------------------------------------------------------------------------
<<<<<<< HEAD
void KMMainWidget::slotStartCertManager()
{
    if (!QProcess::startDetached(QLatin1String("kleopatra")))
        KMessageBox::error(this, i18n("Could not start certificate manager; "
                                      "please check your installation."),
                           i18n("KMail Error"));
    else {
        qDebug() << "\nslotStartCertManager(): certificate manager started.";
    }
}

//-----------------------------------------------------------------------------
void KMMainWidget::slotStartWatchGnuPG()
{
    if (!QProcess::startDetached(QLatin1String("kwatchgnupg")))
        KMessageBox::error(this, i18n("Could not start GnuPG LogViewer (kwatchgnupg); "
                                      "please check your installation."),
                           i18n("KMail Error"));
}

//-----------------------------------------------------------------------------
=======
>>>>>>> 3b971093
void KMMainWidget::slotConfigChanged()
{
    readConfig();
    mMsgActions->setupForwardActions(actionCollection());
    mMsgActions->setupForwardingActionsList(mGUIClient);
}

//-----------------------------------------------------------------------------
void KMMainWidget::slotSaveMsg()
{
    const QList<Akonadi::Item> selectedMessages = mMessagePane->selectionAsMessageItemList();
    if (selectedMessages.isEmpty()) {
        return;
    }
    KMSaveMsgCommand *saveCommand = new KMSaveMsgCommand(this, selectedMessages);
    saveCommand->start();
}

//-----------------------------------------------------------------------------
void KMMainWidget::slotOpenMsg()
{
    KMOpenMsgCommand *openCommand = new KMOpenMsgCommand(this, QUrl(), overrideEncoding(), this);

    openCommand->start();
}

//-----------------------------------------------------------------------------
void KMMainWidget::slotSaveAttachments()
{
    const QList<Akonadi::Item> selectedMessages = mMessagePane->selectionAsMessageItemList();
    if (selectedMessages.isEmpty()) {
        return;
    }
    // Avoid re-downloading in the common case that only one message is selected, and the message
    // is also displayed in the viewer. For this, create a dummy item without a parent collection / item id,
    // so that KMCommand doesn't download it.
    KMSaveAttachmentsCommand *saveCommand = 0;
    if (mMsgView && selectedMessages.size() == 1 &&
            mMsgView->message().hasPayload<KMime::Message::Ptr>() &&
            selectedMessages.first().id() == mMsgView->message().id()) {
        Akonadi::Item dummyItem;
        dummyItem.setPayload<KMime::Message::Ptr>(mMsgView->message().payload<KMime::Message::Ptr>());
        saveCommand = new KMSaveAttachmentsCommand(this, dummyItem, mMsgView->viewer());
    } else {
        saveCommand = new KMSaveAttachmentsCommand(this, selectedMessages);
    }

    saveCommand->start();
}

void KMMainWidget::slotOnlineStatus()
{
    // KMKernel will emit a signal when we toggle the network state that is caught by
    // KMMainWidget::slotUpdateOnlineStatus to update our GUI
    if (GlobalSettings::self()->networkState() == GlobalSettings::EnumNetworkState::Online) {
        // if online; then toggle and set it offline.
        kmkernel->stopNetworkJobs();
    } else {
        kmkernel->resumeNetworkJobs();
        slotCheckVacation();
    }
}

void KMMainWidget::slotUpdateOnlineStatus(GlobalSettings::EnumNetworkState::type)
{
    if (!mAkonadiStandardActionManager) {
        return;
    }
    QAction *action = mAkonadiStandardActionManager->action(Akonadi::StandardActionManager::ToggleWorkOffline);
    if (GlobalSettings::self()->networkState() == GlobalSettings::EnumNetworkState::Online) {
        action->setText(i18n("Work Offline"));
        action->setIcon(QIcon::fromTheme(QLatin1String("user-offline")));
    } else {
        action->setText(i18n("Work Online"));
        action->setIcon(QIcon::fromTheme(QLatin1String("user-online")));
    }
}

//-----------------------------------------------------------------------------
void KMMainWidget::slotSendQueued()
{
    if (kmkernel->msgSender()) {
        kmkernel->msgSender()->sendQueued();
    }
}

//-----------------------------------------------------------------------------
void KMMainWidget::slotSendQueuedVia(QAction *item)
{
    const QStringList availTransports = MailTransport::TransportManager::self()->transportNames();
    if (!availTransports.isEmpty() && availTransports.contains(item->text())) {
        if (kmkernel->msgSender()) {
            kmkernel->msgSender()->sendQueued(item->text());
        }
    }
}

//-----------------------------------------------------------------------------
void KMMainWidget::slotShowBusySplash()
{
    if (mReaderWindowActive) {
        mMsgView->displayBusyPage();
    }
}

void KMMainWidget::showOfflinePage()
{
    if (!mReaderWindowActive) {
        return;
    }

    mMsgView->displayOfflinePage();
}

void KMMainWidget::showResourceOfflinePage()
{
    if (!mReaderWindowActive) {
        return;
    }

    mMsgView->displayResourceOfflinePage();
}

//-----------------------------------------------------------------------------
void KMMainWidget::slotReplaceMsgByUnencryptedVersion()
{
    qDebug();
    Akonadi::Item oldMsg = mMessagePane->currentItem();
    if (oldMsg.isValid()) {
#if 0
        qDebug() << "Old message found";
        if (oldMsg->hasUnencryptedMsg()) {
            qDebug() << "Extra unencrypted message found";
            KMime::Message *newMsg = oldMsg->unencryptedMsg();
            // adjust the message id
            {
                QString msgId(oldMsg->msgId());
                QString prefix("DecryptedMsg.");
                int oldIdx = msgId.indexOf(prefix, 0, Qt::CaseInsensitive);
                if (-1 == oldIdx) {
                    int leftAngle = msgId.lastIndexOf('<');
                    msgId = msgId.insert((-1 == leftAngle) ? 0 : ++leftAngle, prefix);
                } else {
                    // toggle between "DecryptedMsg." and "DeCryptedMsg."
                    // to avoid same message id
                    QCharRef c = msgId[ oldIdx + 2 ];
                    if ('C' == c) {
                        c = 'c';
                    } else {
                        c = 'C';
                    }
                }
                newMsg->setMsgId(msgId);
                mMsgView->setIdOfLastViewedMessage(msgId);
            }
            // insert the unencrypted message
            qDebug() << "Adding unencrypted message to folder";
            mFolder->addMsg(newMsg);
            /* Figure out its index in the folder for selecting. This must be count()-1,
            * since we append. Be safe and do find, though, just in case. */
            int newMsgIdx = mFolder->find(newMsg);
            Q_ASSERT(newMsgIdx != -1);
            /* we need this unget, to have the message displayed correctly initially */
            mFolder->unGetMsg(newMsgIdx);
            int idx = mFolder->find(oldMsg);
            Q_ASSERT(idx != -1);
            /* only select here, so the old one is not un-Gotten before, which would
            * render the pointer we hold invalid so that find would fail */
#if 0
            // FIXME (Pragma)
            mHeaders->setCurrentItemByIndex(newMsgIdx);
#endif
            // remove the old one
            if (idx != -1) {
                qDebug() << "Deleting encrypted message";
                mFolder->take(idx);
            }

            qDebug() << "Updating message actions";
            updateMessageActions();

            qDebug() << "Done.";
        } else {
            qDebug() << "NO EXTRA UNENCRYPTED MESSAGE FOUND";
        }
#else
        qDebug() << "AKONADI PORT: Disabled code in  " << Q_FUNC_INFO;
#endif
    } else {
        qDebug() << "PANIC: NO OLD MESSAGE FOUND";
    }
}

void KMMainWidget::slotFocusOnNextMessage()
{
    mMessagePane->focusNextMessageItem(MessageList::Core::MessageTypeAny, true, false);
}

void KMMainWidget::slotFocusOnPrevMessage()
{
    mMessagePane->focusPreviousMessageItem(MessageList::Core::MessageTypeAny, true, false);
}

void KMMainWidget::slotSelectFirstMessage()
{
    mMessagePane->selectFirstMessageItem(MessageList::Core::MessageTypeAny, true);
}

void KMMainWidget::slotSelectLastMessage()
{
    mMessagePane->selectLastMessageItem(MessageList::Core::MessageTypeAny, true);
}

void KMMainWidget::slotSelectFocusedMessage()
{
    mMessagePane->selectFocusedMessageItem(true);
}

void KMMainWidget::slotSelectNextMessage()
{
    mMessagePane->selectNextMessageItem(MessageList::Core::MessageTypeAny,
                                        MessageList::Core::ClearExistingSelection,
                                        true, false);
}

void KMMainWidget::slotExtendSelectionToNextMessage()
{
    mMessagePane->selectNextMessageItem(
        MessageList::Core::MessageTypeAny,
        MessageList::Core::GrowOrShrinkExistingSelection,
        true,  // center item
        false  // don't loop in folder
    );
}

void KMMainWidget::slotSelectNextUnreadMessage()
{
    // The looping logic is: "Don't loop" just never loops, "Loop in current folder"
    // loops just in current folder, "Loop in all folders" loops in the current folder
    // first and then after confirmation jumps to the next folder.
    // A bad point here is that if you answer "No, and don't ask me again" to the confirmation
    // dialog then you have "Loop in current folder" and "Loop in all folders" that do
    // the same thing and no way to get the old behaviour. However, after a consultation on #kontact,
    // for bug-to-bug backward compatibility, the masters decided to keep it b0rken :D
    // If nobody complains, it stays like it is: if you complain enough maybe the masters will
    // decide to reconsider :)
    if (!mMessagePane->selectNextMessageItem(
                MessageList::Core::MessageTypeUnreadOnly,
                MessageList::Core::ClearExistingSelection,
                true,  // center item
                /*GlobalSettings::self()->loopOnGotoUnread() == GlobalSettings::EnumLoopOnGotoUnread::LoopInCurrentFolder*/
                GlobalSettings::self()->loopOnGotoUnread() != GlobalSettings::EnumLoopOnGotoUnread::DontLoop
            )) {
        // no next unread message was found in the current folder
        if ((GlobalSettings::self()->loopOnGotoUnread() ==
                GlobalSettings::EnumLoopOnGotoUnread::LoopInAllFolders) ||
                (GlobalSettings::self()->loopOnGotoUnread() ==
                 GlobalSettings::EnumLoopOnGotoUnread::LoopInAllMarkedFolders)) {
            mGoToFirstUnreadMessageInSelectedFolder = true;
            mFolderTreeWidget->folderTreeView()->selectNextUnreadFolder(true);
            mGoToFirstUnreadMessageInSelectedFolder = false;
        }
    }
}

void KMMainWidget::slotSelectPreviousMessage()
{
    mMessagePane->selectPreviousMessageItem(MessageList::Core::MessageTypeAny,
                                            MessageList::Core::ClearExistingSelection,
                                            true, false);
}

void KMMainWidget::slotExtendSelectionToPreviousMessage()
{
    mMessagePane->selectPreviousMessageItem(
        MessageList::Core::MessageTypeAny,
        MessageList::Core::GrowOrShrinkExistingSelection,
        true,  // center item
        false  // don't loop in folder
    );
}

void KMMainWidget::slotSelectPreviousUnreadMessage()
{
    if (!mMessagePane->selectPreviousMessageItem(
                MessageList::Core::MessageTypeUnreadOnly,
                MessageList::Core::ClearExistingSelection,
                true,  // center item
                GlobalSettings::self()->loopOnGotoUnread() == GlobalSettings::EnumLoopOnGotoUnread::LoopInCurrentFolder
            )) {
        // no next unread message was found in the current folder
        if ((GlobalSettings::self()->loopOnGotoUnread() ==
                GlobalSettings::EnumLoopOnGotoUnread::LoopInAllFolders) ||
                (GlobalSettings::self()->loopOnGotoUnread() ==
                 GlobalSettings::EnumLoopOnGotoUnread::LoopInAllMarkedFolders)) {
            mGoToFirstUnreadMessageInSelectedFolder = true;
            mFolderTreeWidget->folderTreeView()->selectPrevUnreadFolder();
            mGoToFirstUnreadMessageInSelectedFolder = false;
        }
    }
}

void KMMainWidget::slotDisplayCurrentMessage()
{
    if (mMessagePane->currentItem().isValid() && !mMessagePane->searchEditHasFocus()) {
        slotMessageActivated(mMessagePane->currentItem());
    }
}

// Called by double-clicked or 'Enter' in the messagelist -> pop up reader window
void KMMainWidget::slotMessageActivated(const Akonadi::Item &msg)
{
    if (!mCurrentFolder || !msg.isValid()) {
        return;
    }

    if (CommonKernel->folderIsDraftOrOutbox(mCurrentFolder->collection())) {
        mMsgActions->setCurrentMessage(msg);
        mMsgActions->editCurrentMessage();
        return;
    }

    if (CommonKernel->folderIsTemplates(mCurrentFolder->collection())) {
        slotUseTemplate();
        return;
    }

    // Try to fetch the mail, even in offline mode, it might be cached
    KMFetchMessageCommand *cmd = new KMFetchMessageCommand(this, msg);
    connect(cmd, SIGNAL(completed(KMCommand*)),
            this, SLOT(slotItemsFetchedForActivation(KMCommand*)));
    cmd->start();
}

void KMMainWidget::slotItemsFetchedForActivation(KMCommand *command)
{
    KMCommand::Result result = command->result();
    if (result != KMCommand::OK) {
        qDebug() << "Result:" << result;
        return;
    }

    KMFetchMessageCommand *fetchCmd = qobject_cast<KMFetchMessageCommand *>(command);
    const Item msg = fetchCmd->item();

    KMReaderMainWin *win = new KMReaderMainWin(mFolderDisplayFormatPreference, mFolderHtmlLoadExtPreference);
    const bool useFixedFont = mMsgView ? mMsgView->isFixedFont() :
                              MessageViewer::GlobalSettings::self()->useFixedFont();
    win->setUseFixedFont(useFixedFont);

    const Akonadi::Collection parentCollection = MailCommon::Util::parentCollectionFromItem(msg);
    win->showMessage(overrideEncoding(), msg, parentCollection);
    win->show();
}

void KMMainWidget::slotMessageStatusChangeRequest(const Akonadi::Item &item, const Akonadi::MessageStatus &set, const Akonadi::MessageStatus &clear)
{
    if (!item.isValid()) {
        return;
    }

    if (clear.toQInt32() != Akonadi::MessageStatus().toQInt32()) {
        KMCommand *command = new KMSetStatusCommand(clear, Akonadi::Item::List() << item, true);
        command->start();
    }

    if (set.toQInt32() != Akonadi::MessageStatus().toQInt32()) {
        KMCommand *command = new KMSetStatusCommand(set, Akonadi::Item::List() << item, false);
        command->start();
    }
}

//-----------------------------------------------------------------------------
void KMMainWidget::slotMarkAll()
{
    mMessagePane->selectAll();
    updateMessageActions();
}

void KMMainWidget::slotMessagePopup(const Akonadi::Item &msg , const KUrl &aUrl, const KUrl &imageUrl, const QPoint &aPoint)
{
    updateMessageMenu();

    const QString email =  KPIMUtils::firstEmailAddress(aUrl.path()).toLower();
    if (aUrl.scheme() == QLatin1String("mailto") && !email.isEmpty()) {
        Akonadi::ContactSearchJob *job = new Akonadi::ContactSearchJob(this);
        job->setLimit(1);
        job->setQuery(Akonadi::ContactSearchJob::Email, email, Akonadi::ContactSearchJob::ExactMatch);
        job->setProperty("msg", QVariant::fromValue(msg));
        job->setProperty("point", aPoint);
        job->setProperty("imageUrl", imageUrl);
        job->setProperty("url", aUrl);
        connect(job, &Akonadi::ContactSearchJob::result, this, &KMMainWidget::slotContactSearchJobForMessagePopupDone);
    } else {
        showMessagePopup(msg, aUrl, imageUrl, aPoint, false, false);
    }
}

void KMMainWidget::slotContactSearchJobForMessagePopupDone(KJob *job)
{
    const Akonadi::ContactSearchJob *searchJob = qobject_cast<Akonadi::ContactSearchJob *>(job);
    const bool contactAlreadyExists = !searchJob->contacts().isEmpty();

    const QList<Akonadi::Item> listContact = searchJob->items();
    const bool uniqueContactFound = (listContact.count() == 1);
    if (uniqueContactFound) {
        mMsgView->setContactItem(listContact.first(), searchJob->contacts().at(0));
    } else {
        mMsgView->clearContactItem();
    }
    const Akonadi::Item msg = job->property("msg").value<Akonadi::Item>();
    const QPoint aPoint = job->property("point").toPoint();
    const KUrl imageUrl = job->property("imageUrl").value<KUrl>();
    const KUrl url = job->property("url").value<KUrl>();

    showMessagePopup(msg, url, imageUrl, aPoint, contactAlreadyExists, uniqueContactFound);
}

void KMMainWidget::showMessagePopup(const Akonadi::Item &msg , const KUrl &url, const KUrl &imageUrl, const QPoint &aPoint, bool contactAlreadyExists, bool uniqueContactFound)
{
    QMenu *menu = new QMenu;

    bool urlMenuAdded = false;

    if (!url.isEmpty()) {
        if (url.scheme() == QLatin1String("mailto")) {
            // popup on a mailto URL
            menu->addAction(mMsgView->mailToComposeAction());
            menu->addAction(mMsgView->mailToReplyAction());
            menu->addAction(mMsgView->mailToForwardAction());

            menu->addSeparator();

            if (contactAlreadyExists) {
                if (uniqueContactFound) {
                    menu->addAction(mMsgView->editContactAction());
                } else {
                    menu->addAction(mMsgView->openAddrBookAction());
                }
            } else {
                menu->addAction(mMsgView->addAddrBookAction());
                menu->addAction(mMsgView->addToExistingContactAction());
            }
            menu->addSeparator();
            menu->addMenu(mMsgView->viewHtmlOption());
            menu->addSeparator();
            menu->addAction(mMsgView->copyURLAction());
            urlMenuAdded = true;
        } else if (url.scheme() != QLatin1String("attachment")) {
            // popup on a not-mailto URL
            menu->addAction(mMsgView->urlOpenAction());
            menu->addAction(mMsgView->addBookmarksAction());
            menu->addAction(mMsgView->urlSaveAsAction());
            menu->addAction(mMsgView->copyURLAction());
            if (mMsgView->isAShortUrl(url)) {
                menu->addSeparator();
                menu->addAction(mMsgView->expandShortUrlAction());
            }
            if (!imageUrl.isEmpty()) {
                menu->addSeparator();
                menu->addAction(mMsgView->copyImageLocation());
                menu->addAction(mMsgView->downloadImageToDiskAction());
                menu->addAction(mMsgView->shareImage());
                if (mMsgView->adblockEnabled()) {
                    menu->addSeparator();
                    menu->addAction(mMsgView->blockImage());
                }
            }
            urlMenuAdded = true;
        }
        qDebug() << "URL is:" << url;
    }
    const QString selectedText = mMsgView ? mMsgView->copyText() : QString();
    if (mMsgView && !selectedText.isEmpty()) {
        if (urlMenuAdded) {
            menu->addSeparator();
        }
        menu->addAction(mMsgActions->replyMenu());
        menu->addSeparator();

        menu->addAction(mMsgView->copyAction());
        menu->addAction(mMsgView->selectAllAction());
        menu->addSeparator();
        mMsgActions->addWebShortcutsMenu(menu, selectedText);
        menu->addSeparator();
        menu->addAction(mMsgView->translateAction());
        menu->addSeparator();
        menu->addAction(mMsgView->speakTextAction());
    } else if (!urlMenuAdded) {
        // popup somewhere else (i.e., not a URL) on the message
        if (!mMessagePane->currentMessage()) {
            // no messages
            delete menu;
            return;
        }
        Akonadi::Collection parentCol = msg.parentCollection();
        if (parentCol.isValid() && CommonKernel->folderIsTemplates(parentCol)) {
            menu->addAction(mUseAction);
        } else {
            menu->addAction(mMsgActions->replyMenu());
            menu->addAction(mMsgActions->forwardMenu());
        }
        if (parentCol.isValid() && CommonKernel->folderIsSentMailFolder(parentCol)) {
            menu->addAction(sendAgainAction());
        } else {
            menu->addAction(editAction());
        }
        menu->addAction(mailingListActionMenu());
        menu->addSeparator();

        menu->addAction(mCopyActionMenu);
        menu->addAction(mMoveActionMenu);

        menu->addSeparator();

        menu->addAction(mMsgActions->messageStatusMenu());
        menu->addSeparator();
        if (mMsgView) {
            if (!imageUrl.isEmpty()) {
                menu->addSeparator();
                menu->addAction(mMsgView->copyImageLocation());
                menu->addAction(mMsgView->downloadImageToDiskAction());
                menu->addAction(mMsgView->shareImage());
                menu->addSeparator();
                if (mMsgView->adblockEnabled()) {
                    menu->addAction(mMsgView->blockImage());
                    menu->addSeparator();
                }
            }
            menu->addAction(mMsgView->viewSourceAction());
            menu->addAction(mMsgView->toggleFixFontAction());
            menu->addAction(mMsgView->toggleMimePartTreeAction());
        }
        menu->addSeparator();
        if (mMsgActions->printPreviewAction()) {
            menu->addAction(mMsgActions->printPreviewAction());
        }
        menu->addAction(mMsgActions->printAction());
        menu->addAction(mSaveAsAction);
        menu->addAction(mSaveAttachmentsAction);
        menu->addSeparator();
        if (parentCol.isValid() && CommonKernel->folderIsTrash(parentCol)) {
            menu->addAction(mDeleteAction);
        } else {
            menu->addAction(akonadiStandardAction(Akonadi::StandardMailActionManager::MoveToTrash));
        }
        menu->addSeparator();
        menu->addAction(mMsgView->createTodoAction());
        menu->addAction(mMsgView->createEventAction());
        menu->addSeparator();
        if (mMsgView) {
            menu->addAction(mMsgView->saveMessageDisplayFormatAction());
            menu->addAction(mMsgView->resetMessageDisplayFormatAction());
            menu->addSeparator();
        }
        menu->addAction(mMsgActions->annotateAction());
        if (mMsgView && mMsgView->adblockEnabled()) {
            menu->addSeparator();
            menu->addAction(mMsgView->openBlockableItems());
        }
        menu->addAction(mMsgActions->addFollowupReminderAction());
        if (kmkernel->allowToDebugBalooSupport()) {
            menu->addSeparator();
            menu->addAction(mMsgActions->debugBalooAction());
        }
    }
    KAcceleratorManager::manage(menu);
    menu->exec(aPoint, 0);
    delete menu;
}
//-----------------------------------------------------------------------------
void KMMainWidget::getAccountMenu()
{
    mActMenu->clear();
    const Akonadi::AgentInstance::List lst = MailCommon::Util::agentInstances();
    foreach (const Akonadi::AgentInstance &type, lst) {
        // Explicitly make a copy, as we're not changing values of the list but only
        // the local copy which is passed to action.
        QAction *action = mActMenu->addAction(QString(type.name()).replace(QLatin1Char('&'), QLatin1String("&&")));
        action->setData(type.identifier());
    }
}

//-----------------------------------------------------------------------------
void KMMainWidget::getTransportMenu()
{

    mSendMenu->clear();
    QStringList availTransports = MailTransport::TransportManager::self()->transportNames();
    QStringList::Iterator it;
    QStringList::Iterator end(availTransports.end());

    for (it = availTransports.begin(); it != end ; ++it) {
        mSendMenu->addAction((*it).replace(QLatin1Char('&'), QLatin1String("&&")));
    }
}

//-----------------------------------------------------------------------------
void KMMainWidget::setupActions()
{
    mMsgActions = new KMail::MessageActions(actionCollection(), this);
    mMsgActions->setMessageView(mMsgView);

    //----- File Menu
    mSaveAsAction = new QAction(QIcon::fromTheme(QLatin1String("document-save")), i18n("Save &As..."), this);
    actionCollection()->addAction(QLatin1String("file_save_as"), mSaveAsAction);
    connect(mSaveAsAction, &QAction::triggered, this, &KMMainWidget::slotSaveMsg);
    actionCollection()->setDefaultShortcut(mSaveAsAction, KStandardShortcut::save().first());

    mOpenAction = KStandardAction::open(this, SLOT(slotOpenMsg()),
                                        actionCollection());

    mOpenRecentAction = KStandardAction::openRecent(this, SLOT(slotOpenRecentMsg(QUrl)),
                        actionCollection());
    KConfigGroup grp = mConfig->group(QLatin1String("Recent Files"));
    mOpenRecentAction->loadEntries(grp);

    {
        QAction *action = new QAction(i18n("&Expire All Folders"), this);
        actionCollection()->addAction(QLatin1String("expire_all_folders"), action);
        connect(action, &QAction::triggered, this, &KMMainWidget::slotExpireAll);
    }
    {
        QAction *action = new QAction(QIcon::fromTheme(QLatin1String("mail-receive")), i18n("Check &Mail"), this);
        actionCollection()->addAction(QLatin1String("check_mail"), action);
        connect(action, &QAction::triggered, this, &KMMainWidget::slotCheckMail);
        actionCollection()->setDefaultShortcut(action, QKeySequence(Qt::CTRL + Qt::Key_L));
    }

    KActionMenu *actActionMenu = new KActionMenu(QIcon::fromTheme(QLatin1String("mail-receive")), i18n("Check Mail In"), this);
    actActionMenu->setIconText(i18n("Check Mail"));
    actActionMenu->setToolTip(i18n("Check Mail"));
    actionCollection()->addAction(QLatin1String("check_mail_in"), actActionMenu);
    actActionMenu->setDelayed(true); //needed for checking "all accounts"
    connect(actActionMenu, &KActionMenu::triggered, this, &KMMainWidget::slotCheckMail);
    mActMenu = actActionMenu->menu();
    connect(mActMenu, SIGNAL(triggered(QAction*)),
            SLOT(slotCheckOneAccount(QAction*)));
    connect(mActMenu, &QMenu::aboutToShow, this, &KMMainWidget::getAccountMenu);

    mSendQueued = new QAction(QIcon::fromTheme(QLatin1String("mail-send")), i18n("&Send Queued Messages"), this);
    actionCollection()->addAction(QLatin1String("send_queued"), mSendQueued);
    connect(mSendQueued, &QAction::triggered, this, &KMMainWidget::slotSendQueued);
    {

        QAction *action = mAkonadiStandardActionManager->action(Akonadi::StandardActionManager::ToggleWorkOffline);
        mAkonadiStandardActionManager->interceptAction(Akonadi::StandardActionManager::ToggleWorkOffline);
        action->setCheckable(false);
        connect(action, &QAction::triggered, this, &KMMainWidget::slotOnlineStatus);
        action->setText(i18n("Online status (unknown)"));
    }

    mSendActionMenu = new KActionMenu(QIcon::fromTheme(QLatin1String("mail-send-via")), i18n("Send Queued Messages Via"), this);
    actionCollection()->addAction(QLatin1String("send_queued_via"), mSendActionMenu);
    mSendActionMenu->setDelayed(true);

    mSendMenu = mSendActionMenu->menu();
    connect(mSendMenu, &QMenu::triggered, this, &KMMainWidget::slotSendQueuedVia);
    connect(mSendMenu, &QMenu::aboutToShow, this, &KMMainWidget::getTransportMenu);

    //----- Tools menu
    if (parent()->inherits("KMMainWin")) {
        QAction *action = new QAction(QIcon::fromTheme(QLatin1String("x-office-address-book")), i18n("&Address Book"), this);
        actionCollection()->addAction(QLatin1String("addressbook"), action);
        connect(action, &QAction::triggered, this, &KMMainWidget::slotAddrBook);
        if (QStandardPaths::findExecutable(QLatin1String("kaddressbook")).isEmpty()) {
            action->setEnabled(false);
        }
    }

    {
<<<<<<< HEAD
        QAction *action = new QAction(QIcon::fromTheme(QLatin1String("pgp-keys")), i18n("Certificate Manager"), this);
        actionCollection()->addAction(QLatin1String("tools_start_certman"), action);
        connect(action, &QAction::triggered, this, &KMMainWidget::slotStartCertManager);
=======
        KAction *action = new KAction(KIcon(QLatin1String("pgp-keys")), i18n("Certificate Manager"), this);
        actionCollection()->addAction(QLatin1String("tools_start_certman"), action );
        connect(action, SIGNAL(triggered(bool)), mLaunchExternalComponent, SLOT(slotStartCertManager()));
>>>>>>> 3b971093
        // disable action if no certman binary is around
        if (QStandardPaths::findExecutable(QLatin1String("kleopatra")).isEmpty()) {
            action->setEnabled(false);
        }
    }
    {
<<<<<<< HEAD
        QAction *action = new QAction(QIcon::fromTheme(QLatin1String("pgp-keys")), i18n("GnuPG Log Viewer"), this);
        actionCollection()->addAction(QLatin1String("tools_start_kwatchgnupg"), action);
        connect(action, &QAction::triggered, this, &KMMainWidget::slotStartWatchGnuPG);
=======
        KAction *action = new KAction(KIcon(QLatin1String("pgp-keys")), i18n("GnuPG Log Viewer"), this);
        actionCollection()->addAction(QLatin1String("tools_start_kwatchgnupg"), action );
        connect(action, SIGNAL(triggered(bool)), mLaunchExternalComponent, SLOT(slotStartWatchGnuPG()));
>>>>>>> 3b971093
#ifdef Q_OS_WIN32
        // not ported yet, underlying infrastructure missing on Windows
        const bool usableKWatchGnupg = false;
#else
        // disable action if no kwatchgnupg binary is around
        bool usableKWatchGnupg = !QStandardPaths::findExecutable(QLatin1String("kwatchgnupg")).isEmpty();
#endif
        action->setEnabled(usableKWatchGnupg);
    }
    {
        QAction *action = new QAction(QIcon::fromTheme(QLatin1String("document-import")), i18n("&Import Messages..."), this);
        actionCollection()->addAction(QLatin1String("import"), action);
        connect(action, &QAction::triggered, this, &KMMainWidget::slotImport);
        if (QStandardPaths::findExecutable(QLatin1String("kmailcvt")).isEmpty()) {
            action->setEnabled(false);
        }
    }

#if !defined(NDEBUG)
    {
        QAction *action = new QAction(i18n("&Debug Sieve..."), this);
        actionCollection()->addAction(QLatin1String("tools_debug_sieve"), action);
        connect(action, &QAction::triggered, this, &KMMainWidget::slotDebugSieve);
    }
#endif

    {
        QAction *action = new QAction(i18n("Filter &Log Viewer..."), this);
        actionCollection()->addAction(QLatin1String("filter_log_viewer"), action);
        connect(action, &QAction::triggered, this, &KMMainWidget::slotFilterLogViewer);
    }
    {
        QAction *action = new QAction(i18n("&Anti-Spam Wizard..."), this);
        actionCollection()->addAction(QLatin1String("antiSpamWizard"), action);
        connect(action, &QAction::triggered, this, &KMMainWidget::slotAntiSpamWizard);
    }
    {
        QAction *action = new QAction(i18n("&Anti-Virus Wizard..."), this);
        actionCollection()->addAction(QLatin1String("antiVirusWizard"), action);
        connect(action, &QAction::triggered, this, &KMMainWidget::slotAntiVirusWizard);
    }
    {
        QAction *action = new QAction(i18n("&Account Wizard..."), this);
        actionCollection()->addAction(QLatin1String("accountWizard"), action);
        connect(action, &QAction::triggered, this, &KMMainWidget::slotAccountWizard);
    }
    {
<<<<<<< HEAD
        QAction *action = new QAction(i18n("&Import Wizard..."), this);
        actionCollection()->addAction(QLatin1String("importWizard"), action);
        connect(action, &QAction::triggered, this, &KMMainWidget::slotImportWizard);
=======
        KAction *action = new KAction( i18n("&Import Wizard..."), this );
        actionCollection()->addAction( QLatin1String("importWizard"), action );
        connect( action, SIGNAL(triggered(bool)), mLaunchExternalComponent, SLOT(slotImportWizard()) );
>>>>>>> 3b971093
    }
    if (KSieveUi::Util::allowOutOfOfficeSettings()) {
        QAction *action = new QAction(i18n("Edit \"Out of Office\" Replies..."), this);
        actionCollection()->addAction(QLatin1String("tools_edit_vacation"), action);
        connect(action, SIGNAL(triggered(bool)), SLOT(slotEditVacation()));
    }

    {
<<<<<<< HEAD
        QAction *action = new QAction(i18n("&Configure Automatic Archiving..."), this);
        actionCollection()->addAction(QLatin1String("tools_automatic_archiving"), action);
        connect(action, &QAction::triggered, mConfigAgent, &KMConfigureAgent::slotConfigureAutomaticArchiving);
    }

    {
        QAction *action = new QAction(i18n("Delayed Messages..."), this);
        actionCollection()->addAction(QLatin1String("message_delayed"), action);
        connect(action, &QAction::triggered, mConfigAgent, &KMConfigureAgent::slotConfigureSendLater);
    }

    {
        QAction *action = new QAction(i18n("Followup Reminder Messages..."), this);
        actionCollection()->addAction(QLatin1String("followup_reminder_messages"), action);
        connect(action, &QAction::triggered, mConfigAgent, &KMConfigureAgent::slotConfigureFollowupReminder);
=======
        KAction *action = new KAction(i18n("&Configure Automatic Archiving..."), this);
        actionCollection()->addAction(QLatin1String("tools_automatic_archiving"), action );
        connect(action, SIGNAL(triggered(bool)), mLaunchExternalComponent, SLOT(slotConfigureAutomaticArchiving()));
    }

    {
        KAction *action = new KAction(i18n("Delayed Messages..."), this);
        actionCollection()->addAction(QLatin1String("message_delayed"), action );
        connect(action, SIGNAL(triggered(bool)), mLaunchExternalComponent, SLOT(slotConfigureSendLater()));
    }

    {
        KAction *action = new KAction(i18n("Followup Reminder Messages..."), this);
        actionCollection()->addAction(QLatin1String("followup_reminder_messages"), action );
        connect(action, SIGNAL(triggered(bool)), mLaunchExternalComponent, SLOT(slotConfigureFollowupReminder()));
>>>>>>> 3b971093
    }

    // Disable the standard action delete key sortcut.
    QAction *const standardDelAction = akonadiStandardAction(Akonadi::StandardActionManager::DeleteItems);
    standardDelAction->setShortcut(QKeySequence());

    //----- Edit Menu

    /* The delete action is nowhere in the gui, by default, so we need to make
    * sure it is plugged into the KAccel now, since that won't happen on
    * XMLGui construction or manual ->plug(). This is only a problem when run
    * as a part, though. */
    mDeleteAction = new QAction(QIcon::fromTheme(QLatin1String("edit-delete")), i18nc("@action Hard delete, bypassing trash", "&Delete"), this);
    actionCollection()->addAction(QLatin1String("delete"), mDeleteAction);
    connect(mDeleteAction, SIGNAL(triggered(bool)), SLOT(slotDeleteMsg()));
    actionCollection()->setDefaultShortcut(mDeleteAction, QKeySequence(Qt::SHIFT + Qt::Key_Delete));

    mTrashThreadAction = new QAction(i18n("M&ove Thread to Trash"), this);
    actionCollection()->addAction(QLatin1String("move_thread_to_trash"), mTrashThreadAction);
    actionCollection()->setDefaultShortcut(mTrashThreadAction, QKeySequence(Qt::CTRL + Qt::Key_Delete));
    mTrashThreadAction->setIcon(QIcon::fromTheme(QLatin1String("user-trash")));
    KMail::Util::addQActionHelpText(mTrashThreadAction, i18n("Move thread to trashcan"));
    connect(mTrashThreadAction, &QAction::triggered, this, &KMMainWidget::slotTrashThread);

    mDeleteThreadAction = new QAction(QIcon::fromTheme(QLatin1String("edit-delete")), i18n("Delete T&hread"), this);
    actionCollection()->addAction(QLatin1String("delete_thread"), mDeleteThreadAction);
    connect(mDeleteThreadAction, SIGNAL(triggered(bool)), SLOT(slotDeleteThread()));
    actionCollection()->setDefaultShortcut(mDeleteThreadAction, QKeySequence(Qt::CTRL + Qt::SHIFT + Qt::Key_Delete));

    mSearchMessages = new QAction(QIcon::fromTheme(QLatin1String("edit-find-mail")), i18n("&Find Messages..."), this);
    actionCollection()->addAction(QLatin1String("search_messages"), mSearchMessages);
    connect(mSearchMessages, &QAction::triggered, this, &KMMainWidget::slotRequestFullSearchFromQuickSearch);
    actionCollection()->setDefaultShortcut(mSearchMessages, QKeySequence(Qt::Key_S));

    {
        QAction *action = new QAction(i18n("Select &All Messages"), this);
        actionCollection()->addAction(QLatin1String("mark_all_messages"), action);
        connect(action, &QAction::triggered, this, &KMMainWidget::slotMarkAll);
        actionCollection()->setDefaultShortcut(action, QKeySequence(Qt::CTRL + Qt::Key_A));
    }

    //----- Folder Menu

    mFolderMailingListPropertiesAction = new QAction(i18n("&Mailing List Management..."), this);
    actionCollection()->addAction(QLatin1String("folder_mailinglist_properties"), mFolderMailingListPropertiesAction);
    connect(mFolderMailingListPropertiesAction, &QAction::triggered, mManageShowCollectionProperties, &ManageShowCollectionProperties::slotFolderMailingListProperties);
    // mFolderMailingListPropertiesAction->setIcon(QIcon::fromTheme("document-properties-mailing-list"));

    mShowFolderShortcutDialogAction = new QAction(QIcon::fromTheme(QLatin1String("configure-shortcuts")), i18n("&Assign Shortcut..."), this);
    actionCollection()->addAction(QLatin1String("folder_shortcut_command"), mShowFolderShortcutDialogAction);
    connect(mShowFolderShortcutDialogAction, SIGNAL(triggered(bool)), mManageShowCollectionProperties,
            SLOT(slotShowFolderShortcutDialog()));
    // FIXME: this action is not currently enabled in the rc file, but even if
    // it were there is inconsistency between the action name and action.
    // "Expiration Settings" implies that this will lead to a settings dialogue
    // and it should be followed by a "...", but slotExpireFolder() performs
    // an immediate expiry.
    //
    // TODO: expire action should be disabled if there is no content or if
    // the folder can't delete messages.
    //
    // Leaving the action here for the moment, it and the "Expire" option in the
    // folder popup menu should be combined or at least made consistent.  Same for
    // slotExpireFolder() and FolderViewItem::slotShowExpiryProperties().
    mExpireFolderAction = new QAction(i18n("&Expiration Settings"), this);
    actionCollection()->addAction(QLatin1String("expire"), mExpireFolderAction);
    connect(mExpireFolderAction, SIGNAL(triggered(bool)), this, SLOT(slotExpireFolder()));

    mAkonadiStandardActionManager->interceptAction(Akonadi::StandardMailActionManager::MoveToTrash);
    connect(mAkonadiStandardActionManager->action(Akonadi::StandardMailActionManager::MoveToTrash), SIGNAL(triggered(bool)), this, SLOT(slotTrashSelectedMessages()));

    mAkonadiStandardActionManager->interceptAction(Akonadi::StandardMailActionManager::MoveAllToTrash);
    connect(mAkonadiStandardActionManager->action(Akonadi::StandardMailActionManager::MoveAllToTrash), SIGNAL(triggered(bool)), this, SLOT(slotEmptyFolder()));

    mAkonadiStandardActionManager->interceptAction(Akonadi::StandardActionManager::DeleteCollections);
    connect(mAkonadiStandardActionManager->action(Akonadi::StandardActionManager::DeleteCollections), SIGNAL(triggered(bool)), this, SLOT(slotRemoveFolder()));

    // ### PORT ME: Add this to the context menu. Not possible right now because
    //              the context menu uses XMLGUI, and that would add the entry to
    //              all collection context menus
    mArchiveFolderAction = new QAction(i18n("&Archive Folder..."), this);
    actionCollection()->addAction(QLatin1String("archive_folder"), mArchiveFolderAction);
    connect(mArchiveFolderAction, &QAction::triggered, this, &KMMainWidget::slotArchiveFolder);

    mDisplayMessageFormatMenu = new DisplayMessageFormatActionMenu(this);
    connect(mDisplayMessageFormatMenu, &DisplayMessageFormatActionMenu::changeDisplayMessageFormat, this, &KMMainWidget::slotChangeDisplayMessageFormat);
    actionCollection()->addAction(QLatin1String("display_format_message"), mDisplayMessageFormatMenu);

    mPreferHtmlLoadExtAction = new KToggleAction(i18n("Load E&xternal References"), this);
    actionCollection()->addAction(QLatin1String("prefer_html_external_refs"), mPreferHtmlLoadExtAction);
    connect(mPreferHtmlLoadExtAction, &KToggleAction::triggered, this, &KMMainWidget::slotOverrideHtmlLoadExt);

    {
        QAction *action =  mAkonadiStandardActionManager->action(Akonadi::StandardActionManager::CopyCollections);
        actionCollection()->setDefaultShortcut(action, QKeySequence(Qt::SHIFT + Qt::CTRL + Qt::Key_C));
    }
    {
        QAction *action = mAkonadiStandardActionManager->action(Akonadi::StandardActionManager::Paste);
        actionCollection()->setDefaultShortcut(action, QKeySequence(Qt::SHIFT + Qt::CTRL + Qt::Key_V));
    }
    {
        QAction *action = mAkonadiStandardActionManager->action(Akonadi::StandardActionManager::CopyItems);
        actionCollection()->setDefaultShortcut(action, QKeySequence(Qt::ALT + Qt::CTRL + Qt::Key_C));
    }
    {
        QAction *action = mAkonadiStandardActionManager->action(Akonadi::StandardActionManager::CutItems);
        action->setShortcut(QKeySequence(Qt::ALT + Qt::CTRL + Qt::Key_X));
    }

    {
        QAction *action = mAkonadiStandardActionManager->action(Akonadi::StandardActionManager::CopyItemToMenu);
        action->setText(i18n("Copy Message To..."));
        action = mAkonadiStandardActionManager->action(Akonadi::StandardActionManager::MoveItemToMenu);
        action->setText(i18n("Move Message To..."));
    }

    //----- Message Menu
    {
        QAction *action = new QAction(QIcon::fromTheme(QLatin1String("mail-message-new")), i18n("&New Message..."), this);
        actionCollection()->addAction(QLatin1String("new_message"), action);
        action->setIconText(i18nc("@action:intoolbar New Empty Message", "New"));
        connect(action, &QAction::triggered, this, &KMMainWidget::slotCompose);
        // do not set a New shortcut if kmail is a component
        if (!kmkernel->xmlGuiInstance().isValid()) {
            action->setShortcut(KStandardShortcut::openNew().first());
        }
    }

    mTemplateMenu = new KActionMenu(QIcon::fromTheme(QLatin1String("document-new")), i18n("Message From &Template"),
                                    actionCollection());
    mTemplateMenu->setDelayed(true);
    actionCollection()->addAction(QLatin1String("new_from_template"), mTemplateMenu);
    connect(mTemplateMenu->menu(), SIGNAL(aboutToShow()), this,
            SLOT(slotShowNewFromTemplate()));
    connect(mTemplateMenu->menu(), SIGNAL(triggered(QAction*)), this,
            SLOT(slotNewFromTemplate(QAction*)));

    mMessageNewList = new QAction(QIcon::fromTheme(QLatin1String("mail-message-new-list")),
                                  i18n("New Message t&o Mailing-List..."),
                                  this);
    actionCollection()->addAction(QLatin1String("post_message"),  mMessageNewList);
    connect(mMessageNewList, SIGNAL(triggered(bool)),
            SLOT(slotPostToML()));
    actionCollection()->setDefaultShortcut(mMessageNewList, QKeySequence(Qt::CTRL + Qt::SHIFT + Qt::Key_N));

    mSendAgainAction = new QAction(i18n("Send A&gain..."), this);
    actionCollection()->addAction(QLatin1String("send_again"), mSendAgainAction);
    connect(mSendAgainAction, &QAction::triggered, this, &KMMainWidget::slotResendMsg);

    //----- Create filter actions
    mFilterMenu = new KActionMenu(QIcon::fromTheme(QLatin1String("view-filter")), i18n("&Create Filter"), this);
    actionCollection()->addAction(QLatin1String("create_filter"), mFilterMenu);
    connect(mFilterMenu, SIGNAL(triggered(bool)), this,
            SLOT(slotFilter()));
    {
        QAction *action = new QAction(i18n("Filter on &Subject..."), this);
        actionCollection()->addAction(QLatin1String("subject_filter"), action);
        connect(action, &QAction::triggered, this, &KMMainWidget::slotSubjectFilter);
        mFilterMenu->addAction(action);
    }

    {
        QAction *action = new QAction(i18n("Filter on &From..."), this);
        actionCollection()->addAction(QLatin1String("from_filter"), action);
        connect(action, &QAction::triggered, this, &KMMainWidget::slotFromFilter);
        mFilterMenu->addAction(action);
    }
    {
        QAction *action = new QAction(i18n("Filter on &To..."), this);
        actionCollection()->addAction(QLatin1String("to_filter"), action);
        connect(action, &QAction::triggered, this, &KMMainWidget::slotToFilter);
        mFilterMenu->addAction(action);
    }
    mFilterMenu->addAction(mMsgActions->listFilterAction());

    mUseAction = new QAction(QIcon::fromTheme(QLatin1String("document-new")), i18n("New Message From &Template"), this);
    actionCollection()->addAction(QLatin1String("use_template"), mUseAction);
    connect(mUseAction, &QAction::triggered, this, &KMMainWidget::slotUseTemplate);
    actionCollection()->setDefaultShortcut(mUseAction, QKeySequence(Qt::SHIFT + Qt::Key_N));

    //----- "Mark Thread" submenu
    mThreadStatusMenu = new KActionMenu(i18n("Mark &Thread"), this);
    actionCollection()->addAction(QLatin1String("thread_status"), mThreadStatusMenu);

    mMarkThreadAsReadAction = new QAction(QIcon::fromTheme(QLatin1String("mail-mark-read")), i18n("Mark Thread as &Read"), this);
    actionCollection()->addAction(QLatin1String("thread_read"), mMarkThreadAsReadAction);
    connect(mMarkThreadAsReadAction, &QAction::triggered, this, &KMMainWidget::slotSetThreadStatusRead);
    KMail::Util::addQActionHelpText(mMarkThreadAsReadAction, i18n("Mark all messages in the selected thread as read"));
    mThreadStatusMenu->addAction(mMarkThreadAsReadAction);

    mMarkThreadAsUnreadAction = new QAction(QIcon::fromTheme(QLatin1String("mail-mark-unread")), i18n("Mark Thread as &Unread"), this);
    actionCollection()->addAction(QLatin1String("thread_unread"), mMarkThreadAsUnreadAction);
    connect(mMarkThreadAsUnreadAction, &QAction::triggered, this, &KMMainWidget::slotSetThreadStatusUnread);
    KMail::Util::addQActionHelpText(mMarkThreadAsUnreadAction, i18n("Mark all messages in the selected thread as unread"));
    mThreadStatusMenu->addAction(mMarkThreadAsUnreadAction);

    mThreadStatusMenu->addSeparator();

    //----- "Mark Thread" toggle actions
    mToggleThreadImportantAction = new KToggleAction(QIcon::fromTheme(QLatin1String("mail-mark-important")), i18n("Mark Thread as &Important"), this);
    actionCollection()->addAction(QLatin1String("thread_flag"), mToggleThreadImportantAction);
    connect(mToggleThreadImportantAction, &KToggleAction::triggered, this, &KMMainWidget::slotSetThreadStatusImportant);
    mToggleThreadImportantAction->setCheckedState(KGuiItem(i18n("Remove &Important Thread Mark")));
    mThreadStatusMenu->addAction(mToggleThreadImportantAction);

    mToggleThreadToActAction = new KToggleAction(QIcon::fromTheme(QLatin1String("mail-mark-task")), i18n("Mark Thread as &Action Item"), this);
    actionCollection()->addAction(QLatin1String("thread_toact"), mToggleThreadToActAction);
    connect(mToggleThreadToActAction, &KToggleAction::triggered, this, &KMMainWidget::slotSetThreadStatusToAct);
    mToggleThreadToActAction->setCheckedState(KGuiItem(i18n("Remove &Action Item Thread Mark")));
    mThreadStatusMenu->addAction(mToggleThreadToActAction);

    //------- "Watch and ignore thread" actions
    mWatchThreadAction = new KToggleAction(QIcon::fromTheme(QLatin1String("mail-thread-watch")), i18n("&Watch Thread"), this);
    actionCollection()->addAction(QLatin1String("thread_watched"), mWatchThreadAction);
    connect(mWatchThreadAction, &KToggleAction::triggered, this, &KMMainWidget::slotSetThreadStatusWatched);

    mIgnoreThreadAction = new KToggleAction(QIcon::fromTheme(QLatin1String("mail-thread-ignored")), i18n("&Ignore Thread"), this);
    actionCollection()->addAction(QLatin1String("thread_ignored"), mIgnoreThreadAction);
    connect(mIgnoreThreadAction, &KToggleAction::triggered, this, &KMMainWidget::slotSetThreadStatusIgnored);

    mThreadStatusMenu->addSeparator();
    mThreadStatusMenu->addAction(mWatchThreadAction);
    mThreadStatusMenu->addAction(mIgnoreThreadAction);

    mSaveAttachmentsAction = new QAction(QIcon::fromTheme(QLatin1String("mail-attachment")), i18n("Save A&ttachments..."), this);
    actionCollection()->addAction(QLatin1String("file_save_attachments"), mSaveAttachmentsAction);
    connect(mSaveAttachmentsAction, &QAction::triggered, this, &KMMainWidget::slotSaveAttachments);

    mMoveActionMenu = mAkonadiStandardActionManager->action(Akonadi::StandardActionManager::MoveItemToMenu);

    mCopyActionMenu = mAkonadiStandardActionManager->action(Akonadi::StandardActionManager::CopyItemToMenu);

    mApplyAllFiltersAction =
        new QAction(QIcon::fromTheme(QLatin1String("view-filter")), i18n("Appl&y All Filters"), this);
    actionCollection()->addAction(QLatin1String("apply_filters"), mApplyAllFiltersAction);
    connect(mApplyAllFiltersAction, SIGNAL(triggered(bool)),
            SLOT(slotApplyFilters()));
    actionCollection()->setDefaultShortcut(mApplyAllFiltersAction, QKeySequence(Qt::CTRL + Qt::Key_J));

    mApplyFilterActionsMenu = new KActionMenu(i18n("A&pply Filter"), this);
    actionCollection()->addAction(QLatin1String("apply_filter_actions"), mApplyFilterActionsMenu);

    {
        QAction *action = new QAction(i18nc("View->", "&Expand Thread / Group"), this);
        actionCollection()->addAction(QLatin1String("expand_thread"), action);
        actionCollection()->setDefaultShortcut(action, QKeySequence(Qt::Key_Period));
        KMail::Util::addQActionHelpText(action, i18n("Expand the current thread or group"));
        connect(action, &QAction::triggered, this, &KMMainWidget::slotExpandThread);
    }
    {
        QAction *action = new QAction(i18nc("View->", "&Collapse Thread / Group"), this);
        actionCollection()->addAction(QLatin1String("collapse_thread"), action);
        actionCollection()->setDefaultShortcut(action, QKeySequence(Qt::Key_Comma));
        KMail::Util::addQActionHelpText(action, i18n("Collapse the current thread or group"));
        connect(action, &QAction::triggered, this, &KMMainWidget::slotCollapseThread);
    }
    {
        QAction *action = new QAction(i18nc("View->", "Ex&pand All Threads"), this);
        actionCollection()->addAction(QLatin1String("expand_all_threads"), action);
        actionCollection()->setDefaultShortcut(action, QKeySequence(Qt::CTRL + Qt::Key_Period));
        KMail::Util::addQActionHelpText(action, i18n("Expand all threads in the current folder"));
        connect(action, &QAction::triggered, this, &KMMainWidget::slotExpandAllThreads);
    }
    {
        QAction *action = new QAction(i18nc("View->", "C&ollapse All Threads"), this);
        actionCollection()->addAction(QLatin1String("collapse_all_threads"), action);
        actionCollection()->setDefaultShortcut(action, QKeySequence(Qt::CTRL + Qt::Key_Comma));
        KMail::Util::addQActionHelpText(action, i18n("Collapse all threads in the current folder"));
        connect(action, &QAction::triggered, this, &KMMainWidget::slotCollapseAllThreads);
    }

    QAction *dukeOfMonmoth = new QAction(i18n("&Display Message"), this);
    actionCollection()->addAction(QLatin1String("display_message"), dukeOfMonmoth);
    connect(dukeOfMonmoth, &QAction::triggered, this, &KMMainWidget::slotDisplayCurrentMessage);
    QList<QKeySequence> shortcuts;
    shortcuts << QKeySequence(Qt::Key_Enter) << QKeySequence(Qt::Key_Return);
    actionCollection()->setDefaultShortcuts(dukeOfMonmoth, shortcuts);

    //----- Go Menu
    {
        QAction *action = new QAction(i18n("&Next Message"), this);
        actionCollection()->addAction(QLatin1String("go_next_message"), action);
        actionCollection()->setDefaultShortcut(action, QKeySequence(QLatin1String("N; Right")));
        KMail::Util::addQActionHelpText(action, i18n("Go to the next message"));
        connect(action, &QAction::triggered, this, &KMMainWidget::slotSelectNextMessage);
    }
    {
        QAction *action = new QAction(i18n("Next &Unread Message"), this);
        actionCollection()->addAction(QLatin1String("go_next_unread_message"), action);
        actionCollection()->setDefaultShortcut(action, QKeySequence(Qt::Key_Plus));
        if (QApplication::isRightToLeft()) {
            action->setIcon(QIcon::fromTheme(QLatin1String("go-previous")));
        } else {
            action->setIcon(QIcon::fromTheme(QLatin1String("go-next")));
        }
        action->setIconText(i18nc("@action:inmenu Goto next unread message", "Next"));
        KMail::Util::addQActionHelpText(action, i18n("Go to the next unread message"));
        connect(action, &QAction::triggered, this, &KMMainWidget::slotSelectNextUnreadMessage);
    }
    {
        QAction *action = new QAction(i18n("&Previous Message"), this);
        actionCollection()->addAction(QLatin1String("go_prev_message"), action);
        KMail::Util::addQActionHelpText(action, i18n("Go to the previous message"));
        actionCollection()->setDefaultShortcut(action, QKeySequence(QLatin1String("P; Left")));
        connect(action, &QAction::triggered, this, &KMMainWidget::slotSelectPreviousMessage);
    }
    {
        QAction *action = new QAction(i18n("Previous Unread &Message"), this);
        actionCollection()->addAction(QLatin1String("go_prev_unread_message"), action);
        actionCollection()->setDefaultShortcut(action, QKeySequence(Qt::Key_Minus));
        if (QApplication::isRightToLeft()) {
            action->setIcon(QIcon::fromTheme(QLatin1String("go-next")));
        } else {
            action->setIcon(QIcon::fromTheme(QLatin1String("go-previous")));
        }
        action->setIconText(i18nc("@action:inmenu Goto previous unread message.", "Previous"));
        KMail::Util::addQActionHelpText(action, i18n("Go to the previous unread message"));
        connect(action, &QAction::triggered, this, &KMMainWidget::slotSelectPreviousUnreadMessage);
    }
    {
        QAction *action = new QAction(i18n("Next Unread &Folder"), this);
        actionCollection()->addAction(QLatin1String("go_next_unread_folder"), action);
        connect(action, &QAction::triggered, this, &KMMainWidget::slotNextUnreadFolder);
        actionCollection()->setDefaultShortcut(action, QKeySequence(Qt::ALT + Qt::Key_Plus));
        KMail::Util::addQActionHelpText(action, i18n("Go to the next folder with unread messages"));
    }
    {
        QAction *action = new QAction(i18n("Previous Unread F&older"), this);
        actionCollection()->addAction(QLatin1String("go_prev_unread_folder"), action);
        actionCollection()->setDefaultShortcut(action, QKeySequence(Qt::ALT + Qt::Key_Minus));
        KMail::Util::addQActionHelpText(action, i18n("Go to the previous folder with unread messages"));
        connect(action, &QAction::triggered, this, &KMMainWidget::slotPrevUnreadFolder);
    }
    {
        QAction *action = new QAction(i18nc("Go->", "Next Unread &Text"), this);
        actionCollection()->addAction(QLatin1String("go_next_unread_text"), action);
        actionCollection()->setDefaultShortcut(action, QKeySequence(Qt::Key_Space));
        KMail::Util::addQActionHelpText(action, i18n("Go to the next unread text"));
        action->setWhatsThis(i18n("Scroll down current message. "
                                  "If at end of current message, "
                                  "go to next unread message."));
        connect(action, &QAction::triggered, this, &KMMainWidget::slotReadOn);
    }

    //----- Settings Menu
    {
        QAction *action = new QAction(i18n("Configure &Filters..."), this);
        action->setMenuRole(QAction::NoRole);   // do not move to application menu on OS X
        actionCollection()->addAction(QLatin1String("filter"), action);
        connect(action, &QAction::triggered, this, &KMMainWidget::slotFilter);
    }
    {
        QAction *action = new QAction(i18n("Manage &Sieve Scripts..."), this);
        actionCollection()->addAction(QLatin1String("sieveFilters"), action);
        connect(action, &QAction::triggered, this, &KMMainWidget::slotManageSieveScripts);
    }
    {
        QAction *action = new QAction(QIcon::fromTheme(QLatin1String("kmail")), i18n("KMail &Introduction"), this);
        actionCollection()->addAction(QLatin1String("help_kmail_welcomepage"), action);
        KMail::Util::addQActionHelpText(action, i18n("Display KMail's Welcome Page"));
        connect(action, &QAction::triggered, this, &KMMainWidget::slotIntro);
    }

    // ----- Standard Actions

    //  KStandardAction::configureNotifications(this, SLOT(slotEditNotifications()), actionCollection());
    {
        QAction *action = new QAction(QIcon::fromTheme(QLatin1String("preferences-desktop-notification")),
                                      i18n("Configure &Notifications..."), this);
        action->setMenuRole(QAction::NoRole);   // do not move to application menu on OS X
        actionCollection()->addAction(QLatin1String("kmail_configure_notifications"), action);
        connect(action, &QAction::triggered, this, &KMMainWidget::slotEditNotifications);
    }

    {
        QAction *action = new QAction(QIcon::fromTheme(QLatin1String("configure")), i18n("&Configure KMail..."), this);
        action->setMenuRole(QAction::PreferencesRole);   // this one should move to the application menu on OS X
        actionCollection()->addAction(QLatin1String("kmail_configure_kmail"), action);
        connect(action, SIGNAL(triggered(bool)), kmkernel, SLOT(slotShowConfigurationDialog()));
    }

    {
        mExpireConfigAction = new QAction(i18n("Expire..."), this);
        actionCollection()->addAction(QLatin1String("expire_settings"), mExpireConfigAction);
        connect(mExpireConfigAction, SIGNAL(triggered(bool)), mManageShowCollectionProperties, SLOT(slotShowExpiryProperties()));
    }

    {
        QAction *action = new QAction(QIcon::fromTheme(QLatin1String("bookmark-new")), i18n("Add Favorite Folder..."), this);
        actionCollection()->addAction(QLatin1String("add_favorite_folder"), action);
        connect(action, &QAction::triggered, this, &KMMainWidget::slotAddFavoriteFolder);
    }

    {
        mServerSideSubscription = new QAction(QIcon::fromTheme(QLatin1String("folder-bookmarks")), i18n("Serverside Subscription..."), this);
        actionCollection()->addAction(QLatin1String("serverside_subscription"), mServerSideSubscription);
        connect(mServerSideSubscription, &QAction::triggered, this, &KMMainWidget::slotServerSideSubscription);
    }

    {
        mApplyFiltersOnFolder = new QAction(QIcon::fromTheme(QLatin1String("view-filter")), i18n("Appl&y All Filters On Folder"), this);
        actionCollection()->addAction(QLatin1String("apply_filters_on_folder"), mApplyFiltersOnFolder);
        connect(mApplyFiltersOnFolder, SIGNAL(triggered(bool)),
                SLOT(slotApplyFiltersOnFolder()));

    }

    {
<<<<<<< HEAD
        QAction *action = new QAction(QIcon::fromTheme(QLatin1String("kmail")), i18n("&Export KMail Data..."), this);
        actionCollection()->addAction(QLatin1String("kmail_export_data"), action);
        connect(action, &QAction::triggered, this, &KMMainWidget::slotExportData);
=======
        KAction *action = new KAction(KIcon(QLatin1String("kmail")), i18n("&Export KMail Data..."), this);
        actionCollection()->addAction(QLatin1String("kmail_export_data"), action );
        connect(action, SIGNAL(triggered(bool)), mLaunchExternalComponent, SLOT(slotExportData()));
>>>>>>> 3b971093
    }

    {
        QAction *action = new QAction(QIcon::fromTheme(QLatin1String("contact-new")), i18n("New AddressBook Contact..."), this);
        actionCollection()->addAction(QLatin1String("kmail_new_addressbook_contact"), action);
        connect(action, &QAction::triggered, this, &KMMainWidget::slotCreateAddressBookContact);

    }

    actionCollection()->addAction(KStandardAction::Undo,  QLatin1String("kmail_undo"), this, SLOT(slotUndo()));

    KStandardAction::tipOfDay(this, SLOT(slotShowTip()), actionCollection());

    menutimer = new QTimer(this);
    menutimer->setObjectName(QLatin1String("menutimer"));
    menutimer->setSingleShot(true);
    connect(menutimer, &QTimer::timeout, this, &KMMainWidget::updateMessageActionsDelayed);
    connect(kmkernel->undoStack(),
            SIGNAL(undoStackChanged()), this, SLOT(slotUpdateUndo()));

    updateMessageActions();
    updateFolderMenu();
    mTagActionManager = new KMail::TagActionManager(this, actionCollection(), mMsgActions,
            mGUIClient);
    mFolderShortcutActionManager = new KMail::FolderShortcutActionManager(this, actionCollection());

    {
        QAction *action = new QAction(i18n("Copy Message to Folder"), this);
        actionCollection()->addAction(QLatin1String("copy_message_to_folder"), action);
        connect(action, SIGNAL(triggered(bool)),
                SLOT(slotCopySelectedMessagesToFolder()));
        actionCollection()->setDefaultShortcut(action, QKeySequence(Qt::Key_C));
    }
    {
        QAction *action = new QAction(i18n("Jump to Folder..."), this);
        actionCollection()->addAction(QLatin1String("jump_to_folder"), action);
        connect(action, SIGNAL(triggered(bool)),
                SLOT(slotJumpToFolder()));
        actionCollection()->setDefaultShortcut(action, QKeySequence(Qt::Key_J));
    }
    {
        QAction *action = new QAction(i18n("Abort Current Operation"), this);
        actionCollection()->addAction(QLatin1String("cancel"), action);
        connect(action, SIGNAL(triggered(bool)),
                ProgressManager::instance(), SLOT(slotAbortAll()));
        actionCollection()->setDefaultShortcut(action, QKeySequence(Qt::Key_Escape));
    }
    {
        QAction *action = new QAction(i18n("Focus on Next Folder"), this);
        actionCollection()->addAction(QLatin1String("inc_current_folder"), action);
        connect(action, SIGNAL(triggered(bool)),
                mFolderTreeWidget->folderTreeView(), SLOT(slotFocusNextFolder()));
        actionCollection()->setDefaultShortcut(action, QKeySequence(Qt::CTRL + Qt::Key_Right));
    }
    {
        QAction *action = new QAction(i18n("Focus on Previous Folder"), this);
        actionCollection()->addAction(QLatin1String("dec_current_folder"), action);
        connect(action, SIGNAL(triggered(bool)),
                mFolderTreeWidget->folderTreeView(), SLOT(slotFocusPrevFolder()));
        actionCollection()->setDefaultShortcut(action, QKeySequence(Qt::CTRL + Qt::Key_Left));
    }
    {
        QAction *action = new QAction(i18n("Select Folder with Focus"), this);
        actionCollection()->addAction(QLatin1String("select_current_folder"), action);

        connect(action, SIGNAL(triggered(bool)),
                mFolderTreeWidget->folderTreeView(), SLOT(slotSelectFocusFolder()));
        actionCollection()->setDefaultShortcut(action, QKeySequence(Qt::CTRL + Qt::Key_Space));
    }
    {
        QAction *action = new QAction(i18n("Focus on First Folder"), this);
        actionCollection()->addAction(QLatin1String("focus_first_folder"), action);
        connect(action, SIGNAL(triggered(bool)),
                mFolderTreeWidget->folderTreeView(), SLOT(slotFocusFirstFolder()));
        actionCollection()->setDefaultShortcut(action, QKeySequence(Qt::CTRL + Qt::Key_Home));
    }
    {
        QAction *action = new QAction(i18n("Focus on Last Folder"), this);
        actionCollection()->addAction(QLatin1String("focus_last_folder"), action);
        connect(action, SIGNAL(triggered(bool)),
                mFolderTreeWidget->folderTreeView(), SLOT(slotFocusLastFolder()));
        actionCollection()->setDefaultShortcut(action, QKeySequence(Qt::CTRL + Qt::Key_End));
    }
    {
        QAction *action = new QAction(i18n("Focus on Next Message"), this);
        actionCollection()->addAction(QLatin1String("inc_current_message"), action);
        connect(action, SIGNAL(triggered(bool)),
                this, SLOT(slotFocusOnNextMessage()));
        actionCollection()->setDefaultShortcut(action, QKeySequence(Qt::ALT + Qt::Key_Right));
    }
    {
        QAction *action = new QAction(i18n("Focus on Previous Message"), this);
        actionCollection()->addAction(QLatin1String("dec_current_message"), action);
        connect(action, SIGNAL(triggered(bool)),
                this, SLOT(slotFocusOnPrevMessage()));
        actionCollection()->setDefaultShortcut(action, QKeySequence(Qt::ALT + Qt::Key_Left));
    }
    {
        QAction *action = new QAction(i18n("Select First Message"), this);
        actionCollection()->addAction(QLatin1String("select_first_message"), action);
        connect(action, SIGNAL(triggered(bool)),
                this, SLOT(slotSelectFirstMessage()));
        actionCollection()->setDefaultShortcut(action, QKeySequence(Qt::ALT + Qt::Key_Home));
    }
    {
        QAction *action = new QAction(i18n("Select Last Message"), this);
        actionCollection()->addAction(QLatin1String("select_last_message"), action);
        connect(action, SIGNAL(triggered(bool)),
                this, SLOT(slotSelectLastMessage()));
        actionCollection()->setDefaultShortcut(action, QKeySequence(Qt::ALT + Qt::Key_End));
    }
    {
        QAction *action = new QAction(i18n("Select Message with Focus"), this);
        actionCollection()->addAction(QLatin1String("select_current_message"), action);
        connect(action, SIGNAL(triggered(bool)),
                this, SLOT(slotSelectFocusedMessage()));
        actionCollection()->setDefaultShortcut(action, QKeySequence(Qt::ALT + Qt::Key_Space));
    }

    {
        mQuickSearchAction = new QAction(i18n("Set Focus to Quick Search"), this);
        //If change shortcut change Panel::setQuickSearchClickMessage(...) message
        actionCollection()->setDefaultShortcut(mQuickSearchAction, QKeySequence(Qt::ALT + Qt::Key_Q));
        actionCollection()->addAction(QLatin1String("focus_to_quickseach"), mQuickSearchAction);
        connect(mQuickSearchAction, SIGNAL(triggered(bool)),
                SLOT(slotFocusQuickSearch()));
        updateQuickSearchLineText();
    }
    {
        QAction *action = new QAction(i18n("Extend Selection to Previous Message"), this);
        actionCollection()->setDefaultShortcut(action, QKeySequence(Qt::SHIFT + Qt::Key_Left));
        actionCollection()->addAction(QLatin1String("previous_message"), action);
        connect(action, SIGNAL(triggered(bool)),
                this, SLOT(slotExtendSelectionToPreviousMessage()));
    }
    {
        QAction *action = new QAction(i18n("Extend Selection to Next Message"), this);
        actionCollection()->setDefaultShortcut(action, QKeySequence(Qt::SHIFT + Qt::Key_Right));
        actionCollection()->addAction(QLatin1String("next_message"), action);
        connect(action, SIGNAL(triggered(bool)),
                this, SLOT(slotExtendSelectionToNextMessage()));
    }

    {
        mMoveMsgToFolderAction = new QAction(i18n("Move Message to Folder"), this);
        actionCollection()->setDefaultShortcut(mMoveMsgToFolderAction, QKeySequence(Qt::Key_M));
        actionCollection()->addAction(QLatin1String("move_message_to_folder"), mMoveMsgToFolderAction);
        connect(mMoveMsgToFolderAction, SIGNAL(triggered(bool)),
                SLOT(slotMoveSelectedMessageToFolder()));
    }

    mArchiveAction = new QAction(i18nc("@action", "Archive"), this);
    actionCollection()->addAction(QLatin1String("archive_mails"), mArchiveAction);
    connect(mArchiveAction, SIGNAL(triggered(bool)),
            SLOT(slotArchiveMails()));

}

void KMMainWidget::slotAddFavoriteFolder()
{
    if (!mFavoritesModel) {
        return;
    }
    QPointer<MailCommon::FolderSelectionDialog> dialog(selectFromAllFoldersDialog());
    dialog->setWindowTitle(i18n("Add Favorite Folder"));
    if (dialog->exec() && dialog) {
        const Akonadi::Collection collection = dialog->selectedCollection();
        if (collection.isValid()) {
            mFavoritesModel->addCollection(collection);
        }
    }
}

//-----------------------------------------------------------------------------
void KMMainWidget::slotEditNotifications()
{
    KMail::KMKnotify notifyDlg(this);
    notifyDlg.exec();
}

//-----------------------------------------------------------------------------
void KMMainWidget::slotReadOn()
{
    if (!mMsgView) {
        return;
    }
    if (!mMsgView->viewer()->atBottom()) {
        mMsgView->viewer()->slotJumpDown();
        return;
    }
    slotSelectNextUnreadMessage();
}

void KMMainWidget::slotNextUnreadFolder()
{
    if (!mFolderTreeWidget) {
        return;
    }
    mGoToFirstUnreadMessageInSelectedFolder = true;
    mFolderTreeWidget->folderTreeView()->selectNextUnreadFolder();
    mGoToFirstUnreadMessageInSelectedFolder = false;
}

void KMMainWidget::slotPrevUnreadFolder()
{
    if (!mFolderTreeWidget) {
        return;
    }
    mGoToFirstUnreadMessageInSelectedFolder = true;
    mFolderTreeWidget->folderTreeView()->selectPrevUnreadFolder();
    mGoToFirstUnreadMessageInSelectedFolder = false;
}

void KMMainWidget::slotExpandThread()
{
    mMessagePane->setCurrentThreadExpanded(true);
}

void KMMainWidget::slotCollapseThread()
{
    mMessagePane->setCurrentThreadExpanded(false);
}

void KMMainWidget::slotExpandAllThreads()
{
    // TODO: Make this asynchronous ? (if there is enough demand)
#ifndef QT_NO_CURSOR
    MessageViewer::KCursorSaver busy(MessageViewer::KBusyPtr::busy());
#endif
    mMessagePane->setAllThreadsExpanded(true);
}

void KMMainWidget::slotCollapseAllThreads()
{
    // TODO: Make this asynchronous ? (if there is enough demand)
#ifndef QT_NO_CURSOR
    MessageViewer::KCursorSaver busy(MessageViewer::KBusyPtr::busy());
#endif
    mMessagePane->setAllThreadsExpanded(false);
}

//-----------------------------------------------------------------------------
void KMMainWidget::updateMessageMenu()
{
    updateMessageActions();
}

void KMMainWidget::startUpdateMessageActionsTimer()
{
    // FIXME: This delay effectively CAN make the actions to be in an incoherent state
    //        Maybe we should mark actions as "dirty" here and check it in every action handler...
    updateMessageActions(true);

    menutimer->stop();
    menutimer->start(500);
}

void KMMainWidget::updateMessageActions(bool fast)
{
    Akonadi::Item::List selectedItems;
    Akonadi::Item::List selectedVisibleItems;
    bool allSelectedBelongToSameThread = false;
    if (mCurrentFolder && mCurrentFolder->isValid() &&
            mMessagePane->getSelectionStats(selectedItems, selectedVisibleItems, &allSelectedBelongToSameThread)
       ) {
        mMsgActions->setCurrentMessage(mMessagePane->currentItem(), selectedVisibleItems);
    } else {
        mMsgActions->setCurrentMessage(Akonadi::Item());
    }

    if (!fast) {
        updateMessageActionsDelayed();
    }

}

void KMMainWidget::updateMessageActionsDelayed()
{
    int count;
    Akonadi::Item::List selectedItems;
    Akonadi::Item::List selectedVisibleItems;
    bool allSelectedBelongToSameThread = false;
    Akonadi::Item currentMessage;
    if (mCurrentFolder && mCurrentFolder->isValid() &&
            mMessagePane->getSelectionStats(selectedItems, selectedVisibleItems, &allSelectedBelongToSameThread)
       ) {
        count = selectedItems.count();

        currentMessage = mMessagePane->currentItem();

    } else {
        count = 0;
        currentMessage = Akonadi::Item();
    }

    mApplyFiltersOnFolder->setEnabled(mCurrentFolder && mCurrentFolder->isValid());

    //
    // Here we have:
    //
    // - A list of selected messages stored in selectedSernums.
    //   The selected messages might contain some invisible ones as a selected
    //   collapsed node "includes" all the children in the selection.
    // - A list of selected AND visible messages stored in selectedVisibleSernums.
    //   This list does not contain children of selected and collapsed nodes.
    //
    // Now, actions can operate on:
    // - Any set of messages
    //     These are called "mass actions" and are enabled whenever we have a message selected.
    //     In fact we should differentiate between actions that operate on visible selection
    //     and those that operate on the selection as a whole (without considering visibility)...
    // - A single thread
    //     These are called "thread actions" and are enabled whenever all the selected messages belong
    //     to the same thread. If the selection doesn't cover the whole thread then the action
    //     will act on the whole thread anyway (thus will silently extend the selection)
    // - A single message
    //     And we have two sub-cases:
    //     - The selection must contain exactly one message
    //       These actions can't ignore the hidden messages and thus must be disabled if
    //       the selection contains any.
    //     - The selection must contain exactly one visible message
    //       These actions will ignore the hidden message and thus can be enabled if
    //       the selection contains any.
    //

    bool readOnly = mCurrentFolder && mCurrentFolder->isValid() && (mCurrentFolder->rights() & Akonadi::Collection::ReadOnly);
    // can we apply strictly single message actions ? (this is false if the whole selection contains more than one message)
    bool single_actions = count == 1;
    // can we apply loosely single message actions ? (this is false if the VISIBLE selection contains more than one message)
    bool singleVisibleMessageSelected = selectedVisibleItems.count() == 1;
    // can we apply "mass" actions to the selection ? (this is actually always true if the selection is non-empty)
    bool mass_actions = count >= 1;
    // does the selection identify a single thread ?
    bool thread_actions = mass_actions && allSelectedBelongToSameThread && mMessagePane->isThreaded();
    // can we apply flags to the selected messages ?
    bool flags_available = GlobalSettings::self()->allowLocalFlags() || !(mCurrentFolder &&  mCurrentFolder->isValid() ? readOnly : true);

    mThreadStatusMenu->setEnabled(thread_actions);
    // these need to be handled individually, the user might have them
    // in the toolbar
    mWatchThreadAction->setEnabled(thread_actions && flags_available);
    mIgnoreThreadAction->setEnabled(thread_actions && flags_available);
    mMarkThreadAsReadAction->setEnabled(thread_actions);
    mMarkThreadAsUnreadAction->setEnabled(thread_actions);
    mToggleThreadToActAction->setEnabled(thread_actions && flags_available);
    mToggleThreadImportantAction->setEnabled(thread_actions && flags_available);
    bool canDeleteMessages = mCurrentFolder && mCurrentFolder->isValid() && (mCurrentFolder->rights() & Akonadi::Collection::CanDeleteItem);

    mTrashThreadAction->setEnabled(thread_actions && canDeleteMessages);
    mDeleteThreadAction->setEnabled(thread_actions && canDeleteMessages);

    if (currentMessage.isValid()) {
        MessageStatus status;
        status.setStatusFromFlags(currentMessage.flags());
        mTagActionManager->updateActionStates(count, mMessagePane->currentItem());
        if (thread_actions) {
            mToggleThreadToActAction->setChecked(status.isToAct());
            mToggleThreadImportantAction->setChecked(status.isImportant());
            mWatchThreadAction->setChecked(status.isWatched());
            mIgnoreThreadAction->setChecked(status.isIgnored());
        }
    }

    mMoveActionMenu->setEnabled(mass_actions && canDeleteMessages);
    if (mMoveMsgToFolderAction) {
        mMoveMsgToFolderAction->setEnabled(mass_actions && canDeleteMessages);
    }
    //mCopyActionMenu->setEnabled( mass_actions );

    mDeleteAction->setEnabled(mass_actions && canDeleteMessages);

    mExpireConfigAction->setEnabled(canDeleteMessages);

    if (mMsgView) {
        mMsgView->findInMessageAction()->setEnabled(mass_actions && !CommonKernel->folderIsTemplates(mCurrentFolder->collection()));
    }
    mMsgActions->forwardInlineAction()->setEnabled(mass_actions && !CommonKernel->folderIsTemplates(mCurrentFolder->collection()));
    mMsgActions->forwardAttachedAction()->setEnabled(mass_actions && !CommonKernel->folderIsTemplates(mCurrentFolder->collection()));
    mMsgActions->forwardMenu()->setEnabled(mass_actions && !CommonKernel->folderIsTemplates(mCurrentFolder->collection()));

    mMsgActions->editAction()->setEnabled(single_actions);
    mUseAction->setEnabled(single_actions && CommonKernel->folderIsTemplates(mCurrentFolder->collection()));
    filterMenu()->setEnabled(single_actions);
    mMsgActions->redirectAction()->setEnabled(/*single_actions &&*/mass_actions && !CommonKernel->folderIsTemplates(mCurrentFolder->collection()));

    if (mMsgActions->customTemplatesMenu()) {
        mMsgActions->customTemplatesMenu()->forwardActionMenu()->setEnabled(mass_actions);
        mMsgActions->customTemplatesMenu()->replyActionMenu()->setEnabled(single_actions);
        mMsgActions->customTemplatesMenu()->replyAllActionMenu()->setEnabled(single_actions);
    }

    // "Print" will act on the current message: it will ignore any hidden selection
    mMsgActions->printAction()->setEnabled(singleVisibleMessageSelected);
    // "Print preview" will act on the current message: it will ignore any hidden selection
    QAction *printPreviewAction = mMsgActions->printPreviewAction();
    if (printPreviewAction) {
        printPreviewAction->setEnabled(singleVisibleMessageSelected);
    }

    // "View Source" will act on the current message: it will ignore any hidden selection
    if (mMsgView) {
        mMsgView->viewSourceAction()->setEnabled(singleVisibleMessageSelected);
    }
    MessageStatus status;
    status.setStatusFromFlags(currentMessage.flags());

    QList< QAction *> actionList;
    bool statusSendAgain = single_actions && ((currentMessage.isValid() && status.isSent()) || (currentMessage.isValid() && CommonKernel->folderIsSentMailFolder(mCurrentFolder->collection())));
    if (statusSendAgain) {
        actionList << mSendAgainAction;
    } else if (single_actions) {
        actionList << messageActions()->editAction();
    }
    actionList << mSaveAttachmentsAction;
    if (mCurrentFolder && FolderArchive::FolderArchiveUtil::resourceSupportArchiving(mCurrentFolder->collection().resource())) {
        actionList << mArchiveAction;
    }
    mGUIClient->unplugActionList(QLatin1String("messagelist_actionlist"));
    mGUIClient->plugActionList(QLatin1String("messagelist_actionlist"), actionList);
    mSendAgainAction->setEnabled(statusSendAgain);

    mSaveAsAction->setEnabled(mass_actions);

    if ((mCurrentFolder && mCurrentFolder->isValid())) {
        updateMoveAction(mCurrentFolder->statistics());
    } else {
        updateMoveAction(false, false);
    }

    const qint64 nbMsgOutboxCollection = MailCommon::Util::updatedCollection(CommonKernel->outboxCollectionFolder()).statistics().count();

    mSendQueued->setEnabled(nbMsgOutboxCollection > 0);
    mSendActionMenu->setEnabled(nbMsgOutboxCollection > 0);

    const bool newPostToMailingList = mCurrentFolder && mCurrentFolder->isMailingListEnabled();
    mMessageNewList->setEnabled(newPostToMailingList);

    slotUpdateOnlineStatus(static_cast<GlobalSettingsBase::EnumNetworkState::type>(GlobalSettings::self()->networkState()));
    if (action(QLatin1String("kmail_undo"))) {
        action(QLatin1String("kmail_undo"))->setEnabled(kmkernel->undoStack()->size() > 0);
    }

    // Enable / disable all filters.
    foreach (QAction *filterAction, mFilterMenuActions) {
        filterAction->setEnabled(count > 0);
    }

    mApplyAllFiltersAction->setEnabled(count);
    mApplyFilterActionsMenu->setEnabled(count);
}

void KMMainWidget::slotAkonadiStandardActionUpdated()
{
    bool multiFolder = false;
    if (mFolderTreeWidget) {
        multiFolder = mFolderTreeWidget->selectedCollections().count() > 1;
    }
    if (mCollectionProperties) {
        if (mCurrentFolder && mCurrentFolder->collection().isValid()) {
            const Akonadi::AgentInstance instance =
                Akonadi::AgentManager::self()->instance(mCurrentFolder->collection().resource());

            mCollectionProperties->setEnabled(!multiFolder &&
                                              !mCurrentFolder->isStructural() &&
                                              (instance.status() != Akonadi::AgentInstance::Broken));
        } else {
            mCollectionProperties->setEnabled(false);
        }
        QList< QAction * > collectionProperties;
        if (mCollectionProperties->isEnabled()) {
            collectionProperties << mCollectionProperties;
        }
        mGUIClient->unplugActionList(QLatin1String("akonadi_collection_collectionproperties_actionlist"));
        mGUIClient->plugActionList(QLatin1String("akonadi_collection_collectionproperties_actionlist"), collectionProperties);

    }

    const bool folderWithContent = mCurrentFolder && !mCurrentFolder->isStructural();

    if (mAkonadiStandardActionManager->action(Akonadi::StandardActionManager::DeleteCollections)) {

        mAkonadiStandardActionManager->action(Akonadi::StandardActionManager::DeleteCollections)->setEnabled(mCurrentFolder
                && !multiFolder
                && (mCurrentFolder->collection().rights() & Collection::CanDeleteCollection)
                && !mCurrentFolder->isSystemFolder()
                && folderWithContent);
    }

    if (mAkonadiStandardActionManager->action(Akonadi::StandardMailActionManager::MoveAllToTrash)) {
        mAkonadiStandardActionManager->action(Akonadi::StandardMailActionManager::MoveAllToTrash)->setEnabled(folderWithContent
                && (mCurrentFolder->count() > 0)
                && mCurrentFolder->canDeleteMessages()
                && !multiFolder);
        mAkonadiStandardActionManager->action(Akonadi::StandardMailActionManager::MoveAllToTrash)->setText((mCurrentFolder && CommonKernel->folderIsTrash(mCurrentFolder->collection())) ? i18n("E&mpty Trash") : i18n("&Move All Messages to Trash"));
    }

    QList< QAction * > addToFavorite;
    QAction *actionAddToFavoriteCollections = akonadiStandardAction(Akonadi::StandardActionManager::AddToFavoriteCollections);
    if (actionAddToFavoriteCollections) {
        if (mEnableFavoriteFolderView && actionAddToFavoriteCollections->isEnabled()) {
            addToFavorite << actionAddToFavoriteCollections;
        }
        mGUIClient->unplugActionList(QLatin1String("akonadi_collection_add_to_favorites_actionlist"));
        mGUIClient->plugActionList(QLatin1String("akonadi_collection_add_to_favorites_actionlist"), addToFavorite);
    }

    QList< QAction * > syncActionList;
    QAction *actionSync = akonadiStandardAction(Akonadi::StandardActionManager::SynchronizeCollections);
    if (actionSync && actionSync->isEnabled()) {
        syncActionList << actionSync;
    }
    actionSync = akonadiStandardAction(Akonadi::StandardActionManager::SynchronizeCollectionsRecursive);
    if (actionSync && actionSync->isEnabled()) {
        syncActionList << actionSync;
    }
    mGUIClient->unplugActionList(QLatin1String("akonadi_collection_sync_actionlist"));
    mGUIClient->plugActionList(QLatin1String("akonadi_collection_sync_actionlist"), syncActionList);

    QList< QAction * > actionList;

    QAction *action = mAkonadiStandardActionManager->action(Akonadi::StandardActionManager::CreateCollection);
    if (action && action->isEnabled()) {
        actionList << action;
    }

    action =  mAkonadiStandardActionManager->action(Akonadi::StandardActionManager::MoveCollectionToMenu);
    if (action && action->isEnabled()) {
        actionList << action;
    }

    action =  mAkonadiStandardActionManager->action(Akonadi::StandardActionManager::CopyCollectionToMenu);
    if (action && action->isEnabled()) {
        actionList << action;
    }
    mGUIClient->unplugActionList(QLatin1String("akonadi_collection_move_copy_menu_actionlist"));
    mGUIClient->plugActionList(QLatin1String("akonadi_collection_move_copy_menu_actionlist"), actionList);

}

void KMMainWidget::updateHtmlMenuEntry()
{
    if (mDisplayMessageFormatMenu && mPreferHtmlLoadExtAction) {
        bool multiFolder = false;
        if (mFolderTreeWidget) {
            multiFolder = mFolderTreeWidget->selectedCollections().count() > 1;
        }
        // the visual ones only make sense if we are showing a message list
        const bool enabledAction = (mFolderTreeWidget &&
                                    mFolderTreeWidget->folderTreeView()->currentFolder().isValid() &&
                                    !multiFolder);

        mDisplayMessageFormatMenu->setEnabled(enabledAction);
        const bool isEnabled = (mFolderTreeWidget &&
                                mFolderTreeWidget->folderTreeView()->currentFolder().isValid() &&
                                !multiFolder);
        const bool useHtml = (mFolderDisplayFormatPreference == MessageViewer::Viewer::Html || (mHtmlGlobalSetting && mFolderDisplayFormatPreference == MessageViewer::Viewer::UseGlobalSetting));
        mPreferHtmlLoadExtAction->setEnabled(isEnabled && useHtml);

        mDisplayMessageFormatMenu->setDisplayMessageFormat(mFolderDisplayFormatPreference);

        mPreferHtmlLoadExtAction->setChecked(!multiFolder && (mHtmlLoadExtGlobalSetting ? !mFolderHtmlLoadExtPreference : mFolderHtmlLoadExtPreference));
    }
}

//-----------------------------------------------------------------------------
void KMMainWidget::updateFolderMenu()
{
    if (!CommonKernel->outboxCollectionFolder().isValid()) {
        QTimer::singleShot(1000, this, SLOT(updateFolderMenu()));
        return;
    }

    const bool folderWithContent = mCurrentFolder && !mCurrentFolder->isStructural();
    bool multiFolder = false;
    if (mFolderTreeWidget) {
        multiFolder = mFolderTreeWidget->selectedCollections().count() > 1;
    }
    mFolderMailingListPropertiesAction->setEnabled(folderWithContent &&
            !multiFolder &&
            !mCurrentFolder->isSystemFolder());

    QList< QAction * > actionlist;
    if (mCurrentFolder && mCurrentFolder->collection().id() == CommonKernel->outboxCollectionFolder().id() && (mCurrentFolder->collection()).statistics().count() > 0) {
        qDebug() << "Enabling send queued";
        mSendQueued->setEnabled(true);
        actionlist << mSendQueued;
    }
    //   if ( mCurrentFolder && mCurrentFolder->collection().id() != CommonKernel->trashCollectionFolder().id() ) {
    //     actionlist << mTrashAction;
    //   }
    mGUIClient->unplugActionList(QLatin1String("outbox_folder_actionlist"));
    mGUIClient->plugActionList(QLatin1String("outbox_folder_actionlist"), actionlist);
    actionlist.clear();

    const bool isASearchFolder = mCurrentFolder && mCurrentFolder->collection().resource() == QLatin1String("akonadi_search_resource");
    if (isASearchFolder) {
        mAkonadiStandardActionManager->action(Akonadi::StandardActionManager::DeleteCollections)->setText(i18n("&Delete Search"));
    }

    mArchiveFolderAction->setEnabled(mCurrentFolder && !multiFolder && folderWithContent);

    bool isInTrashFolder = (mCurrentFolder && CommonKernel->folderIsTrash(mCurrentFolder->collection()));
    akonadiStandardAction(Akonadi::StandardMailActionManager::MoveToTrash)->setText(isInTrashFolder ? i18nc("@action Hard delete, bypassing trash", "&Delete") : i18n("&Move to Trash"));

    mTrashThreadAction->setText(isInTrashFolder ? i18n("Delete T&hread") : i18n("M&ove Thread to Trash"));

    mSearchMessages->setText((mCurrentFolder && mCurrentFolder->collection().resource() == QLatin1String("akonadi_search_resource")) ? i18n("Edit Search...") : i18n("&Find Messages..."));

    mExpireConfigAction->setEnabled(mCurrentFolder &&
                                    !mCurrentFolder->isStructural() &&
                                    !multiFolder &&
                                    mCurrentFolder->canDeleteMessages() &&
                                    folderWithContent &&
                                    !MailCommon::Util::isVirtualCollection(mCurrentFolder->collection()));

    updateHtmlMenuEntry();

    mShowFolderShortcutDialogAction->setEnabled(!multiFolder && folderWithContent);

    actionlist << akonadiStandardAction(Akonadi::StandardActionManager::ManageLocalSubscriptions);
    bool imapFolderIsOnline = false;
    if (mCurrentFolder && kmkernel->isImapFolder(mCurrentFolder->collection(), imapFolderIsOnline)) {
        if (imapFolderIsOnline) {
            actionlist << mServerSideSubscription;
        }
    }

    mGUIClient->unplugActionList(QLatin1String("collectionview_actionlist"));
    mGUIClient->plugActionList(QLatin1String("collectionview_actionlist"), actionlist);

}

//-----------------------------------------------------------------------------
void KMMainWidget::slotIntro()
{
    if (!mMsgView) {
        return;
    }

    mMsgView->clear(true);

    // hide widgets that are in the way:
    if (mMessagePane && mLongFolderList) {
        mMessagePane->hide();
    }
    mMsgView->displayAboutPage();

    mCurrentFolder.clear();
}

void KMMainWidget::slotShowStartupFolder()
{
    connect(MailCommon::FilterManager::instance(), SIGNAL(filtersChanged()),
            this, SLOT(initializeFilterActions()));
    // Plug various action lists. This can't be done in the constructor, as that is called before
    // the main window or Kontact calls createGUI().
    // This function however is called with a single shot timer.
    checkAkonadiServerManagerState();
    mFolderShortcutActionManager->createActions();
    mTagActionManager->createActions();
    messageActions()->setupForwardingActionsList(mGUIClient);

    QString newFeaturesMD5 = KMReaderWin::newFeaturesMD5();
    if (kmkernel->firstStart() ||
            GlobalSettings::self()->previousNewFeaturesMD5() != newFeaturesMD5) {
        GlobalSettings::self()->setPreviousNewFeaturesMD5(newFeaturesMD5);
        slotIntro();
        return;
    }
}

void KMMainWidget::checkAkonadiServerManagerState()
{
    Akonadi::ServerManager::State state = Akonadi::ServerManager::self()->state();
    if (state == Akonadi::ServerManager::Running) {
        initializeFilterActions();
    } else {
        connect(Akonadi::ServerManager::self(), SIGNAL(stateChanged(Akonadi::ServerManager::State)),
                SLOT(slotServerStateChanged(Akonadi::ServerManager::State)));
    }
}

void KMMainWidget::slotServerStateChanged(Akonadi::ServerManager::State state)
{
    if (state == Akonadi::ServerManager::Running) {
        initializeFilterActions();
        disconnect(Akonadi::ServerManager::self(), SIGNAL(stateChanged(Akonadi::ServerManager::State)));
    }
}

void KMMainWidget::slotShowTip()
{
    KTipDialog::showTip(this, QString(), true);
}

QList<KActionCollection *> KMMainWidget::actionCollections() const
{
    return QList<KActionCollection *>() << actionCollection();
}

//-----------------------------------------------------------------------------
void KMMainWidget::slotUpdateUndo()
{
    if (actionCollection()->action(QLatin1String("kmail_undo"))) {
        QAction *act = actionCollection()->action(QLatin1String("kmail_undo"));
        act->setEnabled(kmkernel->undoStack()->size() > 0);
        const QString infoStr = kmkernel->undoStack()->undoInfo();
        if (infoStr.isEmpty()) {
            act->setText(i18n("&Undo"));
        } else {
            act->setText(i18n("&Undo: \"%1\"", kmkernel->undoStack()->undoInfo()));
        }
    }
}

//-----------------------------------------------------------------------------
void KMMainWidget::clearFilterActions()
{
    if (!mFilterTBarActions.isEmpty())
        if (mGUIClient->factory()) {
            mGUIClient->unplugActionList(QLatin1String("toolbar_filter_actions"));
        }

    if (!mFilterMenuActions.isEmpty())
        if (mGUIClient->factory()) {
            mGUIClient->unplugActionList(QLatin1String("menu_filter_actions"));
        }

    foreach (QAction *a, mFilterMenuActions) {
        actionCollection()->removeAction(a);
    }

    mApplyFilterActionsMenu->menu()->clear();
    mFilterTBarActions.clear();
    mFilterMenuActions.clear();

    qDeleteAll(mFilterCommands);
    mFilterCommands.clear();
}

//-----------------------------------------------------------------------------
void KMMainWidget::initializeFilterActions()
{
    clearFilterActions();
    mApplyFilterActionsMenu->menu()->addAction(mApplyAllFiltersAction);
    bool addedSeparator = false;

    foreach (MailFilter *filter, MailCommon::FilterManager::instance()->filters()) {
        if (!filter->isEmpty() && filter->configureShortcut() && filter->isEnabled()) {
            QString filterName = QStringLiteral("Filter %1").arg(filter->name());
            QString normalizedName = filterName.replace(QLatin1Char(' '), QLatin1Char('_'));
            if (action(normalizedName)) {
                continue;
            }
            KMMetaFilterActionCommand *filterCommand = new KMMetaFilterActionCommand(filter->identifier(), this);
            mFilterCommands.append(filterCommand);
            QString displayText = i18n("Filter %1", filter->name());
            QString icon = filter->icon();
            if (icon.isEmpty()) {
                icon = QLatin1String("system-run");
            }
            QAction *filterAction = new QAction(QIcon::fromTheme(icon), displayText, actionCollection());
            filterAction->setIconText(filter->toolbarName());

            // The shortcut configuration is done in the filter dialog.
            // The shortcut set in the shortcut dialog would not be saved back to
            // the filter settings correctly.
            actionCollection()->setShortcutsConfigurable(filterAction, false);
            actionCollection()->addAction(normalizedName,
                                          filterAction);
            connect(filterAction, SIGNAL(triggered(bool)),
                    filterCommand, SLOT(start()));
            actionCollection()->setDefaultShortcut(filterAction, filter->shortcut());
            if (!addedSeparator) {
                QAction *a = mApplyFilterActionsMenu->menu()->addSeparator();
                mFilterMenuActions.append(a);
                addedSeparator = true;
            }
            mApplyFilterActionsMenu->menu()->addAction(filterAction);
            mFilterMenuActions.append(filterAction);
            if (filter->configureToolbar()) {
                mFilterTBarActions.append(filterAction);
            }
        }
    }
    if (!mFilterMenuActions.isEmpty() && mGUIClient->factory()) {
        mGUIClient->plugActionList(QLatin1String("menu_filter_actions"), mFilterMenuActions);
    }
    if (!mFilterTBarActions.isEmpty() && mGUIClient->factory()) {
        mFilterTBarActions.prepend(mToolbarActionSeparator);
        mGUIClient->plugActionList(QLatin1String("toolbar_filter_actions"), mFilterTBarActions);
    }

    // Our filters have changed, now enable/disable them
    updateMessageActions();
}

//-----------------------------------------------------------------------------
void KMMainWidget::slotAntiSpamWizard()
{
    AntiSpamWizard wiz(AntiSpamWizard::AntiSpam, this);
    wiz.exec();
}

//-----------------------------------------------------------------------------
void KMMainWidget::slotAntiVirusWizard()
{
    AntiSpamWizard wiz(AntiSpamWizard::AntiVirus, this);
    wiz.exec();
}
//-----------------------------------------------------------------------------
void KMMainWidget::slotAccountWizard()
{
    KMail::Util::launchAccountWizard(this);
}

<<<<<<< HEAD
void KMMainWidget::slotImportWizard()
{
    const QString path = QStandardPaths::findExecutable(QLatin1String("importwizard"));
    if (!QProcess::startDetached(path))
        KMessageBox::error(this, i18n("Could not start the import wizard. "
                                      "Please check your installation."),
                           i18n("Unable to start import wizard"));
}

=======
>>>>>>> 3b971093
//-----------------------------------------------------------------------------
void KMMainWidget::slotFilterLogViewer()
{
    MailCommon::FilterManager::instance()->showFilterLogDialog((qlonglong)winId());
}

//-----------------------------------------------------------------------------
void KMMainWidget::updateFileMenu()
{
    const bool isEmpty = MailCommon::Util::agentInstances().isEmpty();
    actionCollection()->action(QLatin1String("check_mail"))->setEnabled(!isEmpty);
    actionCollection()->action(QLatin1String("check_mail_in"))->setEnabled(!isEmpty);
}

//-----------------------------------------------------------------------------
const KMMainWidget::PtrList *KMMainWidget::mainWidgetList()
{
    // better safe than sorry; check whether the global static has already been destroyed
    if (theMainWidgetList.isDestroyed()) {
        return 0;
    }
    return theMainWidgetList;
}

QSharedPointer<FolderCollection> KMMainWidget::currentFolder() const
{
    return mCurrentFolder;
}

//-----------------------------------------------------------------------------
QString KMMainWidget::overrideEncoding() const
{
    if (mMsgView) {
        return mMsgView->overrideEncoding();
    } else {
        return MessageCore::GlobalSettings::self()->overrideCharacterEncoding();
    }
}

void KMMainWidget::showEvent(QShowEvent *event)
{
    QWidget::showEvent(event);
    mWasEverShown = true;
}

void KMMainWidget::slotRequestFullSearchFromQuickSearch()
{
    // First, open the search window. If we are currently on a search folder,
    // the search associated with that will be loaded.
    if (!slotSearch()) {
        return;
    }

    assert(mSearchWin);

    // Now we look at the current state of the quick search, and if there's
    // something in there, we add the criteria to the existing search for
    // the search folder, if applicable, or make a new one from it.
    SearchPattern pattern;
    const QString searchString = mMessagePane->currentFilterSearchString();
    if (!searchString.isEmpty()) {
        pattern.append(SearchRule::createInstance("<message>", SearchRule::FuncContains, searchString));
    }
#if 0 //PORT IT
    QList<MessageStatus> status = mMessagePane->currentFilterStatus();
    if (status.hasAttachment()) {
        pattern.append(SearchRule::createInstance("<message>", SearchRule::FuncHasAttachment));
        status.setHasAttachment(false);
    }

    if (!status.isOfUnknownStatus()) {
        pattern.append(SearchRule::Ptr(new SearchRuleStatus(status)));
    }
#endif
    if (!pattern.isEmpty()) {
        mSearchWin->addRulesToSearchPattern(pattern);
    }
}

void KMMainWidget::updateVacationScriptStatus(bool active, const QString &serverName)
{
    mVacationScriptIndicator->setVacationScriptActive(active, serverName);
    mVacationIndicatorActive = mVacationScriptIndicator->hasVacationScriptActive();
}

QWidget *KMMainWidget::vacationScriptIndicator() const
{
    return mVacationScriptIndicator;
}

void KMMainWidget::updateVacationScriptStatus()
{
    updateVacationScriptStatus(mVacationIndicatorActive);
}

KMail::TagActionManager *KMMainWidget::tagActionManager() const
{
    return mTagActionManager;
}

KMail::FolderShortcutActionManager *KMMainWidget::folderShortcutActionManager() const
{
    return mFolderShortcutActionManager;
}

void KMMainWidget::slotMessageSelected(const Akonadi::Item &item)
{
    delete mShowBusySplashTimer;
    mShowBusySplashTimer = 0;
    if (mMsgView) {
        // The current selection was cleared, so we'll remove the previously
        // selected message from the preview pane
        if (!item.isValid()) {
            mMsgView->clear();
        } else {
            mShowBusySplashTimer = new QTimer(this);
            mShowBusySplashTimer->setSingleShot(true);
            connect(mShowBusySplashTimer, &QTimer::timeout, this, &KMMainWidget::slotShowBusySplash);
            mShowBusySplashTimer->start(GlobalSettings::self()->folderLoadingTimeout());   //TODO: check if we need a different timeout setting for this

            Akonadi::ItemFetchJob *itemFetchJob = MessageViewer::Viewer::createFetchJob(item);
            const QString resource = mCurrentFolder->collection().resource();
            itemFetchJob->setProperty("_resource", QVariant::fromValue(resource));
            connect(itemFetchJob, SIGNAL(itemsReceived(Akonadi::Item::List)),
                    SLOT(itemsReceived(Akonadi::Item::List)));
            connect(itemFetchJob, &Akonadi::ItemFetchJob::result, this, &KMMainWidget::itemsFetchDone);
        }
    }
}

void KMMainWidget::itemsReceived(const Akonadi::Item::List &list)
{
    Q_ASSERT(list.size() == 1);
    delete mShowBusySplashTimer;
    mShowBusySplashTimer = 0;

    if (!mMsgView) {
        return;
    }

    Item item = list.first();

    if (mMessagePane) {
        mMessagePane->show();

        if (mMessagePane->currentItem() != item) {
            // The user has selected another email already, so don't render this one.
            // Mark it as read, though, if the user settings say so.
            if (MessageViewer::GlobalSettings::self()->delayedMarkAsRead() &&
                    MessageViewer::GlobalSettings::self()->delayedMarkTime() == 0) {
                item.setFlag(Akonadi::MessageFlags::Seen);
                Akonadi::ItemModifyJob *modifyJob = new Akonadi::ItemModifyJob(item, this);
                modifyJob->disableRevisionCheck();
                modifyJob->setIgnorePayload(true);
            }
            return;
        }
    }

    mMsgView->setMessage(item);
    // reset HTML override to the folder setting
    mMsgView->setDisplayFormatMessageOverwrite(mFolderDisplayFormatPreference);
    mMsgView->setHtmlLoadExtOverride(mFolderHtmlLoadExtPreference);
    mMsgView->setDecryptMessageOverwrite(false);
    mMsgActions->setCurrentMessage(item);
}

void KMMainWidget::itemsFetchDone(KJob *job)
{
    delete mShowBusySplashTimer;
    mShowBusySplashTimer = 0;
    if (job->error()) {
        // Unfortunately job->error() is Job::Unknown in many cases.
        // (see JobPrivate::handleResponse in akonadi/job.cpp)
        // So we show the "offline" page after checking the resource status.
        qDebug() << job->error() << job->errorString();

        const QString resource = job->property("_resource").toString();
        const Akonadi::AgentInstance agentInstance = Akonadi::AgentManager::self()->instance(resource);
        if (!agentInstance.isOnline()) {
            // The resource is offline
            if (mMsgView) {
                mMsgView->viewer()->enableMessageDisplay();
                mMsgView->clear(true);
            }
            mMessagePane->show();

            if (kmkernel->isOffline()) {
                showOfflinePage();
            } else {
                showResourceOfflinePage();
            }
        } else {
            // Some other error
            BroadcastStatus::instance()->setStatusMsg(job->errorString());
        }
    }
}

QAction *KMMainWidget::akonadiStandardAction(Akonadi::StandardActionManager::Type type)
{
    return mAkonadiStandardActionManager->action(type);
}

QAction *KMMainWidget::akonadiStandardAction(Akonadi::StandardMailActionManager::Type type)
{
    return mAkonadiStandardActionManager->action(type);
}

void KMMainWidget::slotRemoveDuplicates()
{
    RemoveDuplicateMailJob *job = new RemoveDuplicateMailJob(mFolderTreeWidget->folderTreeView()->selectionModel(), this, this);
    job->start();
}

void KMMainWidget::slotServerSideSubscription()
{
    if (!mCurrentFolder) {
        return;
    }
    ManageServerSideSubscriptionJob *job = new ManageServerSideSubscriptionJob(this);
    job->setCurrentFolder(mCurrentFolder);
    job->setParentWidget(this);
    job->start();
}

void KMMainWidget::savePaneSelection()
{
    if (mMessagePane) {
        mMessagePane->saveCurrentSelection();
    }
}

void KMMainWidget::updatePaneTagComboBox()
{
    if (mMessagePane) {
        mMessagePane->updateTagComboBox();
    }
}

<<<<<<< HEAD
void KMMainWidget::slotExportData()
{
    const QString path = QStandardPaths::findExecutable(QLatin1String("pimsettingexporter"));
    if (!QProcess::startDetached(path))
        KMessageBox::error(this, i18n("Could not start \"PIM Setting Exporter\" program. "
                                      "Please check your installation."),
                           i18n("Unable to start \"PIM Setting Exporter\" program"));
}

=======
>>>>>>> 3b971093
void KMMainWidget::slotCreateAddressBookContact()
{
    CreateNewContactJob *job = new CreateNewContactJob(this, this);
    job->start();
}

void KMMainWidget::slotOpenRecentMsg(const QUrl &url)
{
    KMOpenMsgCommand *openCommand = new KMOpenMsgCommand(this, url, overrideEncoding(), this);
    openCommand->start();
}

void KMMainWidget::addRecentFile(const QUrl &mUrl)
{
    mOpenRecentAction->addUrl(mUrl);
    KConfigGroup grp = mConfig->group(QLatin1String("Recent Files"));
    mOpenRecentAction->saveEntries(grp);
    grp.sync();
}

void KMMainWidget::slotMoveMessageToTrash()
{
    if (messageView() && messageView()->viewer()) {
        KMTrashMsgCommand *command = new KMTrashMsgCommand(mCurrentFolder->collection(), messageView()->viewer()->messageItem(), -1);
        command->start();
    }
}

void KMMainWidget::slotArchiveMails()
{
    const QList<Akonadi::Item> selectedMessages = mMessagePane->selectionAsMessageItemList();
    KMKernel::self()->folderArchiveManager()->setArchiveItems(selectedMessages, mCurrentFolder->collection().resource());
}

void KMMainWidget::updateQuickSearchLineText()
{
    //If change change shortcut
    mMessagePane->setQuickSearchClickMessage(i18nc("Show shortcut for focus quick search. Don't change it", "Search...<%1>", mQuickSearchAction->shortcut().toString()));
}

void KMMainWidget::slotChangeDisplayMessageFormat(MessageViewer::Viewer::DisplayFormatMessage format)
{
    if (format == MessageViewer::Viewer::Html) {
        const int result = KMessageBox::warningContinueCancel(this,
                           // the warning text is taken from configuredialog.cpp:
                           i18n("Use of HTML in mail will make you more vulnerable to "
                                "\"spam\" and may increase the likelihood that your system will be "
                                "compromised by other present and anticipated security exploits."),
                           i18n("Security Warning"),
                           KGuiItem(i18n("Use HTML")),
                           KStandardGuiItem::cancel(),
                           QLatin1String("OverrideHtmlWarning"), 0);
        if (result == KMessageBox::Cancel) {
            mDisplayMessageFormatMenu->setDisplayMessageFormat(MessageViewer::Viewer::Text);
            return;
        }
    }
    mFolderDisplayFormatPreference = format;

    //Update mPrefererHtmlLoadExtAction
    const bool useHtml = (mFolderDisplayFormatPreference == MessageViewer::Viewer::Html || (mHtmlGlobalSetting && mFolderDisplayFormatPreference == MessageViewer::Viewer::UseGlobalSetting));
    mPreferHtmlLoadExtAction->setEnabled(useHtml);

    if (mMsgView) {
        mMsgView->setDisplayFormatMessageOverwrite(mFolderDisplayFormatPreference);
        mMsgView->update(true);
    }
}

void KMMainWidget::populateMessageListStatusFilterCombo()
{
    mMessagePane->populateStatusFilterCombo();
}<|MERGE_RESOLUTION|>--- conflicted
+++ resolved
@@ -183,21 +183,13 @@
 #include <QProcess>
 #include <QDBusConnection>
 #include <QTextDocument>
-<<<<<<< HEAD
-#include <QtDBus/QDBusInterface>
-#include <QtDBus/QDBusReply>
-#include <QDBusPendingCallWatcher>
 #include <QDir>
 // System includes
-#include <errno.h> // ugh
 #include <AkonadiWidgets/standardactionmanager.h>
 #include <KHelpClient>
 #include <QStandardPaths>
-=======
 #include <QMenu>
 
-#include <akonadi/standardactionmanager.h>
->>>>>>> 3b971093
 #include <job/manageserversidesubscriptionjob.h>
 #include <job/removeduplicatemailjob.h>
 
@@ -211,14 +203,7 @@
 using KMime::Types::AddrSpecList;
 using MessageViewer::AttachmentStrategy;
 
-<<<<<<< HEAD
-Q_DECLARE_METATYPE(KPIM::ProgressItem *)
-Q_DECLARE_METATYPE(Akonadi::Job *)
-Q_DECLARE_METATYPE(QPointer<KPIM::ProgressItem>)
 Q_GLOBAL_STATIC(KMMainWidget::PtrList, theMainWidgetList)
-=======
-K_GLOBAL_STATIC( KMMainWidget::PtrList, theMainWidgetList )
->>>>>>> 3b971093
 
 //-----------------------------------------------------------------------------
 KMMainWidget::KMMainWidget(QWidget *parent, KXMLGUIClient *aGUIClient,
@@ -1476,12 +1461,7 @@
         return;
     }
     bool mustDeleteExpirationAttribute = false;
-<<<<<<< HEAD
     MailCommon::ExpireCollectionAttribute *attr = MailCommon::ExpireCollectionAttribute::expirationCollectionAttribute(mCurrentFolder->collection(), mustDeleteExpirationAttribute);
-    ;
-=======
-    MailCommon::ExpireCollectionAttribute *attr = MailCommon::ExpireCollectionAttribute::expirationCollectionAttribute( mCurrentFolder->collection(), mustDeleteExpirationAttribute );
->>>>>>> 3b971093
     bool canBeExpired = true;
     if (!attr->isAutoExpire()) {
         canBeExpired = false;
@@ -2345,31 +2325,6 @@
 #endif
 }
 
-//-----------------------------------------------------------------------------
-<<<<<<< HEAD
-void KMMainWidget::slotStartCertManager()
-{
-    if (!QProcess::startDetached(QLatin1String("kleopatra")))
-        KMessageBox::error(this, i18n("Could not start certificate manager; "
-                                      "please check your installation."),
-                           i18n("KMail Error"));
-    else {
-        qDebug() << "\nslotStartCertManager(): certificate manager started.";
-    }
-}
-
-//-----------------------------------------------------------------------------
-void KMMainWidget::slotStartWatchGnuPG()
-{
-    if (!QProcess::startDetached(QLatin1String("kwatchgnupg")))
-        KMessageBox::error(this, i18n("Could not start GnuPG LogViewer (kwatchgnupg); "
-                                      "please check your installation."),
-                           i18n("KMail Error"));
-}
-
-//-----------------------------------------------------------------------------
-=======
->>>>>>> 3b971093
 void KMMainWidget::slotConfigChanged()
 {
     readConfig();
@@ -3041,30 +2996,18 @@
     }
 
     {
-<<<<<<< HEAD
         QAction *action = new QAction(QIcon::fromTheme(QLatin1String("pgp-keys")), i18n("Certificate Manager"), this);
         actionCollection()->addAction(QLatin1String("tools_start_certman"), action);
-        connect(action, &QAction::triggered, this, &KMMainWidget::slotStartCertManager);
-=======
-        KAction *action = new KAction(KIcon(QLatin1String("pgp-keys")), i18n("Certificate Manager"), this);
-        actionCollection()->addAction(QLatin1String("tools_start_certman"), action );
-        connect(action, SIGNAL(triggered(bool)), mLaunchExternalComponent, SLOT(slotStartCertManager()));
->>>>>>> 3b971093
+        connect(action, &QAction::triggered, mLaunchExternalComponent, &KMLaunchExternalComponent::slotStartCertManager);
         // disable action if no certman binary is around
         if (QStandardPaths::findExecutable(QLatin1String("kleopatra")).isEmpty()) {
             action->setEnabled(false);
         }
     }
     {
-<<<<<<< HEAD
         QAction *action = new QAction(QIcon::fromTheme(QLatin1String("pgp-keys")), i18n("GnuPG Log Viewer"), this);
         actionCollection()->addAction(QLatin1String("tools_start_kwatchgnupg"), action);
-        connect(action, &QAction::triggered, this, &KMMainWidget::slotStartWatchGnuPG);
-=======
-        KAction *action = new KAction(KIcon(QLatin1String("pgp-keys")), i18n("GnuPG Log Viewer"), this);
-        actionCollection()->addAction(QLatin1String("tools_start_kwatchgnupg"), action );
-        connect(action, SIGNAL(triggered(bool)), mLaunchExternalComponent, SLOT(slotStartWatchGnuPG()));
->>>>>>> 3b971093
+        connect(action, &QAction::triggered, mLaunchExternalComponent, &KMLaunchExternalComponent::slotStartWatchGnuPG);
 #ifdef Q_OS_WIN32
         // not ported yet, underlying infrastructure missing on Windows
         const bool usableKWatchGnupg = false;
@@ -3112,15 +3055,9 @@
         connect(action, &QAction::triggered, this, &KMMainWidget::slotAccountWizard);
     }
     {
-<<<<<<< HEAD
         QAction *action = new QAction(i18n("&Import Wizard..."), this);
         actionCollection()->addAction(QLatin1String("importWizard"), action);
-        connect(action, &QAction::triggered, this, &KMMainWidget::slotImportWizard);
-=======
-        KAction *action = new KAction( i18n("&Import Wizard..."), this );
-        actionCollection()->addAction( QLatin1String("importWizard"), action );
-        connect( action, SIGNAL(triggered(bool)), mLaunchExternalComponent, SLOT(slotImportWizard()) );
->>>>>>> 3b971093
+        connect(action, &QAction::triggered, mLaunchExternalComponent, &KMLaunchExternalComponent::slotImportWizard);
     }
     if (KSieveUi::Util::allowOutOfOfficeSettings()) {
         QAction *action = new QAction(i18n("Edit \"Out of Office\" Replies..."), this);
@@ -3129,39 +3066,21 @@
     }
 
     {
-<<<<<<< HEAD
         QAction *action = new QAction(i18n("&Configure Automatic Archiving..."), this);
         actionCollection()->addAction(QLatin1String("tools_automatic_archiving"), action);
-        connect(action, &QAction::triggered, mConfigAgent, &KMConfigureAgent::slotConfigureAutomaticArchiving);
+        connect(action, &QAction::triggered, mLaunchExternalComponent, &KMLaunchExternalComponent::slotConfigureAutomaticArchiving);
     }
 
     {
         QAction *action = new QAction(i18n("Delayed Messages..."), this);
         actionCollection()->addAction(QLatin1String("message_delayed"), action);
-        connect(action, &QAction::triggered, mConfigAgent, &KMConfigureAgent::slotConfigureSendLater);
+        connect(action, &QAction::triggered, mLaunchExternalComponent, &KMLaunchExternalComponent::slotConfigureSendLater);
     }
 
     {
         QAction *action = new QAction(i18n("Followup Reminder Messages..."), this);
         actionCollection()->addAction(QLatin1String("followup_reminder_messages"), action);
-        connect(action, &QAction::triggered, mConfigAgent, &KMConfigureAgent::slotConfigureFollowupReminder);
-=======
-        KAction *action = new KAction(i18n("&Configure Automatic Archiving..."), this);
-        actionCollection()->addAction(QLatin1String("tools_automatic_archiving"), action );
-        connect(action, SIGNAL(triggered(bool)), mLaunchExternalComponent, SLOT(slotConfigureAutomaticArchiving()));
-    }
-
-    {
-        KAction *action = new KAction(i18n("Delayed Messages..."), this);
-        actionCollection()->addAction(QLatin1String("message_delayed"), action );
-        connect(action, SIGNAL(triggered(bool)), mLaunchExternalComponent, SLOT(slotConfigureSendLater()));
-    }
-
-    {
-        KAction *action = new KAction(i18n("Followup Reminder Messages..."), this);
-        actionCollection()->addAction(QLatin1String("followup_reminder_messages"), action );
-        connect(action, SIGNAL(triggered(bool)), mLaunchExternalComponent, SLOT(slotConfigureFollowupReminder()));
->>>>>>> 3b971093
+        connect(action, &QAction::triggered, mLaunchExternalComponent, &KMLaunchExternalComponent::slotConfigureFollowupReminder);
     }
 
     // Disable the standard action delete key sortcut.
@@ -3570,15 +3489,9 @@
     }
 
     {
-<<<<<<< HEAD
         QAction *action = new QAction(QIcon::fromTheme(QLatin1String("kmail")), i18n("&Export KMail Data..."), this);
         actionCollection()->addAction(QLatin1String("kmail_export_data"), action);
-        connect(action, &QAction::triggered, this, &KMMainWidget::slotExportData);
-=======
-        KAction *action = new KAction(KIcon(QLatin1String("kmail")), i18n("&Export KMail Data..."), this);
-        actionCollection()->addAction(QLatin1String("kmail_export_data"), action );
-        connect(action, SIGNAL(triggered(bool)), mLaunchExternalComponent, SLOT(slotExportData()));
->>>>>>> 3b971093
+        connect(action, &QAction::triggered, mLaunchExternalComponent, &KMLaunchExternalComponent::slotExportData);
     }
 
     {
@@ -4395,18 +4308,6 @@
     KMail::Util::launchAccountWizard(this);
 }
 
-<<<<<<< HEAD
-void KMMainWidget::slotImportWizard()
-{
-    const QString path = QStandardPaths::findExecutable(QLatin1String("importwizard"));
-    if (!QProcess::startDetached(path))
-        KMessageBox::error(this, i18n("Could not start the import wizard. "
-                                      "Please check your installation."),
-                           i18n("Unable to start import wizard"));
-}
-
-=======
->>>>>>> 3b971093
 //-----------------------------------------------------------------------------
 void KMMainWidget::slotFilterLogViewer()
 {
@@ -4647,18 +4548,6 @@
     }
 }
 
-<<<<<<< HEAD
-void KMMainWidget::slotExportData()
-{
-    const QString path = QStandardPaths::findExecutable(QLatin1String("pimsettingexporter"));
-    if (!QProcess::startDetached(path))
-        KMessageBox::error(this, i18n("Could not start \"PIM Setting Exporter\" program. "
-                                      "Please check your installation."),
-                           i18n("Unable to start \"PIM Setting Exporter\" program"));
-}
-
-=======
->>>>>>> 3b971093
 void KMMainWidget::slotCreateAddressBookContact()
 {
     CreateNewContactJob *job = new CreateNewContactJob(this, this);
