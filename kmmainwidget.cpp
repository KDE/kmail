--- conflicted
+++ resolved
@@ -2956,35 +2956,19 @@
 #endif
 
     {
-<<<<<<< HEAD
         QAction *action = new QAction(i18n("Filter &Log Viewer..."), this);
         actionCollection()->addAction(QLatin1String("filter_log_viewer"), action);
-        connect(action, &QAction::triggered, this, &KMMainWidget::slotFilterLogViewer);
+        connect(action, &QAction::triggered, mLaunchExternalComponent, &KMLaunchExternalComponent::slotFilterLogViewer);
     }
     {
         QAction *action = new QAction(i18n("&Anti-Spam Wizard..."), this);
         actionCollection()->addAction(QLatin1String("antiSpamWizard"), action);
-        connect(action, &QAction::triggered, this, &KMMainWidget::slotAntiSpamWizard);
+        connect(action, &QAction::triggered, mLaunchExternalComponent, &KMLaunchExternalComponent::slotAntiSpamWizard);
     }
     {
         QAction *action = new QAction(i18n("&Anti-Virus Wizard..."), this);
         actionCollection()->addAction(QLatin1String("antiVirusWizard"), action);
-        connect(action, &QAction::triggered, this, &KMMainWidget::slotAntiVirusWizard);
-=======
-        KAction *action = new KAction(i18n("Filter &Log Viewer..."), this);
-        actionCollection()->addAction(QLatin1String("filter_log_viewer"), action );
-        connect(action, SIGNAL(triggered(bool)), mLaunchExternalComponent, SLOT(slotFilterLogViewer()));
-    }
-    {
-        KAction *action = new KAction(i18n("&Anti-Spam Wizard..."), this);
-        actionCollection()->addAction(QLatin1String("antiSpamWizard"), action );
-        connect(action, SIGNAL(triggered(bool)), mLaunchExternalComponent, SLOT(slotAntiSpamWizard()));
-    }
-    {
-        KAction *action = new KAction(i18n("&Anti-Virus Wizard..."), this);
-        actionCollection()->addAction(QLatin1String("antiVirusWizard"), action );
-        connect(action, SIGNAL(triggered(bool)), mLaunchExternalComponent, SLOT(slotAntiVirusWizard()));
->>>>>>> 1c7ed285
+        connect(action, &QAction::triggered, mLaunchExternalComponent, &KMLaunchExternalComponent::slotAntiVirusWizard);
     }
     {
         QAction *action = new QAction(i18n("&Account Wizard..."), this);
@@ -4227,30 +4211,6 @@
     updateMessageActions();
 }
 
-//-----------------------------------------------------------------------------
-<<<<<<< HEAD
-void KMMainWidget::slotAntiSpamWizard()
-{
-    AntiSpamWizard wiz(AntiSpamWizard::AntiSpam, this);
-    wiz.exec();
-}
-
-//-----------------------------------------------------------------------------
-void KMMainWidget::slotAntiVirusWizard()
-{
-    AntiSpamWizard wiz(AntiSpamWizard::AntiVirus, this);
-    wiz.exec();
-}
-
-//-----------------------------------------------------------------------------
-void KMMainWidget::slotFilterLogViewer()
-{
-    MailCommon::FilterManager::instance()->showFilterLogDialog((qlonglong)winId());
-}
-
-//-----------------------------------------------------------------------------
-=======
->>>>>>> 1c7ed285
 void KMMainWidget::updateFileMenu()
 {
     const bool isEmpty = MailCommon::Util::agentInstances().isEmpty();
