/* -*- mode: C++; c-file-style: "gnu" -*-
  This file is part of KMail, the KDE mail client.
  Copyright (c) 2002 Don Sanders <sanders@kde.org>

  Based on the work of Stefan Taferner <taferner@kde.org>

  KMail is free software; you can redistribute it and/or modify it
  under the terms of the GNU General Public License, version 2, as
  published by the Free Software Foundation.

  KMail is distributed in the hope that it will be useful, but
  WITHOUT ANY WARRANTY; without even the implied warranty of
  MERCHANTABILITY or FITNESS FOR A PARTICULAR PURPOSE.  See the GNU
  General Public License for more details.

  You should have received a copy of the GNU General Public License along
  with this program; if not, write to the Free Software Foundation, Inc.,
  51 Franklin Street, Fifth Floor, Boston, MA  02110-1301  USA
*/
#include <config-kmail.h>

#include <assert.h>
#include <QByteArray>
#include <QLabel>
#include <QLayout>
#include <QList>
#include <QSignalMapper>
#include <QSplitter>
#include <QToolBar>
#include <QTextDocument>
#include <QVBoxLayout>
#include <QDBusConnection>
#include <QDBusMessage>
#include <QShortcut>
#include <QProcess>

#include <kaboutdata.h>
#include <kicon.h>
#include <kwindowsystem.h>
#include <krun.h>
#include <kmessagebox.h>
#include <kactionmenu.h>
#include <kmenu.h>
#include <kacceleratormanager.h>
#include <kglobal.h>
#include <kglobalsettings.h>
#include <kstandardshortcut.h>
#include <kshortcutsdialog.h>
#include <kcharsets.h>
#include <kdebug.h>
#include <kfiledialog.h>
#include <ktip.h>
#include <kstandarddirs.h>
#include <kstandardaction.h>
#include <kaddrbookexternal.h>
#include <ktoggleaction.h>
#include <knotification.h>
#include <knotifyconfigwidget.h>
#include <kstringhandler.h>
#include <kconfiggroup.h>
#include <ktoolinvocation.h>
#include <kxmlguifactory.h>
#include <kxmlguiclient.h>
#include <kstatusbar.h>
#include <kaction.h>
#include <kvbox.h>

#include <kpimidentities/identity.h>
#include <kpimidentities/identitymanager.h>
#include <mailtransport/transportmanager.h>
#include <mailtransport/transport.h>

#include <kmime/kmime_mdn.h>
#include <kmime/kmime_header_parsing.h>
using namespace KMime;
using KMime::Types::AddrSpecList;

#include "progressmanager.h"
using KPIM::ProgressManager;
#include "globalsettings.h"
#include "kcursorsaver.h"
#include "broadcaststatus.h"
using KPIM::BroadcastStatus;
#include "kmfoldermgr.h"
#include "kmfolderdialog.h"
#include "accountmanager.h"
using KMail::AccountManager;
#include "kmfilter.h"
#include "kmfoldertree.h"
#include "kmreadermainwin.h"
#include "kmfoldercachedimap.h"
#include "kmfolderimap.h"
#include "kmacctcachedimap.h"
#include "composer.h"
#include "folderselectiondialog.h"
#include "kmfiltermgr.h"
#include "messagesender.h"
#include "kmaddrbook.h"
#include "kmversion.h"
#include "searchwindow.h"
using KMail::SearchWindow;
#include "kmacctfolder.h"
#include "undostack.h"
#include "kmcommands.h"
#include "kmmainwin.h"
#include "kmsystemtray.h"
#include "kmmessagetag.h"
#include "imapaccountbase.h"
using KMail::ImapAccountBase;
#include "vacation.h"
using KMail::Vacation;
#include "favoritefolderview.h"
#include "backupjob.h"
#include "importjob.h"
#include "subscriptiondialog.h"
using KMail::SubscriptionDialog;
#include "localsubscriptiondialog.h"
using KMail::LocalSubscriptionDialog;
#include "attachmentstrategy.h"
using KMail::AttachmentStrategy;
#include "headerstrategy.h"
using KMail::HeaderStrategy;
#include "headerstyle.h"
using KMail::HeaderStyle;
#include "folderjob.h"
using KMail::FolderJob;
#include "mailinglist-magic.h"
#include "antispamwizard.h"
using KMail::AntiSpamWizard;
#include "filterlogdlg.h"
using KMail::FilterLogDialog;
#include <headerlistquicksearch.h>
using KMail::HeaderListQuickSearch;
#include "kmheaders.h"
#include "mailinglistpropertiesdialog.h"
#include "templateparser.h"
using KMail::TemplateParser;
#include "statusbarlabel.h"

#if !defined(NDEBUG)
    #include "sievedebugdialog.h"
    using KMail::SieveDebugDialog;
#endif

#include "managesievescriptsdialog.h"
#include "customtemplatesmenu.h"

#include <kabc/stdaddressbook.h>
#include <kpimutils/email.h>

#include "kmmainwidget.moc"

K_GLOBAL_STATIC( KMMainWidget::PtrList, theMainWidgetList )

static const int defaultMinimumWidth = 400;
static const int defaultMinimumHeight = 300;

//-----------------------------------------------------------------------------
KMMainWidget::KMMainWidget( QWidget *parent, KXMLGUIClient *aGUIClient,
                            KActionCollection *actionCollection, KConfig *config ) :
    QWidget( parent ),
    mFavoritesCheckMailAction( 0 ),
    mQuickSearchLine( 0 ),
    mFavoriteFolderView( 0 ),
    mMsgView( 0 ),
    mSplitter1( 0 ),
    mSplitter2( 0 ),
    mFolderViewSplitter( 0 ),
    mShowBusySplashTimer( 0 ),
    mShowingOfflineScreen( false ),
    mMsgActions( 0 ),
    mVacationIndicatorActive( false )
{
  // must be the first line of the constructor:
  mStartupDone = false;
  mWasEverShown = false;
  mSearchWin = 0;
  mIntegrated  = true;
  mFolder = 0;
  mTemplateFolder = 0;
  mFolderThreadPref = false;
  mFolderThreadSubjPref = true;
  mReaderWindowActive = true;
  mReaderWindowBelow = true;
  mFolderHtmlPref = false;
  mFolderHtmlLoadExtPref = false;
  mSystemTray = 0;
  mDestructed = false;
  mMessageTagToggleMapper = 0;
  mActionCollection = actionCollection;
  mTopLayout = new QVBoxLayout( this );
  mTopLayout->setMargin( 0 );
  mJob = 0;
  mConfig = config;
  mGUIClient = aGUIClient;
  mOpenedImapFolder = false;
  mCustomTemplateMenus = 0;

  // FIXME This should become a line separator as soon as the API
  // is extended in kdelibs.
  mToolbarActionSeparator = new QAction( this );
  mToolbarActionSeparator->setSeparator( true );

  mMessageTagToolbarActionSeparator = new QAction( this );
  mMessageTagToolbarActionSeparator->setSeparator( true );

  theMainWidgetList->append( this );

  setMinimumSize( defaultMinimumWidth, defaultMinimumHeight );

  readPreConfig();
  createWidgets();

  setupActions();

  readConfig();

  QTimer::singleShot( 0, this, SLOT( slotShowStartupFolder() ));

  connect( kmkernel->acctMgr(), SIGNAL( checkedMail( bool, bool, const QMap<QString, int> & ) ),
           this, SLOT( slotMailChecked( bool, bool, const QMap<QString, int> & ) ) );

  connect( kmkernel->acctMgr(), SIGNAL( accountAdded( KMAccount* ) ),
           this, SLOT( initializeIMAPActions() ) );
  connect( kmkernel->acctMgr(), SIGNAL( accountRemoved( KMAccount* ) ),
           this, SLOT( initializeIMAPActions() ) );

  connect( kmkernel, SIGNAL( configChanged() ),
           this, SLOT( slotConfigChanged() ) );

  // display the full path to the folder in the caption
  connect( mFolderTree, SIGNAL( currentChanged(Q3ListViewItem*) ),
           this, SLOT( slotChangeCaption(Q3ListViewItem*) ) );
  connect( mFolderTree, SIGNAL( selectionChanged() ),
           SLOT( updateFolderMenu() ) );

  connect( kmkernel->folderMgr(), SIGNAL( folderRemoved(KMFolder*) ),
           this, SLOT( slotFolderRemoved(KMFolder*) ) );

  connect( kmkernel->imapFolderMgr(), SIGNAL( folderRemoved(KMFolder*) ),
           this, SLOT( slotFolderRemoved(KMFolder*) ) );

  connect( kmkernel->dimapFolderMgr(), SIGNAL( folderRemoved(KMFolder*) ),
           this, SLOT( slotFolderRemoved(KMFolder*) ) );

  connect( kmkernel->searchFolderMgr(), SIGNAL( folderRemoved(KMFolder*) ),
           this, SLOT( slotFolderRemoved(KMFolder*) ) );

  connect( kmkernel, SIGNAL( onlineStatusChanged( GlobalSettings::EnumNetworkState::type ) ),
           this, SLOT( slotUpdateOnlineStatus( GlobalSettings::EnumNetworkState::type ) ) );

  toggleSystemTray();

  KMainWindow *mainWin = dynamic_cast<KMainWindow*>(topLevelWidget());
  KStatusBar *sb =  mainWin ? mainWin->statusBar() : 0;
  mVacationScriptIndicator = new KMail::StatusBarLabel( sb );
  mVacationScriptIndicator->hide();
  connect( mVacationScriptIndicator, SIGNAL(clicked()), SLOT(slotEditVacation()) );
  if ( GlobalSettings::checkOutOfOfficeOnStartup() )
    QTimer::singleShot( 0, this, SLOT(slotCheckVacation()) );

  // must be the last line of the constructor:
  mStartupDone = true;
}


//-----------------------------------------------------------------------------
//The kernel may have already been deleted when this method is called,
//perform all cleanup that requires the kernel in destruct()
KMMainWidget::~KMMainWidget()
{
  theMainWidgetList->removeAll( this );
  qDeleteAll( mFilterCommands );
  destruct();
}


//-----------------------------------------------------------------------------
//This method performs all cleanup that requires the kernel to exist.
void KMMainWidget::destruct()
{
  if ( mDestructed )
    return;
  if ( mSearchWin )
    mSearchWin->close();
  writeConfig();
  writeFolderConfig();
  deleteWidgets();
  delete mSystemTray;
  delete mCustomTemplateMenus;
  mSystemTray = 0;
  mCustomTemplateMenus = 0;
  mDestructed = true;
}


//-----------------------------------------------------------------------------
void KMMainWidget::readPreConfig()
{
  const KConfigGroup geometry( KMKernel::config(), "Geometry" );
  const KConfigGroup general( KMKernel::config(), "General" );
  const KConfigGroup reader( KMKernel::config(), "Reader" );

  mLongFolderList = geometry.readEntry( "FolderList", "long" ) != "short";
  mReaderWindowActive = geometry.readEntry( "readerWindowMode", "below" ) != "hide";
  mReaderWindowBelow = geometry.readEntry( "readerWindowMode", "below" ) == "below";
  mThreadPref = geometry.readEntry( "nestedMessages", false );

  mHtmlPref = reader.readEntry( "htmlMail", false );
  mHtmlLoadExtPref = reader.readEntry( "htmlLoadExternal", false );
  mEnableFavoriteFolderView = GlobalSettings::self()->enableFavoriteFolderView();
  mEnableFolderQuickSearch = GlobalSettings::self()->enableFolderQuickSearch();
  mEnableQuickSearch = GlobalSettings::self()->quickSearchActive();
}


//-----------------------------------------------------------------------------
void KMMainWidget::readFolderConfig()
{
  if ( !mFolder )
    return;

  KConfig *config = KMKernel::config();
  KConfigGroup group( config, "Folder-" + mFolder->idString() );
  mFolderThreadPref =
      group.readEntry( "threadMessagesOverride", false );
  mFolderThreadSubjPref =
      group.readEntry( "threadMessagesBySubject", true );
  mFolderHtmlPref =
      group.readEntry( "htmlMailOverride", false );
  mFolderHtmlLoadExtPref =
      group.readEntry( "htmlLoadExternalOverride", false );
}


//-----------------------------------------------------------------------------
void KMMainWidget::writeFolderConfig()
{
  if ( !mFolder )
    return;

  KConfig *config = KMKernel::config();
  KConfigGroup group( config, "Folder-" + mFolder->idString() );
  group.writeEntry( "threadMessagesOverride", mFolderThreadPref );
  group.writeEntry( "threadMessagesBySubject", mFolderThreadSubjPref );
  group.writeEntry( "htmlMailOverride", mFolderHtmlPref );
  group.writeEntry( "htmlLoadExternalOverride", mFolderHtmlLoadExtPref );
}

//-----------------------------------------------------------------------------
void KMMainWidget::layoutSplitters()
{
  // This function can only be called when the old splitters are already deleted
  assert( !mSplitter1 );
  assert( !mSplitter2 );

  // For some reason, this is necessary here so that the copy action still
  // works after changing the folder layout.
  if ( mMsgView )
    disconnect( mMsgView->copyAction(), SIGNAL(triggered(bool) ),
                mMsgView, SLOT( slotCopySelectedText() ) );

  // If long folder list is enabled, the splitters are:
  // Splitter 1: FolderView vs (HeaderAndSearch vs MessageViewer)
  // Splitter 2: HeaderAndSearch vs MessageViewer
  //
  // If long folder list is disabled, the splitters are:
  // Splitter 1: (FolderView vs HeaderAndSearch) vs MessageViewer
  // Splitter 2: FolderView vs HeaderAndSearch

  // The folder view is both the folder tree and the favorite folder view, if
  // enabled

  const bool opaqueResize = KGlobalSettings::opaqueResize();
  bool readerWindowAtSide = !mReaderWindowBelow && mReaderWindowActive;
  bool readerWindowBelow = mReaderWindowBelow && mReaderWindowActive;

  //
  // Create the splitters
  //
  mSplitter1 = new QSplitter( this );
  mSplitter1->setObjectName( "splitter1" );
  mSplitter1->setOpaqueResize( opaqueResize );
  mSplitter1->setChildrenCollapsible( false );
  mSplitter2 = new QSplitter( mSplitter1 );
  mSplitter2->setObjectName( "splitter2" );
  mSplitter2->setOpaqueResize( opaqueResize );
  mSplitter2->setChildrenCollapsible( false );
  mSplitter1->addWidget( mSplitter2 );

  //
  // Set the layout of the splitters and calculate the widget's parents
  //
  QSplitter *folderViewParent, *folderTreeParent, *messageViewerParent;
  if ( mLongFolderList ) {

    mSplitter1->setOrientation( Qt::Horizontal );
    Qt::Orientation splitter2orientation;
    if ( !readerWindowAtSide )
      splitter2orientation = Qt::Vertical;
    else
      splitter2orientation = Qt::Horizontal;
    mSplitter2->setOrientation( splitter2orientation );
    folderViewParent = mSplitter1;
    messageViewerParent = mSplitter2;

  } else {

    Qt::Orientation splitter1orientation;
    if ( !readerWindowAtSide )
      splitter1orientation = Qt::Vertical;
    else
      splitter1orientation = Qt::Horizontal;
    mSplitter1->setOrientation( splitter1orientation );
    mSplitter2->setOrientation( Qt::Horizontal );
    folderViewParent = mSplitter2;
    messageViewerParent = mSplitter1;
  }

  //
  // Add the widgets to the splitters and set the parents calculated above
  //
  int folderTreePosition = 0;
  if ( mFavoriteFolderView ) {
    mFolderViewSplitter = new QSplitter( Qt::Vertical, folderViewParent );
    mFolderViewSplitter->setOpaqueResize( opaqueResize );
    mFolderViewSplitter->setChildrenCollapsible( false );
    folderTreeParent = mFolderViewSplitter;
    mFolderViewSplitter->addWidget( mFavoriteFolderView );
    mFavoriteFolderView->setParent( mFolderViewSplitter );
    folderViewParent->insertWidget( 0, mFolderViewSplitter );
    folderTreePosition = 1;
  } else
    folderTreeParent = folderViewParent;

  folderTreeParent->insertWidget( folderTreePosition, mSearchAndTree );
  mSplitter2->addWidget( mSearchAndHeaders );
  if ( mMsgView ) {
    messageViewerParent->addWidget( mMsgView );
    mMsgView->setParent( messageViewerParent );
  }

  mSearchAndTree->setParent( folderTreeParent );
  mSearchAndHeaders->setParent( mSplitter2 );

  //
  // Set the stretch factors
  //
  mSplitter1->setStretchFactor( 0, 0 );
  mSplitter2->setStretchFactor( 0, 0 );
  mSplitter1->setStretchFactor( 1, 1 );
  mSplitter2->setStretchFactor( 1, 1 );
  if ( mFavoriteFolderView ) {
    mFolderViewSplitter->setStretchFactor( 0, 0 );
    mFolderViewSplitter->setStretchFactor( 1, 1 );
  }

  // Because the reader windows's width increases a tiny bit after each restart
  // in short folder list mode with mesage window at side, disable the stretching
  // as a workaround here
  if ( readerWindowAtSide && !mLongFolderList ) {
    mSplitter1->setStretchFactor( 0, 1 );
    mSplitter1->setStretchFactor( 1, 0 );
  }

  //
  // Set the sizes of the splitters to the values stored in the config
  //
  QList<int> splitter1Sizes;
  QList<int> splitter2Sizes;

  const int folderViewWidth = GlobalSettings::self()->folderViewWidth();
  int headerHeight = GlobalSettings::self()->searchAndHeaderHeight();
  const int messageViewerWidth = GlobalSettings::self()->readerWindowWidth();
  int headerWidth = GlobalSettings::self()->searchAndHeaderWidth();
  int messageViewerHeight = GlobalSettings::self()->readerWindowHeight();

  // If the message viewer was hidden before, make sure it is not zero height
  if ( messageViewerHeight < 10 && readerWindowBelow ) {
    headerHeight /= 2;
    messageViewerHeight = headerHeight;
  }

  if ( mLongFolderList ) {
    if ( !readerWindowAtSide ) {
      splitter1Sizes << folderViewWidth << headerWidth;
      splitter2Sizes << headerHeight << messageViewerHeight;
    } else {
      splitter1Sizes << folderViewWidth << ( headerWidth + messageViewerWidth );
      splitter2Sizes << headerWidth << messageViewerWidth;
    }
  } else {
    if ( !readerWindowAtSide ) {
      splitter1Sizes << headerHeight << messageViewerHeight;
      splitter2Sizes << folderViewWidth << headerWidth;
    } else {
      splitter1Sizes << headerWidth << messageViewerWidth;
      splitter2Sizes << folderViewWidth << ( headerWidth + messageViewerWidth );
    }
  }

  mSplitter1->setSizes( splitter1Sizes );
  mSplitter2->setSizes( splitter2Sizes );

  if ( mFolderViewSplitter ) {
    QList<int> splitterSizes;
    int ffvHeight = GlobalSettings::self()->favoriteFolderViewHeight();
    int ftHeight = GlobalSettings::self()->folderTreeHeight();
    splitterSizes << ffvHeight << ftHeight;
    mFolderViewSplitter->setSizes( splitterSizes );
  }

  //
  // Now add the splitters to the main layout
  //
  mTopLayout->addWidget( mSplitter1 );

  // Make the copy action work, see disconnect comment above
  if ( mMsgView )
    connect( mMsgView->copyAction(), SIGNAL( triggered(bool) ),
             mMsgView, SLOT( slotCopySelectedText() ) );
}

//-----------------------------------------------------------------------------
void KMMainWidget::readConfig()
{
  KConfig *config = KMKernel::config();

  bool oldLongFolderList =  mLongFolderList;
  bool oldReaderWindowActive = mReaderWindowActive;
  bool oldReaderWindowBelow = mReaderWindowBelow;
  bool oldFavoriteFolderView = mEnableFavoriteFolderView;
  bool oldFolderQuickSearch = mEnableFolderQuickSearch;
  bool oldQuickSearch = mEnableQuickSearch;

  // on startup, the layout is always new and we need to relayout the widgets
  bool layoutChanged = !mStartupDone;

  if ( mStartupDone )
  {
    writeConfig();

    readPreConfig();
    mHeaders->refreshNestedState();

    layoutChanged = ( oldLongFolderList != mLongFolderList ) ||
                    ( oldReaderWindowActive != mReaderWindowActive ) ||
                    ( oldReaderWindowBelow != mReaderWindowBelow ) ||
                    ( oldFavoriteFolderView != mEnableFavoriteFolderView ) ||
                    ( oldFolderQuickSearch != mEnableFolderQuickSearch ) ||
                    ( oldQuickSearch != mEnableQuickSearch );


    if( layoutChanged ) {
      deleteWidgets();
      createWidgets();
    }
  }

  { // area for config group "Geometry"
    KConfigGroup group(config, "Geometry");

    // Set the proper column sizes for the folder tree
    if ( layoutChanged )
    {
      /** unread / total columns
       * as we have some dependencies in this widget
       * it's better to manage these here */
      // The columns are shown by default.
      const int unreadColumn = group.readEntry( "UnreadColumn", -1 );
      const int totalColumn = group.readEntry( "TotalColumn", 2 );
      const int sizeColumn = group.readEntry( "SizeColumn", -1 );

      /* we need to _activate_ them in the correct order
      * this is ugly because we can't use header()->moveSection
      * but otherwise the restoreLayout from KMFolderTree
      * doesn't know that to do */
      if ( unreadColumn == 1 )
        mFolderTree->addUnreadColumn( i18n("Unread"), 70 );
      else if ( totalColumn == 1 )
        mFolderTree->addTotalColumn( i18n("Total"), 70 );
      else if ( sizeColumn == 1 )
        mFolderTree->addSizeColumn( i18n("Size"), 70 );

      if ( unreadColumn == 2 )
        mFolderTree->addUnreadColumn( i18n("Unread"), 70 );
      else if ( totalColumn == 2 )
        mFolderTree->addTotalColumn( i18n("Total"), 70 );
      else if ( sizeColumn == 2 )
        mFolderTree->addSizeColumn( i18n("Size"), 70 );

      if ( unreadColumn == 3 )
        mFolderTree->addUnreadColumn( i18n("Unread"), 70 );
      else if ( totalColumn == 3 )
        mFolderTree->addTotalColumn( i18n("Total"), 70 );
      else if ( sizeColumn == 3 )
        mFolderTree->addSizeColumn( i18n("Size"), 70 );

      slotFolderTreeColumnsChanged();
      mFolderTree->updatePopup();
    }
  }

  { // Read the config of the folder views and the header
    if ( mMsgView )
      mMsgView->readConfig();

    mHeaders->readConfig();
    mHeaders->restoreColumnLayout( KMKernel::config(), "Header-Geometry" );

    mFolderTree->readConfig();
    mFolderTree->reload();

    if ( mFavoriteFolderView )
      mFavoriteFolderView->readConfig();
    mFavoritesCheckMailAction->setEnabled( GlobalSettings::self()->enableFavoriteFolderView() );
  }

  { // area for config group "General"
    KConfigGroup group( config, "General" );
    mBeepOnNew = group.readEntry( "beep-on-mail", false );
    mConfirmEmpty = group.readEntry( "confirm-before-empty", true );
    // startup-Folder, defaults to system-inbox
    mStartupFolder = group.readEntry( "startupFolder", kmkernel->inboxFolder()->idString() );
    if ( !mStartupDone )
    {
      // check mail on startup
      if ( group.readEntry( "checkmail-startup", false ) )
        // do it after building the kmmainwin, so that the progressdialog is available
        QTimer::singleShot( 0, this, SLOT( slotCheckMail() ) );
    }
  }

  if ( layoutChanged ) {
    layoutSplitters();
  }

  updateMessageMenu();
  updateFileMenu();
  toggleSystemTray();
}

//-----------------------------------------------------------------------------
void KMMainWidget::writeConfig()
{
  KConfig *config = KMKernel::config();
  KConfigGroup geometry( config, "Geometry" );
  KConfigGroup general( config, "General" );

  mFolderTree->writeConfig();

  // Don't save the sizes of all the widgets when we were never shown.
  // This can happen in Kontact, where the KMail plugin is automatically
  // loaded, but not necessarily shown.
  // This prevents invalid sizes from being saved
  if ( mWasEverShown ) {
    GlobalSettings::self()->setFolderViewWidth( mFolderTree->width() );

    // The height of the header widget can be 0, this happens when the user
    // did not switch to the header widget onced and the "Welcome to KMail"
    // HTML widget was shown the whole time
    int headersHeight = mSearchAndHeaders->height();
    if ( headersHeight == 0 )
      headersHeight = height() / 2;

    GlobalSettings::self()->setSearchAndHeaderHeight( headersHeight );
    GlobalSettings::self()->setSearchAndHeaderWidth( mSearchAndHeaders->width() );

    if ( mFavoriteFolderView ) {
      GlobalSettings::self()->setFavoriteFolderViewHeight( mFavoriteFolderView->height() );
      GlobalSettings::self()->setFolderTreeHeight( mFolderTree->height() );
      mFavoriteFolderView->writeConfig();
      if ( !mLongFolderList )
        GlobalSettings::self()->setFolderViewHeight( mFolderViewSplitter->height() );
    }
    else if ( !mLongFolderList )
      GlobalSettings::self()->setFolderTreeHeight( mFolderTree->height() );

    if ( mMsgView ) {
      if ( !mReaderWindowBelow )
        GlobalSettings::self()->setReaderWindowWidth( mMsgView->width() );
      mMsgView->writeConfig();
      GlobalSettings::self()->setReaderWindowHeight( mMsgView->width() );
    }
  }

  // save the state of the unread/total-columns
  geometry.writeEntry( "UnreadColumn", mFolderTree->unreadIndex() );
  geometry.writeEntry( "TotalColumn", mFolderTree->totalIndex() );
  geometry.writeEntry( "SizeColumn", mFolderTree->sizeIndex() );
}

//-----------------------------------------------------------------------------
void KMMainWidget::deleteWidgets()
{
  // Simply delete the top splitter, which always is mSplitter1, regardless
  // of the layout. This deletes all children.
  delete mSplitter1;
  mSearchAndHeaders = 0;
  mSearchToolBar = 0;
  mHeaders = 0;
  mQuickSearchLine = 0;
  mMsgView = 0;
  mSearchAndTree = 0;
  mFolderTree = 0;
  mFavoriteFolderView = 0;
  mFolderViewSplitter = 0;
  mSplitter1 = 0;
  mSplitter2 = 0;
}

//-----------------------------------------------------------------------------
void KMMainWidget::createWidgets()
{
  // Note that all widgets we create in this function have the parent 'this'.
  // They will be properly reparented in layoutSplitters()

  //
  // Create header view and search bar
  //
  mSearchAndHeaders = new KVBox( this );
  mSearchToolBar = new QWidget( mSearchAndHeaders);
  mSearchToolBar->setObjectName( "search toolbar" );
  mSearchToolBar->setLayout( new QHBoxLayout() );
  mSearchToolBar->layout()->setSpacing( KDialog::spacingHint() );
  mSearchToolBar->layout()->setMargin( 0 );

  mHeaders = new KMHeaders( this, mSearchAndHeaders );
  mHeaders->setObjectName( "headers" );
  mQuickSearchLine = new HeaderListQuickSearch( mSearchToolBar, mHeaders );
  mQuickSearchLine->setObjectName( "headers quick search line" );

  connect( mQuickSearchLine, SIGNAL( requestFullSearch() ),
           this, SLOT( slotRequestFullSearchFromQuickSearch() ) );
  connect( mHeaders, SIGNAL( messageListUpdated() ),
           mQuickSearchLine, SLOT( updateSearch() ) );

  if ( !GlobalSettings::self()->quickSearchActive() )
    mSearchToolBar->hide();

  connect( mHeaders, SIGNAL( activated(KMMessage*) ),
           this, SLOT( slotMsgActivated(KMMessage*) ) );
  connect( mHeaders, SIGNAL( selectionChanged() ),
           SLOT( startUpdateMessageActionsTimer() ) );

  mPreviousMessageAction = new KAction( i18n( "Extend Selection to Previous Message" ), this );
  mPreviousMessageAction->setShortcut( QKeySequence( Qt::SHIFT + Qt::Key_Left ) );
  actionCollection()->addAction( "previous_message", mPreviousMessageAction );
  connect( mPreviousMessageAction, SIGNAL( triggered( bool ) ),
           mHeaders, SLOT( selectPrevMessage() ) );

  mNextMessageAction = new KAction( i18n( "Extend Selection to Next Message" ), this );
  mNextMessageAction->setShortcut( QKeySequence( Qt::SHIFT + Qt::Key_Right ) );
  actionCollection()->addAction( "next_message", mNextMessageAction );
  connect( mNextMessageAction, SIGNAL( triggered( bool ) ),
           mHeaders, SLOT( selectNextMessage() ) );

  //
  // Create the reader window
  //
  if ( mReaderWindowActive ) {
    mMsgView = new KMReaderWin( this, this, actionCollection(), 0 );
    if ( mMsgActions ) {
      mMsgActions->setMessageView( mMsgView );
    }

    connect( mMsgView, SIGNAL( replaceMsgByUnencryptedVersion() ),
             this, SLOT( slotReplaceMsgByUnencryptedVersion() ) );
    connect( mMsgView, SIGNAL( popupMenu(KMMessage&,const KUrl&,const QPoint&) ),
             this, SLOT( slotMsgPopup(KMMessage&,const KUrl&,const QPoint&) ) );
    connect( mMsgView, SIGNAL( urlClicked(const KUrl&,int) ),
             mMsgView, SLOT( slotUrlClicked() ) );
    connect( mHeaders, SIGNAL( maybeDeleting() ),
             mMsgView, SLOT( clearCache() ) );
    connect( mMsgView, SIGNAL( noDrag() ),
             mHeaders, SLOT( slotNoDrag() ) );
    connect( mHeaders, SIGNAL( selected(KMMessage*) ),
             this, SLOT( slotMsgSelected(KMMessage*) ) );
  }

  //
  // Create the folder tree
  // the "folder tree" consists of a quicksearch input field and the tree itself
  //
  mSearchAndTree = new QWidget( this );
  QVBoxLayout *vboxlayout = new QVBoxLayout;
  vboxlayout->setMargin(0);
  mFolderQuickSearch = new K3ListViewSearchLine( mSearchAndTree );
  mFolderTree = new KMFolderTree( this, mSearchAndTree, "folderTree" );
  mFolderQuickSearch->setListView( mFolderTree );
  mFolderQuickSearch->setClickMessage( i18n( "Search" ) );
  vboxlayout->addWidget( mFolderQuickSearch );
  vboxlayout->addWidget( mFolderTree );
  mSearchAndTree->setLayout( vboxlayout );

  if ( !GlobalSettings::enableFolderQuickSearch() ) {
    mFolderQuickSearch->hide();
  }

  connect( mFolderTree, SIGNAL( folderSelected(KMFolder*) ),
           this, SLOT( folderSelected(KMFolder*) ) );
  connect( mFolderTree, SIGNAL( folderSelected( KMFolder* ) ),
           mQuickSearchLine, SLOT( reset() ) );
  connect( mFolderTree, SIGNAL( folderSelectedUnread(KMFolder*) ),
           this, SLOT( folderSelectedUnread(KMFolder*) ) );
  connect( mFolderTree, SIGNAL( folderDrop(KMFolder*) ),
           this, SLOT( slotMoveMsgToFolder(KMFolder*) ) );
  connect( mFolderTree, SIGNAL( folderDropCopy(KMFolder*) ),
           this, SLOT( slotCopyMsgToFolder(KMFolder*) ) );
  connect( mFolderTree, SIGNAL( columnsChanged() ),
           this, SLOT( slotFolderTreeColumnsChanged() ) );

  //
  // Create the favorite folder view
  //
  if ( mEnableFavoriteFolderView ) {
    mFavoriteFolderView = new KMail::FavoriteFolderView( this, this );

    if ( mFavoritesCheckMailAction )
      connect( mFavoritesCheckMailAction, SIGNAL(triggered(bool)),
               mFavoriteFolderView, SLOT( checkMail() ) );

    connect( mFolderTree, SIGNAL( folderSelected(KMFolder*) ),
             mFavoriteFolderView, SLOT( folderTreeSelectionChanged(KMFolder*) ) );

    connect( mFavoriteFolderView, SIGNAL( folderDrop(KMFolder*) ),
             SLOT( slotMoveMsgToFolder(KMFolder*) ) );
    connect( mFavoriteFolderView, SIGNAL( folderDropCopy(KMFolder*) ),
             SLOT( slotCopyMsgToFolder(KMFolder*) ) );
  }

  //
  // Create all kinds of actions
  //
  {
    mRemoveDuplicatesAction = new KAction( i18n("Remove Duplicate Messages"), this );
    actionCollection()->addAction( "remove_duplicate_messages", mRemoveDuplicatesAction );
    connect( mRemoveDuplicatesAction, SIGNAL( triggered( bool ) ),
             SLOT( removeDuplicates() ) );
    mRemoveDuplicatesAction->setShortcut( QKeySequence( Qt::CTRL + Qt::Key_Asterisk ) );
  }
  {
    mMoveMsgToFolderAction = new KAction( i18n("Move Message to Folder"), this );
    mMoveMsgToFolderAction->setShortcut( QKeySequence( Qt::Key_M ) );
    actionCollection()->addAction( "move_message_to_folder", mMoveMsgToFolderAction );
    connect( mMoveMsgToFolderAction, SIGNAL( triggered( bool ) ),
             SLOT( slotMoveMsg() ) );
  }
  {
    KAction *action = new KAction( i18n("Copy Message to Folder"), this );
    actionCollection()->addAction( "copy_message_to_folder", action );
    connect( action, SIGNAL( triggered( bool ) ),
             SLOT( slotCopyMsg() ) );
    action->setShortcut( QKeySequence( Qt::Key_C ) );
  }
  {
    KAction *action = new KAction( i18n("Jump to Folder..."), this );
    actionCollection()->addAction( "jump_to_folder", action );
    connect( action, SIGNAL( triggered ( bool ) ),
             SLOT( slotJumpToFolder() ) );
    action->setShortcut( QKeySequence( Qt::Key_J ) );
  }
  {
    KAction *action = new KAction(i18n("Abort Current Operation"), this);
    actionCollection()->addAction("cancel", action );
    connect( action, SIGNAL( triggered( bool ) ),
             ProgressManager::instance(), SLOT( slotAbortAll() ) );
    action->setShortcut( QKeySequence( Qt::Key_Escape ) );
  }
  {
    KAction *action = new KAction(i18n("Focus on Next Folder"), this);
    actionCollection()->addAction("inc_current_folder", action );
    connect( action, SIGNAL( triggered( bool ) ),
             mFolderTree, SLOT( incCurrentFolder() ) );
    action->setShortcut( QKeySequence( Qt::CTRL+Qt::Key_Right ) );
  }
  {
    KAction *action = new KAction(i18n("Focus on Previous Folder"), this);
    actionCollection()->addAction("dec_current_folder", action );
    connect( action, SIGNAL( triggered( bool ) ),
             mFolderTree, SLOT( decCurrentFolder() ) );
    action->setShortcut( QKeySequence( Qt::CTRL+Qt::Key_Left ) );
  }
  {
    KAction *action = new KAction(i18n("Select Folder with Focus"), this);
    actionCollection()->addAction("select_current_folder", action );
    connect( action, SIGNAL( triggered( bool ) ),
             mFolderTree, SLOT( selectCurrentFolder() ) );
    action->setShortcut( QKeySequence( Qt::CTRL+Qt::Key_Space ) );
  }
  {
    KAction *action = new KAction(i18n("Focus on Next Message"), this);
    actionCollection()->addAction("inc_current_message", action );
    connect( action, SIGNAL( triggered( bool) ),
             mHeaders, SLOT( incCurrentMessage() ) );
    action->setShortcut( QKeySequence( Qt::ALT+Qt::Key_Right ) );
  }
  {
    KAction *action = new KAction(i18n("Focus on Previous Message"), this);
    actionCollection()->addAction("dec_current_message", action );
    connect( action, SIGNAL( triggered( bool ) ),
             mHeaders, SLOT( decCurrentMessage() ) );
    action->setShortcut( QKeySequence( Qt::ALT+Qt::Key_Left ) );
  }
  {
    KAction *action = new KAction(i18n("Select Message with Focus"), this);
    actionCollection()->addAction( "select_current_message", action );
    connect( action, SIGNAL( triggered( bool ) ),
             mHeaders, SLOT( selectCurrentMessage() ) );
    action->setShortcut( QKeySequence( Qt::ALT+Qt::Key_Space ) );
  }

  connect( kmkernel->outboxFolder(), SIGNAL( msgRemoved(int, const QString&) ),
           SLOT( startUpdateMessageActionsTimer() ) );
  connect( kmkernel->outboxFolder(), SIGNAL( msgAdded(int) ),
           SLOT( startUpdateMessageActionsTimer() ) );
}

//-------------------------------------------------------------------------
void KMMainWidget::slotSearch()
{
  if(!mSearchWin)
  {
    mSearchWin = new SearchWindow(this, mFolder);
    mSearchWin->setModal( false );
    mSearchWin->setObjectName( "Search" );
    connect(mSearchWin, SIGNAL(destroyed()),
	    this, SLOT(slotSearchClosed()));
  }
  else
  {
    mSearchWin->activateFolder(mFolder);
  }

  mSearchWin->show();
  KWindowSystem::activateWindow( mSearchWin->winId() );
}


//-------------------------------------------------------------------------
void KMMainWidget::slotSearchClosed()
{
  mSearchWin = 0;
}


//-------------------------------------------------------------------------
void KMMainWidget::slotFind()
{
  if( mMsgView )
    mMsgView->slotFind();
}


//-----------------------------------------------------------------------------
void KMMainWidget::slotHelp()
{
  KToolInvocation::invokeHelp();
}


//-----------------------------------------------------------------------------
void KMMainWidget::slotFilter()
{
  kmkernel->filterMgr()->openDialog( this );
}


//-----------------------------------------------------------------------------
void KMMainWidget::slotPopFilter()
{
  kmkernel->popFilterMgr()->openDialog( this );
}

void KMMainWidget::slotManageSieveScripts()
{
  if ( !kmkernel->askToGoOnline() ) {
    return;
  }
  KMail::ManageSieveScriptsDialog * dlg = new KMail::ManageSieveScriptsDialog( this );
  dlg->show();
}


//-----------------------------------------------------------------------------
void KMMainWidget::slotAddrBook()
{
  KPIM::KAddrBookExternal::openAddressBook(this);
}


//-----------------------------------------------------------------------------
void KMMainWidget::slotImport()
{
  KRun::runCommand("kmailcvt", topLevelWidget());
}

//-----------------------------------------------------------------------------
void KMMainWidget::slotCheckMail()
{
  if ( !kmkernel->askToGoOnline() ) {
    return;
  }
  kmkernel->acctMgr()->checkMail(true);
}

//-----------------------------------------------------------------------------
void KMMainWidget::slotCheckOneAccount( QAction* item )
{
  if ( ! item ) {
    return;
  }

  if ( !kmkernel->askToGoOnline() ) {
    return;
  }

  KMAccount* t = kmkernel->acctMgr()->findByName( item->data().toString() );

  if ( t ) {
    kmkernel->acctMgr()->singleCheckMail( t );
  }
  else {
    kDebug(5006) <<" - account with name '" << item->data().toString() <<"' not found";
  }
}

//-----------------------------------------------------------------------------
void KMMainWidget::slotMailChecked( bool newMail, bool sendOnCheck,
                                    const QMap<QString, int> & newInFolder )
{
  const bool sendOnAll =
    GlobalSettings::self()->sendOnCheck() == GlobalSettings::EnumSendOnCheck::SendOnAllChecks;
  const bool sendOnManual =
    GlobalSettings::self()->sendOnCheck() == GlobalSettings::EnumSendOnCheck::SendOnManualChecks;
  if( !kmkernel->isOffline() && ( sendOnAll || (sendOnManual && sendOnCheck ) ) )
    slotSendQueued();

  if ( !newMail || newInFolder.isEmpty() )
    return;

  QDBusMessage message =
      QDBusMessage::createSignal( "/KMail", "org.kde.kmail.kmail", "unreadCountChanged" );
  QDBusConnection::sessionBus().send( message );

  // build summary for new mail message
  bool showNotification = false;
  QString summary;
  QStringList keys( newInFolder.keys() );
  keys.sort();
  for ( QStringList::const_iterator it = keys.begin();
        it != keys.end();
        ++it ) {
    kDebug(5006) << newInFolder.find( *it ).value() << "new message(s) in"
                  << *it;

    KMFolder *folder = kmkernel->findFolderById( *it );

    if ( folder && !folder->ignoreNewMail() ) {
      showNotification = true;
      if ( GlobalSettings::self()->verboseNewMailNotification() ) {
        summary += "<br>" + i18np( "1 new message in %2",
                                  "%1 new messages in %2",
                                  newInFolder.find( *it ).value(),
                              folder->prettyUrl() );
      }
    }
  }

  // update folder menus in case some mail got filtered to trash/current folder
  // and we can enable "empty trash/move all to trash" action etc.
  updateFolderMenu();

  if ( !showNotification )
    return;

  if ( GlobalSettings::self()->verboseNewMailNotification() ) {
    summary = i18nc( "%1 is a list of the number of new messages per folder",
                    "<b>New mail arrived</b><br />%1",
                summary );
  }
  else {
    summary = i18n( "New mail arrived" );
  }

  if(kmkernel->xmlGuiInstance().isValid()) {
    KNotification::event( "new-mail-arrived",
                          summary,QPixmap(),topLevelWidget(),
                          KNotification::CloseOnTimeout,
                          kmkernel->xmlGuiInstance() );
  }
  else
    KNotification::event( "new-mail-arrived",
                          summary,QPixmap(),topLevelWidget(),
                          KNotification::CloseOnTimeout,
                          kmkernel->xmlGuiInstance() );

  if (mBeepOnNew) {
    KNotification::beep();
  }
}


//-----------------------------------------------------------------------------
void KMMainWidget::slotCompose()
{
  KMail::Composer * win;
  KMMessage* msg = new KMMessage;

  if ( mFolder ) {
      msg->initHeader( mFolder->identity() );
      TemplateParser parser( msg, TemplateParser::NewMessage,
                             QString(), false, false, false );
      parser.process( NULL, mFolder );
      win = KMail::makeComposer( msg, mFolder->identity() );
  } else {
      msg->initHeader();
      TemplateParser parser( msg, TemplateParser::NewMessage,
                             QString(), false, false, false );
      parser.process( NULL, NULL );
      win = KMail::makeComposer( msg );
  }

  win->show();

}


//-----------------------------------------------------------------------------
// TODO: do we want the list sorted alphabetically?
void KMMainWidget::slotShowNewFromTemplate()
{
  if ( mFolder )
  {
    const KPIMIdentities::Identity & ident =
      kmkernel->identityManager()->identityForUoidOrDefault( mFolder->identity() );
    mTemplateFolder = kmkernel->folderMgr()->findIdString( ident.templates() );
  }

  if ( !mTemplateFolder ) mTemplateFolder = kmkernel->templatesFolder();
  if ( !mTemplateFolder ) return;

  mTemplateMenu->menu()->clear();
  for ( int idx = 0; idx<mTemplateFolder->count(); ++idx ) {
    KMMsgBase *mb = mTemplateFolder->getMsgBase( idx );

    QString subj = mb->subject();
    if ( subj.isEmpty() )
      subj = i18n("No Subject");

    QAction *templateAction = mTemplateMenu->menu()->addAction(
        KStringHandler::rsqueeze( subj.replace( "&", "&&" ) ) );
    templateAction->setData( idx );
  }

  // If there are no templates available, add a menu entry which informs
  // the user about this.
  if ( mTemplateMenu->menu()->actions().isEmpty() ) {
    QAction *noAction = mTemplateMenu->menu()->addAction(
                                            i18n( "(no templates)" ) );
    noAction->setEnabled( false );
  }
}


//-----------------------------------------------------------------------------
void KMMainWidget::slotNewFromTemplate( QAction *action )
{
  if ( !mTemplateFolder )
    return;
  newFromTemplate( mTemplateFolder->getMsg( action->data().toInt() ) );
}


//-----------------------------------------------------------------------------
void KMMainWidget::newFromTemplate( KMMessage *msg )
{
  if ( !msg )
    return;
  KMCommand *command = new KMUseTemplateCommand( this, msg );
  command->start();
}


//-----------------------------------------------------------------------------
void KMMainWidget::slotPostToML()
{
  if ( mFolder && mFolder->isMailingListEnabled() ) {
    KMCommand *command = new KMMailingListPostCommand( this, mFolder );
    command->start();
  }
  else
    slotCompose();
}

//-----------------------------------------------------------------------------
void KMMainWidget::slotFolderMailingListProperties()
{
  if (!mFolderTree) return;
  KMFolderTreeItem *item = static_cast<KMFolderTreeItem*>( mFolderTree->currentItem() );
  if ( !item ) return;
  KMFolder* folder = item->folder();
  if ( folder ) {
    ( new KMail::MailingListFolderPropertiesDialog( this, folder ) )->show();
  }
}

//-----------------------------------------------------------------------------
void KMMainWidget::slotFolderShortcutCommand()
{
  if (!mFolderTree) return;
  KMFolderTreeItem *item = static_cast<KMFolderTreeItem*>( mFolderTree->currentItem() );
  if ( item )
    item->assignShortcut();
}


//-----------------------------------------------------------------------------
void KMMainWidget::slotModifyFolder()
{
  if (!mFolderTree) return;
  KMFolderTreeItem *item = static_cast<KMFolderTreeItem*>( mFolderTree->currentItem() );
  if ( item )
    modifyFolder( item );
}

//-----------------------------------------------------------------------------
void KMMainWidget::modifyFolder( KMFolderTreeItem* folderItem )
{
  KMFolder* folder = folderItem->folder();
  KMFolderTree* folderTree = static_cast<KMFolderTree *>( folderItem->listView() );
  KMFolderDialog props( folder, folder->parent(), folderTree,
                        i18n("Properties of Folder %1", folder->label() ) );
  props.exec();
  updateFolderMenu();
  //Kolab issue 2152
  if ( mSystemTray )
    mSystemTray->foldersChanged();
}

//-----------------------------------------------------------------------------
void KMMainWidget::slotExpireFolder()
{
  QString     str;
  bool        canBeExpired = true;

  if (!mFolder) return;

  if (!mFolder->isAutoExpire()) {
    canBeExpired = false;
  } else if (mFolder->getUnreadExpireUnits()==expireNever &&
	     mFolder->getReadExpireUnits()==expireNever) {
    canBeExpired = false;
  }

  if (!canBeExpired) {
    str = i18n("This folder does not have any expiry options set");
    KMessageBox::information(this, str);
    return;
  }
  KConfig           *config = KMKernel::config();
  KConfigGroup group(config, "General");

  if (group.readEntry("warn-before-expire", true ) ) {
    str = i18n("<qt>Are you sure you want to expire the folder <b>%1</b>?</qt>", Qt::escape( mFolder->label() ));
    if (KMessageBox::warningContinueCancel(this, str, i18n("Expire Folder"),
					   KGuiItem(i18n("&Expire")))
	!= KMessageBox::Continue) return;
  }

  mFolder->expireOldMessages( true /*immediate*/);
}

//-----------------------------------------------------------------------------
void KMMainWidget::slotEmptyFolder()
{
  QString str;

  if (!mFolder) return;
  bool isTrash = kmkernel->folderIsTrash(mFolder);

  if (mConfirmEmpty)
  {
    QString title = (isTrash) ? i18n("Empty Trash") : i18n("Move to Trash");
    QString text = (isTrash) ?
      i18n("Are you sure you want to empty the trash folder?") :
      i18n("<qt>Are you sure you want to move all messages from "
           "folder <b>%1</b> to the trash?</qt>", Qt::escape( mFolder->label() ) );

    if (KMessageBox::warningContinueCancel(this, text, title, KGuiItem( title, "user-trash"))
      != KMessageBox::Continue) return;
  }
  KCursorSaver busy(KBusyPtr::busy());
  slotMarkAll();
  if (isTrash) {
    /* Don't ask for confirmation again when deleting, the user has already
       confirmed. */
    slotDeleteMsg( false );
  }
  else
    slotTrashMsg();

  if (mMsgView) mMsgView->clearCache();

  if ( !isTrash )
    BroadcastStatus::instance()->setStatusMsg(i18n("Moved all messages to the trash"));

  updateMessageActions();

  // Disable empty trash/move all to trash action - we've just deleted/moved
  // all folder contents.
  mEmptyFolderAction->setEnabled( false );
}

//-----------------------------------------------------------------------------
void KMMainWidget::slotImportArchive()
{
  // TODO: UI dialog to select target folder
  //       Make this d-bus callable and add the ability to call it from kmailcvt
  KFileDialog fileDialog( KGlobalSettings::desktopPath(), "*.tar.gz *.tar.bz2 *.tar *.tar.gz *.zip",
                          this, "ImportDialog", false /* modal */ );
  if ( fileDialog.exec() == QDialog::Accepted ) {
    KURL archivePath = fileDialog.selectedURL();
    KMail::ImportJob *importJob = new KMail::ImportJob( this );
    importJob->setFile( archivePath );
    importJob->setRootFolder( mFolder );
    importJob->start();
  }
}

<<<<<<< HEAD
  // TODO: search, mbox, maildir, online imap!
   KUrl savePath = KFileDialog::getSaveUrl( KGlobalSettings::desktopPath(),
                                                QString( "*.tar.gz" ),
                                                this,
                                                i18n( "Select a Mail Archive Location" ) );
   KMail::BackupJob *backupJob = new KMail::BackupJob( this );
   backupJob->setRootFolder( mFolder );
   backupJob->setSaveLocation( savePath );
   backupJob->setArchiveType( KMail::BackupJob::TarGz );
   backupJob->start();
=======
//-----------------------------------------------------------------------------
void KMMainWidget::slotArchiveFolder()
{
  // TODO: Add nice dialog here.
  KURL savePath = KFileDialog::getSaveURL( KGlobalSettings::desktopPath(),
                                               QString( "*.tar.gz" ),
                                               this,
                                               i18n( "Select a Mail Archive Location" ) );
  if ( savePath.isValid() ) {
    KMail::BackupJob *backupJob = new KMail::BackupJob( this );
    backupJob->setRootFolder( mFolder );
    backupJob->setSaveLocation( savePath );
    backupJob->setArchiveType( KMail::BackupJob::TarGz );
    backupJob->start();
  }
>>>>>>> 431b61e0
}

//-----------------------------------------------------------------------------
void KMMainWidget::slotRemoveFolder()
{
  QString str;
  QDir dir;

  if ( !mFolder ) return;
  if ( mFolder->isSystemFolder() ) return;
  if ( mFolder->isReadOnly() ) return;

  QString title;
  if ( mFolder->folderType() == KMFolderTypeSearch ) {
    title = i18n("Delete Search");
    str = i18n("<qt>Are you sure you want to delete the search <b>%1</b>?<br />"
                "Any messages it shows will still be available in their original folder.</qt>",
             Qt::escape( mFolder->label() ) );
  } else {
    title = i18n("Delete Folder");
    if ( mFolder->count() == 0 ) {
      if ( !mFolder->child() || mFolder->child()->isEmpty() ) {
        str = i18n("<qt>Are you sure you want to delete the empty folder "
                   "<b>%1</b>?</qt>",
                Qt::escape( mFolder->label() ) );
      }
      else {
        str = i18n("<qt>Are you sure you want to delete the empty folder "
                   "<b>%1</b> and all its subfolders? Those subfolders might "
                   "not be empty and their contents will be discarded as well. "
                   "<p><b>Beware</b> that discarded messages are not saved "
                   "into your Trash folder and are permanently deleted.</qt>",
                Qt::escape( mFolder->label() ) );
      }
    } else {
      if ( !mFolder->child() || mFolder->child()->isEmpty() ) {
        str = i18n("<qt>Are you sure you want to delete the folder "
                   "<b>%1</b>, discarding its contents? "
                   "<p><b>Beware</b> that discarded messages are not saved "
                   "into your Trash folder and are permanently deleted.</qt>",
                Qt::escape( mFolder->label() ) );
      }
      else {
        str = i18n("<qt>Are you sure you want to delete the folder <b>%1</b> "
                   "and all its subfolders, discarding their contents? "
                   "<p><b>Beware</b> that discarded messages are not saved "
                   "into your Trash folder and are permanently deleted.</qt>",
              Qt::escape( mFolder->label() ) );
      }
    }
  }

  if ( KMessageBox::warningContinueCancel( this, str, title,
                                           KGuiItem( i18n("&Delete"), "edit-delete" ),
                                           KStandardGuiItem::cancel(), "",
                                           KMessageBox::Notify | KMessageBox::Dangerous )
      == KMessageBox::Continue )
  {
    if ( mFolder->hasAccounts() ) {
      // this folder has an account, so we need to change that to the inbox
      for ( AccountList::Iterator it (mFolder->acctList()->begin() ),
             end( mFolder->acctList()->end() ); it != end; ++it ) {
        (*it)->setFolder( kmkernel->inboxFolder() );
        KMessageBox::information(this,
            i18n("<qt>The folder you deleted was associated with the account "
              "<b>%1</b> which delivered mail into it. The folder the account "
              "delivers new mail into was reset to the main Inbox folder.</qt>", (*it)->name()));
      }
    }
    if (mFolder->folderType() == KMFolderTypeImap)
      kmkernel->imapFolderMgr()->remove(mFolder);
    else if (mFolder->folderType() == KMFolderTypeCachedImap) {
      // Deleted by user -> tell the account (see KMFolderCachedImap::listDirectory2)
      KMFolderCachedImap* storage = static_cast<KMFolderCachedImap*>( mFolder->storage() );
      KMAcctCachedImap* acct = storage->account();
      if ( acct )
        acct->addDeletedFolder( mFolder );

      kmkernel->dimapFolderMgr()->remove(mFolder);
    }
    else if (mFolder->folderType() == KMFolderTypeSearch)
      kmkernel->searchFolderMgr()->remove(mFolder);
    else
      kmkernel->folderMgr()->remove(mFolder);
  }
}

//-----------------------------------------------------------------------------
void KMMainWidget::slotMarkAllAsRead()
{
  if (!mFolder)
    return;
  mFolder->markUnreadAsRead();
}

//-----------------------------------------------------------------------------
void KMMainWidget::slotCompactFolder()
{
  if (mFolder) {
    int idx = mHeaders->currentItemIndex();
    KCursorSaver busy(KBusyPtr::busy());
    mFolder->compact( KMFolder::CompactNow );
    // setCurrentItemByIndex will override the statusbar message, so save/restore it
    QString statusMsg = BroadcastStatus::instance()->statusMsg();
    mHeaders->setCurrentItemByIndex(idx);
    BroadcastStatus::instance()->setStatusMsg( statusMsg );
  }
}


//-----------------------------------------------------------------------------
void KMMainWidget::slotRefreshFolder()
{
  if (mFolder)
  {
    if ( mFolder->folderType() == KMFolderTypeImap || mFolder->folderType() == KMFolderTypeCachedImap ) {
      if ( !kmkernel->askToGoOnline() ) {
        return;
      }
    }

    if (mFolder->folderType() == KMFolderTypeImap)
    {
      KMFolderImap *imap = static_cast<KMFolderImap*>(mFolder->storage());
      imap->getAndCheckFolder();
    } else if ( mFolder->folderType() == KMFolderTypeCachedImap ) {
      KMFolderCachedImap* f = static_cast<KMFolderCachedImap*>( mFolder->storage() );
      f->account()->processNewMailInFolder( mFolder );
    }
  }
}

void KMMainWidget::slotTroubleshootFolder()
{
  if (mFolder)
  {
    if ( mFolder->folderType() == KMFolderTypeCachedImap ) {
      KMFolderCachedImap* f = static_cast<KMFolderCachedImap*>( mFolder->storage() );
      f->slotTroubleshoot();
    }
  }
}

void KMMainWidget::slotTroubleshootMaildir()
{
  if ( !mFolder || !mFolder->folderType() == KMFolderTypeMaildir )
    return;
  KMFolderMaildir* f = static_cast<KMFolderMaildir*>( mFolder->storage() );
  if ( KMessageBox::warningContinueCancel( this,
             i18nc( "@info",
                    "You are about to recreate the index for folder <resource>%1</resource>.<nl/>"
                    "<warning>This will destroy all message status information.</warning><nl/>"
                    "Are you sure you want to continue?", mFolder->label() ),
             i18nc( "@title", "Really recreate index?" ),
             KGuiItem( i18nc( "@action:button", "Recreate Index" ) ),
             KStandardGuiItem::cancel(), QString(),
             KMessageBox::Notify | KMessageBox::Dangerous )
        == KMessageBox::Continue ) {
    f->createIndexFromContents();
    KMessageBox::information( this,
                              i18n( "The index of folder %1 has been recreated.",
                                    mFolder->label() ),
                              i18n( "Index recreated" ) );
  }
}

void KMMainWidget::slotInvalidateIMAPFolders() {
  if ( KMessageBox::warningContinueCancel( this,
          i18n("Are you sure you want to refresh the IMAP cache?\n"
	       "This will remove all changes that you have done "
	       "locally to your IMAP folders."),
	  i18n("Refresh IMAP Cache"), KGuiItem(i18n("&Refresh")) ) == KMessageBox::Continue )
    kmkernel->acctMgr()->invalidateIMAPFolders();
}

//-----------------------------------------------------------------------------
void KMMainWidget::slotExpireAll() {
  KConfig    *config = KMKernel::config();
  int        ret = 0;

  KConfigGroup group(config, "General");

  if (group.readEntry("warn-before-expire", true ) ) {
    ret = KMessageBox::warningContinueCancel(KMainWindow::memberList().first(),
			 i18n("Are you sure you want to expire all old messages?"),
			 i18n("Expire Old Messages?"), KGuiItem(i18n("Expire")));
    if (ret != KMessageBox::Continue) {
      return;
    }
  }

  kmkernel->expireAllFoldersNow();
}

//-----------------------------------------------------------------------------
void KMMainWidget::slotCompactAll()
{
  KCursorSaver busy(KBusyPtr::busy());
  kmkernel->compactAllFolders();
}


//-----------------------------------------------------------------------------
void KMMainWidget::slotOverrideHtml()
{
  if( mHtmlPref == mFolderHtmlPref ) {
    int result = KMessageBox::warningContinueCancel( this,
      // the warning text is taken from configuredialog.cpp:
      i18n( "Use of HTML in mail will make you more vulnerable to "
        "\"spam\" and may increase the likelihood that your system will be "
        "compromised by other present and anticipated security exploits." ),
      i18n( "Security Warning" ),
      KGuiItem(i18n( "Use HTML" )),
      KStandardGuiItem::cancel(),
      "OverrideHtmlWarning", false);
    if( result == KMessageBox::Cancel ) {
      mPreferHtmlAction->setChecked( false );
      return;
    }
  }
  mFolderHtmlPref = !mFolderHtmlPref;
  if (mMsgView) {
    mMsgView->setHtmlOverride(mFolderHtmlPref);
    mMsgView->update( true );
  }
}

//-----------------------------------------------------------------------------
void KMMainWidget::slotOverrideHtmlLoadExt()
{
  if( mHtmlLoadExtPref == mFolderHtmlLoadExtPref ) {
    int result = KMessageBox::warningContinueCancel( this,
      // the warning text is taken from configuredialog.cpp:
      i18n( "Loading external references in html mail will make you more vulnerable to "
        "\"spam\" and may increase the likelihood that your system will be "
        "compromised by other present and anticipated security exploits." ),
      i18n( "Security Warning" ),
      KGuiItem(i18n( "Load External References" )),
      KStandardGuiItem::cancel(),
      "OverrideHtmlLoadExtWarning", false);
    if( result == KMessageBox::Cancel ) {
      mPreferHtmlLoadExtAction->setChecked( false );
      return;
    }
  }
  mFolderHtmlLoadExtPref = !mFolderHtmlLoadExtPref;
  if (mMsgView) {
    mMsgView->setHtmlLoadExtOverride(mFolderHtmlLoadExtPref);
    mMsgView->update( true );
  }
}

//-----------------------------------------------------------------------------
void KMMainWidget::slotOverrideThread()
{
  mFolderThreadPref = !mFolderThreadPref;
  mHeaders->setNestedOverride(mFolderThreadPref);
  mThreadBySubjectAction->setEnabled(mThreadMessagesAction->isChecked());
}

//-----------------------------------------------------------------------------
void KMMainWidget::slotToggleSubjectThreading()
{
  mFolderThreadSubjPref = !mFolderThreadSubjPref;
  mHeaders->setSubjectThreading(mFolderThreadSubjPref);
}

//-----------------------------------------------------------------------------
void KMMainWidget::slotMessageQueuedOrDrafted()
{
  if (!kmkernel->folderIsDraftOrOutbox(mFolder))
      return;
  if (mMsgView)
    mMsgView->update(true);
}


//-----------------------------------------------------------------------------
void KMMainWidget::slotForwardInlineMsg()
{
  KMMessageList* selected = mHeaders->selectedMsgs();
  KMCommand *command = 0L;
  if(selected && !selected->isEmpty()) {
    command = new KMForwardCommand( this, *selected, mFolder->identity() );
  } else {
    command = new KMForwardCommand( this, mHeaders->currentMsg(), mFolder->identity() );
  }

  command->start();
}


//-----------------------------------------------------------------------------
void KMMainWidget::slotForwardAttachedMsg()
{
  KMMessageList* selected = mHeaders->selectedMsgs();
  KMCommand *command = 0L;
  if(selected && !selected->isEmpty()) {
    command = new KMForwardAttachedCommand( this, *selected, mFolder->identity() );
  } else {
    command = new KMForwardAttachedCommand( this, mHeaders->currentMsg(), mFolder->identity() );
  }

  command->start();
}


//-----------------------------------------------------------------------------
void KMMainWidget::slotUseTemplate()
{
  newFromTemplate( mHeaders->currentMsg() );
}


//-----------------------------------------------------------------------------
void KMMainWidget::slotResendMsg()
{
  KMCommand *command = new KMResendMessageCommand( this, mHeaders->currentMsg() );
  command->start();
}


//-----------------------------------------------------------------------------
void KMMainWidget::slotTrashMsg()
{
  mHeaders->deleteMsg();
}

//-----------------------------------------------------------------------------
void KMMainWidget::slotDeleteMsg( bool confirmDelete )
{
  mHeaders->moveMsgToFolder( 0, confirmDelete );
}

//-----------------------------------------------------------------------------
void KMMainWidget::slotTrashThread()
{
  mHeaders->highlightCurrentThread();
  mHeaders->deleteMsg();
}

//-----------------------------------------------------------------------------
void KMMainWidget::slotDeleteThread( bool confirmDelete )
{
  mHeaders->highlightCurrentThread();
  mHeaders->moveMsgToFolder( 0, confirmDelete );
}

//-----------------------------------------------------------------------------
void KMMainWidget::slotRedirectMsg()
{
  KMCommand *command = new KMRedirectCommand( this, mHeaders->currentMsg() );
  command->start();
}


//-----------------------------------------------------------------------------
void KMMainWidget::slotCustomReplyToMsg( const QString &tmpl )
{
  QString text = mMsgView? mMsgView->copyText() : "";
  kDebug(5006) <<"Reply with template:" << tmpl;
  KMCommand *command = new KMCustomReplyToCommand( this,
                                                   mHeaders->currentMsg(),
                                                   text,
                                                   tmpl );
  command->start();
}


//-----------------------------------------------------------------------------
void KMMainWidget::slotCustomReplyAllToMsg( const QString &tmpl )
{
  QString text = mMsgView? mMsgView->copyText() : "";
  kDebug(5006) <<"Reply to All with template:" << tmpl;
  KMCommand *command = new KMCustomReplyAllToCommand( this,
                                                   mHeaders->currentMsg(),
                                                   text,
                                                   tmpl );
  command->start();
}


//-----------------------------------------------------------------------------
void KMMainWidget::slotCustomForwardMsg( const QString &tmpl )
{
  kDebug(5006) <<"Forward with template:" << tmpl;
  KMMessageList* selected = mHeaders->selectedMsgs();
  KMCommand *command = 0L;
  if(selected && !selected->isEmpty()) {
    command = new KMCustomForwardCommand( this, *selected,
                                          mFolder->identity(), tmpl );
  } else {
    command = new KMCustomForwardCommand( this, mHeaders->currentMsg(),
                                          mFolder->identity(), tmpl );
  }
  command->start();
}


//-----------------------------------------------------------------------------
void KMMainWidget::slotNoQuoteReplyToMsg()
{
  KMCommand *command = new KMNoQuoteReplyToCommand( this, mHeaders->currentMsg() );
  command->start();
}

//-----------------------------------------------------------------------------
void KMMainWidget::slotSubjectFilter()
{
  KMMessage *msg = mHeaders->currentMsg();
  if (!msg)
    return;

  KMCommand *command = new KMFilterCommand( "Subject", msg->subject() );
  command->start();
}

//-----------------------------------------------------------------------------
void KMMainWidget::slotMailingListFilter()
{
  KMMessage *msg = mHeaders->currentMsg();
  if (!msg)
    return;

  KMCommand *command = new KMMailingListFilterCommand( this, msg );
  command->start();
}

//-----------------------------------------------------------------------------
void KMMainWidget::slotFromFilter()
{
  KMMessage *msg = mHeaders->currentMsg();
  if (!msg)
    return;

  AddrSpecList al = msg->extractAddrSpecs( "From" );
  KMCommand *command;
  if ( al.empty() )
    command = new KMFilterCommand( "From",  msg->from() );
  else
    command = new KMFilterCommand( "From",  al.front().asString() );
  command->start();
}

//-----------------------------------------------------------------------------
void KMMainWidget::slotToFilter()
{
  KMMessage *msg = mHeaders->currentMsg();
  if (!msg)
    return;

  KMCommand *command = new KMFilterCommand( "To",  msg->to() );
  command->start();
}

//-----------------------------------------------------------------------------
void KMMainWidget::updateListFilterAction()
{
  //Proxy the mListFilterAction to update the action text
  QByteArray name;
  QString value;
  QString lname = MailingList::name( mHeaders->currentMsg(), name, value );
  mListFilterAction->setText( i18n("Filter on Mailing-List...") );
  if ( lname.isNull() )
    mListFilterAction->setEnabled( false );
  else {
    mListFilterAction->setEnabled( true );
    mListFilterAction->setText( i18n( "Filter on Mailing-List %1...", lname ) );
  }
}


//-----------------------------------------------------------------------------
void KMMainWidget::slotUndo()
{
    mHeaders->undo();
    updateMessageActions();
    updateFolderMenu();
}

//-----------------------------------------------------------------------------
void KMMainWidget::slotToggleUnread()
{
  mFolderTree->toggleColumn(KMFolderTree::unread);
}

//-----------------------------------------------------------------------------
void KMMainWidget::slotToggleTotalColumn()
{
  mFolderTree->toggleColumn(KMFolderTree::total, true);
}

void KMMainWidget::slotToggleSizeColumn()
{
  mFolderTree->toggleColumn(KMFolderTree::foldersize);
}


//-----------------------------------------------------------------------------
void KMMainWidget::slotJumpToFolder()
{
  KMail::FolderSelectionDialog dlg( this, i18n("Jump to Folder"), false );
  KMFolder* dest;

  if (!dlg.exec()) return;
  if (!(dest = dlg.folder())) return;

  slotSelectFolder( dest );
}

//-----------------------------------------------------------------------------
void KMMainWidget::slotMoveMsg()
{
  KMail::FolderSelectionDialog dlg( this, i18n("Move Message to Folder"), true );
  KMFolder* dest;

  if (!dlg.exec()) return;
  if (!(dest = dlg.folder())) return;

  mHeaders->moveMsgToFolder(dest);
}

//-----------------------------------------------------------------------------
void KMMainWidget::slotMoveMsgToFolder( KMFolder *dest)
{
  mHeaders->moveMsgToFolder(dest);
}

//-----------------------------------------------------------------------------
void KMMainWidget::slotCopyMsgToFolder( KMFolder *dest)
{
  mHeaders->copyMsgToFolder(dest);
}

//-----------------------------------------------------------------------------
void KMMainWidget::slotApplyFilters()
{
  mHeaders->applyFiltersOnMsg();
}

//-----------------------------------------------------------------------------
void KMMainWidget::slotCheckVacation()
{
  updateVactionScriptStatus( false );
  if ( !kmkernel->askToGoOnline() )
    return;

  Vacation *vac = new Vacation( this, true /* check only */ );
  connect( vac, SIGNAL(scriptActive(bool)), SLOT(updateVactionScriptStatus(bool)) );
}

void KMMainWidget::slotEditVacation()
{
  if ( !kmkernel->askToGoOnline() ) {
    return;
  }

  if ( mVacation )
    return;

  mVacation = new Vacation( this );
  connect( mVacation, SIGNAL(scriptActive(bool)), SLOT(updateVactionScriptStatus(bool)) );
  if ( mVacation->isUsable() ) {
    connect( mVacation, SIGNAL(result(bool)), mVacation, SLOT(deleteLater()) );
  } else {
    QString msg = i18n("KMail's Out of Office Reply functionality relies on "
                      "server-side filtering. You have not yet configured an "
                      "IMAP server for this.\n"
                      "You can do this on the \"Filtering\" tab of the IMAP "
                      "account configuration.");
    KMessageBox::sorry( this, msg, i18n("No Server-Side Filtering Configured") );

    delete mVacation; // QGuardedPtr sets itself to 0!
  }
}

//-----------------------------------------------------------------------------
void KMMainWidget::slotDebugSieve()
{
#if !defined(NDEBUG)
  if ( mSieveDebugDialog )
    return;

  mSieveDebugDialog = new SieveDebugDialog( this );
  mSieveDebugDialog->exec();
  delete mSieveDebugDialog;
#endif
}

//-----------------------------------------------------------------------------
void KMMainWidget::slotStartCertManager()
{
  if( !QProcess::startDetached("kleopatra" ) )
    KMessageBox::error( this, i18n( "Could not start certificate manager; "
                                    "please check your installation." ),
                                    i18n( "KMail Error" ) );
  else
    kDebug(5006) <<"\nslotStartCertManager(): certificate manager started.";
}

//-----------------------------------------------------------------------------
void KMMainWidget::slotStartWatchGnuPG()
{
  if( !QProcess::startDetached("kwatchgnupg") )
    KMessageBox::error( this, i18n( "Could not start GnuPG LogViewer (kwatchgnupg); "
                                    "please check your installation." ),
                                    i18n( "KMail Error" ) );
}

//-----------------------------------------------------------------------------
void KMMainWidget::slotCopyMsg()
{
  KMail::FolderSelectionDialog dlg( this, i18n("Copy Message to Folder"), true );
  KMFolder* dest;

  if (!dlg.exec()) return;
  if (!(dest = dlg.folder())) return;

  mHeaders->copyMsgToFolder(dest);
}

//-----------------------------------------------------------------------------
void KMMainWidget::slotPrintMsg()
{
  bool htmlOverride = mMsgView ? mMsgView->htmlOverride() : false;
  bool htmlLoadExtOverride = mMsgView ? mMsgView->htmlLoadExtOverride() : false;
  KConfigGroup reader( KMKernel::config(), "Reader" );
  bool useFixedFont = mMsgView ? mMsgView->isFixedFont()
                               : reader.readEntry( "useFixedFont", false );
  KMCommand *command =
    new KMPrintCommand( this, mHeaders->currentMsg(),
                        mMsgView ? mMsgView->headerStyle() : 0,
                        mMsgView ? mMsgView->headerStrategy() : 0,
                        htmlOverride, htmlLoadExtOverride,
                        useFixedFont, overrideEncoding() );
  command->start();
}

//-----------------------------------------------------------------------------
void KMMainWidget::slotConfigChanged()
{
  readConfig();
  mMsgActions->setupForwardActions();
  mMsgActions->setupForwardingActionsList( mGUIClient );
}

//-----------------------------------------------------------------------------
void KMMainWidget::slotSaveMsg()
{
  KMMessage *msg = mHeaders->currentMsg();
  if (!msg)
    return;
  KMSaveMsgCommand *saveCommand = new KMSaveMsgCommand( this,
    *mHeaders->selectedMsgs() );

  if (saveCommand->url().isEmpty())
    delete saveCommand;
  else
    saveCommand->start();
}

//-----------------------------------------------------------------------------
void KMMainWidget::slotOpenMsg()
{
  KMOpenMsgCommand *openCommand = new KMOpenMsgCommand( this, KUrl(), overrideEncoding() );

  openCommand->start();
}

//-----------------------------------------------------------------------------
void KMMainWidget::slotSaveAttachments()
{
  KMMessage *msg = mHeaders->currentMsg();
  if (!msg)
    return;
  KMSaveAttachmentsCommand *saveCommand = new KMSaveAttachmentsCommand( this,
                                                                        *mHeaders->selectedMsgs() );
  saveCommand->start();
}

void KMMainWidget::slotOnlineStatus()
{
  // KMKernel will emit a signal when we toggle the network state that is caught by
  // KMMainWidget::slotUpdateOnlineStatus to update our GUI
  if ( GlobalSettings::self()->networkState() == GlobalSettings::EnumNetworkState::Online ) {
    // if online; then toggle and set it offline.
    kmkernel->stopNetworkJobs();
  } else {
    kmkernel->resumeNetworkJobs();
  }
}

void KMMainWidget::slotUpdateOnlineStatus( GlobalSettings::EnumNetworkState::type )
{
  QAction *action = actionCollection()->action( "online_status" );
  if ( GlobalSettings::self()->networkState() == GlobalSettings::EnumNetworkState::Online ) {
    action->setText( i18n("Work Offline") );
    action->setIcon( KIcon("user-offline") );
  }
  else {
    action->setText( i18n("Work Online") );
    action->setIcon( KIcon("user-online") );
  }
}


//-----------------------------------------------------------------------------
void KMMainWidget::slotSendQueued()
{
  if ( !kmkernel->askToGoOnline() ) {
    return;
  }

  kmkernel->msgSender()->sendQueued();
}

//-----------------------------------------------------------------------------
void KMMainWidget::slotSendQueuedVia( QAction* item )
{
  if ( !kmkernel->askToGoOnline() ) {
    return;
  }

  QStringList availTransports= MailTransport::TransportManager::self()->transportNames();
  if (availTransports.contains(item->text()))
    kmkernel->msgSender()->sendQueued( item->text() );
}

//-----------------------------------------------------------------------------
void KMMainWidget::folderSelectedUnread( KMFolder* aFolder )
{
  folderSelected( aFolder, true );
  slotChangeCaption( mFolderTree->currentItem() );
}

void KMMainWidget::openFolder()
{
  if ( !mFolder || mFolder->folderType() != KMFolderTypeImap ) {
    return;
  }
  KMFolderImap *imap = static_cast<KMFolderImap*>(mFolder->storage());
  assert( !mOpenedImapFolder );
  imap->open("mainwidget"); // will be closed in the folderSelected slot
  mOpenedImapFolder = true;
  // first get new headers before we select the folder
  imap->setSelected( true );

  // If the folder gets closed because of renaming, re-open it again to prevent
  // an assert in closeFolder() later.
  disconnect( imap, SIGNAL( closed( KMFolder* ) ),
              this, SLOT( folderClosed( KMFolder*) ) );
  connect( imap, SIGNAL( closed( KMFolder* ) ),
           this, SLOT( folderClosed( KMFolder*) ) );
}

void KMMainWidget::closeFolder()
{
  if ( !mFolder || mFolder->folderType() != KMFolderTypeImap ) {
    return;
  }
  assert( mOpenedImapFolder );
  KMFolderImap *imap = static_cast<KMFolderImap*>(mFolder->storage());
  imap->setSelected( false );
  mFolder->close( "mainwidget" );
  mOpenedImapFolder = false;
}

//-----------------------------------------------------------------------------
void KMMainWidget::folderClosed( KMFolder *folder )
{
  Q_UNUSED( folder );
  if ( !mFolder || mFolder->folderType() != KMFolderTypeImap ) {
    return;
  }

  mOpenedImapFolder = false;
  openFolder();
}

//-----------------------------------------------------------------------------
void KMMainWidget::folderSelected()
{
  folderSelected( mFolder );
  updateFolderMenu();
}

//-----------------------------------------------------------------------------
void KMMainWidget::folderSelected( KMFolder* aFolder, bool forceJumpToUnread )
{
  KCursorSaver busy(KBusyPtr::busy());

  if (mMsgView)
    mMsgView->clear(true);

  if ( mFolder && mFolder->folderType() == KMFolderTypeImap && !mFolder->noContent() )
  {
    KMFolderImap *imap = static_cast<KMFolderImap*>(mFolder->storage());
    if ( mFolder->needsCompacting() && imap->autoExpunge() )
      imap->expungeFolder(imap, true);
  }

  // Re-enable the msg list and quicksearch if we're showing a splash
  // screen. This is true either if there's no active folder, or if we
  // have a timer that is no longer active (i.e. it has already fired)
  // To make the if() a bit more complicated, we suppress the hiding
  // when the new folder is also an IMAP folder, because that's an
  // async operation and we don't want flicker if it results in just
  // a new splash.
  bool newFolder = ( (KMFolder*)mFolder != aFolder );
  bool isNewImapFolder = aFolder && aFolder->folderType() == KMFolderTypeImap && newFolder;
  if( !mFolder
      || ( !isNewImapFolder && mShowBusySplashTimer )
      || ( newFolder && mShowingOfflineScreen && !( isNewImapFolder && kmkernel->isOffline() ) ) ) {
    if ( mMsgView ) {
      mMsgView->enableMsgDisplay();
      mMsgView->clear( true );
    }
    if( mSearchAndHeaders && mHeaders )
      mSearchAndHeaders->show();
    mShowingOfflineScreen = false;
  }

  // Delete any pending timer, if needed it will be recreated below
  delete mShowBusySplashTimer;
  mShowBusySplashTimer = 0;

  if ( newFolder ) {
    writeFolderConfig();
  }
  if ( mFolder ) {
    disconnect( mFolder, SIGNAL( changed() ),
           this, SLOT( updateMarkAsReadAction() ) );
    disconnect( mFolder, SIGNAL( msgHeaderChanged( KMFolder*, int ) ),
           this, SLOT( updateMarkAsReadAction() ) );
    disconnect( mFolder, SIGNAL( msgAdded( int ) ),
           this, SLOT( updateMarkAsReadAction() ) );
    disconnect( mFolder, SIGNAL( msgRemoved( KMFolder * ) ),
           this, SLOT( updateMarkAsReadAction() ) );
  }

  if ( newFolder ) {
      closeFolder();
  }

  mFolder = aFolder;

  if ( newFolder ) {
    openFolder();
  }

  if ( aFolder && aFolder->folderType() == KMFolderTypeImap ) {
    if ( kmkernel->isOffline() ) {
      showOfflinePage();
      return;
    }
    KMFolderImap *imap = static_cast<KMFolderImap*>( aFolder->storage() );
    if ( newFolder && !mFolder->noContent() ) {
      connect( imap, SIGNAL( folderComplete( KMFolderImap*, bool ) ),
          this, SLOT( folderSelected() ) );
      imap->getAndCheckFolder();
      mHeaders->setFolder( 0 );
      updateFolderMenu();
      mForceJumpToUnread = forceJumpToUnread;

      // Set a timer to show a splash screen if fetching folder contents
      // takes more than the amount of seconds configured in the kmailrc (default 1000 msec)
      mShowBusySplashTimer = new QTimer( this );
      mShowBusySplashTimer->setSingleShot( true );
      connect( mShowBusySplashTimer, SIGNAL( timeout() ), this, SLOT( slotShowBusySplash() ) );
      mShowBusySplashTimer->start( GlobalSettings::self()->folderLoadingTimeout() );
      return;
    } else {
      // the folder is complete now - so go ahead
      disconnect( imap, SIGNAL( folderComplete( KMFolderImap*, bool ) ),
          this, SLOT( folderSelected() ) );
      forceJumpToUnread = mForceJumpToUnread;
    }
  }

  if ( mFolder ) { // == 0 -> pointing to toplevel ("Welcome to KMail") folder
    connect( mFolder, SIGNAL( changed() ),
           this, SLOT( updateMarkAsReadAction() ) );
    connect( mFolder, SIGNAL( msgHeaderChanged( KMFolder*, int ) ),
           this, SLOT( updateMarkAsReadAction() ) );
    connect( mFolder, SIGNAL( msgAdded( int ) ),
           this, SLOT( updateMarkAsReadAction() ) );
    connect( mFolder, SIGNAL( msgRemoved(KMFolder *) ),
           this, SLOT( updateMarkAsReadAction() ) );
  }
  readFolderConfig();
  if (mMsgView)
  {
    mMsgView->setHtmlOverride(mFolderHtmlPref);
    mMsgView->setHtmlLoadExtOverride(mFolderHtmlLoadExtPref);
  }
  mHeaders->setFolder( mFolder, forceJumpToUnread );
  updateMessageActions();
  updateFolderMenu();
  if (!aFolder)
    slotIntro();
}

//-----------------------------------------------------------------------------
void KMMainWidget::slotShowBusySplash()
{
  if ( mReaderWindowActive )
  {
    mMsgView->displayBusyPage();
    // hide widgets that are in the way:
    if ( mSearchAndHeaders && mHeaders && mLongFolderList )
      mSearchAndHeaders->hide();
  }
}

void KMMainWidget::showOfflinePage()
{
  if ( !mReaderWindowActive ) return;
  mShowingOfflineScreen = true;

  mMsgView->displayOfflinePage();
  // hide widgets that are in the way:
  if ( mSearchAndHeaders && mHeaders && mLongFolderList )
    mSearchAndHeaders->hide();
}

//-----------------------------------------------------------------------------
void KMMainWidget::slotMsgSelected(KMMessage *msg)
{
  if ( msg && msg->parent() && !msg->isComplete() )
  {
    if ( msg->transferInProgress() )
      return;
    mMsgView->clear();
    mMsgView->setWaitingForSerNum( msg->getMsgSerNum() );

    if ( mJob ) {
       disconnect( mJob, 0, mMsgView, 0 );
       delete mJob;
    }
    mJob = msg->parent()->createJob( msg, FolderJob::tGetMessage, msg->parent(),
          "STRUCTURE", mMsgView->attachmentStrategy() );
    connect(mJob, SIGNAL(messageRetrieved(KMMessage*)),
            mMsgView, SLOT(slotMessageArrived(KMMessage*)));
    mJob->start();
  } else {
    mMsgView->setMsg(msg);
  }
  // reset HTML override to the folder setting
  mMsgView->setHtmlOverride(mFolderHtmlPref);
  mMsgView->setHtmlLoadExtOverride(mFolderHtmlLoadExtPref);
  mMsgView->setDecryptMessageOverwrite( false );
  mMsgView->setShowSignatureDetails( false );
}

//-----------------------------------------------------------------------------
void KMMainWidget::slotMsgChanged()
{
  mHeaders->msgChanged();
}

//-----------------------------------------------------------------------------
void KMMainWidget::slotSelectFolder(KMFolder* folder)
{
  Q3ListViewItem* item = mFolderTree->indexOfFolder(folder);
  if ( item ) {
    mFolderTree->ensureItemVisible( item );
    mFolderTree->doFolderSelected( item );
  }
}

//-----------------------------------------------------------------------------
void KMMainWidget::slotSelectMessage(KMMessage* msg)
{
  int idx = mFolder->find(msg);
  if (idx != -1) {
    mHeaders->setCurrentMsg(idx);
    if (mMsgView)
      mMsgView->setMsg(msg);
    else
      slotMsgActivated(msg);
  }
}

//-----------------------------------------------------------------------------
void KMMainWidget::slotReplaceMsgByUnencryptedVersion()
{
  kDebug(5006);
  KMMessage* oldMsg = mHeaders->currentMsg();
  if( oldMsg ) {
    kDebug(5006) << "Old message found";
    if( oldMsg->hasUnencryptedMsg() ) {
      kDebug(5006) << "Extra unencrypted message found";
      KMMessage* newMsg = oldMsg->unencryptedMsg();
      // adjust the message id
      {
        QString msgId( oldMsg->msgId() );
        QString prefix("DecryptedMsg.");
        int oldIdx = msgId.indexOf(prefix, 0, Qt::CaseInsensitive);
        if( -1 == oldIdx ) {
          int leftAngle = msgId.lastIndexOf( '<' );
          msgId = msgId.insert( (-1 == leftAngle) ? 0 : ++leftAngle, prefix );
        }
        else {
          // toggle between "DecryptedMsg." and "DeCryptedMsg."
          // to avoid same message id
          QCharRef c = msgId[ oldIdx+2 ];
          if( 'C' == c )
            c = 'c';
          else
            c = 'C';
        }
        newMsg->setMsgId( msgId );
        mMsgView->setIdOfLastViewedMessage( msgId );
      }
      // insert the unencrypted message
      kDebug(5006) << "Adding unencrypted message to folder";
      mFolder->addMsg( newMsg );
      /* Figure out its index in the folder for selecting. This must be count()-1,
       * since we append. Be safe and do find, though, just in case. */
      int newMsgIdx = mFolder->find( newMsg );
      Q_ASSERT( newMsgIdx != -1 );
      /* we need this unget, to have the message displayed correctly initially */
      mFolder->unGetMsg( newMsgIdx );
      int idx = mFolder->find( oldMsg );
      Q_ASSERT( idx != -1 );
      /* only select here, so the old one is not un-Gotten before, which would
       * render the pointer we hold invalid so that find would fail */
      mHeaders->setCurrentItemByIndex( newMsgIdx );
      // remove the old one
      if ( idx != -1 ) {
        kDebug(5006) << "Deleting encrypted message";
        mFolder->take( idx );
      }

      kDebug(5006) << "Updating message actions";
      updateMessageActions();

      kDebug(5006) << "Done.";
    } else
      kDebug(5006) << "NO EXTRA UNENCRYPTED MESSAGE FOUND";
  } else
    kDebug(5006) << "PANIC: NO OLD MESSAGE FOUND";
}

//-----------------------------------------------------------------------------
void KMMainWidget::slotSetThreadStatusNew()
{
  mHeaders->setThreadStatus( MessageStatus::statusNew() );
}

//-----------------------------------------------------------------------------
void KMMainWidget::slotSetThreadStatusUnread()
{
  mHeaders->setThreadStatus( MessageStatus::statusUnread() );
}

//-----------------------------------------------------------------------------
void KMMainWidget::slotSetThreadStatusImportant()
{
  mHeaders->setThreadStatus( MessageStatus::statusImportant(), true);
}

//-----------------------------------------------------------------------------
void KMMainWidget::slotSetThreadStatusRead()
{
  mHeaders->setThreadStatus( MessageStatus::statusRead());
}

//-----------------------------------------------------------------------------
void KMMainWidget::slotSetThreadStatusTodo()
{
  mHeaders->setThreadStatus( MessageStatus::statusTodo(), true);
}

//-----------------------------------------------------------------------------
void KMMainWidget::slotSetThreadStatusWatched()
{
  mHeaders->setThreadStatus( MessageStatus::statusWatched(), true);
  if (mWatchThreadAction->isChecked()) {
    mIgnoreThreadAction->setChecked(false);
  }
}

//-----------------------------------------------------------------------------
void KMMainWidget::slotSetThreadStatusIgnored()
{
  mHeaders->setThreadStatus( MessageStatus::statusIgnored(), true);
  if (mIgnoreThreadAction->isChecked()) {
    mWatchThreadAction->setChecked(false);
  }
}

//-----------------------------------------------------------------------------
void KMMainWidget::slotNextMessage()
{
  mHeaders->nextMessage();
}

void KMMainWidget::slotNextUnreadMessage()
{
  if ( !mHeaders->nextUnreadMessage() ) {
    if ( GlobalSettings::self()->loopOnGotoUnread() ==
         GlobalSettings::EnumLoopOnGotoUnread::LoopInAllFolders ) {
      mFolderTree->nextUnreadFolder( true );
    }
  }
}

void KMMainWidget::slotPrevMessage()
{
  mHeaders->prevMessage();
}

void KMMainWidget::slotPrevUnreadMessage()
{
  if ( !mHeaders->prevUnreadMessage() ) {
    if ( GlobalSettings::self()->loopOnGotoUnread() ==
         GlobalSettings::EnumLoopOnGotoUnread::LoopInAllFolders ) {
      mFolderTree->prevUnreadFolder();
    }
  }
}

void KMMainWidget::slotDisplayCurrentMessage()
{
  if ( mHeaders->currentMsg() )
    slotMsgActivated( mHeaders->currentMsg() );
}

//-----------------------------------------------------------------------------
void KMMainWidget::slotMsgActivated(KMMessage *msg)
{
  if ( !msg ) return;
  if (msg->parent() && !msg->isComplete())
  {
    FolderJob *job = msg->parent()->createJob(msg);
    connect(job, SIGNAL(messageRetrieved(KMMessage*)),
            SLOT(slotMsgActivated(KMMessage*)));
    job->start();
    return;
  }

  if (kmkernel->folderIsDraftOrOutbox(mFolder))
  {
    mMsgActions->editCurrentMessage();
    return;
  }
  if ( kmkernel->folderIsTemplates( mFolder ) ) {
    slotUseTemplate();
    return;
  }

  assert( msg != 0 );
  KMReaderMainWin *win = new KMReaderMainWin( mFolderHtmlPref, mFolderHtmlLoadExtPref );
  KConfigGroup reader( KMKernel::config(), "Reader" );
  bool useFixedFont = mMsgView ? mMsgView->isFixedFont()
                               : reader.readEntry( "useFixedFont", false );
  win->setUseFixedFont( useFixedFont );
  KMMessage *newMessage = new KMMessage(*msg);
  newMessage->setParent( msg->parent() );
  newMessage->setMsgSerNum( msg->getMsgSerNum() );
  newMessage->setReadyToShow( true );
  win->showMsg( overrideEncoding(), newMessage );
  win->show();
}

//-----------------------------------------------------------------------------
void KMMainWidget::slotMarkAll()
{
  mHeaders->selectAll( true );
  updateMessageActions();
}

//-----------------------------------------------------------------------------
void KMMainWidget::slotMsgPopup(KMMessage&, const KUrl &aUrl, const QPoint& aPoint)
{
  KMenu *menu = new KMenu;
  updateMessageMenu();
  mUrlCurrent = aUrl;

  bool urlMenuAdded = false;

  if ( !aUrl.isEmpty() ) {
    if ( aUrl.protocol() == "mailto" ) {
      // popup on a mailto URL
      menu->addAction( mMsgView->mailToComposeAction() );
      menu->addAction( mMsgView->mailToReplyAction() );
      menu->addAction( mMsgView->mailToForwardAction() );

      menu->addSeparator();

      QString email =  KPIMUtils::firstEmailAddress( aUrl.path() );
      KABC::AddressBook *addressBook = KABC::StdAddressBook::self( true );
      KABC::Addressee::List addresseeList = addressBook->findByEmail( email );

      if ( addresseeList.count() == 0 ) {
        menu->addAction( mMsgView->addAddrBookAction() );
      } else {
        menu->addAction( mMsgView->openAddrBookAction() );
      }
      menu->addAction( mMsgView->copyURLAction() );
    } else {
      // popup on a not-mailto URL
      menu->addAction( mMsgView->urlOpenAction() );
      menu->addAction( mMsgView->addBookmarksAction() );
      menu->addAction( mMsgView->urlSaveAsAction() );
      menu->addAction( mMsgView->copyURLAction() );
    }

    urlMenuAdded = true;
    kDebug() <<" URL is:" << aUrl;
  }

  if ( mMsgView && !mMsgView->copyText().isEmpty() ) {
    if ( urlMenuAdded ) {
      menu->addSeparator();
    }
    menu->addAction( mMsgActions->replyMenu() );
    menu->addSeparator();

    menu->addAction( mMsgView->copyAction() );
    menu->addAction( mMsgView->selectAllAction() );
  } else if ( !urlMenuAdded ) {
    // popup somewhere else (i.e., not a URL) on the message

    if (!mHeaders->currentMsg()) // no messages
    {
      delete menu;
      return;
    }

    if ( mFolder->isTemplates() ) {
      menu->addAction( mUseAction );
    } else {
      menu->addAction( mMsgActions->replyMenu() );
      menu->addAction( mMsgActions->forwardMenu() );
    }
    menu->addAction(editAction());
    menu->addSeparator();

    menu->addAction( mCopyActionMenu );
    menu->addAction( mMoveActionMenu );

    menu->addSeparator();

    menu->addAction( mMsgActions->messageStatusMenu() );
    menu->addSeparator();

    menu->addAction( viewSourceAction() );
    if ( mMsgView ) {
      menu->addAction( mMsgView->toggleFixFontAction() );
    }
    menu->addSeparator();
    menu->addAction( mPrintAction );
    menu->addAction( mSaveAsAction );
    menu->addAction( mSaveAttachmentsAction );

    menu->addSeparator();
    if ( mFolder->isTrash() ) {
      menu->addAction( mDeleteAction );
    } else {
      menu->addAction( mTrashAction );
    }

    menu->addSeparator();
    menu->addAction( mMsgActions->createTodoAction() );
  }
  KAcceleratorManager::manage(menu);
  menu->exec( aPoint, 0 );
  delete menu;
}

//-----------------------------------------------------------------------------
void KMMainWidget::getAccountMenu()
{
  QStringList actList;

  mActMenu->clear();
  actList = kmkernel->acctMgr()->getAccounts();
  QStringList::Iterator it;
  foreach ( QString accountName, actList )
  {
    QAction* action = mActMenu->addAction( accountName.replace("&", "&&") );
    action->setData( accountName );
  }
}

//-----------------------------------------------------------------------------
void KMMainWidget::getTransportMenu()
{
  QStringList availTransports;

  mSendMenu->clear();
  availTransports = MailTransport::TransportManager::self()->transportNames();
  QStringList::Iterator it;
  for(it = availTransports.begin(); it != availTransports.end() ; ++it)
    mSendMenu->addAction((*it).replace("&", "&&"));
}


//-----------------------------------------------------------------------------
void KMMainWidget::updateCustomTemplateMenus()
{
  if ( !mCustomTemplateMenus )
  {
    mCustomTemplateMenus = new CustomTemplatesMenu( this, actionCollection() );
    connect( mCustomTemplateMenus, SIGNAL(replyTemplateSelected( const QString& )),
             this, SLOT(slotCustomReplyToMsg( const QString& )) );
    connect( mCustomTemplateMenus, SIGNAL(replyAllTemplateSelected( const QString& )),
             this, SLOT(slotCustomReplyAllToMsg( const QString& )) );
    connect( mCustomTemplateMenus, SIGNAL(forwardTemplateSelected( const QString& )),
             this, SLOT(slotCustomForwardMsg( const QString& )) );
  }

  mMsgActions->forwardMenu()->addSeparator();
  mMsgActions->forwardMenu()->addAction( mCustomTemplateMenus->forwardActionMenu() );

  mMsgActions->replyMenu()->addSeparator();
  mMsgActions->replyMenu()->addAction( mCustomTemplateMenus->replyActionMenu() );
  mMsgActions->replyMenu()->addAction( mCustomTemplateMenus->replyAllActionMenu() );
}


//-----------------------------------------------------------------------------
void KMMainWidget::setupActions()
{
  mMsgActions = new KMail::MessageActions( actionCollection(), this );
  mMsgActions->setMessageView( mMsgView );

  //----- File Menu
  mSaveAsAction = new KAction(KIcon("document-save"), i18n("Save &As..."), this);
  actionCollection()->addAction("file_save_as", mSaveAsAction );
  connect(mSaveAsAction, SIGNAL(triggered(bool) ), SLOT(slotSaveMsg()));
  mSaveAsAction->setShortcut(KStandardShortcut::save());

  mOpenAction = KStandardAction::open( this, SLOT( slotOpenMsg() ),
                                  actionCollection() );

  {
    KAction *action = new KAction(i18n("&Compact All Folders"), this);
    actionCollection()->addAction("compact_all_folders", action );
    connect(action, SIGNAL(triggered(bool) ), SLOT(slotCompactAll()));
  }
  {
    KAction *action = new KAction(i18n("&Expire All Folders"), this);
    actionCollection()->addAction("expire_all_folders", action );
    connect(action, SIGNAL(triggered(bool) ), SLOT(slotExpireAll()));
  }
  {
    KAction *action = new KAction(KIcon("view-refresh"), i18n("&Refresh Local IMAP Cache"), this);
    actionCollection()->addAction("file_invalidate_imap_cache", action );
    connect(action, SIGNAL(triggered(bool) ), SLOT(slotInvalidateIMAPFolders()));
  }
  {
    KAction *action = new KAction(i18n("Empty All &Trash Folders"), this);
    actionCollection()->addAction("empty_trash", action );
    connect(action, SIGNAL(triggered(bool) ), KMKernel::self(), SLOT(slotEmptyTrash()));
  }
  {
    KAction *action = new KAction(KIcon("mail-receive"), i18n("Check &Mail"), this);
    actionCollection()->addAction("check_mail", action );
    connect(action, SIGNAL(triggered(bool) ), SLOT(slotCheckMail()));
    action->setShortcut(QKeySequence(Qt::CTRL+Qt::Key_L));
  }

  mFavoritesCheckMailAction = new KAction( KIcon( "mail-receive"),
                                           i18n( "Check Mail in Favorite Folders" ), this );
  actionCollection()->addAction( "favorite_check_mail", mFavoritesCheckMailAction );
  mFavoritesCheckMailAction->setShortcut( QKeySequence( Qt::CTRL+Qt::SHIFT+Qt::Key_L ) );
  if ( mFavoriteFolderView ) {
    connect( mFavoritesCheckMailAction, SIGNAL(triggered(bool)),
             mFavoriteFolderView, SLOT(checkMail()) );
  }

  KActionMenu *actActionMenu = new KActionMenu(KIcon("mail-receive"), i18n("Check Ma&il"), this);
  actionCollection()->addAction("check_mail_in", actActionMenu );
  actActionMenu->setDelayed(true); //needed for checking "all accounts"
  connect(actActionMenu, SIGNAL(triggered(bool)), this, SLOT(slotCheckMail()));
  mActMenu = actActionMenu->menu();
  connect(mActMenu, SIGNAL(triggered(QAction*)),
          SLOT(slotCheckOneAccount(QAction*)));
  connect(mActMenu, SIGNAL(aboutToShow()), SLOT(getAccountMenu()));

  {
    KAction *action = new KAction(KIcon("mail-send"), i18n("&Send Queued Messages"), this);
    actionCollection()->addAction("send_queued", action );
    connect(action, SIGNAL(triggered(bool)), SLOT(slotSendQueued()));
  }
  {
    KAction *action = new KAction( i18n("Onlinestatus (unknown)"), this );
    actionCollection()->addAction( "online_status", action );
    connect( action, SIGNAL(triggered(bool)), SLOT(slotOnlineStatus()) );
  }

  KActionMenu *sendActionMenu = new KActionMenu(KIcon("mail-send-via"), i18n("Send Queued Messages Via"), this);
  actionCollection()->addAction("send_queued_via", sendActionMenu );
  sendActionMenu->setDelayed(true);

  mSendMenu = sendActionMenu->menu();
  connect(mSendMenu,SIGNAL(triggered(QAction*)), SLOT(slotSendQueuedVia(QAction*)));
  connect(mSendMenu,SIGNAL(aboutToShow()),SLOT(getTransportMenu()));

  //----- Tools menu
  if (parent()->inherits("KMMainWin")) {
    KAction *action = new KAction(KIcon("help-contents"), i18n("&Address Book"), this);
    actionCollection()->addAction("addressbook", action );
    connect(action, SIGNAL(triggered(bool)), SLOT(slotAddrBook()));
    if (KStandardDirs::findExe("kaddressbook").isEmpty()) action->setEnabled(false);
  }

  {
    KAction *action = new KAction(KIcon("pgp-keys"), i18n("Certificate Manager"), this);
    actionCollection()->addAction("tools_start_certman", action );
    connect(action, SIGNAL(triggered(bool)), SLOT(slotStartCertManager()));
    // disable action if no certman binary is around
    if (KStandardDirs::findExe("kleopatra").isEmpty()) action->setEnabled(false);
  }
  {
    KAction *action = new KAction(KIcon("pgp-keys"), i18n("GnuPG Log Viewer"), this);
    actionCollection()->addAction("tools_start_kwatchgnupg", action );
    connect(action, SIGNAL(triggered(bool)), SLOT(slotStartWatchGnuPG()));
    // disable action if no kwatchgnupg binary is around
    bool usableKWatchGnupg = !KStandardDirs::findExe("kwatchgnupg").isEmpty();
#ifdef Q_OS_WIN32
    // not ported yet, underlying infrastructure missing on Windows
    usableKWatchGnupg = false;
#endif
    action->setEnabled(usableKWatchGnupg);
  }
  {
    KAction *action = new KAction(KIcon("document-import"), i18n("&Import Messages"), this);
    actionCollection()->addAction("import", action );
    connect(action, SIGNAL(triggered(bool)), SLOT(slotImport()));
    if (KStandardDirs::findExe("kmailcvt").isEmpty()) action->setEnabled(false);
  }

#if !defined(NDEBUG)
  {
    KAction *action = new KAction(i18n("&Debug Sieve..."), this);
    actionCollection()->addAction("tools_debug_sieve", action );
    connect(action, SIGNAL(triggered(bool) ), SLOT(slotDebugSieve()));
  }
#endif

  {
    KAction *action = new KAction(i18n("Filter &Log Viewer..."), this);
    actionCollection()->addAction("filter_log_viewer", action );
    connect(action, SIGNAL(triggered(bool) ), SLOT(slotFilterLogViewer()));
  }
  {
    KAction *action = new KAction(i18n("&Anti-Spam Wizard..."), this);
    actionCollection()->addAction("antiSpamWizard", action );
    connect(action, SIGNAL(triggered(bool) ), SLOT(slotAntiSpamWizard()));
  }
  {
    KAction *action = new KAction(i18n("&Anti-Virus Wizard..."), this);
    actionCollection()->addAction("antiVirusWizard", action );
    connect(action, SIGNAL(triggered(bool) ), SLOT(slotAntiVirusWizard()));
  }

  if ( GlobalSettings::allowOutOfOfficeSettings() )
  {
    KAction *action = new KAction( i18n("Edit \"Out of Office\" Replies..."), this );
    actionCollection()->addAction( "tools_edit_vacation", action );
    connect( action, SIGNAL(triggered(bool)), SLOT(slotEditVacation()) );
  }

  //----- Edit Menu
  mTrashAction = new KAction(i18n("&Move to Trash"), this);
  actionCollection()->addAction("move_to_trash", mTrashAction );
  mTrashAction->setIcon(KIcon("user-trash"));
  mTrashAction->setIconText( i18n( "Trash" ) );
  mTrashAction->setShortcut(QKeySequence(Qt::Key_Delete));
  mTrashAction->setToolTip(i18n("Move message to trashcan"));
  connect(mTrashAction, SIGNAL(triggered(bool)), SLOT(slotTrashMsg()));

  /* The delete action is nowhere in the gui, by default, so we need to make
   * sure it is plugged into the KAccel now, since that won't happen on
   * XMLGui construction or manual ->plug(). This is only a problem when run
   * as a part, though. */
  mDeleteAction = new KAction(KIcon("edit-delete"), i18n("&Delete"), this);
  actionCollection()->addAction("delete", mDeleteAction );
  connect(mDeleteAction, SIGNAL(triggered(bool)), SLOT(slotDeleteMsg()));
  mDeleteAction->setShortcut(QKeySequence(Qt::SHIFT+Qt::Key_Delete));

  mTrashThreadAction = new KAction(i18n("M&ove Thread to Trash"), this);
  actionCollection()->addAction("move_thread_to_trash", mTrashThreadAction );
  mTrashThreadAction->setShortcut(QKeySequence(Qt::CTRL+Qt::Key_Delete));
  mTrashThreadAction->setIcon(KIcon("user-trash"));
  mTrashThreadAction->setToolTip(i18n("Move thread to trashcan") );
  connect(mTrashThreadAction, SIGNAL(triggered(bool)), SLOT(slotTrashThread()));

  mDeleteThreadAction = new KAction(KIcon("edit-delete"), i18n("Delete T&hread"), this);
  actionCollection()->addAction("delete_thread", mDeleteThreadAction );
  connect(mDeleteThreadAction, SIGNAL(triggered(bool)), SLOT(slotDeleteThread()));
  mDeleteThreadAction->setShortcut(QKeySequence(Qt::CTRL+Qt::SHIFT+Qt::Key_Delete));

  {
    KAction *action = new KAction(KIcon("edit-find-mail"), i18n("&Find Messages..."), this);
    actionCollection()->addAction("search_messages", action );
    connect(action, SIGNAL(triggered(bool)), SLOT(slotRequestFullSearchFromQuickSearch()));
    action->setShortcut(QKeySequence(Qt::Key_S));
  }

  mFindInMessageAction = new KAction(KIcon("edit-find"), i18n("&Find in Message..."), this);
  actionCollection()->addAction("find_in_messages", mFindInMessageAction );
  connect(mFindInMessageAction, SIGNAL(triggered(bool)), SLOT(slotFind()));
  //FIXME: this causes ambiguous Ctrl-F problems and the shortcut fails
  //unfortunately, this has the side-effect of having a blank Ctrl-F shortcut
  //string on the Find menu.
  //mFindInMessageAction->setShortcut(KStandardShortcut::find());

  {
    KAction *action = new KAction(i18n("Select &All Messages"), this);
    actionCollection()->addAction("mark_all_messages", action );
    connect(action, SIGNAL(triggered(bool) ), SLOT(slotMarkAll()));
    action->setShortcut(KStandardShortcut::selectAll());
  }

  //----- Folder Menu
  mNewFolderAction = new KAction( KIcon("folder-new"), i18n("&New Folder..."), this );
  actionCollection()->addAction( "new_folder", mNewFolderAction );
  connect( mNewFolderAction, SIGNAL(triggered(bool)), mFolderTree, SLOT(addChildFolder()) );

  mModifyFolderAction = new KAction(KIcon("document-properties"), i18n("&Properties"), this);
  actionCollection()->addAction("modify", mModifyFolderAction );
  connect(mModifyFolderAction, SIGNAL(triggered(bool)), SLOT(slotModifyFolder()));

  mFolderMailingListPropertiesAction = new KAction(i18n("&Mailing List Management..."), this);
  actionCollection()->addAction("folder_mailinglist_properties", mFolderMailingListPropertiesAction );
  connect(mFolderMailingListPropertiesAction, SIGNAL(triggered(bool)), SLOT( slotFolderMailingListProperties()));
  // mFolderMailingListPropertiesAction->setIcon(KIcon("document-properties-mailing-list"));

  mFolderShortCutCommandAction = new KAction(KIcon("configure-shortcuts"), i18n("&Assign Shortcut..."), this);
  actionCollection()->addAction("folder_shortcut_command", mFolderShortCutCommandAction );
  connect(mFolderShortCutCommandAction, SIGNAL(triggered(bool) ), SLOT( slotFolderShortcutCommand() ));


  mMarkAllAsReadAction = new KAction(KIcon("mail-mark-read"), i18n("Mark All Messages as &Read"), this);
  actionCollection()->addAction("mark_all_as_read", mMarkAllAsReadAction );
  connect(mMarkAllAsReadAction, SIGNAL(triggered(bool)), SLOT(slotMarkAllAsRead()));

  mExpireFolderAction = new KAction(i18n("&Expiration Settings"), this);
  actionCollection()->addAction("expire", mExpireFolderAction );
  connect(mExpireFolderAction, SIGNAL(triggered(bool) ), SLOT(slotExpireFolder()));

  mCompactFolderAction = new KAction(i18n("&Compact Folder"), this);
  actionCollection()->addAction("compact", mCompactFolderAction );
  connect(mCompactFolderAction, SIGNAL(triggered(bool) ), SLOT(slotCompactFolder()));

  mRefreshFolderAction = new KAction(KIcon("view-refresh"), i18n("Check Mail &in This Folder"), this);
  actionCollection()->addAction("refresh_folder", mRefreshFolderAction );
  connect(mRefreshFolderAction, SIGNAL(triggered(bool) ), SLOT(slotRefreshFolder()));
  mRefreshFolderAction->setShortcut(KStandardShortcut::reload());
  mTroubleshootFolderAction = 0; // set in initializeIMAPActions

  mTroubleshootMaildirAction = new KAction( KIcon("tools-wizard"), i18n("Rebuild Index..."), this );
  actionCollection()->addAction( "troubleshoot_maildir", mTroubleshootMaildirAction );
  connect( mTroubleshootMaildirAction, SIGNAL(triggered()), SLOT(slotTroubleshootMaildir()) );

  mEmptyFolderAction = new KAction(KIcon("user-trash"),
                                    "foo" /*set in updateFolderMenu*/, this);
  actionCollection()->addAction("empty", mEmptyFolderAction );
  connect(mEmptyFolderAction, SIGNAL(triggered(bool)), SLOT(slotEmptyFolder()));

  mRemoveFolderAction = new KAction(KIcon("edit-delete"),
                                     "foo" /*set in updateFolderMenu*/, this);
  actionCollection()->addAction("delete_folder", mRemoveFolderAction );
  connect(mRemoveFolderAction, SIGNAL(triggered(bool)), SLOT(slotRemoveFolder()));

<<<<<<< HEAD
  mArchiveFolderAction = new KAction( i18n( "&Archive Folder..." ), this );
  actionCollection()->addAction( "archive_folder", mArchiveFolderAction );
  connect( mArchiveFolderAction, SIGNAL(triggered(bool)), SLOT(slotArchiveFolder()) );
=======
  mImportArchiveAction = new KAction( i18n( "Import Archive..." ), "fileload", 0, this,
                                      SLOT( slotImportArchive() ), actionCollection(),
                                      "import_archive" );

  mPreferHtmlAction = new KToggleAction( i18n("Prefer &HTML to Plain Text"), 0, this,
		      SLOT(slotOverrideHtml()), actionCollection(), "prefer_html" );
>>>>>>> 431b61e0

  mPreferHtmlAction = new KToggleAction(i18n("Prefer &HTML to Plain Text"), this);
  actionCollection()->addAction("prefer_html", mPreferHtmlAction );
  connect(mPreferHtmlAction, SIGNAL(triggered(bool) ), SLOT(slotOverrideHtml()));

  mPreferHtmlLoadExtAction = new KToggleAction(i18n("Load E&xternal References"), this);
  actionCollection()->addAction("prefer_html_external_refs", mPreferHtmlLoadExtAction );
  connect(mPreferHtmlLoadExtAction, SIGNAL(triggered(bool) ), SLOT(slotOverrideHtmlLoadExt()));

  mThreadMessagesAction = new KToggleAction(i18n("&Thread Messages"), this);
  actionCollection()->addAction("thread_messages", mThreadMessagesAction );
  connect(mThreadMessagesAction, SIGNAL(triggered(bool) ), SLOT(slotOverrideThread()));

  mThreadBySubjectAction = new KToggleAction(i18n("Thread Messages also by &Subject"), this);
  actionCollection()->addAction("thread_messages_by_subject", mThreadBySubjectAction );
  connect(mThreadBySubjectAction, SIGNAL(triggered(bool) ), SLOT(slotToggleSubjectThreading()));

  {
    KAction *action = new KAction(KIcon("edit-copy"), i18n("Copy Folder"), this);
    action->setShortcut(QKeySequence(Qt::SHIFT+Qt::CTRL+Qt::Key_C));
    actionCollection()->addAction("copy_folder", action);
    connect(action, SIGNAL(triggered(bool)), folderTree(), SLOT(copyFolder()));
  }
  {
    KAction *action = new KAction(KIcon("edit-cut"), i18n("Cut Folder"), this);
    action->setShortcut(QKeySequence(Qt::SHIFT+Qt::CTRL+Qt::Key_X));
    actionCollection()->addAction("cut_folder", action);
    connect(action, SIGNAL(triggered(bool)), folderTree(), SLOT(cutFolder()));
  }
  {
    KAction *action = new KAction(KIcon("edit-paste"), i18n("Paste Folder"), this);
    action->setShortcut(QKeySequence(Qt::SHIFT+Qt::CTRL+Qt::Key_V));
    actionCollection()->addAction("paste_folder", action);
    connect(action, SIGNAL(triggered(bool)), folderTree(), SLOT(pasteFolder()));
  }
  {
    KAction *action = new KAction(KIcon("edit-copy"), i18n("Copy Messages"), this);
    action->setShortcut(QKeySequence(Qt::ALT+Qt::CTRL+Qt::Key_C));
    actionCollection()->addAction("copy_messages", action);
    connect(action, SIGNAL(triggered(bool)), headers(), SLOT(copyMessages()));
  }
  {
    KAction *action = new KAction(KIcon("edit-cut"), i18n("Cut Messages"), this);
    action->setShortcut(QKeySequence(Qt::ALT+Qt::CTRL+Qt::Key_X));
    actionCollection()->addAction("cut_messages", action);
    connect(action, SIGNAL(triggered(bool)), headers(), SLOT(cutMessages()));
  }
  {
    KAction *action = new KAction(KIcon("edit-paste"), i18n("Paste Messages"), this);
    action->setShortcut(QKeySequence(Qt::ALT+Qt::CTRL+Qt::Key_V));
    actionCollection()->addAction("paste_messages", action);
    connect(action, SIGNAL(triggered(bool)), headers(), SLOT(pasteMessages()));
  }

  //----- Message Menu
  {
    KAction *action = new KAction(KIcon("mail-message-new"), i18n("&New Message..."), this);
    actionCollection()->addAction("new_message", action );
    action->setIconText( i18nc("@action:intoolbar New Empty Message", "New" ) );
    connect(action, SIGNAL(triggered(bool)), SLOT(slotCompose()));
    // do not set a New shortcut if kmail is a component
    if ( !kmkernel->xmlGuiInstance().isValid() ) {
      action->setShortcut(KStandardShortcut::openNew());
    }
  }

  mTemplateMenu = new KActionMenu( KIcon( "document-new" ), i18n("Message From &Template"),
                                   actionCollection() );
  mTemplateMenu->setDelayed( true );
  actionCollection()->addAction("new_from_template", mTemplateMenu );
  connect( mTemplateMenu->menu(), SIGNAL( aboutToShow() ), this,
           SLOT( slotShowNewFromTemplate() ) );
  connect( mTemplateMenu->menu(), SIGNAL( triggered(QAction*) ), this,
           SLOT( slotNewFromTemplate(QAction*) ) );

  {
    KAction *action = new KAction(KIcon("mail-message-new-list"), i18n("New Message t&o Mailing-List..."), this);
    actionCollection()->addAction("post_message", action );
    connect(action, SIGNAL(triggered(bool) ), SLOT(slotPostToML()));
    action->setShortcut(QKeySequence(Qt::CTRL+Qt::SHIFT+Qt::Key_N));
  }

  mSendAgainAction = new KAction(i18n("Send A&gain..."), this);
  actionCollection()->addAction("send_again", mSendAgainAction );
  connect(mSendAgainAction, SIGNAL(triggered(bool) ), SLOT(slotResendMsg()));

  //----- Create filter actions
  mFilterMenu = new KActionMenu(KIcon("view-filter"), i18n("&Create Filter"), this);
  actionCollection()->addAction("create_filter", mFilterMenu );
  connect( mFilterMenu, SIGNAL(triggered(bool)), this,
           SLOT(slotFilter()) );
  mSubjectFilterAction = new KAction(i18n("Filter on &Subject..."), this);
  actionCollection()->addAction("subject_filter", mSubjectFilterAction );
  connect(mSubjectFilterAction, SIGNAL(triggered(bool) ), SLOT(slotSubjectFilter()));
  mFilterMenu->addAction( mSubjectFilterAction );

  mFromFilterAction = new KAction(i18n("Filter on &From..."), this);
  actionCollection()->addAction("from_filter", mFromFilterAction );
  connect(mFromFilterAction, SIGNAL(triggered(bool) ), SLOT(slotFromFilter()));
  mFilterMenu->addAction( mFromFilterAction );

  mToFilterAction = new KAction(i18n("Filter on &To..."), this);
  actionCollection()->addAction("to_filter", mToFilterAction );
  connect(mToFilterAction, SIGNAL(triggered(bool) ), SLOT(slotToFilter()));
  mFilterMenu->addAction( mToFilterAction );

  mListFilterAction = new KAction(i18n("Filter on Mailing-&List..."), this);
  actionCollection()->addAction("mlist_filter", mListFilterAction );
  connect(mListFilterAction, SIGNAL(triggered(bool) ), SLOT(slotMailingListFilter()));
  mFilterMenu->addAction( mListFilterAction );

  mPrintAction = KStandardAction::print (this, SLOT(slotPrintMsg()), actionCollection());

  mUseAction = new KAction( KIcon("document-new"), i18n("New Message From &Template"), this );
  actionCollection()->addAction("use_template", mUseAction);
  connect(mUseAction, SIGNAL(triggered(bool) ), SLOT(slotUseTemplate()));
  mUseAction->setShortcut(QKeySequence(Qt::Key_N));

  //----- "Mark Thread" submenu
  mThreadStatusMenu = new KActionMenu(i18n("Mark &Thread"), this);
  actionCollection()->addAction("thread_status", mThreadStatusMenu );

  mMarkThreadAsReadAction = new KAction(KIcon("mail-mark-read"), i18n("Mark Thread as &Read"), this);
  actionCollection()->addAction("thread_read", mMarkThreadAsReadAction );
  connect(mMarkThreadAsReadAction, SIGNAL(triggered(bool) ), SLOT(slotSetThreadStatusRead()));
  mMarkThreadAsReadAction->setToolTip(i18n("Mark all messages in the selected thread as read"));
  mThreadStatusMenu->addAction( mMarkThreadAsReadAction );

  mMarkThreadAsNewAction = new KAction(KIcon("mail-mark-unread-new"), i18n("Mark Thread as &New"), this);
  actionCollection()->addAction("thread_new", mMarkThreadAsNewAction );
  connect(mMarkThreadAsNewAction, SIGNAL(triggered(bool) ), SLOT(slotSetThreadStatusNew()));
  mMarkThreadAsNewAction->setToolTip( i18n("Mark all messages in the selected thread as new"));
  mThreadStatusMenu->addAction( mMarkThreadAsNewAction );

  mMarkThreadAsUnreadAction = new KAction(KIcon("mail-mark-unread"), i18n("Mark Thread as &Unread"), this);
  actionCollection()->addAction("thread_unread", mMarkThreadAsUnreadAction );
  connect(mMarkThreadAsUnreadAction, SIGNAL(triggered(bool) ), SLOT(slotSetThreadStatusUnread()));
  mMarkThreadAsUnreadAction->setToolTip(i18n("Mark all messages in the selected thread as unread"));
  mThreadStatusMenu->addAction( mMarkThreadAsUnreadAction );

  mThreadStatusMenu->addSeparator();

  //----- "Mark Thread" toggle actions
  mToggleThreadImportantAction = new KToggleAction(KIcon("mail-mark-important"), i18n("Mark Thread as &Important"), this);
  actionCollection()->addAction("thread_flag", mToggleThreadImportantAction );
  connect(mToggleThreadImportantAction, SIGNAL(triggered(bool) ), SLOT(slotSetThreadStatusImportant()));
  mToggleThreadImportantAction->setCheckedState( KGuiItem(i18n("Remove &Important Thread Mark")) );
  mThreadStatusMenu->addAction( mToggleThreadImportantAction );

  mToggleThreadTodoAction = new KToggleAction(KIcon("mail-mark-task"), i18n("Mark Thread as &Action Item"), this);
  actionCollection()->addAction("thread_todo", mToggleThreadTodoAction );
  connect(mToggleThreadTodoAction, SIGNAL(triggered(bool) ), SLOT(slotSetThreadStatusTodo()));
  mToggleThreadTodoAction->setCheckedState( KGuiItem(i18n("Remove &To-do Thread Mark")) );
  mThreadStatusMenu->addAction( mToggleThreadTodoAction );

  //------- "Watch and ignore thread" actions
  mWatchThreadAction = new KToggleAction(KIcon("mail-thread-watch"), i18n("&Watch Thread"), this);
  actionCollection()->addAction("thread_watched", mWatchThreadAction );
  connect(mWatchThreadAction, SIGNAL(triggered(bool) ), SLOT(slotSetThreadStatusWatched()));

  mIgnoreThreadAction = new KToggleAction(KIcon("mail-thread-ignored"), i18n("&Ignore Thread"), this);
  actionCollection()->addAction("thread_ignored", mIgnoreThreadAction );
  connect(mIgnoreThreadAction, SIGNAL(triggered(bool) ), SLOT(slotSetThreadStatusIgnored()));

  mThreadStatusMenu->addSeparator();
  mThreadStatusMenu->addAction( mWatchThreadAction );
  mThreadStatusMenu->addAction( mIgnoreThreadAction );

  mSaveAttachmentsAction = new KAction(KIcon("mail-attachment"), i18n("Save A&ttachments..."), this);
  actionCollection()->addAction("file_save_attachments", mSaveAttachmentsAction );
  connect(mSaveAttachmentsAction, SIGNAL(triggered(bool) ), SLOT(slotSaveAttachments()));

  mMoveActionMenu =
    new KActionMenu( KIcon( "go-jump" ), i18n( "&Move To" ), this );
  actionCollection()->addAction( "move_to", mMoveActionMenu );

  mCopyActionMenu =
    new KActionMenu( KIcon( "edit-copy" ), i18n( "&Copy To" ), this );
  actionCollection()->addAction( "copy_to", mCopyActionMenu );

  mApplyAllFiltersAction =
    new KAction( KIcon( "view-filter" ), i18n( "Appl&y All Filters" ), this );
  actionCollection()->addAction( "apply_filters", mApplyAllFiltersAction );
  connect( mApplyAllFiltersAction, SIGNAL(triggered(bool)),
           SLOT(slotApplyFilters()) );
  mApplyAllFiltersAction->setShortcut( QKeySequence( Qt::CTRL + Qt::Key_J ) );

  mApplyFilterActionsMenu = new KActionMenu( i18n( "A&pply Filter" ), this );
  actionCollection()->addAction( "apply_filter_actions", mApplyFilterActionsMenu );

  //----- View Menu
  // Unread Submenu
  KActionMenu * unreadMenu = new KActionMenu(i18nc("View->", "&Unread Count"), this);
  actionCollection()->addAction("view_unread", unreadMenu );
  unreadMenu->setToolTip( i18n("Choose how to display the count of unread messages") );
  QActionGroup *group = new QActionGroup( this );

  mUnreadColumnToggle = new KToggleAction(i18nc("View->Unread Count", "View in &Separate Column"), this);
  actionCollection()->addAction("view_unread_column", mUnreadColumnToggle );
  connect( mUnreadColumnToggle, SIGNAL( triggered(Qt::MouseButtons, Qt::KeyboardModifiers) ),
           SLOT( slotToggleUnread() ) );

  group->addAction( mUnreadColumnToggle );
  unreadMenu->addAction( mUnreadColumnToggle );

  mUnreadTextToggle = new KToggleAction(i18nc("View->Unread Count", "View After &Folder Name"), this);
  actionCollection()->addAction("view_unread_text", mUnreadTextToggle );
  connect( mUnreadTextToggle, SIGNAL( triggered(Qt::MouseButtons, Qt::KeyboardModifiers) ),
           SLOT( slotToggleUnread() ) );
  group->addAction( mUnreadTextToggle );
  unreadMenu->addAction( mUnreadTextToggle );

  // toggle for total column
  mTotalColumnToggle = new KToggleAction(i18nc("View->", "&Total Column"), this);
  actionCollection()->addAction("view_columns_total", mTotalColumnToggle );
  connect(mTotalColumnToggle, SIGNAL(triggered (Qt::MouseButtons, Qt::KeyboardModifiers)),
          SLOT(slotToggleTotalColumn()));
  mTotalColumnToggle->setToolTip( i18n("Toggle display of column showing the "
                                      "total number of messages in folders.") );
  mSizeColumnToggle = new KToggleAction( i18nc("View->", "&Size Column"), this );
  actionCollection()->addAction("view_columns_size", mSizeColumnToggle );
  connect(mSizeColumnToggle, SIGNAL(triggered (Qt::MouseButtons, Qt::KeyboardModifiers)),
          SLOT(slotToggleSizeColumn()));

  mSizeColumnToggle->setToolTip( i18n("Toggle display of column showing the "
                                      "total size of messages in folders.") );

  {
    KAction *action = new KAction(i18nc("View->","&Expand Thread"), this);
    actionCollection()->addAction("expand_thread", action );
    action->setShortcut(QKeySequence(Qt::Key_Period));
    action->setToolTip(i18n("Expand the current thread"));
    connect(action, SIGNAL(triggered(bool) ), SLOT(slotExpandThread()));
  }
  {
    KAction *action = new KAction(i18nc("View->","&Collapse Thread"), this);
    actionCollection()->addAction("collapse_thread", action );
    action->setShortcut(QKeySequence(Qt::Key_Comma));
    action->setToolTip( i18n("Collapse the current thread"));
    connect(action, SIGNAL(triggered(bool) ), SLOT(slotCollapseThread()));
  }
  {
    KAction *action = new KAction(i18nc("View->","Ex&pand All Threads"), this);
    actionCollection()->addAction("expand_all_threads", action );
    action->setShortcut(QKeySequence(Qt::CTRL+Qt::Key_Period));
    action->setToolTip( i18n("Expand all threads in the current folder"));
    connect(action, SIGNAL(triggered(bool) ), SLOT(slotExpandAllThreads()));
  }
  {
    KAction *action = new KAction(i18nc("View->","C&ollapse All Threads"), this);
    actionCollection()->addAction("collapse_all_threads", action );
    action->setShortcut(QKeySequence(Qt::CTRL+Qt::Key_Comma));
    action->setToolTip( i18n("Collapse all threads in the current folder"));
    connect(action, SIGNAL(triggered(bool) ), SLOT(slotCollapseAllThreads()));
  }

  mViewSourceAction = new KAction(i18n("&View Source"), this);
  actionCollection()->addAction("view_source", mViewSourceAction );
  connect(mViewSourceAction, SIGNAL(triggered(bool) ), SLOT(slotShowMsgSrc()));
  mViewSourceAction->setShortcut(QKeySequence(Qt::Key_V));

  KAction *dukeOfMonmoth = new KAction(i18n("&Display Message"), this);
  actionCollection()->addAction("display_message", dukeOfMonmoth );
  connect(dukeOfMonmoth, SIGNAL(triggered(bool) ), SLOT( slotDisplayCurrentMessage() ));
  dukeOfMonmoth->setShortcut(QKeySequence(Qt::Key_Return));

  //----- Go Menu
  {
    KAction *action = new KAction(i18n("&Next Message"), this);
    actionCollection()->addAction("go_next_message", action );
    action->setShortcuts(KShortcut( "N; Right" ));
    action->setToolTip(i18n("Go to the next message"));
    connect(action, SIGNAL(triggered(bool) ), SLOT(slotNextMessage()));
  }
  {
    KAction *action = new KAction(i18n("Next &Unread Message"), this);
    actionCollection()->addAction("go_next_unread_message", action );
    action->setShortcut(QKeySequence(Qt::Key_Plus));
    if ( QApplication::isRightToLeft() ) {
      action->setIcon( KIcon( "go-previous" ) );
    } else {
      action->setIcon( KIcon( "go-next" ) );
    }
    action->setIconText( i18n( "Next" ) );
    action->setToolTip(i18n("Go to the next unread message"));
    connect(action, SIGNAL(triggered(bool) ), SLOT(slotNextUnreadMessage()));
  }
  {
    KAction *action = new KAction(i18n("&Previous Message"), this);
    actionCollection()->addAction("go_prev_message", action );
    action->setToolTip(i18n("Go to the previous message"));
    action->setShortcuts(KShortcut( "P; Left" ));
    connect(action, SIGNAL(triggered(bool) ), SLOT(slotPrevMessage()));
  }
  {
    KAction *action = new KAction(i18n("Previous Unread &Message"), this);
    actionCollection()->addAction("go_prev_unread_message", action );
    action->setShortcut(QKeySequence(Qt::Key_Minus));
    if ( QApplication::isRightToLeft() ) {
      action->setIcon( KIcon( "go-next" ) );
    } else {
      action->setIcon( KIcon( "go-previous" ) );
    }
    action->setIconText( i18n( "Previous" ) );
    action->setToolTip(i18n("Go to the previous unread message"));
    connect(action, SIGNAL(triggered(bool) ), SLOT(slotPrevUnreadMessage()));
  }
  {
    KAction *action = new KAction(i18n("Next Unread &Folder"), this);
    actionCollection()->addAction("go_next_unread_folder", action );
    connect(action, SIGNAL(triggered(bool) ), SLOT(slotNextUnreadFolder()));
    action->setShortcut(QKeySequence(Qt::ALT+Qt::Key_Plus));
    action->setToolTip(i18n("Go to the next folder with unread messages"));
    KShortcut shortcut = KShortcut(action->shortcuts());
    shortcut.setAlternate( QKeySequence( Qt::CTRL+Qt::Key_Plus ) );
    action->setShortcuts( shortcut );
  }
  {
    KAction *action = new KAction(i18n("Previous Unread F&older"), this);
    actionCollection()->addAction("go_prev_unread_folder", action );
    action->setShortcut(QKeySequence(Qt::ALT+Qt::Key_Minus));
    action->setToolTip(i18n("Go to the previous folder with unread messages"));
    connect(action, SIGNAL(triggered(bool) ), SLOT(slotPrevUnreadFolder()));
    KShortcut shortcut = KShortcut(action->shortcuts());
    shortcut.setAlternate( QKeySequence( Qt::CTRL+Qt::Key_Minus ) );
    action->setShortcuts( shortcut );
  }
  {
    KAction *action = new KAction(i18nc("Go->","Next Unread &Text"), this);
    actionCollection()->addAction("go_next_unread_text", action );
    action->setShortcut(QKeySequence(Qt::Key_Space));
    action->setToolTip(i18n("Go to the next unread text"));
    action->setWhatsThis( i18n("Scroll down current message. "
                               "If at end of current message, "
                               "go to next unread message."));
    connect(action, SIGNAL(triggered(bool) ), SLOT(slotReadOn()));
  }

  //----- Settings Menu
  {
    KAction *action = new KAction(i18n("Configure &Filters..."), this);
    action->setMenuRole( QAction::NoRole ); // do not move to application menu on OS X
    actionCollection()->addAction("filter", action );
    connect(action, SIGNAL(triggered(bool) ), SLOT(slotFilter()));
  }
  {
    KAction *action = new KAction(i18n("Configure &POP Filters..."), this);
    actionCollection()->addAction("popFilter", action );
    action->setMenuRole( QAction::NoRole ); // do not move to application menu on OS X
    connect(action, SIGNAL(triggered(bool) ), SLOT(slotPopFilter()));
  }
  {
    KAction *action = new KAction(i18n("Manage &Sieve Scripts..."), this);
    actionCollection()->addAction("sieveFilters", action );
    connect(action, SIGNAL(triggered(bool) ), SLOT(slotManageSieveScripts()));
  }
  {
    KAction *action = new KAction(KIcon("kmail"), i18n("KMail &Introduction"), this);
    actionCollection()->addAction("help_kmail_welcomepage", action );
    action->setToolTip( i18n("Display KMail's Welcome Page") );
    connect(action, SIGNAL(triggered(bool) ), SLOT(slotIntro()));
  }

  // ----- Standard Actions

//  KStandardAction::configureNotifications(this, SLOT(slotEditNotifications()), actionCollection());
  {
    KAction *action = new KAction( KIcon("preferences-desktop-notification"),
                                   i18n("Configure &Notifications..."), this );
    action->setMenuRole( QAction::NoRole ); // do not move to application menu on OS X
    actionCollection()->addAction( "kmail_configure_notifications", action );
    connect(action, SIGNAL(triggered(bool) ), SLOT(slotEditNotifications()));
  }

//  KStandardAction::preferences(this, SLOT(slotSettings()), actionCollection());
  {
    KAction *action = new KAction(KIcon("configure"), i18n("&Configure KMail..."), this);
    actionCollection()->addAction("kmail_configure_kmail", action );
    connect(action, SIGNAL(triggered(bool) ), kmkernel, SLOT(slotShowConfigurationDialog()));
  }

  actionCollection()->addAction(KStandardAction::Undo,  "kmail_undo", this, SLOT(slotUndo()));

  KStandardAction::tipOfDay( this, SLOT( slotShowTip() ), actionCollection() );

  menutimer = new QTimer( this );
  menutimer->setObjectName( "menutimer" );
  menutimer->setSingleShot( true );
  connect( menutimer, SIGNAL( timeout() ), SLOT( updateMessageActions() ) );
  connect( kmkernel->undoStack(),
           SIGNAL( undoStackChanged() ), this, SLOT( slotUpdateUndo() ));

  initializeIMAPActions( false ); // don't set state, config not read yet
  updateMessageActions();
  updateCustomTemplateMenus();
  updateFolderMenu();
}

//-----------------------------------------------------------------------------
void KMMainWidget::slotEditNotifications()
{
  KComponentData d = kmkernel->xmlGuiInstance();
  if ( d.isValid() ) {
    const KAboutData *a = d.aboutData();
    KNotifyConfigWidget::configure( this, a->appName() );
  } else {
    KNotifyConfigWidget::configure( this );
  }
}

void KMMainWidget::slotEditKeys()
{
  KShortcutsDialog::configure( actionCollection(),
                               KShortcutsEditor::LetterShortcutsAllowed );
}

//-----------------------------------------------------------------------------
void KMMainWidget::slotReadOn()
{
    if ( !mMsgView )
        return;

    if ( !mMsgView->atBottom() ) {
        mMsgView->slotJumpDown();
        return;
    }
    slotNextUnreadMessage();
}

void KMMainWidget::slotNextUnreadFolder() {
  if ( !mFolderTree ) return;
  mFolderTree->nextUnreadFolder();
}

void KMMainWidget::slotPrevUnreadFolder() {
  if ( !mFolderTree ) return;
  mFolderTree->prevUnreadFolder();
}

void KMMainWidget::slotExpandThread()
{
  mHeaders->slotExpandOrCollapseThread( true ); // expand
}

void KMMainWidget::slotCollapseThread()
{
  mHeaders->slotExpandOrCollapseThread( false ); // collapse
}

void KMMainWidget::slotExpandAllThreads()
{
  mHeaders->slotExpandOrCollapseAllThreads( true ); // expand
}

void KMMainWidget::slotCollapseAllThreads()
{
  mHeaders->slotExpandOrCollapseAllThreads( false ); // collapse
}

//-----------------------------------------------------------------------------
void KMMainWidget::slotShowMsgSrc()
{
  if ( mMsgView )
    mMsgView->setUpdateAttachment( false );

  KMMessage *msg = mHeaders->currentMsg();
  if ( !msg )
    return;
  KMCommand *command = new KMShowMsgSrcCommand( this, msg,
                                                mMsgView
                                                ? mMsgView->isFixedFont()
                                                : false );
  command->start();
}


//-----------------------------------------------------------------------------
void KMMainWidget::moveSelectedToFolder( QAction* act )
{
  if (mMenuToFolder[act])
    mHeaders->moveMsgToFolder( mMenuToFolder[act] );
}


//-----------------------------------------------------------------------------
void KMMainWidget::copySelectedToFolder( QAction* act )
{
  if (mMenuToFolder[act])
    mHeaders->copyMsgToFolder( mMenuToFolder[act] );
}


//-----------------------------------------------------------------------------
void KMMainWidget::updateMessageMenu()
{
  mMenuToFolder.clear();
  folderTree()->folderToPopupMenu( KMFolderTree::MoveMessage, this, &mMenuToFolder, mMoveActionMenu->menu() );
  folderTree()->folderToPopupMenu( KMFolderTree::CopyMessage, this, &mMenuToFolder, mCopyActionMenu->menu() );
  updateMessageActions();
}

void KMMainWidget::startUpdateMessageActionsTimer()
{
    menutimer->stop();
    menutimer->start( 20 );
}

void KMMainWidget::updateMessageActions()
{
    int count = 0;
    QList<Q3ListViewItem*> selectedItems;

    if ( mFolder ) {
      for (Q3ListViewItem *item = mHeaders->firstChild(); item; item = item->itemBelow())
        if (item->isSelected() )
          selectedItems.append(item);
      if ( selectedItems.isEmpty() && mFolder->count() ) // there will always be one in mMsgView
        count = 1;
      else
        count = selectedItems.count();
      mMsgActions->setCurrentMessage( mHeaders->currentMsg() );
      mMsgActions->setSelectedSernums( mHeaders->selectedSernums() );
      mMsgActions->setSelectedVisibleSernums( mHeaders->selectedVisibleSernums() );
    } else {
      mMsgActions->setCurrentMessage( 0 );
    }

    updateListFilterAction();

    bool allSelectedInCommonThread = false;
    if ( mHeaders->isThreaded() && count > 1 ) {
      allSelectedInCommonThread = true;
      QList<Q3ListViewItem*>::const_iterator it;
      for ( it = selectedItems.begin(); it != selectedItems.end(); ++ it ) {
        Q3ListViewItem * item = *it;
        if ( item->parent() == 0 && item->childCount() == 0 ) {
          allSelectedInCommonThread = false;
          break;
        }
      }
    }
    else if ( mHeaders->isThreaded() && count == 1 ) {
      allSelectedInCommonThread = true;
    }

    bool mass_actions = count >= 1;
    bool thread_actions = mass_actions && allSelectedInCommonThread &&
                          mHeaders->isThreaded();
    bool flags_available = GlobalSettings::self()->allowLocalFlags() || !(mFolder ? mFolder->isReadOnly() : true);
    mThreadStatusMenu->setEnabled( thread_actions );
    // these need to be handled individually, the user might have them
    // in the toolbar
    mWatchThreadAction->setEnabled( thread_actions && flags_available );
    mIgnoreThreadAction->setEnabled( thread_actions && flags_available );
    mMarkThreadAsNewAction->setEnabled( thread_actions );
    mMarkThreadAsReadAction->setEnabled( thread_actions );
    mMarkThreadAsUnreadAction->setEnabled( thread_actions );
    mToggleThreadTodoAction->setEnabled( thread_actions && flags_available );
    mToggleThreadImportantAction->setEnabled( thread_actions && flags_available );
    mTrashThreadAction->setEnabled( thread_actions && mFolder->canDeleteMessages() );
    mDeleteThreadAction->setEnabled( thread_actions && mFolder->canDeleteMessages() );

    if (mFolder && mHeaders && mHeaders->currentMsg()) {
      MessageStatus status = mHeaders->currentMsg()->status();
      updateMessageTagActions( count );
      if (thread_actions) {
        mToggleThreadTodoAction->setChecked( status.isTodo() );
        mToggleThreadImportantAction->setChecked( status.isImportant() );
        mWatchThreadAction->setChecked( status.isWatched() );
        mIgnoreThreadAction->setChecked( status.isIgnored() );
      }
    }

    mMoveActionMenu->setEnabled( mass_actions && mFolder->canDeleteMessages() );
    mMoveMsgToFolderAction->setEnabled( mass_actions && mFolder->canDeleteMessages() );
    mCopyActionMenu->setEnabled( mass_actions );
    mTrashAction->setEnabled( mass_actions && mFolder->canDeleteMessages() );
    mDeleteAction->setEnabled( mass_actions && mFolder->canDeleteMessages() );
    mFindInMessageAction->setEnabled( mass_actions && !kmkernel->folderIsTemplates( mFolder ) );
    mMsgActions->forwardInlineAction()->setEnabled( mass_actions && !kmkernel->folderIsTemplates( mFolder ) );
    mMsgActions->forwardAttachedAction()->setEnabled( mass_actions && !kmkernel->folderIsTemplates( mFolder ) );
    mMsgActions->forwardMenu()->setEnabled( mass_actions && !kmkernel->folderIsTemplates( mFolder ) );

  mMsgActions->forwardInlineAction()->setEnabled( mass_actions );
  mMsgActions->forwardAttachedAction()->setEnabled( mass_actions );

  mMsgActions->forwardMenu()->setEnabled( mass_actions );

    bool single_actions = count == 1;
    mMsgActions->editAction()->setEnabled( single_actions );
    mUseAction->setEnabled( single_actions &&
                          kmkernel->folderIsTemplates( mFolder ) );
    filterMenu()->setEnabled( single_actions );
    mMsgActions->redirectAction()->setEnabled( single_actions && !kmkernel->folderIsTemplates( mFolder ) );

  if ( mCustomTemplateMenus )
  {
    mCustomTemplateMenus->forwardActionMenu()->setEnabled( mass_actions );
    mCustomTemplateMenus->replyActionMenu()->setEnabled( single_actions );
    mCustomTemplateMenus->replyAllActionMenu()->setEnabled( single_actions );
  }

  printAction()->setEnabled( single_actions );
  viewSourceAction()->setEnabled( single_actions );

  mSendAgainAction->setEnabled( single_actions
    && ( ( mHeaders->currentMsg() && mHeaders->currentMsg()->status().isSent() )
    ||   ( mFolder && mHeaders->currentMsg() &&
           kmkernel->folderIsSentMailFolder( mFolder ) ) ) );
    mSaveAsAction->setEnabled( mass_actions );
    bool mails = mFolder && mFolder->count();
    bool enable_goto_unread = mails
       || (GlobalSettings::self()->loopOnGotoUnread() == GlobalSettings::EnumLoopOnGotoUnread::LoopInAllFolders);
    actionCollection()->action( "go_next_message" )->setEnabled( mails );
    actionCollection()->action( "go_next_unread_message" )->setEnabled( enable_goto_unread );
    actionCollection()->action( "go_prev_message" )->setEnabled( mails );
    actionCollection()->action( "go_prev_unread_message" )->setEnabled( enable_goto_unread );
    actionCollection()->action( "send_queued" )->setEnabled( kmkernel->outboxFolder()->count() > 0 );
    actionCollection()->action( "send_queued_via" )->setEnabled( kmkernel->outboxFolder()->count() > 0 );
    slotUpdateOnlineStatus( static_cast<GlobalSettingsBase::EnumNetworkState::type>( GlobalSettings::self()->networkState() ) );
    if (action( "kmail_undo" ))
      action( "kmail_undo" )->setEnabled( mHeaders->canUndo() );

    if ( count == 1 ) {
      KMMessage *msg;
      int aIdx;
      if((aIdx = mHeaders->currentItemIndex()) <= -1)
        return;
      if(!(msg = mFolder->getMsg(aIdx)))
        return;

      if ((KMFolder*)mFolder == kmkernel->outboxFolder())
        editAction()->setEnabled( !msg->transferInProgress() );
    }

    // Enable / disable all filters.
    foreach ( QAction *filterAction, mFilterMenuActions ) {
      filterAction->setEnabled( count > 0 );
    }

    mApplyAllFiltersAction->setEnabled(count);
    mApplyFilterActionsMenu->setEnabled(count);
}

// This needs to be updated more often, so it is in its method.
void KMMainWidget::updateMarkAsReadAction()
{
  mMarkAllAsReadAction->setEnabled( mFolder && (mFolder->countUnread() > 0) );
}

//-----------------------------------------------------------------------------
void KMMainWidget::updateFolderMenu()
{
  bool folderWithContent = mFolder && !mFolder->noContent();
  bool multiFolder = folderTree()->selectedFolders().count() > 1;
  mModifyFolderAction->setEnabled( folderWithContent && !multiFolder );
  mFolderMailingListPropertiesAction->setEnabled( folderWithContent && !multiFolder );
  mCompactFolderAction->setEnabled( folderWithContent && !multiFolder );

  // This is the refresh-folder action in the menu. See kmfoldertree for the one in the RMB...
  bool imap = mFolder && mFolder->folderType() == KMFolderTypeImap;
  bool cachedImap = mFolder && mFolder->folderType() == KMFolderTypeCachedImap;
  // For dimap, check that the imap path is known before allowing "check mail in this folder".
  bool knownImapPath = cachedImap && !static_cast<KMFolderCachedImap*>( mFolder->storage() )->imapPath().isEmpty();
  mRefreshFolderAction->setEnabled( folderWithContent && ( imap
                                                           || ( cachedImap && knownImapPath ) ) && !multiFolder );
  if ( mTroubleshootFolderAction )
    mTroubleshootFolderAction->setEnabled( folderWithContent && ( cachedImap && knownImapPath ) && !multiFolder );
  mTroubleshootMaildirAction->setVisible( mFolder && mFolder->folderType() == KMFolderTypeMaildir );
  mEmptyFolderAction->setEnabled( folderWithContent && ( mFolder->count() > 0 ) && mFolder->canDeleteMessages() && !multiFolder );
  mEmptyFolderAction->setText( (mFolder && kmkernel->folderIsTrash(mFolder))
    ? i18n("E&mpty Trash") : i18n("&Move All Messages to Trash") );
  mRemoveFolderAction->setEnabled( mFolder && !mFolder->isSystemFolder() && mFolder->canDeleteMessages() && !multiFolder);
  mRemoveFolderAction->setText( mFolder && mFolder->folderType() == KMFolderTypeSearch ? i18n("&Delete Search") : i18n("&Delete Folder") );
  mArchiveFolderAction->setEnabled( mFolder && !multiFolder );
  mExpireFolderAction->setEnabled( mFolder && mFolder->isAutoExpire() && !multiFolder && mFolder->canDeleteMessages() );
  updateMarkAsReadAction();
  // the visual ones only make sense if we are showing a message list
  mPreferHtmlAction->setEnabled( mHeaders->folder() ? true : false );
  mPreferHtmlLoadExtAction->setEnabled( mHeaders->folder() && (mHtmlPref ? !mFolderHtmlPref : mFolderHtmlPref) ? true : false );
  mThreadMessagesAction->setEnabled( mHeaders->folder() ? true : false );

  mPreferHtmlAction->setChecked( mHtmlPref ? !mFolderHtmlPref : mFolderHtmlPref );
  mPreferHtmlLoadExtAction->setChecked( mHtmlLoadExtPref ? !mFolderHtmlLoadExtPref : mFolderHtmlLoadExtPref );
  mThreadMessagesAction->setChecked(
      mThreadPref ? !mFolderThreadPref : mFolderThreadPref );
  mThreadBySubjectAction->setEnabled(
      mHeaders->folder() ? ( mThreadMessagesAction->isChecked()) : false );
  mThreadBySubjectAction->setChecked( mFolderThreadSubjPref );

  mNewFolderAction->setEnabled( !multiFolder && ( mFolder && mFolder->folderType() != KMFolderTypeSearch ));
  mRemoveDuplicatesAction->setEnabled( !multiFolder && mFolder && mFolder->canDeleteMessages() );
  mFolderShortCutCommandAction->setEnabled( !multiFolder );
}

//-----------------------------------------------------------------------------
void KMMainWidget::slotIntro()
{
  if ( !mMsgView ) {
    return;
  }

  mMsgView->clear( true );
  // hide widgets that are in the way:
  if ( mSearchAndHeaders && mHeaders && mLongFolderList ) {
    mSearchAndHeaders->hide();
  }

  mMsgView->displayAboutPage();

  closeFolder();
  mFolder = 0;
}

void KMMainWidget::slotShowStartupFolder()
{
  if ( mFolderTree ) {
    mFolderTree->reload();
    mFolderTree->readConfig();
    // get rid of old-folders
    mFolderTree->cleanupConfigFile();
  }

  connect( kmkernel->filterMgr(), SIGNAL( filterListUpdated() ),
           this, SLOT( initializeFilterActions() ) );

  connect( kmkernel->msgTagMgr(), SIGNAL( msgTagListChanged() ),
           this, SLOT( initializeMessageTagActions() ) );

  // Plug various action lists. This can't be done in the constructor, as that is called before
  // the main window or Kontact calls createGUI().
  // This function however is called with a single shot timer.
  initializeFilterActions();
  initializeFolderShortcutActions();
  initializeMessageTagActions();
  messageActions()->setupForwardingActionsList( mGUIClient );

  QString newFeaturesMD5 = KMReaderWin::newFeaturesMD5();
  if ( kmkernel->firstStart() ||
       GlobalSettings::self()->previousNewFeaturesMD5() != newFeaturesMD5 ) {
    GlobalSettings::self()->setPreviousNewFeaturesMD5( newFeaturesMD5 );
    slotIntro();
    return;
  }

  KMFolder* startup = 0;
  if ( !mStartupFolder.isEmpty() ) {
    // find the startup-folder
    startup = kmkernel->findFolderById( mStartupFolder );
  }
  if ( !startup )
    startup = kmkernel->inboxFolder();

  if ( mFolderTree ) {
    mFolderTree->showFolder( startup );
  }
}

void KMMainWidget::slotShowTip()
{
  KTipDialog::showTip( this, QString(), true );
}

void KMMainWidget::updateMessageTagActions( const int count )
{
  //TODO: Behaves differently according to number of messages selected
  KToggleAction *aToggler = 0;
  if ( 1 == count ) {
    KMMessageTagList *aTagList = mHeaders->currentMsg()->tagList();
    for ( QList<MessageTagPtrPair>::ConstIterator it =
          mMessageTagMenuActions.constBegin();
          it != mMessageTagMenuActions.constEnd(); ++it ) {
      bool list_present = false;
      if ( aTagList )
        list_present =
           ( aTagList->indexOf( QString((*it).first->label() ) ) != -1 );
      aToggler = static_cast<KToggleAction*>( (*it).second );
      aToggler->setChecked( list_present );
    }
  } else if ( count > 1 ) {
    for ( QList<MessageTagPtrPair>::ConstIterator it =
          mMessageTagMenuActions.constBegin();
          it != mMessageTagMenuActions.constEnd(); ++it ) {
      aToggler = static_cast<KToggleAction*>( (*it).second );
      aToggler->setChecked( false );
      aToggler->setText( i18n("Toggle Message Tag %1", (*it).first->name() ) );
    }
  }
  else {
    for ( QList<MessageTagPtrPair>::ConstIterator it =
          mMessageTagMenuActions.constBegin();
          it != mMessageTagMenuActions.constEnd(); ++it ) {
      aToggler = static_cast<KToggleAction*>( (*it).second );
      aToggler->setEnabled( false );
    }
  }
}

QList<KActionCollection*> KMMainWidget::actionCollections() const {
  return QList<KActionCollection*>() << actionCollection();
}

void KMMainWidget::slotUpdateMessageTagList( const QString &name )
{
  mHeaders->setMessageTagList( name );
}

void KMMainWidget::clearMessageTagActions()
{
  //Remove the tag actions from the toolbar
  if ( !mMessageTagTBarActions.isEmpty() ) {
    if ( mGUIClient->factory() )
      mGUIClient->unplugActionList( "toolbar_messagetag_actions" );
    mMessageTagTBarActions.clear();
  }

  //Remove the tag actions from the status menu and the action collection,
  //then delete them.
  for ( QList<MessageTagPtrPair>::ConstIterator it =
        mMessageTagMenuActions.constBegin();
        it != mMessageTagMenuActions.constEnd(); ++it ) {
    mMsgActions->messageStatusMenu()->removeAction( (*it).second );

    // This removes and deletes the action at the same time
    actionCollection()->removeAction( (*it).second );
  }

  mMessageTagMenuActions.clear();
  delete mMessageTagToggleMapper;
  mMessageTagToggleMapper = 0;
}

void KMMainWidget::initializeMessageTagActions()
{
  clearMessageTagActions();
  const QHash<QString,KMMessageTagDescription*> *tagDict = kmkernel->msgTagMgr()->msgTagDict();
  if ( !tagDict )
    return;
  //Use a mapper to understand which tag button is triggered
  mMessageTagToggleMapper = new QSignalMapper( this );
  connect( mMessageTagToggleMapper, SIGNAL( mapped( const QString& ) ),
    this, SLOT( slotUpdateMessageTagList( const QString& ) ) );

  //TODO: No need to do this anymore, just use the ordered list
  const int numTags = tagDict->count();
  if ( !numTags ) return;
  for ( int i = 0; i < numTags; ++i ) {
    mMessageTagMenuActions.append( MessageTagPtrPair( 0, 0 ) );
  }
  KAction *tagAction = 0;

  QHashIterator<QString,KMMessageTagDescription*> it( *tagDict );
  while( it.hasNext() ) {
    it.next();
    if ( ! it.value() || it.value()->isEmpty() )
      continue;
    QString cleanName = i18n("Message Tag %1", it.value()->name() );
    QString iconText = it.value()->name();
    cleanName.replace("&","&&");
    tagAction = new KToggleAction( KIcon(it.value()->toolbarIconName()),
      cleanName, this );
    tagAction->setShortcut( it.value()->shortcut() );
    tagAction->setIconText( iconText );
    actionCollection()->addAction(it.value()->label().toLocal8Bit(), tagAction);
    connect(tagAction, SIGNAL(triggered(bool)), mMessageTagToggleMapper, SLOT(map()));
    // The shortcut configuration is done in the config dialog.
    // The shortcut set in the shortcut dialog would not be saved back to
    // the tag descriptions correctly.
    tagAction->setShortcutConfigurable( false );
    mMessageTagToggleMapper->setMapping( tagAction, it.value()->label() );
    MessageTagPtrPair ptr_pair( it.value(), tagAction );
    //Relies on the fact that filters are always numbered from 0
    mMessageTagMenuActions[it.value()->priority()] = ptr_pair;
  }
  for ( int i=0; i < numTags; ++i ) {
    mMsgActions->messageStatusMenu()->menu()->addAction( mMessageTagMenuActions[i].second );
    if ( ( mMessageTagMenuActions[i].first )->inToolbar() )
      mMessageTagTBarActions.append( mMessageTagMenuActions[i].second );
  }

  if ( !mMessageTagTBarActions.isEmpty() && mGUIClient->factory() ) {
    //Separator doesn't work
    //mMessageTagTBarActions.prepend( mMessageTagToolbarActionSeparator );
    mGUIClient->plugActionList( "toolbar_messagetag_actions",
                                mMessageTagTBarActions );
  }
}

//-----------------------------------------------------------------------------
void KMMainWidget::slotChangeCaption( Q3ListViewItem *i )
{
  if ( !i ) {
    return;
  }

  // set the caption to the current full path
  QStringList names;
  for ( Q3ListViewItem * item = i ; item ; item = item->parent() ) {
    names.prepend( item->text(0) );
  }
  emit captionChangeRequest( names.join( "/" ) );
}

//-----------------------------------------------------------------------------
void KMMainWidget::removeDuplicates()
{
  if ( !mFolder ) {
    return;
  }
  KMFolder *oFolder = mFolder;
  mHeaders->setFolder( 0 );
  QMap< QString, QList<int> > idMD5s;
  QList<int> redundantIds;
  QList<int>::Iterator kt;
  mFolder->open( "removedups" );
  for ( int i = mFolder->count() - 1; i >= 0; --i ) {
    QString id = (*mFolder)[i]->msgIdMD5();
    if ( !id.isEmpty() ) {
      QString subjMD5 = (*mFolder)[i]->strippedSubjectMD5();
      int other = -1;
      if ( idMD5s.contains(id) ) {
        other = idMD5s[id].first();
      } else {
        idMD5s[id].append( i );
      }
      if ( other != -1 ) {
        QString otherSubjMD5 = (*mFolder)[other]->strippedSubjectMD5();
        if ( otherSubjMD5 == subjMD5 ) {
          idMD5s[id].append( i );
        }
      }
    }
  }

  QMap< QString, QList<int> >::Iterator it;
  for ( it = idMD5s.begin(); it != idMD5s.end() ; ++it ) {
    QList<int>::Iterator jt;
    bool finished = false;
    for ( jt = (*it).begin(); jt != (*it).end() && !finished; ++jt )
      if (!((*mFolder)[*jt]->status().isUnread())) {
        (*it).erase( jt );
        (*it).prepend( *jt );
        finished = true;
      }
    for ( jt = (*it).begin(), ++jt; jt != (*it).end(); ++jt )
      redundantIds.append( *jt );
  }
  qSort( redundantIds );
  kt = redundantIds.end();
  int numDuplicates = 0;
  if (kt != redundantIds.begin()) do {
    mFolder->removeMsg( *(--kt) );
    ++numDuplicates;
  }
  while (kt != redundantIds.begin());

  mFolder->close( "removedups" );
  mHeaders->setFolder(oFolder);
  QString msg;
  if ( numDuplicates )
    msg = i18np("Removed %1 duplicate message.",
               "Removed %1 duplicate messages.", numDuplicates );
    else
      msg = i18n("No duplicate messages found.");
  BroadcastStatus::instance()->setStatusMsg( msg );
}


//-----------------------------------------------------------------------------
void KMMainWidget::slotUpdateUndo()
{
  if ( actionCollection()->action( "kmail_undo" ) ) {
    actionCollection()->action( "kmail_undo" )->setEnabled( mHeaders->canUndo() );
  }
}

//-----------------------------------------------------------------------------
void KMMainWidget::clearFilterActions()
{
  if ( !mFilterTBarActions.isEmpty() )
    if ( mGUIClient->factory() )
      mGUIClient->unplugActionList( "toolbar_filter_actions" );

  if ( !mFilterMenuActions.isEmpty() )
    if ( mGUIClient->factory() )
      mGUIClient->unplugActionList( "menu_filter_actions" );

  foreach ( QAction *a, mFilterMenuActions )
    actionCollection()->removeAction( a );

  mApplyFilterActionsMenu->menu()->clear();
  mFilterTBarActions.clear();
  mFilterMenuActions.clear();

  qDeleteAll( mFilterCommands );
  mFilterCommands.clear();
}

//-----------------------------------------------------------------------------
void KMMainWidget::initializeFolderShortcutActions()
{
  QList< QPointer< KMFolder > > folders = kmkernel->allFolders();
  QList< QPointer< KMFolder > >::Iterator it = folders.begin();
  while ( it != folders.end() ) {
    KMFolder *folder = (*it);
    ++it;
    slotShortcutChanged( folder ); // load the initial accel
  }
}

//-----------------------------------------------------------------------------
void KMMainWidget::initializeFilterActions()
{
  clearFilterActions();
  mApplyFilterActionsMenu->menu()->addAction( mApplyAllFiltersAction );
  bool addedSeparator = false;

  QList<KMFilter*>::const_iterator it = kmkernel->filterMgr()->filters().begin();
  for ( ;it != kmkernel->filterMgr()->filters().end(); ++it ) {
    if ( !(*it)->isEmpty() && (*it)->configureShortcut() ) {
      QString filterName = QString( "Filter %1").arg( (*it)->name() );
      QString normalizedName = filterName.replace(' ', '_');
      if ( action( normalizedName.toUtf8() ) ) {
        continue;
      }
      KMMetaFilterActionCommand *filterCommand = new KMMetaFilterActionCommand( *it, mHeaders, this );
      mFilterCommands.append( filterCommand );
      QString displayText = i18n( "Filter %1", (*it)->name() );
      QString icon = (*it)->icon();
      if ( icon.isEmpty() ) {
        icon = "system-run";
      }
      KAction *filterAction = new KAction( KIcon( icon ), displayText, actionCollection() );
      filterAction->setIconText( (*it)->toolbarName() );

      // The shortcut configuration is done in the filter dialog.
      // The shortcut set in the shortcut dialog would not be saved back to
      // the filter settings correctly.
      filterAction->setShortcutConfigurable( false );

      actionCollection()->addAction( normalizedName.toLocal8Bit(),
                                     filterAction );
      connect( filterAction, SIGNAL(triggered(bool) ),
               filterCommand, SLOT(start()) );
      filterAction->setShortcuts( (*it)->shortcut() );
      if ( !addedSeparator ) {
        QAction *a = mApplyFilterActionsMenu->menu()->addSeparator();
        mFilterMenuActions.append( a );
        addedSeparator = true;
      }
      mApplyFilterActionsMenu->menu()->addAction( filterAction );
      mFilterMenuActions.append( filterAction );
      if ( (*it)->configureToolbar() ) {
        mFilterTBarActions.append( filterAction );
      }
    }
  }
  if ( !mFilterMenuActions.isEmpty() && mGUIClient->factory() )
    mGUIClient->plugActionList( "menu_filter_actions", mFilterMenuActions );
  if ( !mFilterTBarActions.isEmpty() && mGUIClient->factory() ) {
    mFilterTBarActions.prepend( mToolbarActionSeparator );
    mGUIClient->plugActionList( "toolbar_filter_actions", mFilterTBarActions );
  }

  // Our filters have changed, now enable/disable them
  updateMessageActions();
}

void KMMainWidget::slotFolderRemoved( KMFolder *folder )
{
  delete mFolderShortcutCommands.take( folder->idString() );
}

//-----------------------------------------------------------------------------
void KMMainWidget::initializeIMAPActions( bool setState /* false the first time, true later on */ )
{
  bool hasImapAccount = false;
  for( KMAccount *a = kmkernel->acctMgr()->first(); a;
       a = kmkernel->acctMgr()->next() ) {
    if ( a->type() == KAccount::DImap ) {
      hasImapAccount = true;
      break;
    }
  }
  if ( hasImapAccount == ( mTroubleshootFolderAction != 0 ) )
    return; // nothing to do

  KXMLGUIFactory* factory = mGUIClient->factory();
  if ( factory )
    factory->removeClient( mGUIClient );

  if ( !mTroubleshootFolderAction ) {
    mTroubleshootFolderAction = new KAction(KIcon("tools-wizard"), i18n("&Troubleshoot IMAP Cache..."), this);
    actionCollection()->addAction("troubleshoot_folder", mTroubleshootFolderAction );
    connect(mTroubleshootFolderAction, SIGNAL(triggered(bool)), SLOT(slotTroubleshootFolder()));
    if ( setState )
      updateFolderMenu(); // set initial state of the action
  } else {
    delete mTroubleshootFolderAction ;
    mTroubleshootFolderAction = 0;
  }

  if ( factory )
    factory->addClient( mGUIClient );
}

QList<QAction*> KMMainWidget::actionList()
{
  return actionCollection()->actions();
}

void KMMainWidget::slotShortcutChanged( KMFolder *folder )
{
  // remove the old one, no autodelete in Qt4
  slotFolderRemoved( folder );

  if ( folder->shortcut().isEmpty() )
    return;

  FolderShortcutCommand *c = new FolderShortcutCommand( this, folder );
  mFolderShortcutCommands.insert( folder->idString(), c );

  QString actionlabel = i18n( "Folder Shortcut %1", folder->prettyUrl() );
  QString actionname = i18n( "Folder Shortcut %1", folder->idString() );
  QString normalizedName = actionname.replace(" ", "_");
  KAction *action = actionCollection()->addAction( normalizedName );
  // The folder shortcut is set in the folder shortcut dialog.
  // The shortcut set in the shortcut dialog would not be saved back to
  // the folder settings correctly.
  action->setShortcutConfigurable( false );

  mFolderTree->addAction( action );
  action->setText( actionlabel );
  connect( action, SIGNAL( triggered(bool) ), c, SLOT( start() ) );
  action->setShortcuts( folder->shortcut() );
  action->setIcon( folder->useCustomIcons() ?
                   KIcon( folder->unreadIconPath() ) :
                   KIcon( "folder" ) );
  c->setAction( action ); // will be deleted along with the command
}

//-----------------------------------------------------------------------------
QString KMMainWidget::findCurrentImapPath()
{
  QString startPath;
  if ( !mFolder ) {
    return startPath;
  }
  if ( mFolder->folderType() == KMFolderTypeImap ) {
    startPath = static_cast<KMFolderImap*>( mFolder->storage() )->imapPath();
  } else if ( mFolder->folderType() == KMFolderTypeCachedImap ) {
    startPath = static_cast<KMFolderCachedImap*>( mFolder->storage() )->imapPath();
  }
  return startPath;
}

//-----------------------------------------------------------------------------
ImapAccountBase *KMMainWidget::findCurrentImapAccountBase()
{
  ImapAccountBase *account = 0;
  if ( !mFolder ) {
    return account;
  }
  if ( mFolder->folderType() == KMFolderTypeImap ) {
    account = static_cast<KMFolderImap*>( mFolder->storage() )->account();
  } else if ( mFolder->folderType() == KMFolderTypeCachedImap ) {
    account = static_cast<KMFolderCachedImap*>( mFolder->storage() )->account();
  }
  return account;
}

//-----------------------------------------------------------------------------
void KMMainWidget::slotSubscriptionDialog()
{
  if ( !kmkernel->askToGoOnline() ) {
    return;
  }

  ImapAccountBase *account = findCurrentImapAccountBase();
  if ( !account ) {
    return;
  }

  const QString startPath = findCurrentImapPath();

  // KSubscription sets "DestructiveClose"
  SubscriptionDialog * dialog =
      new SubscriptionDialog(this, i18n("Subscription"), account, startPath);
  if ( dialog->exec() ) {
    // start a new listing
    if (mFolder->folderType() == KMFolderTypeImap)
      static_cast<KMFolderImap*>(mFolder->storage())->account()->listDirectory();
  }
}

//-----------------------------------------------------------------------------
void KMMainWidget::slotLocalSubscriptionDialog()
{
  ImapAccountBase *account = findCurrentImapAccountBase();
  if ( !account ) {
    return;
  }

  const QString startPath = findCurrentImapPath();
  // KSubscription sets "DestructiveClose"
  LocalSubscriptionDialog *dialog =
      new LocalSubscriptionDialog(this, i18n("Local Subscription"), account, startPath);
  if ( dialog->exec() ) {
    // start a new listing
    if (mFolder->folderType() == KMFolderTypeImap)
      static_cast<KMFolderImap*>(mFolder->storage())->account()->listDirectory();
  }
}

//-----------------------------------------------------------------------------
void KMMainWidget::slotFolderTreeColumnsChanged()
{
  mTotalColumnToggle->setChecked( mFolderTree->isTotalActive() );
  mUnreadColumnToggle->setChecked( mFolderTree->isUnreadActive() );
  mUnreadTextToggle->setChecked( !mFolderTree->isUnreadActive() );
  mSizeColumnToggle->setChecked( mFolderTree->isSizeActive() );
}

void KMMainWidget::toggleSystemTray()
{
  if ( !mSystemTray && GlobalSettings::self()->systemTrayEnabled() ) {
    mSystemTray = new KMSystemTray();
  }
  else if ( mSystemTray && !GlobalSettings::self()->systemTrayEnabled() ) {
    // Get rid of system tray on user's request
    kDebug(5006) <<"deleting systray";
    delete mSystemTray;
    mSystemTray = 0;
  }

  // Set mode of systemtray. If mode has changed, tray will handle this.
  if ( mSystemTray )
    mSystemTray->setMode( GlobalSettings::self()->systemTrayPolicy() );
}

//-----------------------------------------------------------------------------
void KMMainWidget::slotAntiSpamWizard()
{
  AntiSpamWizard wiz( AntiSpamWizard::AntiSpam, this, folderTree() );
  wiz.exec();
}

//-----------------------------------------------------------------------------
void KMMainWidget::slotAntiVirusWizard()
{
  AntiSpamWizard wiz( AntiSpamWizard::AntiVirus, this, folderTree() );
  wiz.exec();
}

//-----------------------------------------------------------------------------
void KMMainWidget::slotFilterLogViewer()
{
  FilterLogDialog * dlg = new FilterLogDialog( 0 );
  dlg->show();
}

//-----------------------------------------------------------------------------
void KMMainWidget::updateFileMenu()
{
  QStringList actList = kmkernel->acctMgr()->getAccounts();

  actionCollection()->action("check_mail")->setEnabled( actList.size() > 0 );
  actionCollection()->action("check_mail_in")->setEnabled( actList.size() > 0 );
  actionCollection()->action("favorite_check_mail")->setEnabled( actList.size() > 0 );
}

//-----------------------------------------------------------------------------
const KMMainWidget::PtrList * KMMainWidget::mainWidgetList()
{
  // better safe than sorry; check whether the global static has already been destroyed
  if ( theMainWidgetList.isDestroyed() )
  {
    return 0;
  }
  return theMainWidgetList;
}

//-----------------------------------------------------------------------------
KMSystemTray *KMMainWidget::systray() const
{
  return mSystemTray;
}

//-----------------------------------------------------------------------------
QString KMMainWidget::overrideEncoding() const
{
  if ( mMsgView )
    return mMsgView->overrideEncoding();
  else
    return GlobalSettings::self()->overrideCharacterEncoding();
}

void KMMainWidget::slotCreateTodo()
{
  KMMessage *msg = mHeaders->currentMsg();
  if ( !msg )
    return;
  KMCommand *command = new CreateTodoCommand( this, msg );
  command->start();
}

void KMMainWidget::showEvent( QShowEvent *event )
{
  QWidget::showEvent( event );
  mWasEverShown = true;
}

void KMMainWidget::slotRequestFullSearchFromQuickSearch()
{
  slotSearch();
  assert( mSearchWin );
  KMSearchPattern pattern;
  pattern.append( KMSearchRule::createInstance( "<message>", KMSearchRule::FuncContains, mQuickSearchLine->currentSearchTerm() ) );
  MessageStatus status = mQuickSearchLine->currentStatus();
  if ( !status.isOfUnknownStatus() ) {
    pattern.append( new KMSearchRuleStatus( status ) );
  }
  mSearchWin->setSearchPattern( pattern );
}

void KMMainWidget::updateVactionScriptStatus( bool active )
{
  mVacationIndicatorActive = active;
  if ( active ) {
    mVacationScriptIndicator->setText( i18n("Out of office reply active") );
    mVacationScriptIndicator->setBackgroundColor( Qt::yellow );
    mVacationScriptIndicator->setCursor( QCursor( Qt::PointingHandCursor ) );
    mVacationScriptIndicator->show();
  } else {
    mVacationScriptIndicator->hide();
  }
}

QLabel * KMMainWidget::vacationScriptIndicator() const
{
  return mVacationScriptIndicator;
}<|MERGE_RESOLUTION|>--- conflicted
+++ resolved
@@ -1317,10 +1317,12 @@
 {
   // TODO: UI dialog to select target folder
   //       Make this d-bus callable and add the ability to call it from kmailcvt
-  KFileDialog fileDialog( KGlobalSettings::desktopPath(), "*.tar.gz *.tar.bz2 *.tar *.tar.gz *.zip",
-                          this, "ImportDialog", false /* modal */ );
+  KFileDialog fileDialog( KGlobalSettings::desktopPath(),
+                          "*.tar.gz *.tar.bz2 *.tar *.tar.gz *.zip", this );
+  fileDialog.setObjectName( "ImportDialog" );
+  fileDialog.setModal( false );
   if ( fileDialog.exec() == QDialog::Accepted ) {
-    KURL archivePath = fileDialog.selectedURL();
+    KUrl archivePath = fileDialog.selectedUrl();
     KMail::ImportJob *importJob = new KMail::ImportJob( this );
     importJob->setFile( archivePath );
     importJob->setRootFolder( mFolder );
@@ -1328,26 +1330,14 @@
   }
 }
 
-<<<<<<< HEAD
-  // TODO: search, mbox, maildir, online imap!
-   KUrl savePath = KFileDialog::getSaveUrl( KGlobalSettings::desktopPath(),
-                                                QString( "*.tar.gz" ),
-                                                this,
-                                                i18n( "Select a Mail Archive Location" ) );
-   KMail::BackupJob *backupJob = new KMail::BackupJob( this );
-   backupJob->setRootFolder( mFolder );
-   backupJob->setSaveLocation( savePath );
-   backupJob->setArchiveType( KMail::BackupJob::TarGz );
-   backupJob->start();
-=======
 //-----------------------------------------------------------------------------
 void KMMainWidget::slotArchiveFolder()
 {
   // TODO: Add nice dialog here.
-  KURL savePath = KFileDialog::getSaveURL( KGlobalSettings::desktopPath(),
-                                               QString( "*.tar.gz" ),
-                                               this,
-                                               i18n( "Select a Mail Archive Location" ) );
+  KUrl savePath = KFileDialog::getSaveUrl( KGlobalSettings::desktopPath(),
+                                           QString( "*.tar.gz" ),
+                                           this,
+                                           i18n( "Select a Mail Archive Location" ) );
   if ( savePath.isValid() ) {
     KMail::BackupJob *backupJob = new KMail::BackupJob( this );
     backupJob->setRootFolder( mFolder );
@@ -1355,7 +1345,6 @@
     backupJob->setArchiveType( KMail::BackupJob::TarGz );
     backupJob->start();
   }
->>>>>>> 431b61e0
 }
 
 //-----------------------------------------------------------------------------
@@ -2926,18 +2915,13 @@
   actionCollection()->addAction("delete_folder", mRemoveFolderAction );
   connect(mRemoveFolderAction, SIGNAL(triggered(bool)), SLOT(slotRemoveFolder()));
 
-<<<<<<< HEAD
   mArchiveFolderAction = new KAction( i18n( "&Archive Folder..." ), this );
   actionCollection()->addAction( "archive_folder", mArchiveFolderAction );
   connect( mArchiveFolderAction, SIGNAL(triggered(bool)), SLOT(slotArchiveFolder()) );
-=======
-  mImportArchiveAction = new KAction( i18n( "Import Archive..." ), "fileload", 0, this,
-                                      SLOT( slotImportArchive() ), actionCollection(),
-                                      "import_archive" );
-
-  mPreferHtmlAction = new KToggleAction( i18n("Prefer &HTML to Plain Text"), 0, this,
-		      SLOT(slotOverrideHtml()), actionCollection(), "prefer_html" );
->>>>>>> 431b61e0
+
+  mImportArchiveAction = new KAction( i18n( "Import Archive..." ), this );
+  actionCollection()->addAction( "import_archive", mImportArchiveAction );
+  connect( mImportArchiveAction, SIGNAL(triggered(bool)), SLOT(slotImportArchive()) );
 
   mPreferHtmlAction = new KToggleAction(i18n("Prefer &HTML to Plain Text"), this);
   actionCollection()->addAction("prefer_html", mPreferHtmlAction );
