/*
  This file is part of KMail, the KDE mail client.
  Copyright (c) 2002 Don Sanders <sanders@kde.org>
  Copyright (c) 2009-2015 Montel Laurent <montel@kde.org>

  Based on the work of Stefan Taferner <taferner@kde.org>

  KMail is free software; you can redistribute it and/or modify it
  under the terms of the GNU General Public License, version 2, as
  published by the Free Software Foundation.

  KMail is distributed in the hope that it will be useful, but
  WITHOUT ANY WARRANTY; without even the implied warranty of
  MERCHANTABILITY or FITNESS FOR A PARTICULAR PURPOSE.  See the GNU
  General Public License for more details.

  You should have received a copy of the GNU General Public License along
  with this program; if not, write to the Free Software Foundation, Inc.,
  51 Franklin Street, Fifth Floor, Boston, MA  02110-1301  USA
*/

// KMail includes
#include "kmreadermainwin.h"
#include "editor/composer.h"
#include "searchdialog/searchwindow.h"
#include "antispam-virus/antispamwizard.h"
#include "widgets/vacationscriptindicatorwidget.h"
#include "undostack.h"
#include "kmcommands.h"
#include "kmmainwin.h"
#include "kmsystemtray.h"
#include "customtemplatesmenu.h"
#include "folderselectiondialog.h"
#include "foldertreewidget.h"
#include "util.h"
#include "util/mailutil.h"
#include "kernel/mailkernel.h"
#include "dialog/archivefolderdialog.h"
#include "settings/globalsettings.h"
#include "foldertreeview.h"
#include "tag/tagactionmanager.h"
#include "foldershortcutactionmanager.h"
#include "widgets/collectionpane.h"
#include "manageshowcollectionproperties.h"
#include "widgets/kactionmenutransport.h"
#include "widgets/kactionmenuaccount.h"
#if !defined(NDEBUG)
#include <ksieveui/debug/sievedebugdialog.h>
using KSieveUi::SieveDebugDialog;
#endif

#include "collectionpage/collectionmaintenancepage.h"
#include "collectionpage/collectionquotapage.h"
#include "collectionpage/collectiontemplatespage.h"
#include "collectionpage/collectionshortcutpage.h"
#include "collectionpage/collectionviewpage.h"
#include "collectionpage/collectionmailinglistpage.h"
#include "tag/tagselectdialog.h"
#include "job/createnewcontactjob.h"
#include "folderarchive/folderarchiveutil.h"
#include "folderarchive/folderarchivemanager.h"

#include "pimcommon/acl/collectionaclpage.h"
#include "mailcommon/collectionpage/collectiongeneralpage.h"
#include "mailcommon/collectionpage/collectionexpirypage.h"
#include "mailcommon/collectionpage/attributes/expirecollectionattribute.h"
#include "mailcommon/filter/filtermanager.h"
#include "mailcommon/filter/mailfilter.h"
#include "mailcommon/widgets/favoritecollectionwidget.h"
#include "mailcommon/folder/foldertreewidget.h"
#include "mailcommon/folder/foldertreeview.h"
#include "mailcommon/mailcommonsettings_base.h"
#include "kmmainwidget.h"

// Other PIM includes
#include "kdepim-version.h"

#include "messageviewer/utils/autoqpointer.h"
#include "messageviewer/settings/globalsettings.h"
#include "messageviewer/viewer/viewer.h"
#include "messageviewer/viewer/attachmentstrategy.h"
#include "messageviewer/header/headerstrategy.h"
#include "messageviewer/header/headerstyle.h"
#ifndef QT_NO_CURSOR
#include "messageviewer/utils/kcursorsaver.h"
#endif

#include "messagecomposer/sender/messagesender.h"
#include "messagecomposer/helper/messagehelper.h"

#include "templateparser/templateparser.h"

#include "messagecore/settings/globalsettings.h"
#include "messagecore/misc/mailinglist.h"
#include "messagecore/helpers/messagehelpers.h"

#include "dialog/kmknotify.h"
#include "widgets/displaymessageformatactionmenu.h"

#include "ksieveui/vacation/vacationmanager.h"
#include "kmlaunchexternalcomponent.h"

// LIBKDEPIM includes
#include "progresswidget/progressmanager.h"
#include "misc/broadcaststatus.h"

// KDEPIMLIBS includes
#include <AkonadiCore/AgentManager>
#include <AkonadiCore/AttributeFactory>
#include <AkonadiCore/itemfetchjob.h>
#include <AkonadiCore/collectionattributessynchronizationjob.h>
#include <AkonadiCore/collectionfetchjob.h>
#include <AkonadiCore/collectionfetchscope.h>
#include <Akonadi/Contact/ContactSearchJob>
#include <AkonadiWidgets/collectionpropertiesdialog.h>
#include <AkonadiCore/entitydisplayattribute.h>
#include <AkonadiWidgets/entitylistview.h>
#include <AkonadiWidgets/etmviewstatesaver.h>
#include <AkonadiCore/agentinstance.h>
#include <AkonadiCore/agenttype.h>
#include <AkonadiCore/changerecorder.h>
#include <AkonadiCore/session.h>
#include <AkonadiCore/entitytreemodel.h>
#include <AkonadiCore/favoritecollectionsmodel.h>
#include <AkonadiCore/itemfetchscope.h>
#include <AkonadiCore/itemmodifyjob.h>
#include <AkonadiCore/control.h>
#include <AkonadiWidgets/collectiondialog.h>
#include <AkonadiCore/collectionstatistics.h>
#include <AkonadiCore/EntityMimeTypeFilterModel>
#include <Akonadi/KMime/MessageFlags>
#include <Akonadi/KMime/RemoveDuplicatesJob>
#include <kdbusconnectionpool.h>
#include <AkonadiCore/CachePolicy>

#include <kidentitymanagement/identity.h>
#include <kidentitymanagement/identitymanager.h>
#include <KEmailAddress>
#include <mailtransport/transportmanager.h>
#include <mailtransport/transport.h>
#include <kmime/kmime_mdn.h>
#include <kmime/kmime_header_parsing.h>
#include <kmime/kmime_message.h>
#include <ksieveui/managesievescriptsdialog.h>
#include <ksieveui/util/util.h>

// KDELIBS includes
#include <kwindowsystem.h>
#include <kmessagebox.h>
#include <kactionmenu.h>
#include <QMenu>
#include <kacceleratormanager.h>
#include <kglobalsettings.h>
#include <kstandardshortcut.h>
#include <kcharsets.h>
#include "kmail_debug.h"
#include <ktip.h>

#include <kstandardaction.h>
#include <ktoggleaction.h>
#include <knotification.h>
#include <knotifyconfigwidget.h>
#include <kstringhandler.h>
#include <kconfiggroup.h>
#include <ktoolinvocation.h>
#include <kxmlguifactory.h>
#include <kxmlguiclient.h>
#include <QStatusBar>
#include <QAction>
#include <ktreewidgetsearchline.h>
#include <KRecentFilesAction>

// Qt includes
#include <QByteArray>
#include <QHeaderView>
#include <QList>
#include <QSplitter>
#include <QVBoxLayout>
#include <QShortcut>
#include <QProcess>
#include <QDBusConnection>
#include <QTextDocument>
#include <QDir>
// System includes
#include <AkonadiWidgets/standardactionmanager.h>
#include <KHelpClient>
#include <QStandardPaths>
#include <QMenu>

#include <job/manageserversidesubscriptionjob.h>
#include <job/removeduplicatemailjob.h>
#include <job/removecollectionjob.h>

using namespace KMime;
using namespace Akonadi;
using namespace MailCommon;
using KPIM::ProgressManager;
using KPIM::BroadcastStatus;
using KMail::SearchWindow;
using KMail::AntiSpamWizard;
using KMime::Types::AddrSpecList;
using MessageViewer::AttachmentStrategy;

Q_GLOBAL_STATIC(KMMainWidget::PtrList, theMainWidgetList)

//-----------------------------------------------------------------------------
KMMainWidget::KMMainWidget(QWidget *parent, KXMLGUIClient *aGUIClient,
                           KActionCollection *actionCollection, KSharedConfig::Ptr config) :
    QWidget(parent),
    mMoveMsgToFolderAction(Q_NULLPTR),
    mCollectionProperties(Q_NULLPTR),
    mFavoriteCollectionsView(Q_NULLPTR),
    mMsgView(Q_NULLPTR),
    mSplitter1(Q_NULLPTR),
    mSplitter2(Q_NULLPTR),
    mFolderViewSplitter(Q_NULLPTR),
    mArchiveFolderAction(Q_NULLPTR),
    mShowBusySplashTimer(Q_NULLPTR),
    mMsgActions(Q_NULLPTR),
    mCurrentFolder(Q_NULLPTR),
    mVacationIndicatorActive(false),
    mGoToFirstUnreadMessageInSelectedFolder(false),
    mDisplayMessageFormatMenu(Q_NULLPTR),
    mFolderDisplayFormatPreference(MessageViewer::Viewer::UseGlobalSetting),
    mSearchMessages(Q_NULLPTR),
    mManageShowCollectionProperties(new ManageShowCollectionProperties(this, this)),
    mShowIntroductionAction(Q_NULLPTR)
{
    mLaunchExternalComponent = new KMLaunchExternalComponent(this, this);
    // must be the first line of the constructor:
    mStartupDone = false;
    mWasEverShown = false;
    mReaderWindowActive = true;
    mReaderWindowBelow = true;
    mFolderHtmlLoadExtPreference = false;
    mDestructed = false;
    mActionCollection = actionCollection;
    mTopLayout = new QVBoxLayout(this);
    mTopLayout->setMargin(0);
    mConfig = config;
    mGUIClient = aGUIClient;
    mFolderTreeWidget = Q_NULLPTR;
    mPreferHtmlLoadExtAction = Q_NULLPTR;
    Akonadi::Control::widgetNeedsAkonadi(this);
    mFavoritesModel = Q_NULLPTR;
    mVacationManager = new KSieveUi::VacationManager(this);

    mToolbarActionSeparator = new QAction(this);
    mToolbarActionSeparator->setSeparator(true);

    theMainWidgetList->append(this);

    readPreConfig();
    createWidgets();
    setupActions();

    readConfig();

    if (!kmkernel->isOffline()) {   //kmail is set to online mode, make sure the agents are also online
        kmkernel->setAccountStatus(true);
    }

    QTimer::singleShot(0, this, SLOT(slotShowStartupFolder()));

    connect(kmkernel, SIGNAL(startCheckMail()),
            this, SLOT(slotStartCheckMail()));

    connect(kmkernel, SIGNAL(endCheckMail()),
            this, SLOT(slotEndCheckMail()));

    connect(kmkernel, SIGNAL(configChanged()),
            this, SLOT(slotConfigChanged()));

    connect(kmkernel, SIGNAL(onlineStatusChanged(GlobalSettings::EnumNetworkState::type)),
            this, SLOT(slotUpdateOnlineStatus(GlobalSettings::EnumNetworkState::type)));

    connect(mTagActionManager, &KMail::TagActionManager::tagActionTriggered,
            this, &KMMainWidget::slotUpdateMessageTagList);

    connect(mTagActionManager, &KMail::TagActionManager::tagMoreActionClicked,
            this, &KMMainWidget::slotSelectMoreMessageTagList);

    kmkernel->toggleSystemTray();

    {
        // make sure the pages are registered only once, since there can be multiple instances of KMMainWidget
        static bool pagesRegistered = false;

        if (!pagesRegistered) {
            Akonadi::CollectionPropertiesDialog::registerPage(new PimCommon::CollectionAclPageFactory);
            Akonadi::CollectionPropertiesDialog::registerPage(new MailCommon::CollectionGeneralPageFactory);
            Akonadi::CollectionPropertiesDialog::registerPage(new CollectionMaintenancePageFactory);
            Akonadi::CollectionPropertiesDialog::registerPage(new CollectionQuotaPageFactory);
            Akonadi::CollectionPropertiesDialog::registerPage(new CollectionTemplatesPageFactory);
            Akonadi::CollectionPropertiesDialog::registerPage(new MailCommon::CollectionExpiryPageFactory);
            Akonadi::CollectionPropertiesDialog::registerPage(new CollectionViewPageFactory);
            Akonadi::CollectionPropertiesDialog::registerPage(new CollectionMailingListPageFactory);
            Akonadi::CollectionPropertiesDialog::registerPage(new CollectionShortcutPageFactory);

            pagesRegistered = true;
        }
    }

    KMainWindow *mainWin = dynamic_cast<KMainWindow *>(window());
    QStatusBar *sb =  mainWin ? mainWin->statusBar() : Q_NULLPTR;
    mVacationScriptIndicator = new KMail::VacationScriptIndicatorWidget(sb);
    mVacationScriptIndicator->hide();
    connect(mVacationScriptIndicator, &KMail::VacationScriptIndicatorWidget::clicked, this, &KMMainWidget::slotEditVacation);
    if (KSieveUi::Util::checkOutOfOfficeOnStartup()) {
        QTimer::singleShot(0, this, SLOT(slotCheckVacation()));
    }

    connect(mFolderTreeWidget->folderTreeView()->model(), SIGNAL(modelReset()),
            this, SLOT(restoreCollectionFolderViewConfig()));
    restoreCollectionFolderViewConfig();

    if (kmkernel->firstStart()) {
        if (MailCommon::Util::foundMailer()) {
            if (KMessageBox::questionYesNo(this, i18n("Another mailer was found on system. Do you want to import data from it?")) == KMessageBox::Yes) {
                const QString path = QStandardPaths::findExecutable(QLatin1String("importwizard"));
                if (!QProcess::startDetached(path)) {
                    KMessageBox::error(this, i18n("Could not start the import wizard. "
                                                  "Please check your installation."),
                                       i18n("Unable to start import wizard"));
                }
            } else {
                mLaunchExternalComponent->slotAccountWizard();
            }
        } else {
            mLaunchExternalComponent->slotAccountWizard();
        }
    }
    // must be the last line of the constructor:
    mStartupDone = true;

    mCheckMailTimer.setInterval(3 * 1000);
    mCheckMailTimer.setSingleShot(true);
    connect(&mCheckMailTimer, &QTimer::timeout, this, &KMMainWidget::slotUpdateActionsAfterMailChecking);

}

void KMMainWidget::restoreCollectionFolderViewConfig()
{
    ETMViewStateSaver *saver = new ETMViewStateSaver;
    saver->setView(mFolderTreeWidget->folderTreeView());
    const KConfigGroup cfg(KMKernel::self()->config(), "CollectionFolderView");
    mFolderTreeWidget->restoreHeaderState(cfg.readEntry("HeaderState", QByteArray()));
    saver->restoreState(cfg);
    //Restore startup folder

    Akonadi::Collection::Id id = -1;
    if (mCurrentFolder && mCurrentFolder->collection().isValid()) {
        id = mCurrentFolder->collection().id();
    }

    if (id == -1) {
        if (GlobalSettings::self()->startSpecificFolderAtStartup()) {
            Akonadi::Collection::Id startupFolder = GlobalSettings::self()->startupFolder();
            if (startupFolder > 0) {
                saver->restoreCurrentItem(QStringLiteral("c%1").arg(startupFolder));
            }
        }
    } else {
        saver->restoreCurrentItem(QStringLiteral("c%1").arg(id));
    }
}

//-----------------------------------------------------------------------------
//The kernel may have already been deleted when this method is called,
//perform all cleanup that requires the kernel in destruct()
KMMainWidget::~KMMainWidget()
{
    theMainWidgetList->removeAll(this);
    qDeleteAll(mFilterCommands);
    destruct();
}

//-----------------------------------------------------------------------------
//This method performs all cleanup that requires the kernel to exist.
void KMMainWidget::destruct()
{
    if (mDestructed) {
        return;
    }
    if (mSearchWin) {
        mSearchWin->close();
    }
    writeConfig(false); /* don't force kmkernel sync when close BUG: 289287 */
    writeFolderConfig();
    deleteWidgets();
    mCurrentFolder.clear();
    delete mMoveOrCopyToDialog;
    delete mSelectFromAllFoldersDialog;

    disconnect(kmkernel->folderCollectionMonitor(), SIGNAL(itemAdded(Akonadi::Item,Akonadi::Collection)), this, Q_NULLPTR);
    disconnect(kmkernel->folderCollectionMonitor(), SIGNAL(itemRemoved(Akonadi::Item)), this, Q_NULLPTR);
    disconnect(kmkernel->folderCollectionMonitor(), SIGNAL(itemMoved(Akonadi::Item,Akonadi::Collection,Akonadi::Collection)), this, Q_NULLPTR);
    disconnect(kmkernel->folderCollectionMonitor(), SIGNAL(collectionChanged(Akonadi::Collection,QSet<QByteArray>)), this, Q_NULLPTR);
    disconnect(kmkernel->folderCollectionMonitor(), SIGNAL(collectionStatisticsChanged(Akonadi::Collection::Id,Akonadi::CollectionStatistics)), this, Q_NULLPTR);

    mDestructed = true;
}

void KMMainWidget::slotStartCheckMail()
{
    if (mCheckMailTimer.isActive()) {
        mCheckMailTimer.stop();
    }
}

void KMMainWidget::slotEndCheckMail()
{
    if (!mCheckMailTimer.isActive()) {
        mCheckMailTimer.start();
    }
}

void KMMainWidget::slotUpdateActionsAfterMailChecking()
{
    const bool sendOnAll =
        GlobalSettings::self()->sendOnCheck() == GlobalSettings::EnumSendOnCheck::SendOnAllChecks;
    const bool sendOnManual =
        GlobalSettings::self()->sendOnCheck() == GlobalSettings::EnumSendOnCheck::SendOnManualChecks;
    if (!kmkernel->isOffline() && (sendOnAll || sendOnManual)) {
        slotSendQueued();
    }
    // update folder menus in case some mail got filtered to trash/current folder
    // and we can enable "empty trash/move all to trash" action etc.
    updateFolderMenu();
}

void KMMainWidget::slotCollectionFetched(int collectionId)
{
    // Called when a collection is fetched for the first time by the ETM.
    // This is the right time to update the caption (which still says "Loading...")
    // and to update the actions that depend on the number of mails in the folder.
    if (mCurrentFolder && collectionId == mCurrentFolder->collection().id()) {
        mCurrentFolder->setCollection(MailCommon::Util::updatedCollection(mCurrentFolder->collection()));
        updateMessageActions();
        updateFolderMenu();
    }
    // We call this for any collection, it could be one of our parents...
    if (mCurrentFolder) {
        emit captionChangeRequest(MailCommon::Util::fullCollectionPath(mCurrentFolder->collection()));
    }
}

void KMMainWidget::slotFolderChanged(const Akonadi::Collection &collection)
{
    folderSelected(collection);
    if (collection.cachePolicy().syncOnDemand()) {
        AgentManager::self()->synchronizeCollection(collection, false);
    }
    mMsgActions->setCurrentMessage(Akonadi::Item());
    emit captionChangeRequest(MailCommon::Util::fullCollectionPath(collection));
}

void KMMainWidget::folderSelected(const Akonadi::Collection &col)
{
    // This is connected to the MainFolderView signal triggering when a folder is selected

    if (mGoToFirstUnreadMessageInSelectedFolder) {
        // the default action has been overridden from outside
        mPreSelectionMode = MessageList::Core::PreSelectFirstUnreadCentered;
    } else {
        // use the default action
        switch (GlobalSettings::self()->actionEnterFolder()) {
        case GlobalSettings::EnumActionEnterFolder::SelectFirstUnread:
            mPreSelectionMode = MessageList::Core::PreSelectFirstUnreadCentered;
            break;
        case GlobalSettings::EnumActionEnterFolder::SelectLastSelected:
            mPreSelectionMode = MessageList::Core::PreSelectLastSelected;
            break;
        case GlobalSettings::EnumActionEnterFolder::SelectNewest:
            mPreSelectionMode = MessageList::Core::PreSelectNewestCentered;
            break;
        case GlobalSettings::EnumActionEnterFolder::SelectOldest:
            mPreSelectionMode = MessageList::Core::PreSelectOldestCentered;
            break;
        default:
            mPreSelectionMode = MessageList::Core::PreSelectNone;
            break;
        }
    }

    mGoToFirstUnreadMessageInSelectedFolder = false;
#ifndef QT_NO_CURSOR
    MessageViewer::KCursorSaver busy(MessageViewer::KBusyPtr::busy());
#endif

    if (mMsgView) {
        mMsgView->clear(true);
    }
    const bool newFolder = mCurrentFolder && (mCurrentFolder->collection() != col);

    // Delete any pending timer, if needed it will be recreated below
    delete mShowBusySplashTimer;
    mShowBusySplashTimer = Q_NULLPTR;
    if (newFolder) {
        // We're changing folder: write configuration for the old one
        writeFolderConfig();
    }

    mCurrentFolder = FolderCollection::forCollection(col);

    readFolderConfig();
    if (mMsgView) {
        mMsgView->setDisplayFormatMessageOverwrite(mFolderDisplayFormatPreference);
        mMsgView->setHtmlLoadExtOverride(mFolderHtmlLoadExtPreference);
    }

    if (!mCurrentFolder->isValid() && (mMessagePane->count() < 2)) {
        slotIntro();
    }

    updateMessageActions();
    updateFolderMenu();

    // The message pane uses the selection model of the folder view to load the correct aggregation model and theme
    //  settings. At this point the selection model hasn't been updated yet to the user's new choice, so it would load
    //  the old folder settings instead.
    QTimer::singleShot(0, this, SLOT(slotShowSelectedFolderInPane()));
}

void KMMainWidget::slotShowSelectedFolderInPane()
{
    if (mCurrentFolder && mCurrentFolder->collection().isValid()) {
        mMessagePane->setCurrentFolder(mCurrentFolder->collection(), false , mPreSelectionMode);
    }
}

void KMMainWidget::clearViewer()
{
    if (mMsgView) {
        mMsgView->clear(true);
        mMsgView->displayAboutPage();
    }
}

//-----------------------------------------------------------------------------
void KMMainWidget::readPreConfig()
{
    mLongFolderList = GlobalSettings::self()->folderList() == GlobalSettings::EnumFolderList::longlist;
    mReaderWindowActive = GlobalSettings::self()->readerWindowMode() != GlobalSettings::EnumReaderWindowMode::hide;
    mReaderWindowBelow = GlobalSettings::self()->readerWindowMode() == GlobalSettings::EnumReaderWindowMode::below;

    mHtmlGlobalSetting = MessageViewer::GlobalSettings::self()->htmlMail();
    mHtmlLoadExtGlobalSetting = MessageViewer::GlobalSettings::self()->htmlLoadExternal();

    mEnableFavoriteFolderView = (MailCommon::MailCommonSettings::self()->favoriteCollectionViewMode() != MailCommon::MailCommonSettings::EnumFavoriteCollectionViewMode::HiddenMode);
    mEnableFolderQuickSearch = GlobalSettings::self()->enableFolderQuickSearch();
    readFolderConfig();
    updateHtmlMenuEntry();
    if (mMsgView) {
        mMsgView->setDisplayFormatMessageOverwrite(mFolderDisplayFormatPreference);
        mMsgView->update(true);
    }
}

//-----------------------------------------------------------------------------
void KMMainWidget::readFolderConfig()
{
    if (!mCurrentFolder || !mCurrentFolder->isValid()) {
        return;
    }
    KSharedConfig::Ptr config = KMKernel::self()->config();
    KConfigGroup group(config, MailCommon::FolderCollection::configGroupName(mCurrentFolder->collection()));
    if (group.hasKey("htmlMailOverride")) {
        const bool useHtml = group.readEntry("htmlMailOverride", false);
        mFolderDisplayFormatPreference = useHtml ? MessageViewer::Viewer::Html : MessageViewer::Viewer::Text;
        group.deleteEntry("htmlMailOverride");
        group.sync();
    } else {
        mFolderDisplayFormatPreference = static_cast<MessageViewer::Viewer::DisplayFormatMessage>(group.readEntry("displayFormatOverride", static_cast<int>(MessageViewer::Viewer::UseGlobalSetting)));
    }
    mFolderHtmlLoadExtPreference =
        group.readEntry("htmlLoadExternalOverride", false);
}

//-----------------------------------------------------------------------------
void KMMainWidget::writeFolderConfig()
{
    if (mCurrentFolder && mCurrentFolder->isValid()) {
        KSharedConfig::Ptr config = KMKernel::self()->config();
        KConfigGroup group(config, MailCommon::FolderCollection::configGroupName(mCurrentFolder->collection()));
        group.writeEntry("htmlLoadExternalOverride", mFolderHtmlLoadExtPreference);
        if (mFolderDisplayFormatPreference == MessageViewer::Viewer::UseGlobalSetting) {
            group.deleteEntry("displayFormatOverride");
        } else {
            group.writeEntry("displayFormatOverride", static_cast<int>(mFolderDisplayFormatPreference));
        }
    }
}

//-----------------------------------------------------------------------------
void KMMainWidget::layoutSplitters()
{
    // This function can only be called when the old splitters are already deleted
    Q_ASSERT(!mSplitter1);
    Q_ASSERT(!mSplitter2);

    // For some reason, this is necessary here so that the copy action still
    // works after changing the folder layout.
    if (mMsgView)
        disconnect(mMsgView->copyAction(), &QAction::triggered,
                   mMsgView, &KMReaderWin::slotCopySelectedText);

    // If long folder list is enabled, the splitters are:
    // Splitter 1: FolderView vs (HeaderAndSearch vs MessageViewer)
    // Splitter 2: HeaderAndSearch vs MessageViewer
    //
    // If long folder list is disabled, the splitters are:
    // Splitter 1: (FolderView vs HeaderAndSearch) vs MessageViewer
    // Splitter 2: FolderView vs HeaderAndSearch

    // The folder view is both the folder tree and the favorite folder view, if
    // enabled

    const bool opaqueResize = KGlobalSettings::opaqueResize();
    const bool readerWindowAtSide = !mReaderWindowBelow && mReaderWindowActive;
    const bool readerWindowBelow = mReaderWindowBelow && mReaderWindowActive;

    mSplitter1 = new QSplitter(this);
    mSplitter2 = new QSplitter(mSplitter1);

    QWidget *folderTreeWidget = mSearchAndTree;
    if (mFavoriteCollectionsView) {
        mFolderViewSplitter = new QSplitter(Qt::Vertical);
        mFolderViewSplitter->setOpaqueResize(opaqueResize);
        //mFolderViewSplitter->setChildrenCollapsible( false );
        mFolderViewSplitter->addWidget(mFavoriteCollectionsView);
        mFavoriteCollectionsView->setParent(mFolderViewSplitter);
        mFolderViewSplitter->addWidget(mSearchAndTree);
        folderTreeWidget = mFolderViewSplitter;
    }

    if (mLongFolderList) {

        // add folder tree
        mSplitter1->setOrientation(Qt::Horizontal);
        mSplitter1->addWidget(folderTreeWidget);

        // and the rest to the right
        mSplitter1->addWidget(mSplitter2);

        // add the message list to the right or below
        if (readerWindowAtSide) {
            mSplitter2->setOrientation(Qt::Horizontal);
        } else {
            mSplitter2->setOrientation(Qt::Vertical);
        }
        mSplitter2->addWidget(mMessagePane);

        // add the preview window, if there is one
        if (mMsgView) {
            mSplitter2->addWidget(mMsgView);
        }

    } else { // short folder list
        if (mReaderWindowBelow) {
            mSplitter1->setOrientation(Qt::Vertical);
            mSplitter2->setOrientation(Qt::Horizontal);
        } else { // at side or none
            mSplitter1->setOrientation(Qt::Horizontal);
            mSplitter2->setOrientation(Qt::Vertical);
        }

        mSplitter1->addWidget(mSplitter2);

        // add folder tree
        mSplitter2->addWidget(folderTreeWidget);
        // add message list to splitter 2
        mSplitter2->addWidget(mMessagePane);

        // add the preview window, if there is one
        if (mMsgView) {
            mSplitter1->addWidget(mMsgView);
        }
    }

    //
    // Set splitter properties
    //
    mSplitter1->setObjectName(QLatin1String("splitter1"));
    mSplitter1->setOpaqueResize(opaqueResize);
    //mSplitter1->setChildrenCollapsible( false );
    mSplitter2->setObjectName(QLatin1String("splitter2"));
    mSplitter2->setOpaqueResize(opaqueResize);
    //mSplitter2->setChildrenCollapsible( false );

    //
    // Set the stretch factors
    //
    mSplitter1->setStretchFactor(0, 0);
    mSplitter2->setStretchFactor(0, 0);
    mSplitter1->setStretchFactor(1, 1);
    mSplitter2->setStretchFactor(1, 1);

    if (mFavoriteCollectionsView) {
        mFolderViewSplitter->setStretchFactor(0, 0);
        mFolderViewSplitter->setStretchFactor(1, 1);
    }

    // Because the reader windows's width increases a tiny bit after each
    // restart in short folder list mode with message window at side, disable
    // the stretching as a workaround here
    if (readerWindowAtSide && !mLongFolderList) {
        mSplitter1->setStretchFactor(0, 1);
        mSplitter1->setStretchFactor(1, 0);
    }

    //
    // Set the sizes of the splitters to the values stored in the config
    //
    QList<int> splitter1Sizes;
    QList<int> splitter2Sizes;

    const int folderViewWidth = GlobalSettings::self()->folderViewWidth();
    int ftHeight = GlobalSettings::self()->folderTreeHeight();
    int headerHeight = GlobalSettings::self()->searchAndHeaderHeight();
    const int messageViewerWidth = GlobalSettings::self()->readerWindowWidth();
    int headerWidth = GlobalSettings::self()->searchAndHeaderWidth();
    int messageViewerHeight = GlobalSettings::self()->readerWindowHeight();

    int ffvHeight = mFolderViewSplitter ? MailCommon::MailCommonSettings::self()->favoriteCollectionViewHeight() : 0;

    // If the message viewer was hidden before, make sure it is not zero height
    if (messageViewerHeight < 10 && readerWindowBelow) {
        headerHeight /= 2;
        messageViewerHeight = headerHeight;
    }

    if (mLongFolderList) {
        if (!readerWindowAtSide) {
            splitter1Sizes << folderViewWidth << headerWidth;
            splitter2Sizes << headerHeight << messageViewerHeight;
        } else {
            splitter1Sizes << folderViewWidth << (headerWidth + messageViewerWidth);
            splitter2Sizes << headerWidth << messageViewerWidth;
        }
    } else {
        if (!readerWindowAtSide) {
            splitter1Sizes << headerHeight << messageViewerHeight;
            splitter2Sizes << folderViewWidth << headerWidth;
        } else {
            splitter1Sizes << headerWidth << messageViewerWidth;
            splitter2Sizes << ftHeight + ffvHeight << messageViewerHeight;
        }
    }

    mSplitter1->setSizes(splitter1Sizes);
    mSplitter2->setSizes(splitter2Sizes);

    if (mFolderViewSplitter) {
        QList<int> splitterSizes;
        splitterSizes << ffvHeight << ftHeight;
        mFolderViewSplitter->setSizes(splitterSizes);
    }

    //
    // Now add the splitters to the main layout
    //
    mTopLayout->addWidget(mSplitter1);

    // Make sure the focus is on the view, and not on the quick search line edit, because otherwise
    // shortcuts like + or j go to the wrong place.
    // This would normally be done in the message list itself, but apparently something resets the focus
    // again, probably all the reparenting we do here.
    mMessagePane->focusView();

    // By default hide th unread and size columns on first run.
    if (kmkernel->firstStart()) {
        mFolderTreeWidget->folderTreeView()->hideColumn(1);
        mFolderTreeWidget->folderTreeView()->hideColumn(3);
        mFolderTreeWidget->folderTreeView()->header()->resizeSection(0, folderViewWidth * 0.8);
    }

    // Make the copy action work, see disconnect comment above
    if (mMsgView)
        connect(mMsgView->copyAction(), &QAction::triggered,
                mMsgView, &KMReaderWin::slotCopySelectedText);
}

//-----------------------------------------------------------------------------
void KMMainWidget::refreshFavoriteFoldersViewProperties()
{
    if (mFavoriteCollectionsView) {
        if (MailCommon::MailCommonSettings::self()->favoriteCollectionViewMode() == MailCommon::MailCommonSettings::EnumFavoriteCollectionViewMode::IconMode) {
            mFavoriteCollectionsView->changeViewMode(QListView::IconMode);
        } else if (MailCommon::MailCommonSettings::self()->favoriteCollectionViewMode() == MailCommon::MailCommonSettings::EnumFavoriteCollectionViewMode::ListMode) {
            mFavoriteCollectionsView->changeViewMode(QListView::ListMode);
        } else {
            Q_ASSERT(false);    // we should never get here in hidden mode
        }
        mFavoriteCollectionsView->setDropActionMenuEnabled(kmkernel->showPopupAfterDnD());
        mFavoriteCollectionsView->setWordWrap(true);
        mFavoriteCollectionsView->updateMode();
    }
}

//-----------------------------------------------------------------------------
void KMMainWidget::readConfig()
{
    const bool oldLongFolderList = mLongFolderList;
    const bool oldReaderWindowActive = mReaderWindowActive;
    const bool oldReaderWindowBelow = mReaderWindowBelow;
    const bool oldFavoriteFolderView = mEnableFavoriteFolderView;
    const bool oldFolderQuickSearch = mEnableFolderQuickSearch;

    // on startup, the layout is always new and we need to relayout the widgets
    bool layoutChanged = !mStartupDone;

    if (mStartupDone) {
        readPreConfig();

        layoutChanged = (oldLongFolderList != mLongFolderList) ||
                        (oldReaderWindowActive != mReaderWindowActive) ||
                        (oldReaderWindowBelow != mReaderWindowBelow) ||
                        (oldFavoriteFolderView != mEnableFavoriteFolderView);

        if (layoutChanged) {
            deleteWidgets();
            createWidgets();
            restoreCollectionFolderViewConfig();
            emit recreateGui();
        } else if (oldFolderQuickSearch != mEnableFolderQuickSearch) {
            if (mEnableFolderQuickSearch) {
                mFolderTreeWidget->filterFolderLineEdit()->show();
            } else {
                mFolderTreeWidget->filterFolderLineEdit()->hide();
            }
        }
    }

    {
        // Read the config of the folder views and the header
        if (mMsgView) {
            mMsgView->readConfig();
        }
        mMessagePane->reloadGlobalConfiguration();
        mFolderTreeWidget->readConfig();
        if (mFavoriteCollectionsView) {
            mFavoriteCollectionsView->readConfig();
        }
        refreshFavoriteFoldersViewProperties();
    }

    {
        // area for config group "General"
        if (!mStartupDone) {
            // check mail on startup
            // do it after building the kmmainwin, so that the progressdialog is available
            QTimer::singleShot(0, this, SLOT(slotCheckMailOnStartup()));
        }
    }

    if (layoutChanged) {
        layoutSplitters();
    }

    updateMessageMenu();
    updateFileMenu();
    kmkernel->toggleSystemTray();

    connect(Akonadi::AgentManager::self(), &AgentManager::instanceAdded,
            this, &KMMainWidget::updateFileMenu);
    connect(Akonadi::AgentManager::self(), &AgentManager::instanceRemoved,
            this, &KMMainWidget::updateFileMenu);
}

//-----------------------------------------------------------------------------
void KMMainWidget::writeConfig(bool force)
{
    // Don't save the sizes of all the widgets when we were never shown.
    // This can happen in Kontact, where the KMail plugin is automatically
    // loaded, but not necessarily shown.
    // This prevents invalid sizes from being saved
    if (mWasEverShown) {
        // The height of the header widget can be 0, this happens when the user
        // did not switch to the header widget onced and the "Welcome to KMail"
        // HTML widget was shown the whole time
        int headersHeight = mMessagePane->height();
        if (headersHeight == 0) {
            headersHeight = height() / 2;
        }

        GlobalSettings::self()->setSearchAndHeaderHeight(headersHeight);
        GlobalSettings::self()->setSearchAndHeaderWidth(mMessagePane->width());
        if (mFavoriteCollectionsView) {
            MailCommon::MailCommonSettings::self()->setFavoriteCollectionViewHeight(mFavoriteCollectionsView->height());
            GlobalSettings::self()->setFolderTreeHeight(mFolderTreeWidget->height());
            if (!mLongFolderList) {
                GlobalSettings::self()->setFolderViewHeight(mFolderViewSplitter->height());
            }
        } else if (!mLongFolderList && mFolderTreeWidget) {
            GlobalSettings::self()->setFolderTreeHeight(mFolderTreeWidget->height());
        }
        if (mFolderTreeWidget) {
            GlobalSettings::self()->setFolderViewWidth(mFolderTreeWidget->width());
            KSharedConfig::Ptr config = KMKernel::self()->config();
            KConfigGroup group(config, "CollectionFolderView");

            ETMViewStateSaver saver;
            saver.setView(mFolderTreeWidget->folderTreeView());
            saver.saveState(group);

            group.writeEntry("HeaderState", mFolderTreeWidget->folderTreeView()->header()->saveState());
            //Work around from startup folder
            group.deleteEntry("Selection");
#if 0
            if (!GlobalSettings::self()->startSpecificFolderAtStartup()) {
                group.deleteEntry("Current");
            }
#endif
            group.sync();
        }

        if (mMsgView) {
            if (!mReaderWindowBelow) {
                GlobalSettings::self()->setReaderWindowWidth(mMsgView->width());
            }
            mMsgView->viewer()->writeConfig(force);
            GlobalSettings::self()->setReaderWindowHeight(mMsgView->height());
        }
    }
}

void KMMainWidget::writeReaderConfig()
{
    if (mWasEverShown) {
        if (mMsgView) {
            mMsgView->viewer()->writeConfig();
        }
    }
}

//-----------------------------------------------------------------------------
void KMMainWidget::deleteWidgets()
{
    // Simply delete the top splitter, which always is mSplitter1, regardless
    // of the layout. This deletes all children.
    // akonadi action manager is created in createWidgets(), parented to this
    //  so not autocleaned up.
    delete mAkonadiStandardActionManager;
    mAkonadiStandardActionManager = Q_NULLPTR;
    delete mSplitter1;
    mMsgView = Q_NULLPTR;
    mSearchAndTree = Q_NULLPTR;
    mFolderViewSplitter = Q_NULLPTR;
    mFavoriteCollectionsView = Q_NULLPTR;
    mSplitter1 = Q_NULLPTR;
    mSplitter2 = Q_NULLPTR;
    mFavoritesModel = Q_NULLPTR;
}

//-----------------------------------------------------------------------------
void KMMainWidget::createWidgets()
{
    // Note that all widgets we create in this function have the parent 'this'.
    // They will be properly reparented in layoutSplitters()

    //
    // Create header view and search bar
    //
    FolderTreeWidget::TreeViewOptions opt = FolderTreeWidget::ShowUnreadCount;
    opt |= FolderTreeWidget::UseLineEditForFiltering;
    opt |= FolderTreeWidget::ShowCollectionStatisticAnimation;
    opt |= FolderTreeWidget::DontKeyFilter;
    mFolderTreeWidget = new FolderTreeWidget(this, mGUIClient, opt);

    connect(mFolderTreeWidget->folderTreeView(), SIGNAL(currentChanged(Akonadi::Collection)), this, SLOT(slotFolderChanged(Akonadi::Collection)));

    connect(mFolderTreeWidget->folderTreeView()->selectionModel(), &QItemSelectionModel::selectionChanged, this, &KMMainWidget::updateFolderMenu);

    connect(mFolderTreeWidget->folderTreeView(), &FolderTreeView::prefereCreateNewTab, this, &KMMainWidget::slotCreateNewTab);

    mFolderTreeWidget->setSelectionMode(QAbstractItemView::ExtendedSelection);
    mMessagePane = new CollectionPane(!GlobalSettings::self()->startSpecificFolderAtStartup(), KMKernel::self()->entityTreeModel(),
                                      mFolderTreeWidget->folderTreeView()->selectionModel(),
                                      this);
    connect(KMKernel::self()->entityTreeModel(), &Akonadi::EntityTreeModel::collectionFetched, this, &KMMainWidget::slotCollectionFetched);

    mMessagePane->setXmlGuiClient(mGUIClient);
    connect(mMessagePane, &MessageList::Pane::messageSelected,
            this, &KMMainWidget::slotMessageSelected);
    connect(mMessagePane, &MessageList::Pane::selectionChanged,
            this, &KMMainWidget::startUpdateMessageActionsTimer);
    connect(mMessagePane, &CollectionPane::currentTabChanged, this, &KMMainWidget::refreshMessageListSelection);
    connect(mMessagePane, &MessageList::Pane::messageActivated,
            this, &KMMainWidget::slotMessageActivated);
    connect(mMessagePane, &MessageList::Pane::messageStatusChangeRequest,
            this, &KMMainWidget::slotMessageStatusChangeRequest);

    connect(mMessagePane, SIGNAL(statusMessage(QString)),
            BroadcastStatus::instance(), SLOT(setStatusMsg(QString)));

    //
    // Create the reader window
    //
    if (mReaderWindowActive) {
        mMsgView = new KMReaderWin(this, this, actionCollection(), Q_NULLPTR);
        if (mMsgActions) {
            mMsgActions->setMessageView(mMsgView);
        }
        connect(mMsgView->viewer(), &MessageViewer::Viewer::replaceMsgByUnencryptedVersion,
                this, &KMMainWidget::slotReplaceMsgByUnencryptedVersion);
        connect(mMsgView->viewer(), &MessageViewer::Viewer::popupMenu,
                this, &KMMainWidget::slotMessagePopup);
        connect(mMsgView->viewer(), &MessageViewer::Viewer::moveMessageToTrash,
                this, &KMMainWidget::slotMoveMessageToTrash);
        if (mShowIntroductionAction) {
            mShowIntroductionAction->setEnabled(true);
        }
    } else {
        if (mMsgActions) {
            mMsgActions->setMessageView(Q_NULLPTR);
        }
        if (mShowIntroductionAction) {
            mShowIntroductionAction->setEnabled(false);
        }
    }

    //
    // Create the folder tree
    // the "folder tree" consists of a quicksearch input field and the tree itself
    //

    mSearchAndTree = new QWidget(this);
    QVBoxLayout *vboxlayout = new QVBoxLayout;
    vboxlayout->setMargin(0);
    mSearchAndTree->setLayout(vboxlayout);

    vboxlayout->addWidget(mFolderTreeWidget);

    if (!GlobalSettings::self()->enableFolderQuickSearch()) {
        mFolderTreeWidget->filterFolderLineEdit()->hide();
    }
    //
    // Create the favorite folder view
    //
    mAkonadiStandardActionManager = new Akonadi::StandardMailActionManager(mGUIClient->actionCollection(), this);
    connect(mAkonadiStandardActionManager, &Akonadi::StandardMailActionManager::actionStateUpdated, this, &KMMainWidget::slotAkonadiStandardActionUpdated);

    mAkonadiStandardActionManager->setCollectionSelectionModel(mFolderTreeWidget->folderTreeView()->selectionModel());
    mAkonadiStandardActionManager->setItemSelectionModel(mMessagePane->currentItemSelectionModel());

    if (mEnableFavoriteFolderView) {

        mFavoriteCollectionsView = new FavoriteCollectionWidget(mGUIClient, this);
        refreshFavoriteFoldersViewProperties();
        connect(mFavoriteCollectionsView, SIGNAL(currentChanged(Akonadi::Collection)), this, SLOT(slotFolderChanged(Akonadi::Collection)));

        mFavoritesModel = new Akonadi::FavoriteCollectionsModel(
            mFolderTreeWidget->folderTreeView()->model(),
            KMKernel::self()->config()->group("FavoriteCollections"), this);

        mFavoriteCollectionsView->setModel(mFavoritesModel);

        mAkonadiStandardActionManager->setFavoriteCollectionsModel(mFavoritesModel);
        mAkonadiStandardActionManager->setFavoriteSelectionModel(mFavoriteCollectionsView->selectionModel());
    }

    //Don't use mMailActionManager->createAllActions() to save memory by not
    //creating actions that doesn't make sense.
    QList<StandardActionManager::Type> standardActions;
    standardActions << StandardActionManager::CreateCollection
                    << StandardActionManager::CopyCollections
                    << StandardActionManager::DeleteCollections
                    << StandardActionManager::SynchronizeCollections
                    << StandardActionManager::CollectionProperties
                    << StandardActionManager::CopyItems
                    << StandardActionManager::Paste
                    << StandardActionManager::DeleteItems
                    << StandardActionManager::ManageLocalSubscriptions
                    << StandardActionManager::CopyCollectionToMenu
                    << StandardActionManager::CopyItemToMenu
                    << StandardActionManager::MoveItemToMenu
                    << StandardActionManager::MoveCollectionToMenu
                    << StandardActionManager::CutItems
                    << StandardActionManager::CutCollections
                    << StandardActionManager::CreateResource
                    << StandardActionManager::DeleteResources
                    << StandardActionManager::ResourceProperties
                    << StandardActionManager::SynchronizeResources
                    << StandardActionManager::ToggleWorkOffline
                    << StandardActionManager::SynchronizeCollectionsRecursive;

    Q_FOREACH (StandardActionManager::Type standardAction, standardActions) {
        mAkonadiStandardActionManager->createAction(standardAction);
    }

    if (mEnableFavoriteFolderView) {
        QList<StandardActionManager::Type> favoriteActions;
        favoriteActions << StandardActionManager::AddToFavoriteCollections
                        << StandardActionManager::RemoveFromFavoriteCollections
                        << StandardActionManager::RenameFavoriteCollection
                        << StandardActionManager::SynchronizeFavoriteCollections;
        Q_FOREACH (StandardActionManager::Type favoriteAction, favoriteActions) {
            mAkonadiStandardActionManager->createAction(favoriteAction);
        }
    }

    QList<StandardMailActionManager::Type> mailActions;
    mailActions << StandardMailActionManager::MarkAllMailAsRead
                << StandardMailActionManager::MoveToTrash
                << StandardMailActionManager::MoveAllToTrash
                << StandardMailActionManager::RemoveDuplicates
                << StandardMailActionManager::EmptyAllTrash
                << StandardMailActionManager::MarkMailAsRead
                << StandardMailActionManager::MarkMailAsUnread
                << StandardMailActionManager::MarkMailAsImportant
                << StandardMailActionManager::MarkMailAsActionItem;

    Q_FOREACH (StandardMailActionManager::Type mailAction, mailActions) {
        mAkonadiStandardActionManager->createAction(mailAction);
    }

    mAkonadiStandardActionManager->interceptAction(Akonadi::StandardActionManager::CollectionProperties);
    connect(mAkonadiStandardActionManager->action(Akonadi::StandardActionManager::CollectionProperties), SIGNAL(triggered(bool)), mManageShowCollectionProperties, SLOT(slotCollectionProperties()));

    //
    // Create all kinds of actions
    //
    mAkonadiStandardActionManager->action(Akonadi::StandardMailActionManager::RemoveDuplicates)->setShortcut(QKeySequence(Qt::CTRL + Qt::Key_Asterisk));
    mAkonadiStandardActionManager->interceptAction(Akonadi::StandardMailActionManager::RemoveDuplicates);
    connect(mAkonadiStandardActionManager->action(Akonadi::StandardMailActionManager::RemoveDuplicates), SIGNAL(triggered(bool)), this, SLOT(slotRemoveDuplicates()));

    {
        mCollectionProperties = mAkonadiStandardActionManager->action(Akonadi::StandardActionManager::CollectionProperties);
    }
    connect(kmkernel->folderCollectionMonitor(), SIGNAL(collectionRemoved(Akonadi::Collection)),
            SLOT(slotCollectionRemoved(Akonadi::Collection)));
    connect(kmkernel->folderCollectionMonitor(), SIGNAL(itemAdded(Akonadi::Item,Akonadi::Collection)),
            SLOT(slotItemAdded(Akonadi::Item,Akonadi::Collection)));
    connect(kmkernel->folderCollectionMonitor(), SIGNAL(itemRemoved(Akonadi::Item)),
            SLOT(slotItemRemoved(Akonadi::Item)));
    connect(kmkernel->folderCollectionMonitor(), SIGNAL(itemMoved(Akonadi::Item,Akonadi::Collection,Akonadi::Collection)),
            SLOT(slotItemMoved(Akonadi::Item,Akonadi::Collection,Akonadi::Collection)));
    connect(kmkernel->folderCollectionMonitor(), SIGNAL(collectionChanged(Akonadi::Collection,QSet<QByteArray>)), SLOT(slotCollectionChanged(Akonadi::Collection,QSet<QByteArray>)));

    connect(kmkernel->folderCollectionMonitor(), SIGNAL(collectionStatisticsChanged(Akonadi::Collection::Id,Akonadi::CollectionStatistics)), SLOT(slotCollectionStatisticsChanged(Akonadi::Collection::Id,Akonadi::CollectionStatistics)));

}

void KMMainWidget::updateMoveAction(const Akonadi::CollectionStatistics &statistic)
{
    const bool hasUnreadMails = (statistic.unreadCount() > 0);
    const bool hasMails = (statistic.count() > 0);
    updateMoveAction(hasUnreadMails, hasMails);
}

void KMMainWidget::updateMoveAction(bool hasUnreadMails, bool hasMails)
{
    const bool enable_goto_unread = hasUnreadMails
                                    || (GlobalSettings::self()->loopOnGotoUnread() == GlobalSettings::EnumLoopOnGotoUnread::LoopInAllFolders)
                                    || (GlobalSettings::self()->loopOnGotoUnread() == GlobalSettings::EnumLoopOnGotoUnread::LoopInAllMarkedFolders);
    actionCollection()->action(QLatin1String("go_next_message"))->setEnabled(hasMails);
    actionCollection()->action(QLatin1String("go_next_unread_message"))->setEnabled(enable_goto_unread);
    actionCollection()->action(QLatin1String("go_prev_message"))->setEnabled(hasMails);
    actionCollection()->action(QLatin1String("go_prev_unread_message"))->setEnabled(enable_goto_unread);
    if (mAkonadiStandardActionManager && mAkonadiStandardActionManager->action(Akonadi::StandardMailActionManager::MarkAllMailAsRead)) {
        mAkonadiStandardActionManager->action(Akonadi::StandardMailActionManager::MarkAllMailAsRead)->setEnabled(hasUnreadMails);
    }
}

void KMMainWidget::updateAllToTrashAction(int statistics)
{
    bool multiFolder = false;
    if (mFolderTreeWidget) {
        multiFolder = mFolderTreeWidget->selectedCollections().count() > 1;
    }
    if (mAkonadiStandardActionManager->action(Akonadi::StandardMailActionManager::MoveAllToTrash)) {
        const bool folderWithContent = mCurrentFolder && !mCurrentFolder->isStructural();
        mAkonadiStandardActionManager->action(Akonadi::StandardMailActionManager::MoveAllToTrash)->setEnabled(folderWithContent
                && (statistics > 0)
                && mCurrentFolder->canDeleteMessages()
                && !multiFolder);
    }
}

void KMMainWidget::slotCollectionStatisticsChanged(const Akonadi::Collection::Id id, const Akonadi::CollectionStatistics &statistic)
{
    if (id == CommonKernel->outboxCollectionFolder().id()) {
        const bool enableAction = (statistic.count() > 0);
        mSendQueued->setEnabled(enableAction);
        mSendActionMenu->setEnabled(enableAction);
    } else if (mCurrentFolder && (id == mCurrentFolder->collection().id())) {
        updateMoveAction(statistic);
        updateAllToTrashAction(statistic.count());
        mCurrentFolder->setCollection(MailCommon::Util::updatedCollection(mCurrentFolder->collection()));
    }
}

void KMMainWidget::slotCreateNewTab(bool preferNewTab)
{
    mMessagePane->setPreferEmptyTab(preferNewTab);
}

void KMMainWidget::slotCollectionChanged(const Akonadi::Collection &collection, const QSet<QByteArray> &set)
{
    if (mCurrentFolder
            && (collection == mCurrentFolder->collection())
            && (set.contains("MESSAGEFOLDER") || set.contains("expirationcollectionattribute"))) {
        if (set.contains("MESSAGEFOLDER")) {
            mMessagePane->resetModelStorage();
        } else {
            mCurrentFolder->setCollection(collection);
        }
    } else if (set.contains("ENTITYDISPLAY") || set.contains("NAME")) {
        const QModelIndex idx = Akonadi::EntityTreeModel::modelIndexForCollection(KMKernel::self()->collectionModel(), collection);
        if (idx.isValid()) {
            const QString text = idx.data().toString();
            const QIcon icon = idx.data(Qt::DecorationRole).value<QIcon>();
            mMessagePane->updateTabIconText(collection, text, icon);
        }
    }
}

void KMMainWidget::slotItemAdded(const Akonadi::Item &msg, const Akonadi::Collection &col)
{
    Q_UNUSED(msg);
    if (col.isValid()) {
        if (col == CommonKernel->outboxCollectionFolder()) {
            startUpdateMessageActionsTimer();
        }
    }
}

void KMMainWidget::slotItemRemoved(const Akonadi::Item &item)
{
    if (item.isValid() && item.parentCollection().isValid() && (item.parentCollection() == CommonKernel->outboxCollectionFolder())) {
        startUpdateMessageActionsTimer();
    }
}

void KMMainWidget::slotItemMoved(const Akonadi::Item &item, const Akonadi::Collection &from, const Akonadi::Collection &to)
{
    if (item.isValid() && ((from.id() == CommonKernel->outboxCollectionFolder().id())
                           || to.id() == CommonKernel->outboxCollectionFolder().id())) {
        startUpdateMessageActionsTimer();
    }
}

//-------------------------------------------------------------------------
void KMMainWidget::slotFocusQuickSearch()
{
    const QString text = mMsgView ? mMsgView->copyText() : QString();
    mMessagePane->focusQuickSearch(text);
}

//-------------------------------------------------------------------------
bool KMMainWidget::slotSearch()
{
    if (!mSearchWin) {
        mSearchWin = new SearchWindow(this, mCurrentFolder ? mCurrentFolder->collection() : Akonadi::Collection());
        mSearchWin->setModal(false);
        mSearchWin->setObjectName(QLatin1String("Search"));
    } else {
        mSearchWin->activateFolder(mCurrentFolder ? mCurrentFolder->collection() : Akonadi::Collection());
    }

    mSearchWin->show();
    KWindowSystem::activateWindow(mSearchWin->winId());
    return true;
}

//-----------------------------------------------------------------------------
void KMMainWidget::slotHelp()
{
    KHelpClient::invokeHelp();
}

//-----------------------------------------------------------------------------
void KMMainWidget::slotFilter()
{
    FilterIf->openFilterDialog(true);
}

void KMMainWidget::slotManageSieveScripts()
{
    if (!kmkernel->askToGoOnline()) {
        return;
    }
    if (mManageSieveDialog) {
        return;
    }

    mManageSieveDialog = new KSieveUi::ManageSieveScriptsDialog;
    mManageSieveDialog->show();
}

//-----------------------------------------------------------------------------
void KMMainWidget::slotCheckMail()
{
    kmkernel->checkMail();
}

//-----------------------------------------------------------------------------
void KMMainWidget::slotCheckMailOnStartup()
{
    kmkernel->checkMailOnStartup();
}

void KMMainWidget::slotCompose()
{
    KMail::Composer *win;
    KMime::Message::Ptr msg(new KMime::Message());

    bool forceCursorPosition = false;
    if (mCurrentFolder) {
        MessageHelper::initHeader(msg, KMKernel::self()->identityManager(), mCurrentFolder->identity());
        //Laurent: bug 289905
        /*
        if ( mCurrentFolder->collection().isValid() && mCurrentFolder->putRepliesInSameFolder() ) {
        KMime::Headers::Generic *header = new KMime::Headers::Generic( "X-KMail-Fcc", msg.get(), QString::number( mCurrentFolder->collection().id() ), "utf-8" );
        msg->setHeader( header );
        }
        */
        TemplateParser::TemplateParser parser(msg, TemplateParser::TemplateParser::NewMessage);
        parser.setIdentityManager(KMKernel::self()->identityManager());
        parser.process(msg, mCurrentFolder->collection());
        win = KMail::makeComposer(msg, false, false, KMail::Composer::New, mCurrentFolder->identity());
        win->setCollectionForNewMessage(mCurrentFolder->collection());
        forceCursorPosition = parser.cursorPositionWasSet();
    } else {
        MessageHelper::initHeader(msg, KMKernel::self()->identityManager());
        TemplateParser::TemplateParser parser(msg, TemplateParser::TemplateParser::NewMessage);
        parser.setIdentityManager(KMKernel::self()->identityManager());
        parser.process(KMime::Message::Ptr(), Akonadi::Collection());
        win = KMail::makeComposer(msg, false, false, KMail::Composer::New);
        forceCursorPosition = parser.cursorPositionWasSet();
    }
    if (forceCursorPosition) {
        win->setFocusToEditor();
    }
    win->show();

}

//-----------------------------------------------------------------------------
// TODO: do we want the list sorted alphabetically?
void KMMainWidget::slotShowNewFromTemplate()
{
    if (mCurrentFolder) {
        const KIdentityManagement::Identity &ident =
            kmkernel->identityManager()->identityForUoidOrDefault(mCurrentFolder->identity());
        mTemplateFolder = CommonKernel->collectionFromId(ident.templates().toLongLong());
    }

    if (!mTemplateFolder.isValid()) {
        mTemplateFolder = CommonKernel->templatesCollectionFolder();
    }
    if (!mTemplateFolder.isValid()) {
        return;
    }

    mTemplateMenu->menu()->clear();

    Akonadi::ItemFetchJob *job = new Akonadi::ItemFetchJob(mTemplateFolder);
    job->fetchScope().setAncestorRetrieval(ItemFetchScope::Parent);
    job->fetchScope().fetchFullPayload();
    connect(job, &Akonadi::ItemFetchJob::result, this, &KMMainWidget::slotDelayedShowNewFromTemplate);
}

void KMMainWidget::slotDelayedShowNewFromTemplate(KJob *job)
{
    Akonadi::ItemFetchJob *fetchJob = qobject_cast<Akonadi::ItemFetchJob *>(job);

    const Akonadi::Item::List items = fetchJob->items();
    const int numberOfItems = items.count();
    for (int idx = 0; idx < numberOfItems; ++idx) {
        KMime::Message::Ptr msg = MessageCore::Util::message(items.at(idx));
        if (msg) {
            QString subj = msg->subject()->asUnicodeString();
            if (subj.isEmpty()) {
                subj = i18n("No Subject");
            }

            QAction *templateAction = mTemplateMenu->menu()->addAction(KStringHandler::rsqueeze(subj.replace(QLatin1Char('&'), QLatin1String("&&"))));
            QVariant var;
            var.setValue(items.at(idx));
            templateAction->setData(var);
        }
    }

    // If there are no templates available, add a menu entry which informs
    // the user about this.
    if (mTemplateMenu->menu()->actions().isEmpty()) {
        QAction *noAction = mTemplateMenu->menu()->addAction(
                                i18n("(no templates)"));
        noAction->setEnabled(false);
    }
}

//-----------------------------------------------------------------------------
void KMMainWidget::slotNewFromTemplate(QAction *action)
{

    if (!mTemplateFolder.isValid()) {
        return;
    }
    const Akonadi::Item item = action->data().value<Akonadi::Item>();
    newFromTemplate(item);
}

//-----------------------------------------------------------------------------
void KMMainWidget::newFromTemplate(const Akonadi::Item &msg)
{
    if (!msg.isValid()) {
        return;
    }
    KMCommand *command = new KMUseTemplateCommand(this, msg);
    command->start();
}

//-----------------------------------------------------------------------------
void KMMainWidget::slotPostToML()
{
    if (mCurrentFolder && mCurrentFolder->isMailingListEnabled()) {
        if (KMail::Util::mailingListPost(mCurrentFolder)) {
            return;
        }
    }
    slotCompose();
}

void KMMainWidget::slotExpireFolder()
{
    if (!mCurrentFolder) {
        return;
    }
    bool mustDeleteExpirationAttribute = false;
    MailCommon::ExpireCollectionAttribute *attr = MailCommon::Util::expirationCollectionAttribute(mCurrentFolder->collection(), mustDeleteExpirationAttribute);
    bool canBeExpired = true;
    if (!attr->isAutoExpire()) {
        canBeExpired = false;
    } else if (attr->unreadExpireUnits() == MailCommon::ExpireCollectionAttribute::ExpireNever &&
               attr->readExpireUnits() == MailCommon::ExpireCollectionAttribute::ExpireNever) {
        canBeExpired = false;
    }

    if (!canBeExpired) {
        const QString message = i18n("This folder does not have any expiry options set");
        KMessageBox::information(this, message);
        if (mustDeleteExpirationAttribute) {
            delete attr;
        }
        return;
    }

    if (GlobalSettings::self()->warnBeforeExpire()) {
        const QString message = i18n("<qt>Are you sure you want to expire the folder <b>%1</b>?</qt>",
                                     mCurrentFolder->name().toHtmlEscaped());
        if (KMessageBox::warningContinueCancel(this, message, i18n("Expire Folder"),
                                               KGuiItem(i18n("&Expire")))
                != KMessageBox::Continue) {
            if (mustDeleteExpirationAttribute) {
                delete attr;
            }
            return;
        }
    }

    MailCommon::Util::expireOldMessages(mCurrentFolder->collection(), true /*immediate*/);
    if (mustDeleteExpirationAttribute) {
        delete attr;
    }
}

//-----------------------------------------------------------------------------
void KMMainWidget::slotEmptyFolder()
{
    if (!mCurrentFolder) {
        return;
    }
    const bool isTrash = CommonKernel->folderIsTrash(mCurrentFolder->collection());
    if (GlobalSettings::self()->confirmBeforeEmpty()) {
        const QString title = (isTrash) ? i18n("Empty Trash") : i18n("Move to Trash");
        const QString text = (isTrash) ?
                             i18n("Are you sure you want to empty the trash folder?") :
                             i18n("<qt>Are you sure you want to move all messages from "
                                  "folder <b>%1</b> to the trash?</qt>", mCurrentFolder->name().toHtmlEscaped());

        if (KMessageBox::warningContinueCancel(this, text, title, KGuiItem(title, QLatin1String("user-trash")))
                != KMessageBox::Continue) {
            return;
        }
    }
#ifndef QT_NO_CURSOR
    MessageViewer::KCursorSaver busy(MessageViewer::KBusyPtr::busy());
#endif
    slotMarkAll();
    if (isTrash) {
        /* Don't ask for confirmation again when deleting, the user has already
        confirmed. */
        slotDeleteMsg(false);
    } else {
        slotTrashSelectedMessages();
    }

    if (mMsgView) {
        mMsgView->clearCache();
    }

    if (!isTrash) {
        BroadcastStatus::instance()->setStatusMsg(i18n("Moved all messages to the trash"));
    }

    updateMessageActions();

    // Disable empty trash/move all to trash action - we've just deleted/moved
    // all folder contents.
    mAkonadiStandardActionManager->action(Akonadi::StandardMailActionManager::MoveAllToTrash)->setEnabled(false);
}

//-----------------------------------------------------------------------------
void KMMainWidget::slotArchiveFolder()
{
    if (mCurrentFolder && mCurrentFolder->collection().isValid()) {
        KMail::ArchiveFolderDialog archiveDialog;
        archiveDialog.setFolder(mCurrentFolder->collection());
        archiveDialog.exec();
    }
}

//-----------------------------------------------------------------------------
void KMMainWidget::slotRemoveFolder()
{
    if (!mCurrentFolder) {
        return;
    }
    if (!mCurrentFolder->collection().isValid()) {
        return;
    }
    if (mCurrentFolder->isSystemFolder()) {
        return;
    }
    if (mCurrentFolder->isReadOnly()) {
        return;
    }

    RemoveCollectionJob *job = new RemoveCollectionJob(this);
    connect(job, SIGNAL(clearCurrentFolder()), this, SLOT(slotClearCurrentFolder()));
    job->setMainWidget(this);
    job->setCurrentFolder(mCurrentFolder->collection());
    job->start();
}

void KMMainWidget::slotClearCurrentFolder()
{
    mCurrentFolder.clear();
}

//-----------------------------------------------------------------------------
void KMMainWidget::slotExpireAll()
{
    if (GlobalSettings::self()->warnBeforeExpire()) {
        const int ret = KMessageBox::warningContinueCancel(KMainWindow::memberList().first(),
                        i18n("Are you sure you want to expire all old messages?"),
                        i18n("Expire Old Messages?"), KGuiItem(i18n("Expire")));
        if (ret != KMessageBox::Continue) {
            return;
        }
    }

    kmkernel->expireAllFoldersNow();
}

//-----------------------------------------------------------------------------
void KMMainWidget::slotOverrideHtmlLoadExt()
{
    if (mHtmlLoadExtGlobalSetting == mFolderHtmlLoadExtPreference) {
        int result = KMessageBox::warningContinueCancel(this,
                     // the warning text is taken from configuredialog.cpp:
                     i18n("Loading external references in html mail will make you more vulnerable to "
                          "\"spam\" and may increase the likelihood that your system will be "
                          "compromised by other present and anticipated security exploits."),
                     i18n("Security Warning"),
                     KGuiItem(i18n("Load External References")),
                     KStandardGuiItem::cancel(),
                     QLatin1String("OverrideHtmlLoadExtWarning"), Q_NULLPTR);
        if (result == KMessageBox::Cancel) {
            mPreferHtmlLoadExtAction->setChecked(false);
            return;
        }
    }
    mFolderHtmlLoadExtPreference = !mFolderHtmlLoadExtPreference;

    if (mMsgView) {
        mMsgView->setHtmlLoadExtOverride(mFolderHtmlLoadExtPreference);
        mMsgView->update(true);
    }
}

//-----------------------------------------------------------------------------
void KMMainWidget::slotMessageQueuedOrDrafted()
{
    if (!CommonKernel->folderIsDraftOrOutbox(mCurrentFolder->collection())) {
        return;
    }
    if (mMsgView) {
        mMsgView->update(true);
    }
}

//-----------------------------------------------------------------------------
void KMMainWidget::slotForwardInlineMsg()
{
    if (!mCurrentFolder) {
        return;
    }

    const QList<Akonadi::Item> selectedMessages = mMessagePane->selectionAsMessageItemList();
    if (selectedMessages.isEmpty()) {
        return;
    }
    KMForwardCommand *command = new KMForwardCommand(
        this, selectedMessages, mCurrentFolder->identity()
    );

    command->start();
}

//-----------------------------------------------------------------------------
void KMMainWidget::slotForwardAttachedMsg()
{
    if (!mCurrentFolder) {
        return;
    }

    const QList<Akonadi::Item> selectedMessages = mMessagePane->selectionAsMessageItemList();
    if (selectedMessages.isEmpty()) {
        return;
    }
    KMForwardAttachedCommand *command = new KMForwardAttachedCommand(
        this, selectedMessages, mCurrentFolder->identity()
    );

    command->start();
}

//-----------------------------------------------------------------------------
void KMMainWidget::slotUseTemplate()
{
    newFromTemplate(mMessagePane->currentItem());
}

//-----------------------------------------------------------------------------
void KMMainWidget::slotResendMsg()
{
    const Akonadi::Item msg = mMessagePane->currentItem();
    if (!msg.isValid()) {
        return;
    }
    KMCommand *command = new KMResendMessageCommand(this, msg);

    command->start();
}

//-----------------------------------------------------------------------------
// Message moving and permanent deletion
//

void KMMainWidget::moveMessageSelected(MessageList::Core::MessageItemSetReference ref, const Akonadi::Collection &dest, bool confirmOnDeletion)
{
    QList<Akonadi::Item> selectMsg  = mMessagePane->itemListFromPersistentSet(ref);
    // If this is a deletion, ask for confirmation
    if (!dest.isValid() && confirmOnDeletion) {
        int ret = KMessageBox::warningContinueCancel(
                      this,
                      i18np(
                          "<qt>Do you really want to delete the selected message?<br />"
                          "Once deleted, it cannot be restored.</qt>",
                          "<qt>Do you really want to delete the %1 selected messages?<br />"
                          "Once deleted, they cannot be restored.</qt>",
                          selectMsg.count()
                      ),
                      selectMsg.count() > 1 ? i18n("Delete Messages") : i18n("Delete Message"),
                      KStandardGuiItem::del(),
                      KStandardGuiItem::cancel(),
                      QLatin1String("NoConfirmDelete")
                  );
        if (ret == KMessageBox::Cancel) {
            mMessagePane->deletePersistentSet(ref);
            return;  // user canceled the action
        }
    }
    mMessagePane->markMessageItemsAsAboutToBeRemoved(ref, true);
    // And stuff them into a KMMoveCommand :)
    KMMoveCommand *command = new KMMoveCommand(dest, selectMsg, ref);
    QObject::connect(
        command, SIGNAL(moveDone(KMMoveCommand*)),
        this, SLOT(slotMoveMessagesCompleted(KMMoveCommand*))
    );
    command->start();

    if (dest.isValid()) {
        BroadcastStatus::instance()->setStatusMsg(i18n("Moving messages..."));
    } else {
        BroadcastStatus::instance()->setStatusMsg(i18n("Deleting messages..."));
    }
}

void KMMainWidget::slotMoveMessagesCompleted(KMMoveCommand *command)
{
    Q_ASSERT(command);
    mMessagePane->markMessageItemsAsAboutToBeRemoved(command->refSet(), false);
    mMessagePane->deletePersistentSet(command->refSet());
    // Bleah :D
    const bool moveWasReallyADelete = !command->destFolder().isValid();

    if (command->result() == KMCommand::OK) {
        if (moveWasReallyADelete) {
            BroadcastStatus::instance()->setStatusMsg(i18n("Messages deleted successfully."));
        } else {
            BroadcastStatus::instance()->setStatusMsg(i18n("Messages moved successfully."));
        }
    } else {
        if (moveWasReallyADelete) {
            if (command->result() == KMCommand::Failed) {
                BroadcastStatus::instance()->setStatusMsg(i18n("Deleting messages failed."));
            } else {
                BroadcastStatus::instance()->setStatusMsg(i18n("Deleting messages canceled."));
            }
        } else {
            if (command->result() == KMCommand::Failed) {
                BroadcastStatus::instance()->setStatusMsg(i18n("Moving messages failed."));
            } else {
                BroadcastStatus::instance()->setStatusMsg(i18n("Moving messages canceled."));
            }
        }
    }
    // The command will autodelete itself and will also kill the set.
}

void KMMainWidget::slotDeleteMsg(bool confirmDelete)
{
    // Create a persistent message set from the current selection
    MessageList::Core::MessageItemSetReference ref = mMessagePane->selectionAsPersistentSet();
    if (ref != -1) {
        moveMessageSelected(ref, Akonadi::Collection(), confirmDelete);
    }
}

void KMMainWidget::slotDeleteThread(bool confirmDelete)
{
    // Create a persistent set from the current thread.
    MessageList::Core::MessageItemSetReference ref = mMessagePane->currentThreadAsPersistentSet();
    if (ref != -1) {
        moveMessageSelected(ref, Akonadi::Collection(), confirmDelete);
    }
}

FolderSelectionDialog *KMMainWidget::moveOrCopyToDialog()
{
    if (!mMoveOrCopyToDialog) {
        FolderSelectionDialog::SelectionFolderOption options = FolderSelectionDialog::HideVirtualFolder;
        mMoveOrCopyToDialog = new FolderSelectionDialog(this, options);
        mMoveOrCopyToDialog->setModal(true);
    }
    return mMoveOrCopyToDialog;
}

FolderSelectionDialog *KMMainWidget::selectFromAllFoldersDialog()
{
    if (!mSelectFromAllFoldersDialog) {
        FolderSelectionDialog::SelectionFolderOptions options = FolderSelectionDialog::None;
        options |= FolderSelectionDialog::NotAllowToCreateNewFolder;

        mSelectFromAllFoldersDialog = new FolderSelectionDialog(this, options);
        mSelectFromAllFoldersDialog->setModal(true);
    }
    return mSelectFromAllFoldersDialog;
}

void KMMainWidget::slotMoveSelectedMessageToFolder()
{
    QPointer<MailCommon::FolderSelectionDialog> dialog(moveOrCopyToDialog());
    dialog->setWindowTitle(i18n("Move Messages to Folder"));
    if (dialog->exec() && dialog) {
        const Akonadi::Collection dest = dialog->selectedCollection();
        if (dest.isValid()) {
            moveSelectedMessagesToFolder(dest);
        }
    }
}

void KMMainWidget::moveSelectedMessagesToFolder(const Akonadi::Collection &dest)
{
    MessageList::Core::MessageItemSetReference ref = mMessagePane->selectionAsPersistentSet();
    if (ref != -1) {
        //Need to verify if dest == src ??? akonadi do it for us.
        moveMessageSelected(ref, dest, false);
    }
}

void KMMainWidget::copyMessageSelected(const QList<Akonadi::Item> &selectMsg, const Akonadi::Collection &dest)
{
    if (selectMsg.isEmpty()) {
        return;
    }
    // And stuff them into a KMCopyCommand :)
    KMCommand *command = new KMCopyCommand(dest, selectMsg);
    QObject::connect(
        command, SIGNAL(completed(KMCommand*)),
        this, SLOT(slotCopyMessagesCompleted(KMCommand*))
    );
    command->start();
    BroadcastStatus::instance()->setStatusMsg(i18n("Copying messages..."));
}

void KMMainWidget::slotCopyMessagesCompleted(KMCommand *command)
{
    Q_ASSERT(command);
    if (command->result() == KMCommand::OK) {
        BroadcastStatus::instance()->setStatusMsg(i18n("Messages copied successfully."));
    } else {
        if (command->result() == KMCommand::Failed) {
            BroadcastStatus::instance()->setStatusMsg(i18n("Copying messages failed."));
        } else {
            BroadcastStatus::instance()->setStatusMsg(i18n("Copying messages canceled."));
        }
    }
    // The command will autodelete itself and will also kill the set.
}

void KMMainWidget::slotCopySelectedMessagesToFolder()
{
    QPointer<MailCommon::FolderSelectionDialog> dialog(moveOrCopyToDialog());
    dialog->setWindowTitle(i18n("Copy Messages to Folder"));

    if (dialog->exec() && dialog) {
        const Akonadi::Collection dest = dialog->selectedCollection();
        if (dest.isValid()) {
            copySelectedMessagesToFolder(dest);
        }
    }
}

void KMMainWidget::copySelectedMessagesToFolder(const Akonadi::Collection &dest)
{
    const QList<Akonadi::Item > lstMsg = mMessagePane->selectionAsMessageItemList();
    if (!lstMsg.isEmpty()) {
        copyMessageSelected(lstMsg, dest);
    }
}

//-----------------------------------------------------------------------------
// Message trashing
//
void KMMainWidget::trashMessageSelected(MessageList::Core::MessageItemSetReference ref)
{
    if (!mCurrentFolder) {
        return;
    }

    const QList<Akonadi::Item> select = mMessagePane->itemListFromPersistentSet(ref);
    mMessagePane->markMessageItemsAsAboutToBeRemoved(ref, true);

    // FIXME: Why we don't use KMMoveCommand( trashFolder(), selectedMessages ); ?
    // And stuff them into a KMTrashMsgCommand :)
    KMCommand *command = new KMTrashMsgCommand(mCurrentFolder->collection(), select, ref);

    QObject::connect(
        command, SIGNAL(moveDone(KMMoveCommand*)),
        this, SLOT(slotTrashMessagesCompleted(KMMoveCommand*))
    );
    command->start();
    BroadcastStatus::instance()->setStatusMsg(i18n("Moving messages to trash..."));
}

void KMMainWidget::slotTrashMessagesCompleted(KMMoveCommand *command)
{
    Q_ASSERT(command);
    mMessagePane->markMessageItemsAsAboutToBeRemoved(command->refSet(), false);
    mMessagePane->deletePersistentSet(command->refSet());
    if (command->result() == KMCommand::OK) {
        BroadcastStatus::instance()->setStatusMsg(i18n("Messages moved to trash successfully."));
    } else {
        if (command->result() == KMCommand::Failed) {
            BroadcastStatus::instance()->setStatusMsg(i18n("Moving messages to trash failed."));
        } else {
            BroadcastStatus::instance()->setStatusMsg(i18n("Moving messages to trash canceled."));
        }
    }

    // The command will autodelete itself and will also kill the set.
}

void KMMainWidget::slotTrashSelectedMessages()
{
    MessageList::Core::MessageItemSetReference ref = mMessagePane->selectionAsPersistentSet();
    if (ref != -1) {
        trashMessageSelected(ref);
    }
}

void KMMainWidget::slotTrashThread()
{
    MessageList::Core::MessageItemSetReference ref = mMessagePane->currentThreadAsPersistentSet();
    if (ref != -1) {
        trashMessageSelected(ref);
    }
}

//-----------------------------------------------------------------------------
// Message tag setting for messages
//
// FIXME: The "selection" version of these functions is in MessageActions.
//        We should probably move everything there....
void KMMainWidget::toggleMessageSetTag(const QList<Akonadi::Item> &select, const Akonadi::Tag &tag)
{
    if (select.isEmpty()) {
        return;
    }
    KMCommand *command = new KMSetTagCommand(Akonadi::Tag::List() << tag, select, KMSetTagCommand::Toggle);
    command->start();
}

void KMMainWidget::slotSelectMoreMessageTagList()
{
    const QList<Akonadi::Item> selectedMessages = mMessagePane->selectionAsMessageItemList();
    if (selectedMessages.isEmpty()) {
        return;
    }

<<<<<<< HEAD
    TagSelectDialog dlg(this, selectedMessages.count(), selectedMessages.first());
    if (dlg.exec()) {
        const Akonadi::Tag::List lst = dlg.selectedTag();

        KMCommand *command = new KMSetTagCommand(lst, selectedMessages, KMSetTagCommand::CleanExistingAndAddNew);
        command->start();
=======
    TagSelectDialog dlg( this, selectedMessages.count(), selectedMessages.first() );
    dlg.setActionCollection(QList<KActionCollection*>() << actionCollection());
    if ( dlg.exec() ) {
        const Akonadi::Tag::List lst = dlg.selectedTag();
        if (!lst.isEmpty()) {
            KMCommand *command = new KMSetTagCommand( lst, selectedMessages, KMSetTagCommand::CleanExistingAndAddNew );
            command->start();
        }
>>>>>>> 2a5d0c7b
    }
}

void KMMainWidget::slotUpdateMessageTagList(const Akonadi::Tag &tag)
{
    // Create a persistent set from the current thread.
    const QList<Akonadi::Item> selectedMessages = mMessagePane->selectionAsMessageItemList();
    if (selectedMessages.isEmpty()) {
        return;
    }
    toggleMessageSetTag(selectedMessages, tag);
}

void KMMainWidget::refreshMessageListSelection()
{
    mAkonadiStandardActionManager->setItemSelectionModel(mMessagePane->currentItemSelectionModel());
    slotMessageSelected(mMessagePane->currentItem());
}

//-----------------------------------------------------------------------------
// Status setting for threads
//
// FIXME: The "selection" version of these functions is in MessageActions.
//        We should probably move everything there....
void KMMainWidget::setMessageSetStatus(const QList<Akonadi::Item> &select,
                                       const Akonadi::MessageStatus &status,
                                       bool toggle)
{
    KMCommand *command = new KMSetStatusCommand(status, select, toggle);
    command->start();
}

void KMMainWidget::setCurrentThreadStatus(const Akonadi::MessageStatus &status, bool toggle)
{
    const QList<Akonadi::Item> select = mMessagePane->currentThreadAsMessageList();
    if (select.isEmpty()) {
        return;
    }
    setMessageSetStatus(select, status, toggle);
}

void KMMainWidget::slotSetThreadStatusUnread()
{
    setCurrentThreadStatus(MessageStatus::statusRead(), true);
}

void KMMainWidget::slotSetThreadStatusImportant()
{
    setCurrentThreadStatus(MessageStatus::statusImportant(), true);
}

void KMMainWidget::slotSetThreadStatusRead()
{
    setCurrentThreadStatus(MessageStatus::statusRead(), false);
}

void KMMainWidget::slotSetThreadStatusToAct()
{
    setCurrentThreadStatus(MessageStatus::statusToAct(), true);
}

void KMMainWidget::slotSetThreadStatusWatched()
{
    setCurrentThreadStatus(MessageStatus::statusWatched(), true);
    if (mWatchThreadAction->isChecked()) {
        mIgnoreThreadAction->setChecked(false);
    }
}

void KMMainWidget::slotSetThreadStatusIgnored()
{
    setCurrentThreadStatus(MessageStatus::statusIgnored(), true);
    if (mIgnoreThreadAction->isChecked()) {
        mWatchThreadAction->setChecked(false);
    }
}

//-----------------------------------------------------------------------------
void KMMainWidget::slotRedirectMsg()
{
    const QList<Akonadi::Item> selectedMessages = mMessagePane->selectionAsMessageItemList();
    if (selectedMessages.isEmpty()) {
        return;
    }

    KMCommand *command = new KMRedirectCommand(this, selectedMessages);
    command->start();
}

//-----------------------------------------------------------------------------
void KMMainWidget::slotCustomReplyToMsg(const QString &tmpl)
{
    const Akonadi::Item msg = mMessagePane->currentItem();
    if (!msg.isValid()) {
        return;
    }

    const QString text = mMsgView ? mMsgView->copyText() : QString();

    qCDebug(KMAIL_LOG) << "Reply with template:" << tmpl;

    KMCommand *command = new KMReplyCommand(this,
                                            msg,
                                            MessageComposer::ReplySmart,
                                            text, false,
                                            tmpl);
    command->start();
}

//-----------------------------------------------------------------------------
void KMMainWidget::slotCustomReplyAllToMsg(const QString &tmpl)
{
    const Akonadi::Item msg = mMessagePane->currentItem();
    if (!msg.isValid()) {
        return;
    }

    const QString text = mMsgView ? mMsgView->copyText() : QString();

    qCDebug(KMAIL_LOG) << "Reply to All with template:" << tmpl;

    KMCommand *command = new KMReplyCommand(this,
                                            msg,
                                            MessageComposer::ReplyAll,
                                            text,
                                            false,
                                            tmpl
                                           );

    command->start();
}

//-----------------------------------------------------------------------------
void KMMainWidget::slotCustomForwardMsg(const QString &tmpl)
{
    if (!mCurrentFolder) {
        return;
    }

    const QList<Akonadi::Item> selectedMessages = mMessagePane->selectionAsMessageItemList();
    if (selectedMessages.isEmpty()) {
        return;
    }

    qCDebug(KMAIL_LOG) << "Forward with template:" << tmpl;
    KMForwardCommand *command = new KMForwardCommand(
        this, selectedMessages, mCurrentFolder->identity(), tmpl
    );

    command->start();
}

void KMMainWidget::openFilterDialog(const QByteArray &field, const QString &value)
{
    FilterIf->openFilterDialog(false);
    FilterIf->createFilter(field, value);
}

//-----------------------------------------------------------------------------
void KMMainWidget::slotSubjectFilter()
{
    const KMime::Message::Ptr msg = mMessagePane->currentMessage();
    if (!msg) {
        return;
    }

    openFilterDialog("Subject", msg->subject()->asUnicodeString());
}

//-----------------------------------------------------------------------------
void KMMainWidget::slotFromFilter()
{
    KMime::Message::Ptr msg = mMessagePane->currentMessage();
    if (!msg) {
        return;
    }

    AddrSpecList al = MessageHelper::extractAddrSpecs(msg, "From");
    if (al.empty()) {
        openFilterDialog("From",  msg->from()->asUnicodeString());
    } else {
        openFilterDialog("From",  al.front().asString());
    }
}

//-----------------------------------------------------------------------------
void KMMainWidget::slotToFilter()
{
    KMime::Message::Ptr msg = mMessagePane->currentMessage();
    if (!msg) {
        return;
    }
    openFilterDialog("To",  msg->to()->asUnicodeString());
}

//-----------------------------------------------------------------------------
void KMMainWidget::slotUndo()
{
    kmkernel->undoStack()->undo();
    updateMessageActions();
    updateFolderMenu();
}

//-----------------------------------------------------------------------------
void KMMainWidget::slotJumpToFolder()
{
    QPointer<MailCommon::FolderSelectionDialog> dialog(selectFromAllFoldersDialog());
    dialog->setWindowTitle(i18n("Jump to Folder"));
    if (dialog->exec() && dialog) {
        Akonadi::Collection collection = dialog->selectedCollection();
        if (collection.isValid()) {
            slotSelectCollectionFolder(collection);
        }
    }
}

void KMMainWidget::slotSelectCollectionFolder(const Akonadi::Collection &col)
{
    if (mFolderTreeWidget) {
        mFolderTreeWidget->selectCollectionFolder(col);
        slotFolderChanged(col);
    }
}

void KMMainWidget::slotApplyFilters()
{
    const QList<Akonadi::Item> selectedMessages = mMessagePane->selectionAsMessageItemList();
    if (selectedMessages.isEmpty()) {
        return;
    }
    applyFilters(selectedMessages);
}

void KMMainWidget::slotApplyFiltersOnFolder()
{
    if (mCurrentFolder && mCurrentFolder->collection().isValid()) {
        Akonadi::ItemFetchJob *job = new Akonadi::ItemFetchJob(mCurrentFolder->collection(), this);
        connect(job, &Akonadi::ItemFetchJob::result, this, &KMMainWidget::slotFetchItemsForFolderDone);
    }
}

void KMMainWidget::slotFetchItemsForFolderDone(KJob *job)
{
    Akonadi::ItemFetchJob *fjob = dynamic_cast<Akonadi::ItemFetchJob *>(job);
    Q_ASSERT(fjob);
    Akonadi::Item::List items = fjob->items();
    applyFilters(items);
}

void KMMainWidget::applyFilters(const QList<Akonadi::Item> &selectedMessages)
{
#ifndef QT_NO_CURSOR
    MessageViewer::KCursorSaver busy(MessageViewer::KBusyPtr::busy());
#endif

    MailCommon::FilterManager::instance()->filter(selectedMessages);
}

//-----------------------------------------------------------------------------
void KMMainWidget::slotCheckVacation()
{
    updateVacationScriptStatus(false);
    if (!kmkernel->askToGoOnline()) {
        return;
    }

    mVacationManager->checkVacation();
    connect(mVacationManager, SIGNAL(updateVacationScriptStatus(bool,QString)), SLOT(updateVacationScriptStatus(bool,QString)));
    connect(mVacationManager, SIGNAL(editVacation()), SLOT(slotEditVacation()));
}

void KMMainWidget::slotEditVacation(const QString &serverName)
{
    if (!kmkernel->askToGoOnline()) {
        return;
    }

    mVacationManager->slotEditVacation(serverName);
}

//-----------------------------------------------------------------------------
void KMMainWidget::slotDebugSieve()
{
#if !defined(NDEBUG)
    if (mSieveDebugDialog) {
        return;
    }

    mSieveDebugDialog = new KSieveUi::SieveDebugDialog(this);
    mSieveDebugDialog->exec();
    delete mSieveDebugDialog;
#endif
}

void KMMainWidget::slotConfigChanged()
{
    readConfig();
    mMsgActions->setupForwardActions(actionCollection());
    mMsgActions->setupForwardingActionsList(mGUIClient);
}

//-----------------------------------------------------------------------------
void KMMainWidget::slotSaveMsg()
{
    const QList<Akonadi::Item> selectedMessages = mMessagePane->selectionAsMessageItemList();
    if (selectedMessages.isEmpty()) {
        return;
    }
    KMSaveMsgCommand *saveCommand = new KMSaveMsgCommand(this, selectedMessages);
    saveCommand->start();
}

//-----------------------------------------------------------------------------
void KMMainWidget::slotOpenMsg()
{
    KMOpenMsgCommand *openCommand = new KMOpenMsgCommand(this, QUrl(), overrideEncoding(), this);

    openCommand->start();
}

//-----------------------------------------------------------------------------
void KMMainWidget::slotSaveAttachments()
{
    const QList<Akonadi::Item> selectedMessages = mMessagePane->selectionAsMessageItemList();
    if (selectedMessages.isEmpty()) {
        return;
    }
    // Avoid re-downloading in the common case that only one message is selected, and the message
    // is also displayed in the viewer. For this, create a dummy item without a parent collection / item id,
    // so that KMCommand doesn't download it.
    KMSaveAttachmentsCommand *saveCommand = Q_NULLPTR;
    if (mMsgView && selectedMessages.size() == 1 &&
            mMsgView->message().hasPayload<KMime::Message::Ptr>() &&
            selectedMessages.first().id() == mMsgView->message().id()) {
        Akonadi::Item dummyItem;
        dummyItem.setPayload<KMime::Message::Ptr>(mMsgView->message().payload<KMime::Message::Ptr>());
        saveCommand = new KMSaveAttachmentsCommand(this, dummyItem, mMsgView->viewer());
    } else {
        saveCommand = new KMSaveAttachmentsCommand(this, selectedMessages);
    }

    saveCommand->start();
}

void KMMainWidget::slotOnlineStatus()
{
    // KMKernel will emit a signal when we toggle the network state that is caught by
    // KMMainWidget::slotUpdateOnlineStatus to update our GUI
    if (GlobalSettings::self()->networkState() == GlobalSettings::EnumNetworkState::Online) {
        // if online; then toggle and set it offline.
        kmkernel->stopNetworkJobs();
    } else {
        kmkernel->resumeNetworkJobs();
        slotCheckVacation();
    }
}

void KMMainWidget::slotUpdateOnlineStatus(GlobalSettings::EnumNetworkState::type)
{
    if (!mAkonadiStandardActionManager) {
        return;
    }
    QAction *action = mAkonadiStandardActionManager->action(Akonadi::StandardActionManager::ToggleWorkOffline);
    if (GlobalSettings::self()->networkState() == GlobalSettings::EnumNetworkState::Online) {
        action->setText(i18n("Work Offline"));
        action->setIcon(QIcon::fromTheme(QLatin1String("user-offline")));
    } else {
        action->setText(i18n("Work Online"));
        action->setIcon(QIcon::fromTheme(QLatin1String("user-online")));
    }
}

//-----------------------------------------------------------------------------
void KMMainWidget::slotSendQueued()
{
    if (kmkernel->msgSender()) {
        kmkernel->msgSender()->sendQueued();
    }
}

//-----------------------------------------------------------------------------
void KMMainWidget::slotSendQueuedVia(MailTransport::Transport *transport)
{
    if (transport) {
        if (kmkernel->msgSender()) {
            kmkernel->msgSender()->sendQueued(transport->id());
        }
    }
}

//-----------------------------------------------------------------------------
void KMMainWidget::slotShowBusySplash()
{
    if (mReaderWindowActive) {
        mMsgView->displayBusyPage();
    }
}

void KMMainWidget::showOfflinePage()
{
    if (!mReaderWindowActive) {
        return;
    }

    mMsgView->displayOfflinePage();
}

void KMMainWidget::showResourceOfflinePage()
{
    if (!mReaderWindowActive) {
        return;
    }

    mMsgView->displayResourceOfflinePage();
}

//-----------------------------------------------------------------------------
void KMMainWidget::slotReplaceMsgByUnencryptedVersion()
{
    qCDebug(KMAIL_LOG);
    Akonadi::Item oldMsg = mMessagePane->currentItem();
    if (oldMsg.isValid()) {
#if 0
        qCDebug(KMAIL_LOG) << "Old message found";
        if (oldMsg->hasUnencryptedMsg()) {
            qCDebug(KMAIL_LOG) << "Extra unencrypted message found";
            KMime::Message *newMsg = oldMsg->unencryptedMsg();
            // adjust the message id
            {
                QString msgId(oldMsg->msgId());
                QString prefix("DecryptedMsg.");
                int oldIdx = msgId.indexOf(prefix, 0, Qt::CaseInsensitive);
                if (-1 == oldIdx) {
                    int leftAngle = msgId.lastIndexOf('<');
                    msgId = msgId.insert((-1 == leftAngle) ? 0 : ++leftAngle, prefix);
                } else {
                    // toggle between "DecryptedMsg." and "DeCryptedMsg."
                    // to avoid same message id
                    QCharRef c = msgId[ oldIdx + 2 ];
                    if ('C' == c) {
                        c = 'c';
                    } else {
                        c = 'C';
                    }
                }
                newMsg->setMsgId(msgId);
                mMsgView->setIdOfLastViewedMessage(msgId);
            }
            // insert the unencrypted message
            qCDebug(KMAIL_LOG) << "Adding unencrypted message to folder";
            mFolder->addMsg(newMsg);
            /* Figure out its index in the folder for selecting. This must be count()-1,
            * since we append. Be safe and do find, though, just in case. */
            int newMsgIdx = mFolder->find(newMsg);
            Q_ASSERT(newMsgIdx != -1);
            /* we need this unget, to have the message displayed correctly initially */
            mFolder->unGetMsg(newMsgIdx);
            int idx = mFolder->find(oldMsg);
            Q_ASSERT(idx != -1);
            /* only select here, so the old one is not un-Gotten before, which would
            * render the pointer we hold invalid so that find would fail */
#if 0
            // FIXME (Pragma)
            mHeaders->setCurrentItemByIndex(newMsgIdx);
#endif
            // remove the old one
            if (idx != -1) {
                qCDebug(KMAIL_LOG) << "Deleting encrypted message";
                mFolder->take(idx);
            }

            qCDebug(KMAIL_LOG) << "Updating message actions";
            updateMessageActions();

            qCDebug(KMAIL_LOG) << "Done.";
        } else {
            qCDebug(KMAIL_LOG) << "NO EXTRA UNENCRYPTED MESSAGE FOUND";
        }
#else
        qCDebug(KMAIL_LOG) << "AKONADI PORT: Disabled code in  " << Q_FUNC_INFO;
#endif
    } else {
        qCDebug(KMAIL_LOG) << "PANIC: NO OLD MESSAGE FOUND";
    }
}

void KMMainWidget::slotFocusOnNextMessage()
{
    mMessagePane->focusNextMessageItem(MessageList::Core::MessageTypeAny, true, false);
}

void KMMainWidget::slotFocusOnPrevMessage()
{
    mMessagePane->focusPreviousMessageItem(MessageList::Core::MessageTypeAny, true, false);
}

void KMMainWidget::slotSelectFirstMessage()
{
    mMessagePane->selectFirstMessageItem(MessageList::Core::MessageTypeAny, true);
}

void KMMainWidget::slotSelectLastMessage()
{
    mMessagePane->selectLastMessageItem(MessageList::Core::MessageTypeAny, true);
}

void KMMainWidget::slotSelectFocusedMessage()
{
    mMessagePane->selectFocusedMessageItem(true);
}

void KMMainWidget::slotSelectNextMessage()
{
    mMessagePane->selectNextMessageItem(MessageList::Core::MessageTypeAny,
                                        MessageList::Core::ClearExistingSelection,
                                        true, false);
}

void KMMainWidget::slotExtendSelectionToNextMessage()
{
    mMessagePane->selectNextMessageItem(
        MessageList::Core::MessageTypeAny,
        MessageList::Core::GrowOrShrinkExistingSelection,
        true,  // center item
        false  // don't loop in folder
    );
}

void KMMainWidget::slotSelectNextUnreadMessage()
{
    // The looping logic is: "Don't loop" just never loops, "Loop in current folder"
    // loops just in current folder, "Loop in all folders" loops in the current folder
    // first and then after confirmation jumps to the next folder.
    // A bad point here is that if you answer "No, and don't ask me again" to the confirmation
    // dialog then you have "Loop in current folder" and "Loop in all folders" that do
    // the same thing and no way to get the old behaviour. However, after a consultation on #kontact,
    // for bug-to-bug backward compatibility, the masters decided to keep it b0rken :D
    // If nobody complains, it stays like it is: if you complain enough maybe the masters will
    // decide to reconsider :)
    if (!mMessagePane->selectNextMessageItem(
                MessageList::Core::MessageTypeUnreadOnly,
                MessageList::Core::ClearExistingSelection,
                true,  // center item
                /*GlobalSettings::self()->loopOnGotoUnread() == GlobalSettings::EnumLoopOnGotoUnread::LoopInCurrentFolder*/
                GlobalSettings::self()->loopOnGotoUnread() != GlobalSettings::EnumLoopOnGotoUnread::DontLoop
            )) {
        // no next unread message was found in the current folder
        if ((GlobalSettings::self()->loopOnGotoUnread() ==
                GlobalSettings::EnumLoopOnGotoUnread::LoopInAllFolders) ||
                (GlobalSettings::self()->loopOnGotoUnread() ==
                 GlobalSettings::EnumLoopOnGotoUnread::LoopInAllMarkedFolders)) {
            mGoToFirstUnreadMessageInSelectedFolder = true;
            mFolderTreeWidget->folderTreeView()->selectNextUnreadFolder(true);
            mGoToFirstUnreadMessageInSelectedFolder = false;
        }
    }
}

void KMMainWidget::slotSelectPreviousMessage()
{
    mMessagePane->selectPreviousMessageItem(MessageList::Core::MessageTypeAny,
                                            MessageList::Core::ClearExistingSelection,
                                            true, false);
}

void KMMainWidget::slotExtendSelectionToPreviousMessage()
{
    mMessagePane->selectPreviousMessageItem(
        MessageList::Core::MessageTypeAny,
        MessageList::Core::GrowOrShrinkExistingSelection,
        true,  // center item
        false  // don't loop in folder
    );
}

void KMMainWidget::slotSelectPreviousUnreadMessage()
{
    if (!mMessagePane->selectPreviousMessageItem(
                MessageList::Core::MessageTypeUnreadOnly,
                MessageList::Core::ClearExistingSelection,
                true,  // center item
                GlobalSettings::self()->loopOnGotoUnread() == GlobalSettings::EnumLoopOnGotoUnread::LoopInCurrentFolder
            )) {
        // no next unread message was found in the current folder
        if ((GlobalSettings::self()->loopOnGotoUnread() ==
                GlobalSettings::EnumLoopOnGotoUnread::LoopInAllFolders) ||
                (GlobalSettings::self()->loopOnGotoUnread() ==
                 GlobalSettings::EnumLoopOnGotoUnread::LoopInAllMarkedFolders)) {
            mGoToFirstUnreadMessageInSelectedFolder = true;
            mFolderTreeWidget->folderTreeView()->selectPrevUnreadFolder();
            mGoToFirstUnreadMessageInSelectedFolder = false;
        }
    }
}

void KMMainWidget::slotDisplayCurrentMessage()
{
    if (mMessagePane->currentItem().isValid() && !mMessagePane->searchEditHasFocus()) {
        slotMessageActivated(mMessagePane->currentItem());
    }
}

// Called by double-clicked or 'Enter' in the messagelist -> pop up reader window
void KMMainWidget::slotMessageActivated(const Akonadi::Item &msg)
{
    if (!mCurrentFolder || !msg.isValid()) {
        return;
    }

    if (CommonKernel->folderIsDraftOrOutbox(mCurrentFolder->collection())) {
        mMsgActions->setCurrentMessage(msg);
        mMsgActions->editCurrentMessage();
        return;
    }

    if (CommonKernel->folderIsTemplates(mCurrentFolder->collection())) {
        slotUseTemplate();
        return;
    }

    // Try to fetch the mail, even in offline mode, it might be cached
    KMFetchMessageCommand *cmd = new KMFetchMessageCommand(this, msg);
    connect(cmd, SIGNAL(completed(KMCommand*)),
            this, SLOT(slotItemsFetchedForActivation(KMCommand*)));
    cmd->start();
}

void KMMainWidget::slotItemsFetchedForActivation(KMCommand *command)
{
    KMCommand::Result result = command->result();
    if (result != KMCommand::OK) {
        qCDebug(KMAIL_LOG) << "Result:" << result;
        return;
    }

    KMFetchMessageCommand *fetchCmd = qobject_cast<KMFetchMessageCommand *>(command);
    const Item msg = fetchCmd->item();

    KMReaderMainWin *win = new KMReaderMainWin(mFolderDisplayFormatPreference, mFolderHtmlLoadExtPreference);
    const bool useFixedFont = mMsgView ? mMsgView->isFixedFont() :
                              MessageViewer::GlobalSettings::self()->useFixedFont();
    win->setUseFixedFont(useFixedFont);

    const Akonadi::Collection parentCollection = MailCommon::Util::parentCollectionFromItem(msg);
    win->showMessage(overrideEncoding(), msg, parentCollection);
    win->show();
}

void KMMainWidget::slotMessageStatusChangeRequest(const Akonadi::Item &item, const Akonadi::MessageStatus &set, const Akonadi::MessageStatus &clear)
{
    if (!item.isValid()) {
        return;
    }

    if (clear.toQInt32() != Akonadi::MessageStatus().toQInt32()) {
        KMCommand *command = new KMSetStatusCommand(clear, Akonadi::Item::List() << item, true);
        command->start();
    }

    if (set.toQInt32() != Akonadi::MessageStatus().toQInt32()) {
        KMCommand *command = new KMSetStatusCommand(set, Akonadi::Item::List() << item, false);
        command->start();
    }
}

//-----------------------------------------------------------------------------
void KMMainWidget::slotMarkAll()
{
    mMessagePane->selectAll();
    updateMessageActions();
}

void KMMainWidget::slotMessagePopup(const Akonadi::Item &msg , const QUrl &aUrl, const QUrl &imageUrl, const QPoint &aPoint)
{
    updateMessageMenu();

    const QString email =  KEmailAddress::firstEmailAddress(aUrl.path()).toLower();
    if (aUrl.scheme() == QLatin1String("mailto") && !email.isEmpty()) {
        Akonadi::ContactSearchJob *job = new Akonadi::ContactSearchJob(this);
        job->setLimit(1);
        job->setQuery(Akonadi::ContactSearchJob::Email, email, Akonadi::ContactSearchJob::ExactMatch);
        job->setProperty("msg", QVariant::fromValue(msg));
        job->setProperty("point", aPoint);
        job->setProperty("imageUrl", imageUrl);
        job->setProperty("url", aUrl);
        connect(job, &Akonadi::ContactSearchJob::result, this, &KMMainWidget::slotContactSearchJobForMessagePopupDone);
    } else {
        showMessagePopup(msg, aUrl, imageUrl, aPoint, false, false);
    }
}

void KMMainWidget::slotContactSearchJobForMessagePopupDone(KJob *job)
{
    const Akonadi::ContactSearchJob *searchJob = qobject_cast<Akonadi::ContactSearchJob *>(job);
    const bool contactAlreadyExists = !searchJob->contacts().isEmpty();

    const QList<Akonadi::Item> listContact = searchJob->items();
    const bool uniqueContactFound = (listContact.count() == 1);
    if (uniqueContactFound) {
        mMsgView->setContactItem(listContact.first(), searchJob->contacts().at(0));
    } else {
        mMsgView->clearContactItem();
    }
    const Akonadi::Item msg = job->property("msg").value<Akonadi::Item>();
    const QPoint aPoint = job->property("point").toPoint();
    const QUrl imageUrl = job->property("imageUrl").value<QUrl>();
    const QUrl url = job->property("url").value<QUrl>();

    showMessagePopup(msg, url, imageUrl, aPoint, contactAlreadyExists, uniqueContactFound);
}

void KMMainWidget::showMessagePopup(const Akonadi::Item &msg , const QUrl &url, const QUrl &imageUrl, const QPoint &aPoint, bool contactAlreadyExists, bool uniqueContactFound)
{
    QMenu *menu = new QMenu;

    bool urlMenuAdded = false;

    if (!url.isEmpty()) {
        if (url.scheme() == QLatin1String("mailto")) {
            // popup on a mailto URL
            menu->addAction(mMsgView->mailToComposeAction());
            menu->addAction(mMsgView->mailToReplyAction());
            menu->addAction(mMsgView->mailToForwardAction());

            menu->addSeparator();

            if (contactAlreadyExists) {
                if (uniqueContactFound) {
                    menu->addAction(mMsgView->editContactAction());
                } else {
                    menu->addAction(mMsgView->openAddrBookAction());
                }
            } else {
                menu->addAction(mMsgView->addAddrBookAction());
                menu->addAction(mMsgView->addToExistingContactAction());
            }
            menu->addSeparator();
            menu->addMenu(mMsgView->viewHtmlOption());
            menu->addSeparator();
            menu->addAction(mMsgView->copyURLAction());
            urlMenuAdded = true;
        } else if (url.scheme() != QLatin1String("attachment")) {
            // popup on a not-mailto URL
            menu->addAction(mMsgView->urlOpenAction());
            menu->addAction(mMsgView->addBookmarksAction());
            menu->addAction(mMsgView->urlSaveAsAction());
            menu->addAction(mMsgView->copyURLAction());
            if (mMsgView->isAShortUrl(url)) {
                menu->addSeparator();
                menu->addAction(mMsgView->expandShortUrlAction());
            }
            if (!imageUrl.isEmpty()) {
                menu->addSeparator();
                menu->addAction(mMsgView->copyImageLocation());
                menu->addAction(mMsgView->downloadImageToDiskAction());
                menu->addAction(mMsgView->shareImage());
                if (mMsgView->adblockEnabled()) {
                    menu->addSeparator();
                    menu->addAction(mMsgView->blockImage());
                }
            }
            urlMenuAdded = true;
        }
        qCDebug(KMAIL_LOG) << "URL is:" << url;
    }
    const QString selectedText = mMsgView ? mMsgView->copyText() : QString();
    if (mMsgView && !selectedText.isEmpty()) {
        if (urlMenuAdded) {
            menu->addSeparator();
        }
        menu->addAction(mMsgActions->replyMenu());
        menu->addSeparator();

        menu->addAction(mMsgView->copyAction());
        menu->addAction(mMsgView->selectAllAction());
        menu->addSeparator();
        mMsgActions->addWebShortcutsMenu(menu, selectedText);
        menu->addSeparator();
        menu->addAction(mMsgView->translateAction());
        menu->addSeparator();
        menu->addAction(mMsgView->speakTextAction());
    } else if (!urlMenuAdded) {
        // popup somewhere else (i.e., not a URL) on the message
        if (!mMessagePane->currentMessage()) {
            // no messages
            delete menu;
            return;
        }
        Akonadi::Collection parentCol = msg.parentCollection();
        if (parentCol.isValid() && CommonKernel->folderIsTemplates(parentCol)) {
            menu->addAction(mUseAction);
        } else {
            menu->addAction(mMsgActions->replyMenu());
            menu->addAction(mMsgActions->forwardMenu());
        }
        if (parentCol.isValid() && CommonKernel->folderIsSentMailFolder(parentCol)) {
            menu->addAction(sendAgainAction());
        } else {
            menu->addAction(editAction());
        }
        menu->addAction(mailingListActionMenu());
        menu->addSeparator();

        menu->addAction(mCopyActionMenu);
        menu->addAction(mMoveActionMenu);

        menu->addSeparator();

        menu->addAction(mMsgActions->messageStatusMenu());
        menu->addSeparator();
        if (mMsgView) {
            if (!imageUrl.isEmpty()) {
                menu->addSeparator();
                menu->addAction(mMsgView->copyImageLocation());
                menu->addAction(mMsgView->downloadImageToDiskAction());
                menu->addAction(mMsgView->shareImage());
                menu->addSeparator();
                if (mMsgView->adblockEnabled()) {
                    menu->addAction(mMsgView->blockImage());
                    menu->addSeparator();
                }
            }
            menu->addAction(mMsgView->viewSourceAction());
            menu->addAction(mMsgView->toggleFixFontAction());
            menu->addAction(mMsgView->toggleMimePartTreeAction());
        }
        menu->addSeparator();
        if (mMsgActions->printPreviewAction()) {
            menu->addAction(mMsgActions->printPreviewAction());
        }
        menu->addAction(mMsgActions->printAction());
        menu->addAction(mSaveAsAction);
        menu->addAction(mSaveAttachmentsAction);
        menu->addSeparator();
        if (parentCol.isValid() && CommonKernel->folderIsTrash(parentCol)) {
            menu->addAction(mDeleteAction);
        } else {
            menu->addAction(akonadiStandardAction(Akonadi::StandardMailActionManager::MoveToTrash));
        }
        menu->addSeparator();
        menu->addAction(mMsgView->createTodoAction());
        menu->addAction(mMsgView->createEventAction());
        menu->addSeparator();
        if (mMsgView) {
            menu->addAction(mMsgView->saveMessageDisplayFormatAction());
            menu->addAction(mMsgView->resetMessageDisplayFormatAction());
            menu->addSeparator();
        }
        menu->addAction(mMsgActions->annotateAction());
        if (mMsgView && mMsgView->adblockEnabled()) {
            menu->addSeparator();
            menu->addAction(mMsgView->openBlockableItems());
        }
        menu->addSeparator();
        menu->addAction(mMsgActions->addFollowupReminderAction());
        if (kmkernel->allowToDebugBalooSupport()) {
            menu->addSeparator();
            menu->addAction(mMsgActions->debugBalooAction());
        }
    }
    KAcceleratorManager::manage(menu);
    menu->exec(aPoint, Q_NULLPTR);
    delete menu;
}

void KMMainWidget::setupActions()
{
    mMsgActions = new KMail::MessageActions(actionCollection(), this);
    mMsgActions->setMessageView(mMsgView);

    //----- File Menu
    mSaveAsAction = new QAction(QIcon::fromTheme(QLatin1String("document-save")), i18n("Save &As..."), this);
    actionCollection()->addAction(QLatin1String("file_save_as"), mSaveAsAction);
    connect(mSaveAsAction, &QAction::triggered, this, &KMMainWidget::slotSaveMsg);
    actionCollection()->setDefaultShortcut(mSaveAsAction, KStandardShortcut::save().first());

    mOpenAction = KStandardAction::open(this, SLOT(slotOpenMsg()),
                                        actionCollection());

    mOpenRecentAction = KStandardAction::openRecent(this, SLOT(slotOpenRecentMsg(QUrl)),
                        actionCollection());
    KConfigGroup grp = mConfig->group(QLatin1String("Recent Files"));
    mOpenRecentAction->loadEntries(grp);

    {
        QAction *action = new QAction(i18n("&Expire All Folders"), this);
        actionCollection()->addAction(QLatin1String("expire_all_folders"), action);
        connect(action, &QAction::triggered, this, &KMMainWidget::slotExpireAll);
    }
    {
        QAction *action = new QAction(QIcon::fromTheme(QLatin1String("mail-receive")), i18n("Check &Mail"), this);
        actionCollection()->addAction(QLatin1String("check_mail"), action);
        connect(action, &QAction::triggered, this, &KMMainWidget::slotCheckMail);
        actionCollection()->setDefaultShortcut(action, QKeySequence(Qt::CTRL + Qt::Key_L));
    }

    KActionMenuAccount *actActionMenu = new KActionMenuAccount(this);
    actActionMenu->setIcon(QIcon::fromTheme(QLatin1String("mail-receive")));
    actActionMenu->setText(i18n("Check Mail In"));

    actActionMenu->setIconText(i18n("Check Mail"));
    actActionMenu->setToolTip(i18n("Check Mail"));
    actionCollection()->addAction(QLatin1String("check_mail_in"), actActionMenu);
    connect(actActionMenu, &KActionMenu::triggered, this, &KMMainWidget::slotCheckMail);

    mSendQueued = new QAction(QIcon::fromTheme(QLatin1String("mail-send")), i18n("&Send Queued Messages"), this);
    actionCollection()->addAction(QLatin1String("send_queued"), mSendQueued);
    connect(mSendQueued, &QAction::triggered, this, &KMMainWidget::slotSendQueued);
    {

        QAction *action = mAkonadiStandardActionManager->action(Akonadi::StandardActionManager::ToggleWorkOffline);
        mAkonadiStandardActionManager->interceptAction(Akonadi::StandardActionManager::ToggleWorkOffline);
        action->setCheckable(false);
        connect(action, &QAction::triggered, this, &KMMainWidget::slotOnlineStatus);
        action->setText(i18n("Online status (unknown)"));
    }

    mSendActionMenu = new KActionMenuTransport(this);
    mSendActionMenu->setIcon(QIcon::fromTheme(QLatin1String("mail-send-via")));
    mSendActionMenu->setText(i18n("Send Queued Messages Via"));
    actionCollection()->addAction(QLatin1String("send_queued_via"), mSendActionMenu);

    connect(mSendActionMenu, SIGNAL(transportSelected(MailTransport::Transport*)), SLOT(slotSendQueuedVia(MailTransport::Transport*)));

    //----- Tools menu
    if (parent()->inherits("KMMainWin")) {
        QAction *action = new QAction(QIcon::fromTheme(QLatin1String("x-office-address-book")), i18n("&Address Book"), this);
        actionCollection()->addAction(QLatin1String("addressbook"), action);
        connect(action, &QAction::triggered, mLaunchExternalComponent, &KMLaunchExternalComponent::slotAddrBook);
        if (QStandardPaths::findExecutable(QLatin1String("kaddressbook")).isEmpty()) {
            action->setEnabled(false);
        }
    }

    {
        QAction *action = new QAction(QIcon::fromTheme(QLatin1String("pgp-keys")), i18n("Certificate Manager"), this);
        actionCollection()->addAction(QLatin1String("tools_start_certman"), action);
        connect(action, &QAction::triggered, mLaunchExternalComponent, &KMLaunchExternalComponent::slotStartCertManager);
        // disable action if no certman binary is around
        if (QStandardPaths::findExecutable(QLatin1String("kleopatra")).isEmpty()) {
            action->setEnabled(false);
        }
    }
    {
        QAction *action = new QAction(QIcon::fromTheme(QLatin1String("pgp-keys")), i18n("GnuPG Log Viewer"), this);
        actionCollection()->addAction(QLatin1String("tools_start_kwatchgnupg"), action);
        connect(action, &QAction::triggered, mLaunchExternalComponent, &KMLaunchExternalComponent::slotStartWatchGnuPG);
#ifdef Q_OS_WIN32
        // not ported yet, underlying infrastructure missing on Windows
        const bool usableKWatchGnupg = false;
#else
        // disable action if no kwatchgnupg binary is around
        bool usableKWatchGnupg = !QStandardPaths::findExecutable(QLatin1String("kwatchgnupg")).isEmpty();
#endif
        action->setEnabled(usableKWatchGnupg);
    }
    {
        QAction *action = new QAction(QIcon::fromTheme(QLatin1String("document-import")), i18n("&Import Messages..."), this);
        actionCollection()->addAction(QLatin1String("import"), action);
        connect(action, &QAction::triggered, mLaunchExternalComponent, &KMLaunchExternalComponent::slotImport);
        if (QStandardPaths::findExecutable(QLatin1String("kmailcvt")).isEmpty()) {
            action->setEnabled(false);
        }
    }

#if !defined(NDEBUG)
    {
        QAction *action = new QAction(i18n("&Debug Sieve..."), this);
        actionCollection()->addAction(QLatin1String("tools_debug_sieve"), action);
        connect(action, &QAction::triggered, this, &KMMainWidget::slotDebugSieve);
    }
#endif

    {
        QAction *action = new QAction(i18n("Filter &Log Viewer..."), this);
        actionCollection()->addAction(QLatin1String("filter_log_viewer"), action);
        connect(action, &QAction::triggered, mLaunchExternalComponent, &KMLaunchExternalComponent::slotFilterLogViewer);
    }
    {
        QAction *action = new QAction(i18n("&Anti-Spam Wizard..."), this);
        actionCollection()->addAction(QLatin1String("antiSpamWizard"), action);
        connect(action, &QAction::triggered, mLaunchExternalComponent, &KMLaunchExternalComponent::slotAntiSpamWizard);
    }
    {
        QAction *action = new QAction(i18n("&Anti-Virus Wizard..."), this);
        actionCollection()->addAction(QLatin1String("antiVirusWizard"), action);
        connect(action, &QAction::triggered, mLaunchExternalComponent, &KMLaunchExternalComponent::slotAntiVirusWizard);
    }
    {
        QAction *action = new QAction(i18n("&Account Wizard..."), this);
        actionCollection()->addAction(QLatin1String("accountWizard"), action);
        connect(action, &QAction::triggered, mLaunchExternalComponent, &KMLaunchExternalComponent::slotAccountWizard);
    }
    {
        QAction *action = new QAction(i18n("&Import Wizard..."), this);
        actionCollection()->addAction(QLatin1String("importWizard"), action);
        connect(action, &QAction::triggered, mLaunchExternalComponent, &KMLaunchExternalComponent::slotImportWizard);
    }
    if (KSieveUi::Util::allowOutOfOfficeSettings()) {
        QAction *action = new QAction(i18n("Edit \"Out of Office\" Replies..."), this);
        actionCollection()->addAction(QLatin1String("tools_edit_vacation"), action);
        connect(action, SIGNAL(triggered(bool)), SLOT(slotEditVacation()));
    }

    {
        QAction *action = new QAction(i18n("&Configure Automatic Archiving..."), this);
        actionCollection()->addAction(QLatin1String("tools_automatic_archiving"), action);
        connect(action, &QAction::triggered, mLaunchExternalComponent, &KMLaunchExternalComponent::slotConfigureAutomaticArchiving);
    }

    {
        QAction *action = new QAction(i18n("Delayed Messages..."), this);
        actionCollection()->addAction(QLatin1String("message_delayed"), action);
        connect(action, &QAction::triggered, mLaunchExternalComponent, &KMLaunchExternalComponent::slotConfigureSendLater);
    }

    {
        QAction *action = new QAction(i18n("Followup Reminder Messages..."), this);
        actionCollection()->addAction(QLatin1String("followup_reminder_messages"), action);
        connect(action, &QAction::triggered, mLaunchExternalComponent, &KMLaunchExternalComponent::slotConfigureFollowupReminder);
    }

    // Disable the standard action delete key sortcut.
    QAction *const standardDelAction = akonadiStandardAction(Akonadi::StandardActionManager::DeleteItems);
    standardDelAction->setShortcut(QKeySequence());

    //----- Edit Menu

    /* The delete action is nowhere in the gui, by default, so we need to make
    * sure it is plugged into the KAccel now, since that won't happen on
    * XMLGui construction or manual ->plug(). This is only a problem when run
    * as a part, though. */
    mDeleteAction = new QAction(QIcon::fromTheme(QLatin1String("edit-delete")), i18nc("@action Hard delete, bypassing trash", "&Delete"), this);
    actionCollection()->addAction(QLatin1String("delete"), mDeleteAction);
    connect(mDeleteAction, SIGNAL(triggered(bool)), SLOT(slotDeleteMsg()));
    actionCollection()->setDefaultShortcut(mDeleteAction, QKeySequence(Qt::SHIFT + Qt::Key_Delete));

    mTrashThreadAction = new QAction(i18n("M&ove Thread to Trash"), this);
    actionCollection()->addAction(QLatin1String("move_thread_to_trash"), mTrashThreadAction);
    actionCollection()->setDefaultShortcut(mTrashThreadAction, QKeySequence(Qt::CTRL + Qt::Key_Delete));
    mTrashThreadAction->setIcon(QIcon::fromTheme(QLatin1String("user-trash")));
    KMail::Util::addQActionHelpText(mTrashThreadAction, i18n("Move thread to trashcan"));
    connect(mTrashThreadAction, &QAction::triggered, this, &KMMainWidget::slotTrashThread);

    mDeleteThreadAction = new QAction(QIcon::fromTheme(QLatin1String("edit-delete")), i18n("Delete T&hread"), this);
    actionCollection()->addAction(QLatin1String("delete_thread"), mDeleteThreadAction);
    connect(mDeleteThreadAction, SIGNAL(triggered(bool)), SLOT(slotDeleteThread()));
    actionCollection()->setDefaultShortcut(mDeleteThreadAction, QKeySequence(Qt::CTRL + Qt::SHIFT + Qt::Key_Delete));

    mSearchMessages = new QAction(QIcon::fromTheme(QLatin1String("edit-find-mail")), i18n("&Find Messages..."), this);
    actionCollection()->addAction(QLatin1String("search_messages"), mSearchMessages);
    connect(mSearchMessages, &QAction::triggered, this, &KMMainWidget::slotRequestFullSearchFromQuickSearch);
    actionCollection()->setDefaultShortcut(mSearchMessages, QKeySequence(Qt::Key_S));

    {
        QAction *action = new QAction(i18n("Select &All Messages"), this);
        actionCollection()->addAction(QLatin1String("mark_all_messages"), action);
        connect(action, &QAction::triggered, this, &KMMainWidget::slotMarkAll);
        actionCollection()->setDefaultShortcut(action, QKeySequence(Qt::CTRL + Qt::Key_A));
    }

    //----- Folder Menu

    mFolderMailingListPropertiesAction = new QAction(i18n("&Mailing List Management..."), this);
    actionCollection()->addAction(QLatin1String("folder_mailinglist_properties"), mFolderMailingListPropertiesAction);
    connect(mFolderMailingListPropertiesAction, &QAction::triggered, mManageShowCollectionProperties, &ManageShowCollectionProperties::slotFolderMailingListProperties);
    // mFolderMailingListPropertiesAction->setIcon(QIcon::fromTheme("document-properties-mailing-list"));

    mShowFolderShortcutDialogAction = new QAction(QIcon::fromTheme(QLatin1String("configure-shortcuts")), i18n("&Assign Shortcut..."), this);
    actionCollection()->addAction(QLatin1String("folder_shortcut_command"), mShowFolderShortcutDialogAction);
    connect(mShowFolderShortcutDialogAction, &QAction::triggered, mManageShowCollectionProperties,
            &ManageShowCollectionProperties::slotShowFolderShortcutDialog);
    // FIXME: this action is not currently enabled in the rc file, but even if
    // it were there is inconsistency between the action name and action.
    // "Expiration Settings" implies that this will lead to a settings dialogue
    // and it should be followed by a "...", but slotExpireFolder() performs
    // an immediate expiry.
    //
    // TODO: expire action should be disabled if there is no content or if
    // the folder can't delete messages.
    //
    // Leaving the action here for the moment, it and the "Expire" option in the
    // folder popup menu should be combined or at least made consistent.  Same for
    // slotExpireFolder() and FolderViewItem::slotShowExpiryProperties().
    mExpireFolderAction = new QAction(i18n("&Expiration Settings"), this);
    actionCollection()->addAction(QLatin1String("expire"), mExpireFolderAction);
    connect(mExpireFolderAction, &QAction::triggered, this, &KMMainWidget::slotExpireFolder);

    mAkonadiStandardActionManager->interceptAction(Akonadi::StandardMailActionManager::MoveToTrash);
    connect(mAkonadiStandardActionManager->action(Akonadi::StandardMailActionManager::MoveToTrash), &QAction::triggered, this, &KMMainWidget::slotTrashSelectedMessages);

    mAkonadiStandardActionManager->interceptAction(Akonadi::StandardMailActionManager::MoveAllToTrash);
    connect(mAkonadiStandardActionManager->action(Akonadi::StandardMailActionManager::MoveAllToTrash), &QAction::triggered, this, &KMMainWidget::slotEmptyFolder);

    mAkonadiStandardActionManager->interceptAction(Akonadi::StandardActionManager::DeleteCollections);
    connect(mAkonadiStandardActionManager->action(Akonadi::StandardActionManager::DeleteCollections), &QAction::triggered, this, &KMMainWidget::slotRemoveFolder);

    // ### PORT ME: Add this to the context menu. Not possible right now because
    //              the context menu uses XMLGUI, and that would add the entry to
    //              all collection context menus
    mArchiveFolderAction = new QAction(i18n("&Archive Folder..."), this);
    actionCollection()->addAction(QLatin1String("archive_folder"), mArchiveFolderAction);
    connect(mArchiveFolderAction, &QAction::triggered, this, &KMMainWidget::slotArchiveFolder);

    mDisplayMessageFormatMenu = new DisplayMessageFormatActionMenu(this);
    connect(mDisplayMessageFormatMenu, &DisplayMessageFormatActionMenu::changeDisplayMessageFormat, this, &KMMainWidget::slotChangeDisplayMessageFormat);
    actionCollection()->addAction(QLatin1String("display_format_message"), mDisplayMessageFormatMenu);

    mPreferHtmlLoadExtAction = new KToggleAction(i18n("Load E&xternal References"), this);
    actionCollection()->addAction(QLatin1String("prefer_html_external_refs"), mPreferHtmlLoadExtAction);
    connect(mPreferHtmlLoadExtAction, &KToggleAction::triggered, this, &KMMainWidget::slotOverrideHtmlLoadExt);

    {
        QAction *action =  mAkonadiStandardActionManager->action(Akonadi::StandardActionManager::CopyCollections);
        actionCollection()->setDefaultShortcut(action, QKeySequence(Qt::SHIFT + Qt::CTRL + Qt::Key_C));
    }
    {
        QAction *action = mAkonadiStandardActionManager->action(Akonadi::StandardActionManager::Paste);
        actionCollection()->setDefaultShortcut(action, QKeySequence(Qt::SHIFT + Qt::CTRL + Qt::Key_V));
    }
    {
        QAction *action = mAkonadiStandardActionManager->action(Akonadi::StandardActionManager::CopyItems);
        actionCollection()->setDefaultShortcut(action, QKeySequence(Qt::ALT + Qt::CTRL + Qt::Key_C));
    }
    {
        QAction *action = mAkonadiStandardActionManager->action(Akonadi::StandardActionManager::CutItems);
        action->setShortcut(QKeySequence(Qt::ALT + Qt::CTRL + Qt::Key_X));
    }

    {
        QAction *action = mAkonadiStandardActionManager->action(Akonadi::StandardActionManager::CopyItemToMenu);
        action->setText(i18n("Copy Message To..."));
        action = mAkonadiStandardActionManager->action(Akonadi::StandardActionManager::MoveItemToMenu);
        action->setText(i18n("Move Message To..."));
    }

    //----- Message Menu
    {
        QAction *action = new QAction(QIcon::fromTheme(QLatin1String("mail-message-new")), i18n("&New Message..."), this);
        actionCollection()->addAction(QLatin1String("new_message"), action);
        action->setIconText(i18nc("@action:intoolbar New Empty Message", "New"));
        connect(action, &QAction::triggered, this, &KMMainWidget::slotCompose);
        // do not set a New shortcut if kmail is a component
        if (!kmkernel->xmlGuiInstanceName().isEmpty()) {
            action->setShortcut(KStandardShortcut::openNew().first());
        }
    }

    mTemplateMenu = new KActionMenu(QIcon::fromTheme(QLatin1String("document-new")), i18n("Message From &Template"),
                                    actionCollection());
    mTemplateMenu->setDelayed(true);
    actionCollection()->addAction(QLatin1String("new_from_template"), mTemplateMenu);
    connect(mTemplateMenu->menu(), SIGNAL(aboutToShow()), this,
            SLOT(slotShowNewFromTemplate()));
    connect(mTemplateMenu->menu(), SIGNAL(triggered(QAction*)), this,
            SLOT(slotNewFromTemplate(QAction*)));

    mMessageNewList = new QAction(QIcon::fromTheme(QLatin1String("mail-message-new-list")),
                                  i18n("New Message t&o Mailing-List..."),
                                  this);
    actionCollection()->addAction(QLatin1String("post_message"),  mMessageNewList);
    connect(mMessageNewList, SIGNAL(triggered(bool)),
            SLOT(slotPostToML()));
    actionCollection()->setDefaultShortcut(mMessageNewList, QKeySequence(Qt::CTRL + Qt::SHIFT + Qt::Key_N));

    mSendAgainAction = new QAction(i18n("Send A&gain..."), this);
    actionCollection()->addAction(QLatin1String("send_again"), mSendAgainAction);
    connect(mSendAgainAction, &QAction::triggered, this, &KMMainWidget::slotResendMsg);

    //----- Create filter actions
    mFilterMenu = new KActionMenu(QIcon::fromTheme(QLatin1String("view-filter")), i18n("&Create Filter"), this);
    actionCollection()->addAction(QLatin1String("create_filter"), mFilterMenu);
    connect(mFilterMenu, SIGNAL(triggered(bool)), this,
            SLOT(slotFilter()));
    {
        QAction *action = new QAction(i18n("Filter on &Subject..."), this);
        actionCollection()->addAction(QLatin1String("subject_filter"), action);
        connect(action, &QAction::triggered, this, &KMMainWidget::slotSubjectFilter);
        mFilterMenu->addAction(action);
    }

    {
        QAction *action = new QAction(i18n("Filter on &From..."), this);
        actionCollection()->addAction(QLatin1String("from_filter"), action);
        connect(action, &QAction::triggered, this, &KMMainWidget::slotFromFilter);
        mFilterMenu->addAction(action);
    }
    {
        QAction *action = new QAction(i18n("Filter on &To..."), this);
        actionCollection()->addAction(QLatin1String("to_filter"), action);
        connect(action, &QAction::triggered, this, &KMMainWidget::slotToFilter);
        mFilterMenu->addAction(action);
    }
    mFilterMenu->addAction(mMsgActions->listFilterAction());

    mUseAction = new QAction(QIcon::fromTheme(QLatin1String("document-new")), i18n("New Message From &Template"), this);
    actionCollection()->addAction(QLatin1String("use_template"), mUseAction);
    connect(mUseAction, &QAction::triggered, this, &KMMainWidget::slotUseTemplate);
    actionCollection()->setDefaultShortcut(mUseAction, QKeySequence(Qt::SHIFT + Qt::Key_N));

    //----- "Mark Thread" submenu
    mThreadStatusMenu = new KActionMenu(i18n("Mark &Thread"), this);
    actionCollection()->addAction(QLatin1String("thread_status"), mThreadStatusMenu);

    mMarkThreadAsReadAction = new QAction(QIcon::fromTheme(QLatin1String("mail-mark-read")), i18n("Mark Thread as &Read"), this);
    actionCollection()->addAction(QLatin1String("thread_read"), mMarkThreadAsReadAction);
    connect(mMarkThreadAsReadAction, &QAction::triggered, this, &KMMainWidget::slotSetThreadStatusRead);
    KMail::Util::addQActionHelpText(mMarkThreadAsReadAction, i18n("Mark all messages in the selected thread as read"));
    mThreadStatusMenu->addAction(mMarkThreadAsReadAction);

    mMarkThreadAsUnreadAction = new QAction(QIcon::fromTheme(QLatin1String("mail-mark-unread")), i18n("Mark Thread as &Unread"), this);
    actionCollection()->addAction(QLatin1String("thread_unread"), mMarkThreadAsUnreadAction);
    connect(mMarkThreadAsUnreadAction, &QAction::triggered, this, &KMMainWidget::slotSetThreadStatusUnread);
    KMail::Util::addQActionHelpText(mMarkThreadAsUnreadAction, i18n("Mark all messages in the selected thread as unread"));
    mThreadStatusMenu->addAction(mMarkThreadAsUnreadAction);

    mThreadStatusMenu->addSeparator();

    //----- "Mark Thread" toggle actions
    mToggleThreadImportantAction = new KToggleAction(QIcon::fromTheme(QLatin1String("mail-mark-important")), i18n("Mark Thread as &Important"), this);
    actionCollection()->addAction(QLatin1String("thread_flag"), mToggleThreadImportantAction);
    connect(mToggleThreadImportantAction, &KToggleAction::triggered, this, &KMMainWidget::slotSetThreadStatusImportant);
    mToggleThreadImportantAction->setCheckedState(KGuiItem(i18n("Remove &Important Thread Mark")));
    mThreadStatusMenu->addAction(mToggleThreadImportantAction);

    mToggleThreadToActAction = new KToggleAction(QIcon::fromTheme(QLatin1String("mail-mark-task")), i18n("Mark Thread as &Action Item"), this);
    actionCollection()->addAction(QLatin1String("thread_toact"), mToggleThreadToActAction);
    connect(mToggleThreadToActAction, &KToggleAction::triggered, this, &KMMainWidget::slotSetThreadStatusToAct);
    mToggleThreadToActAction->setCheckedState(KGuiItem(i18n("Remove &Action Item Thread Mark")));
    mThreadStatusMenu->addAction(mToggleThreadToActAction);

    //------- "Watch and ignore thread" actions
    mWatchThreadAction = new KToggleAction(QIcon::fromTheme(QLatin1String("mail-thread-watch")), i18n("&Watch Thread"), this);
    actionCollection()->addAction(QLatin1String("thread_watched"), mWatchThreadAction);
    connect(mWatchThreadAction, &KToggleAction::triggered, this, &KMMainWidget::slotSetThreadStatusWatched);

    mIgnoreThreadAction = new KToggleAction(QIcon::fromTheme(QLatin1String("mail-thread-ignored")), i18n("&Ignore Thread"), this);
    actionCollection()->addAction(QLatin1String("thread_ignored"), mIgnoreThreadAction);
    connect(mIgnoreThreadAction, &KToggleAction::triggered, this, &KMMainWidget::slotSetThreadStatusIgnored);

    mThreadStatusMenu->addSeparator();
    mThreadStatusMenu->addAction(mWatchThreadAction);
    mThreadStatusMenu->addAction(mIgnoreThreadAction);

    mSaveAttachmentsAction = new QAction(QIcon::fromTheme(QLatin1String("mail-attachment")), i18n("Save A&ttachments..."), this);
    actionCollection()->addAction(QLatin1String("file_save_attachments"), mSaveAttachmentsAction);
    connect(mSaveAttachmentsAction, &QAction::triggered, this, &KMMainWidget::slotSaveAttachments);

    mMoveActionMenu = mAkonadiStandardActionManager->action(Akonadi::StandardActionManager::MoveItemToMenu);

    mCopyActionMenu = mAkonadiStandardActionManager->action(Akonadi::StandardActionManager::CopyItemToMenu);

    mApplyAllFiltersAction =
        new QAction(QIcon::fromTheme(QLatin1String("view-filter")), i18n("Appl&y All Filters"), this);
    actionCollection()->addAction(QLatin1String("apply_filters"), mApplyAllFiltersAction);
    connect(mApplyAllFiltersAction, SIGNAL(triggered(bool)),
            SLOT(slotApplyFilters()));
    actionCollection()->setDefaultShortcut(mApplyAllFiltersAction, QKeySequence(Qt::CTRL + Qt::Key_J));

    mApplyFilterActionsMenu = new KActionMenu(i18n("A&pply Filter"), this);
    actionCollection()->addAction(QLatin1String("apply_filter_actions"), mApplyFilterActionsMenu);

    {
        QAction *action = new QAction(i18nc("View->", "&Expand Thread / Group"), this);
        actionCollection()->addAction(QLatin1String("expand_thread"), action);
        actionCollection()->setDefaultShortcut(action, QKeySequence(Qt::Key_Period));
        KMail::Util::addQActionHelpText(action, i18n("Expand the current thread or group"));
        connect(action, &QAction::triggered, this, &KMMainWidget::slotExpandThread);
    }
    {
        QAction *action = new QAction(i18nc("View->", "&Collapse Thread / Group"), this);
        actionCollection()->addAction(QLatin1String("collapse_thread"), action);
        actionCollection()->setDefaultShortcut(action, QKeySequence(Qt::Key_Comma));
        KMail::Util::addQActionHelpText(action, i18n("Collapse the current thread or group"));
        connect(action, &QAction::triggered, this, &KMMainWidget::slotCollapseThread);
    }
    {
        QAction *action = new QAction(i18nc("View->", "Ex&pand All Threads"), this);
        actionCollection()->addAction(QLatin1String("expand_all_threads"), action);
        actionCollection()->setDefaultShortcut(action, QKeySequence(Qt::CTRL + Qt::Key_Period));
        KMail::Util::addQActionHelpText(action, i18n("Expand all threads in the current folder"));
        connect(action, &QAction::triggered, this, &KMMainWidget::slotExpandAllThreads);
    }
    {
        QAction *action = new QAction(i18nc("View->", "C&ollapse All Threads"), this);
        actionCollection()->addAction(QLatin1String("collapse_all_threads"), action);
        actionCollection()->setDefaultShortcut(action, QKeySequence(Qt::CTRL + Qt::Key_Comma));
        KMail::Util::addQActionHelpText(action, i18n("Collapse all threads in the current folder"));
        connect(action, &QAction::triggered, this, &KMMainWidget::slotCollapseAllThreads);
    }

    QAction *dukeOfMonmoth = new QAction(i18n("&Display Message"), this);
    actionCollection()->addAction(QLatin1String("display_message"), dukeOfMonmoth);
    connect(dukeOfMonmoth, &QAction::triggered, this, &KMMainWidget::slotDisplayCurrentMessage);
    QList<QKeySequence> shortcuts;
    shortcuts << QKeySequence(Qt::Key_Enter) << QKeySequence(Qt::Key_Return);
    actionCollection()->setDefaultShortcuts(dukeOfMonmoth, shortcuts);

    //----- Go Menu
    {
        QAction *action = new QAction(i18n("&Next Message"), this);
        actionCollection()->addAction(QLatin1String("go_next_message"), action);
        actionCollection()->setDefaultShortcut(action, QKeySequence(QLatin1String("N; Right")));
        KMail::Util::addQActionHelpText(action, i18n("Go to the next message"));
        connect(action, &QAction::triggered, this, &KMMainWidget::slotSelectNextMessage);
    }
    {
        QAction *action = new QAction(i18n("Next &Unread Message"), this);
        actionCollection()->addAction(QLatin1String("go_next_unread_message"), action);
        actionCollection()->setDefaultShortcut(action, QKeySequence(Qt::Key_Plus));
        if (QApplication::isRightToLeft()) {
            action->setIcon(QIcon::fromTheme(QLatin1String("go-previous")));
        } else {
            action->setIcon(QIcon::fromTheme(QLatin1String("go-next")));
        }
        action->setIconText(i18nc("@action:inmenu Goto next unread message", "Next"));
        KMail::Util::addQActionHelpText(action, i18n("Go to the next unread message"));
        connect(action, &QAction::triggered, this, &KMMainWidget::slotSelectNextUnreadMessage);
    }
    {
        QAction *action = new QAction(i18n("&Previous Message"), this);
        actionCollection()->addAction(QLatin1String("go_prev_message"), action);
        KMail::Util::addQActionHelpText(action, i18n("Go to the previous message"));
        actionCollection()->setDefaultShortcut(action, QKeySequence(QLatin1String("P; Left")));
        connect(action, &QAction::triggered, this, &KMMainWidget::slotSelectPreviousMessage);
    }
    {
        QAction *action = new QAction(i18n("Previous Unread &Message"), this);
        actionCollection()->addAction(QLatin1String("go_prev_unread_message"), action);
        actionCollection()->setDefaultShortcut(action, QKeySequence(Qt::Key_Minus));
        if (QApplication::isRightToLeft()) {
            action->setIcon(QIcon::fromTheme(QLatin1String("go-next")));
        } else {
            action->setIcon(QIcon::fromTheme(QLatin1String("go-previous")));
        }
        action->setIconText(i18nc("@action:inmenu Goto previous unread message.", "Previous"));
        KMail::Util::addQActionHelpText(action, i18n("Go to the previous unread message"));
        connect(action, &QAction::triggered, this, &KMMainWidget::slotSelectPreviousUnreadMessage);
    }
    {
        QAction *action = new QAction(i18n("Next Unread &Folder"), this);
        actionCollection()->addAction(QLatin1String("go_next_unread_folder"), action);
        connect(action, &QAction::triggered, this, &KMMainWidget::slotNextUnreadFolder);
        actionCollection()->setDefaultShortcut(action, QKeySequence(Qt::ALT + Qt::Key_Plus));
        KMail::Util::addQActionHelpText(action, i18n("Go to the next folder with unread messages"));
    }
    {
        QAction *action = new QAction(i18n("Previous Unread F&older"), this);
        actionCollection()->addAction(QLatin1String("go_prev_unread_folder"), action);
        actionCollection()->setDefaultShortcut(action, QKeySequence(Qt::ALT + Qt::Key_Minus));
        KMail::Util::addQActionHelpText(action, i18n("Go to the previous folder with unread messages"));
        connect(action, &QAction::triggered, this, &KMMainWidget::slotPrevUnreadFolder);
    }
    {
        QAction *action = new QAction(i18nc("Go->", "Next Unread &Text"), this);
        actionCollection()->addAction(QLatin1String("go_next_unread_text"), action);
        actionCollection()->setDefaultShortcut(action, QKeySequence(Qt::Key_Space));
        KMail::Util::addQActionHelpText(action, i18n("Go to the next unread text"));
        action->setWhatsThis(i18n("Scroll down current message. "
                                  "If at end of current message, "
                                  "go to next unread message."));
        connect(action, &QAction::triggered, this, &KMMainWidget::slotReadOn);
    }

    //----- Settings Menu
    {
        QAction *action = new QAction(i18n("Configure &Filters..."), this);
        action->setMenuRole(QAction::NoRole);   // do not move to application menu on OS X
        actionCollection()->addAction(QLatin1String("filter"), action);
        connect(action, &QAction::triggered, this, &KMMainWidget::slotFilter);
    }
    {
        QAction *action = new QAction(i18n("Manage &Sieve Scripts..."), this);
        actionCollection()->addAction(QLatin1String("sieveFilters"), action);
        connect(action, &QAction::triggered, this, &KMMainWidget::slotManageSieveScripts);
    }
    {
        mShowIntroductionAction = new QAction(QIcon::fromTheme(QLatin1String("kmail")), i18n("KMail &Introduction"), this);
        actionCollection()->addAction(QLatin1String("help_kmail_welcomepage"), mShowIntroductionAction);
        KMail::Util::addQActionHelpText(mShowIntroductionAction, i18n("Display KMail's Welcome Page"));
        connect(mShowIntroductionAction, &QAction::triggered, this, &KMMainWidget::slotIntro);
        mShowIntroductionAction->setEnabled(mMsgView != Q_NULLPTR);
    }

    // ----- Standard Actions

    //  KStandardAction::configureNotifications(this, SLOT(slotEditNotifications()), actionCollection());
    {
        QAction *action = new QAction(QIcon::fromTheme(QLatin1String("preferences-desktop-notification")),
                                      i18n("Configure &Notifications..."), this);
        action->setMenuRole(QAction::NoRole);   // do not move to application menu on OS X
        actionCollection()->addAction(QLatin1String("kmail_configure_notifications"), action);
        connect(action, &QAction::triggered, this, &KMMainWidget::slotEditNotifications);
    }

    {
        QAction *action = new QAction(QIcon::fromTheme(QLatin1String("configure")), i18n("&Configure KMail..."), this);
        action->setMenuRole(QAction::PreferencesRole);   // this one should move to the application menu on OS X
        actionCollection()->addAction(QLatin1String("kmail_configure_kmail"), action);
        connect(action, SIGNAL(triggered(bool)), kmkernel, SLOT(slotShowConfigurationDialog()));
    }

    {
        mExpireConfigAction = new QAction(i18n("Expire..."), this);
        actionCollection()->addAction(QLatin1String("expire_settings"), mExpireConfigAction);
        connect(mExpireConfigAction, &QAction::triggered, mManageShowCollectionProperties, &ManageShowCollectionProperties::slotShowExpiryProperties);
    }

    {
        QAction *action = new QAction(QIcon::fromTheme(QLatin1String("bookmark-new")), i18n("Add Favorite Folder..."), this);
        actionCollection()->addAction(QLatin1String("add_favorite_folder"), action);
        connect(action, &QAction::triggered, this, &KMMainWidget::slotAddFavoriteFolder);
    }

    {
        mServerSideSubscription = new QAction(QIcon::fromTheme(QLatin1String("folder-bookmarks")), i18n("Serverside Subscription..."), this);
        actionCollection()->addAction(QLatin1String("serverside_subscription"), mServerSideSubscription);
        connect(mServerSideSubscription, &QAction::triggered, this, &KMMainWidget::slotServerSideSubscription);
    }

    {
        mApplyFiltersOnFolder = new QAction(QIcon::fromTheme(QLatin1String("view-filter")), i18n("Appl&y All Filters On Folder"), this);
        actionCollection()->addAction(QLatin1String("apply_filters_on_folder"), mApplyFiltersOnFolder);
        connect(mApplyFiltersOnFolder, &QAction::triggered,
                this, &KMMainWidget::slotApplyFiltersOnFolder);

    }

    {
        QAction *action = new QAction(QIcon::fromTheme(QLatin1String("kmail")), i18n("&Export KMail Data..."), this);
        actionCollection()->addAction(QLatin1String("kmail_export_data"), action);
        connect(action, &QAction::triggered, mLaunchExternalComponent, &KMLaunchExternalComponent::slotExportData);
    }

    {
        QAction *action = new QAction(QIcon::fromTheme(QLatin1String("contact-new")), i18n("New AddressBook Contact..."), this);
        actionCollection()->addAction(QLatin1String("kmail_new_addressbook_contact"), action);
        connect(action, &QAction::triggered, this, &KMMainWidget::slotCreateAddressBookContact);

    }

    actionCollection()->addAction(KStandardAction::Undo,  QLatin1String("kmail_undo"), this, SLOT(slotUndo()));

    KStandardAction::tipOfDay(mLaunchExternalComponent, SLOT(slotShowTip()), actionCollection());

    menutimer = new QTimer(this);
    menutimer->setObjectName(QLatin1String("menutimer"));
    menutimer->setSingleShot(true);
    connect(menutimer, &QTimer::timeout, this, &KMMainWidget::updateMessageActionsDelayed);
    connect(kmkernel->undoStack(),
            SIGNAL(undoStackChanged()), this, SLOT(slotUpdateUndo()));

    updateMessageActions();
    updateFolderMenu();
    mTagActionManager = new KMail::TagActionManager(this, actionCollection(), mMsgActions,
            mGUIClient);
    mFolderShortcutActionManager = new KMail::FolderShortcutActionManager(this, actionCollection());

    {
        QAction *action = new QAction(i18n("Copy Message to Folder"), this);
        actionCollection()->addAction(QLatin1String("copy_message_to_folder"), action);
        connect(action, &QAction::triggered,
                this, &KMMainWidget::slotCopySelectedMessagesToFolder);
        actionCollection()->setDefaultShortcut(action, QKeySequence(Qt::Key_C));
    }
    {
        QAction *action = new QAction(i18n("Jump to Folder..."), this);
        actionCollection()->addAction(QLatin1String("jump_to_folder"), action);
        connect(action, &QAction::triggered,
                this, &KMMainWidget::slotJumpToFolder);
        actionCollection()->setDefaultShortcut(action, QKeySequence(Qt::Key_J));
    }
    {
        QAction *action = new QAction(i18n("Abort Current Operation"), this);
        actionCollection()->addAction(QLatin1String("cancel"), action);
        connect(action, SIGNAL(triggered(bool)),
                ProgressManager::instance(), SLOT(slotAbortAll()));
        actionCollection()->setDefaultShortcut(action, QKeySequence(Qt::Key_Escape));
    }
    {
        QAction *action = new QAction(i18n("Focus on Next Folder"), this);
        actionCollection()->addAction(QLatin1String("inc_current_folder"), action);
        connect(action, SIGNAL(triggered(bool)),
                mFolderTreeWidget->folderTreeView(), SLOT(slotFocusNextFolder()));
        actionCollection()->setDefaultShortcut(action, QKeySequence(Qt::CTRL + Qt::Key_Right));
    }
    {
        QAction *action = new QAction(i18n("Focus on Previous Folder"), this);
        actionCollection()->addAction(QLatin1String("dec_current_folder"), action);
        connect(action, &QAction::triggered,
                mFolderTreeWidget->folderTreeView(), &FolderTreeView::slotFocusPrevFolder);
        actionCollection()->setDefaultShortcut(action, QKeySequence(Qt::CTRL + Qt::Key_Left));
    }
    {
        QAction *action = new QAction(i18n("Select Folder with Focus"), this);
        actionCollection()->addAction(QLatin1String("select_current_folder"), action);

        connect(action, &QAction::triggered,
                mFolderTreeWidget->folderTreeView(), &FolderTreeView::slotSelectFocusFolder);
        actionCollection()->setDefaultShortcut(action, QKeySequence(Qt::CTRL + Qt::Key_Space));
    }
    {
        QAction *action = new QAction(i18n("Focus on First Folder"), this);
        actionCollection()->addAction(QLatin1String("focus_first_folder"), action);
        connect(action, &QAction::triggered,
                mFolderTreeWidget->folderTreeView(), &FolderTreeView::slotFocusFirstFolder);
        actionCollection()->setDefaultShortcut(action, QKeySequence(Qt::CTRL + Qt::Key_Home));
    }
    {
        QAction *action = new QAction(i18n("Focus on Last Folder"), this);
        actionCollection()->addAction(QLatin1String("focus_last_folder"), action);
        connect(action, SIGNAL(triggered(bool)),
                mFolderTreeWidget->folderTreeView(), SLOT(slotFocusLastFolder()));
        actionCollection()->setDefaultShortcut(action, QKeySequence(Qt::CTRL + Qt::Key_End));
    }
    {
        QAction *action = new QAction(i18n("Focus on Next Message"), this);
        actionCollection()->addAction(QLatin1String("inc_current_message"), action);
        connect(action, SIGNAL(triggered(bool)),
                this, SLOT(slotFocusOnNextMessage()));
        actionCollection()->setDefaultShortcut(action, QKeySequence(Qt::ALT + Qt::Key_Right));
    }
    {
        QAction *action = new QAction(i18n("Focus on Previous Message"), this);
        actionCollection()->addAction(QLatin1String("dec_current_message"), action);
        connect(action, SIGNAL(triggered(bool)),
                this, SLOT(slotFocusOnPrevMessage()));
        actionCollection()->setDefaultShortcut(action, QKeySequence(Qt::ALT + Qt::Key_Left));
    }
    {
        QAction *action = new QAction(i18n("Select First Message"), this);
        actionCollection()->addAction(QLatin1String("select_first_message"), action);
        connect(action, SIGNAL(triggered(bool)),
                this, SLOT(slotSelectFirstMessage()));
        actionCollection()->setDefaultShortcut(action, QKeySequence(Qt::ALT + Qt::Key_Home));
    }
    {
        QAction *action = new QAction(i18n("Select Last Message"), this);
        actionCollection()->addAction(QLatin1String("select_last_message"), action);
        connect(action, SIGNAL(triggered(bool)),
                this, SLOT(slotSelectLastMessage()));
        actionCollection()->setDefaultShortcut(action, QKeySequence(Qt::ALT + Qt::Key_End));
    }
    {
        QAction *action = new QAction(i18n("Select Message with Focus"), this);
        actionCollection()->addAction(QLatin1String("select_current_message"), action);
        connect(action, SIGNAL(triggered(bool)),
                this, SLOT(slotSelectFocusedMessage()));
        actionCollection()->setDefaultShortcut(action, QKeySequence(Qt::ALT + Qt::Key_Space));
    }

    {
        mQuickSearchAction = new QAction(i18n("Set Focus to Quick Search"), this);
        //If change shortcut change Panel::setQuickSearchClickMessage(...) message
        actionCollection()->setDefaultShortcut(mQuickSearchAction, QKeySequence(Qt::ALT + Qt::Key_Q));
        actionCollection()->addAction(QLatin1String("focus_to_quickseach"), mQuickSearchAction);
        connect(mQuickSearchAction, SIGNAL(triggered(bool)),
                SLOT(slotFocusQuickSearch()));
        updateQuickSearchLineText();
    }
    {
        QAction *action = new QAction(i18n("Extend Selection to Previous Message"), this);
        actionCollection()->setDefaultShortcut(action, QKeySequence(Qt::SHIFT + Qt::Key_Left));
        actionCollection()->addAction(QLatin1String("previous_message"), action);
        connect(action, SIGNAL(triggered(bool)),
                this, SLOT(slotExtendSelectionToPreviousMessage()));
    }
    {
        QAction *action = new QAction(i18n("Extend Selection to Next Message"), this);
        actionCollection()->setDefaultShortcut(action, QKeySequence(Qt::SHIFT + Qt::Key_Right));
        actionCollection()->addAction(QLatin1String("next_message"), action);
        connect(action, SIGNAL(triggered(bool)),
                this, SLOT(slotExtendSelectionToNextMessage()));
    }

    {
        mMoveMsgToFolderAction = new QAction(i18n("Move Message to Folder"), this);
        actionCollection()->setDefaultShortcut(mMoveMsgToFolderAction, QKeySequence(Qt::Key_M));
        actionCollection()->addAction(QLatin1String("move_message_to_folder"), mMoveMsgToFolderAction);
        connect(mMoveMsgToFolderAction, SIGNAL(triggered(bool)),
                SLOT(slotMoveSelectedMessageToFolder()));
    }

    mArchiveAction = new QAction(i18nc("@action", "Archive"), this);
    actionCollection()->addAction(QLatin1String("archive_mails"), mArchiveAction);
    connect(mArchiveAction, SIGNAL(triggered(bool)),
            SLOT(slotArchiveMails()));

}

void KMMainWidget::slotAddFavoriteFolder()
{
    if (!mFavoritesModel) {
        return;
    }
    QPointer<MailCommon::FolderSelectionDialog> dialog(selectFromAllFoldersDialog());
    dialog->setWindowTitle(i18n("Add Favorite Folder"));
    if (dialog->exec() && dialog) {
        const Akonadi::Collection collection = dialog->selectedCollection();
        if (collection.isValid()) {
            mFavoritesModel->addCollection(collection);
        }
    }
}

//-----------------------------------------------------------------------------
void KMMainWidget::slotEditNotifications()
{
    KMail::KMKnotify notifyDlg(this);
    notifyDlg.exec();
}

//-----------------------------------------------------------------------------
void KMMainWidget::slotReadOn()
{
    if (!mMsgView) {
        return;
    }
    if (!mMsgView->viewer()->atBottom()) {
        mMsgView->viewer()->slotJumpDown();
        return;
    }
    slotSelectNextUnreadMessage();
}

void KMMainWidget::slotNextUnreadFolder()
{
    if (!mFolderTreeWidget) {
        return;
    }
    mGoToFirstUnreadMessageInSelectedFolder = true;
    mFolderTreeWidget->folderTreeView()->selectNextUnreadFolder();
    mGoToFirstUnreadMessageInSelectedFolder = false;
}

void KMMainWidget::slotPrevUnreadFolder()
{
    if (!mFolderTreeWidget) {
        return;
    }
    mGoToFirstUnreadMessageInSelectedFolder = true;
    mFolderTreeWidget->folderTreeView()->selectPrevUnreadFolder();
    mGoToFirstUnreadMessageInSelectedFolder = false;
}

void KMMainWidget::slotExpandThread()
{
    mMessagePane->setCurrentThreadExpanded(true);
}

void KMMainWidget::slotCollapseThread()
{
    mMessagePane->setCurrentThreadExpanded(false);
}

void KMMainWidget::slotExpandAllThreads()
{
    // TODO: Make this asynchronous ? (if there is enough demand)
#ifndef QT_NO_CURSOR
    MessageViewer::KCursorSaver busy(MessageViewer::KBusyPtr::busy());
#endif
    mMessagePane->setAllThreadsExpanded(true);
}

void KMMainWidget::slotCollapseAllThreads()
{
    // TODO: Make this asynchronous ? (if there is enough demand)
#ifndef QT_NO_CURSOR
    MessageViewer::KCursorSaver busy(MessageViewer::KBusyPtr::busy());
#endif
    mMessagePane->setAllThreadsExpanded(false);
}

//-----------------------------------------------------------------------------
void KMMainWidget::updateMessageMenu()
{
    updateMessageActions();
}

void KMMainWidget::startUpdateMessageActionsTimer()
{
    // FIXME: This delay effectively CAN make the actions to be in an incoherent state
    //        Maybe we should mark actions as "dirty" here and check it in every action handler...
    updateMessageActions(true);

    menutimer->stop();
    menutimer->start(500);
}

void KMMainWidget::updateMessageActions(bool fast)
{
    Akonadi::Item::List selectedItems;
    Akonadi::Item::List selectedVisibleItems;
    bool allSelectedBelongToSameThread = false;
    if (mCurrentFolder && mCurrentFolder->isValid() &&
            mMessagePane->getSelectionStats(selectedItems, selectedVisibleItems, &allSelectedBelongToSameThread)
       ) {
        mMsgActions->setCurrentMessage(mMessagePane->currentItem(), selectedVisibleItems);
    } else {
        mMsgActions->setCurrentMessage(Akonadi::Item());
    }

    if (!fast) {
        updateMessageActionsDelayed();
    }

}

void KMMainWidget::updateMessageActionsDelayed()
{
    int count;
    Akonadi::Item::List selectedItems;
    Akonadi::Item::List selectedVisibleItems;
    bool allSelectedBelongToSameThread = false;
    Akonadi::Item currentMessage;
    if (mCurrentFolder && mCurrentFolder->isValid() &&
            mMessagePane->getSelectionStats(selectedItems, selectedVisibleItems, &allSelectedBelongToSameThread)
       ) {
        count = selectedItems.count();

        currentMessage = mMessagePane->currentItem();

    } else {
        count = 0;
        currentMessage = Akonadi::Item();
    }

    mApplyFiltersOnFolder->setEnabled(mCurrentFolder && mCurrentFolder->isValid());

    //
    // Here we have:
    //
    // - A list of selected messages stored in selectedSernums.
    //   The selected messages might contain some invisible ones as a selected
    //   collapsed node "includes" all the children in the selection.
    // - A list of selected AND visible messages stored in selectedVisibleSernums.
    //   This list does not contain children of selected and collapsed nodes.
    //
    // Now, actions can operate on:
    // - Any set of messages
    //     These are called "mass actions" and are enabled whenever we have a message selected.
    //     In fact we should differentiate between actions that operate on visible selection
    //     and those that operate on the selection as a whole (without considering visibility)...
    // - A single thread
    //     These are called "thread actions" and are enabled whenever all the selected messages belong
    //     to the same thread. If the selection doesn't cover the whole thread then the action
    //     will act on the whole thread anyway (thus will silently extend the selection)
    // - A single message
    //     And we have two sub-cases:
    //     - The selection must contain exactly one message
    //       These actions can't ignore the hidden messages and thus must be disabled if
    //       the selection contains any.
    //     - The selection must contain exactly one visible message
    //       These actions will ignore the hidden message and thus can be enabled if
    //       the selection contains any.
    //

    bool readOnly = mCurrentFolder && mCurrentFolder->isValid() && (mCurrentFolder->rights() & Akonadi::Collection::ReadOnly);
    // can we apply strictly single message actions ? (this is false if the whole selection contains more than one message)
    bool single_actions = count == 1;
    // can we apply loosely single message actions ? (this is false if the VISIBLE selection contains more than one message)
    bool singleVisibleMessageSelected = selectedVisibleItems.count() == 1;
    // can we apply "mass" actions to the selection ? (this is actually always true if the selection is non-empty)
    bool mass_actions = count >= 1;
    // does the selection identify a single thread ?
    bool thread_actions = mass_actions && allSelectedBelongToSameThread && mMessagePane->isThreaded();
    // can we apply flags to the selected messages ?
    bool flags_available = GlobalSettings::self()->allowLocalFlags() || !(mCurrentFolder &&  mCurrentFolder->isValid() ? readOnly : true);

    mThreadStatusMenu->setEnabled(thread_actions);
    // these need to be handled individually, the user might have them
    // in the toolbar
    mWatchThreadAction->setEnabled(thread_actions && flags_available);
    mIgnoreThreadAction->setEnabled(thread_actions && flags_available);
    mMarkThreadAsReadAction->setEnabled(thread_actions);
    mMarkThreadAsUnreadAction->setEnabled(thread_actions);
    mToggleThreadToActAction->setEnabled(thread_actions && flags_available);
    mToggleThreadImportantAction->setEnabled(thread_actions && flags_available);
    bool canDeleteMessages = mCurrentFolder && mCurrentFolder->isValid() && (mCurrentFolder->rights() & Akonadi::Collection::CanDeleteItem);

    mTrashThreadAction->setEnabled(thread_actions && canDeleteMessages);
    mDeleteThreadAction->setEnabled(thread_actions && canDeleteMessages);

    if (currentMessage.isValid()) {
        MessageStatus status;
        status.setStatusFromFlags(currentMessage.flags());
        mTagActionManager->updateActionStates(count, mMessagePane->currentItem());
        if (thread_actions) {
            mToggleThreadToActAction->setChecked(status.isToAct());
            mToggleThreadImportantAction->setChecked(status.isImportant());
            mWatchThreadAction->setChecked(status.isWatched());
            mIgnoreThreadAction->setChecked(status.isIgnored());
        }
    }

    mMoveActionMenu->setEnabled(mass_actions && canDeleteMessages);
    if (mMoveMsgToFolderAction) {
        mMoveMsgToFolderAction->setEnabled(mass_actions && canDeleteMessages);
    }
    //mCopyActionMenu->setEnabled( mass_actions );

    mDeleteAction->setEnabled(mass_actions && canDeleteMessages);

    mExpireConfigAction->setEnabled(canDeleteMessages);

    if (mMsgView) {
        mMsgView->findInMessageAction()->setEnabled(mass_actions && !CommonKernel->folderIsTemplates(mCurrentFolder->collection()));
    }
    mMsgActions->forwardInlineAction()->setEnabled(mass_actions && !CommonKernel->folderIsTemplates(mCurrentFolder->collection()));
    mMsgActions->forwardAttachedAction()->setEnabled(mass_actions && !CommonKernel->folderIsTemplates(mCurrentFolder->collection()));
    mMsgActions->forwardMenu()->setEnabled(mass_actions && !CommonKernel->folderIsTemplates(mCurrentFolder->collection()));

    mMsgActions->editAction()->setEnabled(single_actions);
    mUseAction->setEnabled(single_actions && CommonKernel->folderIsTemplates(mCurrentFolder->collection()));
    filterMenu()->setEnabled(single_actions);
    mMsgActions->redirectAction()->setEnabled(/*single_actions &&*/mass_actions && !CommonKernel->folderIsTemplates(mCurrentFolder->collection()));

    if (mMsgActions->customTemplatesMenu()) {
        mMsgActions->customTemplatesMenu()->forwardActionMenu()->setEnabled(mass_actions);
        mMsgActions->customTemplatesMenu()->replyActionMenu()->setEnabled(single_actions);
        mMsgActions->customTemplatesMenu()->replyAllActionMenu()->setEnabled(single_actions);
    }

    // "Print" will act on the current message: it will ignore any hidden selection
    mMsgActions->printAction()->setEnabled(singleVisibleMessageSelected);
    // "Print preview" will act on the current message: it will ignore any hidden selection
    QAction *printPreviewAction = mMsgActions->printPreviewAction();
    if (printPreviewAction) {
        printPreviewAction->setEnabled(singleVisibleMessageSelected);
    }

    // "View Source" will act on the current message: it will ignore any hidden selection
    if (mMsgView) {
        mMsgView->viewSourceAction()->setEnabled(singleVisibleMessageSelected);
    }
    MessageStatus status;
    status.setStatusFromFlags(currentMessage.flags());

    QList< QAction *> actionList;
    bool statusSendAgain = single_actions && ((currentMessage.isValid() && status.isSent()) || (currentMessage.isValid() && CommonKernel->folderIsSentMailFolder(mCurrentFolder->collection())));
    if (statusSendAgain) {
        actionList << mSendAgainAction;
    } else if (single_actions) {
        actionList << messageActions()->editAction();
    }
    actionList << mSaveAttachmentsAction;
    if (mCurrentFolder && FolderArchive::FolderArchiveUtil::resourceSupportArchiving(mCurrentFolder->collection().resource())) {
        actionList << mArchiveAction;
    }
    mGUIClient->unplugActionList(QLatin1String("messagelist_actionlist"));
    mGUIClient->plugActionList(QLatin1String("messagelist_actionlist"), actionList);
    mSendAgainAction->setEnabled(statusSendAgain);

    mSaveAsAction->setEnabled(mass_actions);

    if ((mCurrentFolder && mCurrentFolder->isValid())) {
        updateMoveAction(mCurrentFolder->statistics());
    } else {
        updateMoveAction(false, false);
    }

    const qint64 nbMsgOutboxCollection = MailCommon::Util::updatedCollection(CommonKernel->outboxCollectionFolder()).statistics().count();

    mSendQueued->setEnabled(nbMsgOutboxCollection > 0);
    mSendActionMenu->setEnabled(nbMsgOutboxCollection > 0);

    const bool newPostToMailingList = mCurrentFolder && mCurrentFolder->isMailingListEnabled();
    mMessageNewList->setEnabled(newPostToMailingList);

    slotUpdateOnlineStatus(static_cast<GlobalSettingsBase::EnumNetworkState::type>(GlobalSettings::self()->networkState()));
    if (action(QLatin1String("kmail_undo"))) {
        action(QLatin1String("kmail_undo"))->setEnabled(kmkernel->undoStack()->size() > 0);
    }

    // Enable / disable all filters.
    foreach (QAction *filterAction, mFilterMenuActions) {
        filterAction->setEnabled(count > 0);
    }

    mApplyAllFiltersAction->setEnabled(count);
    mApplyFilterActionsMenu->setEnabled(count);
}

void KMMainWidget::slotAkonadiStandardActionUpdated()
{
    bool multiFolder = false;
    if (mFolderTreeWidget) {
        multiFolder = mFolderTreeWidget->selectedCollections().count() > 1;
    }
    if (mCollectionProperties) {
        if (mCurrentFolder && mCurrentFolder->collection().isValid()) {
            const Akonadi::AgentInstance instance =
                Akonadi::AgentManager::self()->instance(mCurrentFolder->collection().resource());

            mCollectionProperties->setEnabled(!multiFolder &&
                                              !mCurrentFolder->isStructural() &&
                                              (instance.status() != Akonadi::AgentInstance::Broken));
        } else {
            mCollectionProperties->setEnabled(false);
        }
        QList< QAction * > collectionProperties;
        if (mCollectionProperties->isEnabled()) {
            collectionProperties << mCollectionProperties;
        }
        mGUIClient->unplugActionList(QLatin1String("akonadi_collection_collectionproperties_actionlist"));
        mGUIClient->plugActionList(QLatin1String("akonadi_collection_collectionproperties_actionlist"), collectionProperties);

    }

    const bool folderWithContent = mCurrentFolder && !mCurrentFolder->isStructural();

    if (mAkonadiStandardActionManager->action(Akonadi::StandardActionManager::DeleteCollections)) {

        mAkonadiStandardActionManager->action(Akonadi::StandardActionManager::DeleteCollections)->setEnabled(mCurrentFolder
                && !multiFolder
                && (mCurrentFolder->collection().rights() & Collection::CanDeleteCollection)
                && !mCurrentFolder->isSystemFolder()
                && folderWithContent);
    }

    if (mAkonadiStandardActionManager->action(Akonadi::StandardMailActionManager::MoveAllToTrash)) {
        mAkonadiStandardActionManager->action(Akonadi::StandardMailActionManager::MoveAllToTrash)->setEnabled(folderWithContent
                && (mCurrentFolder->count() > 0)
                && mCurrentFolder->canDeleteMessages()
                && !multiFolder);
        mAkonadiStandardActionManager->action(Akonadi::StandardMailActionManager::MoveAllToTrash)->setText((mCurrentFolder && CommonKernel->folderIsTrash(mCurrentFolder->collection())) ? i18n("E&mpty Trash") : i18n("&Move All Messages to Trash"));
    }

    QList< QAction * > addToFavorite;
    QAction *actionAddToFavoriteCollections = akonadiStandardAction(Akonadi::StandardActionManager::AddToFavoriteCollections);
    if (actionAddToFavoriteCollections) {
        if (mEnableFavoriteFolderView && actionAddToFavoriteCollections->isEnabled()) {
            addToFavorite << actionAddToFavoriteCollections;
        }
        mGUIClient->unplugActionList(QLatin1String("akonadi_collection_add_to_favorites_actionlist"));
        mGUIClient->plugActionList(QLatin1String("akonadi_collection_add_to_favorites_actionlist"), addToFavorite);
    }

    QList< QAction * > syncActionList;
    QAction *actionSync = akonadiStandardAction(Akonadi::StandardActionManager::SynchronizeCollections);
    if (actionSync && actionSync->isEnabled()) {
        syncActionList << actionSync;
    }
    actionSync = akonadiStandardAction(Akonadi::StandardActionManager::SynchronizeCollectionsRecursive);
    if (actionSync && actionSync->isEnabled()) {
        syncActionList << actionSync;
    }
    mGUIClient->unplugActionList(QLatin1String("akonadi_collection_sync_actionlist"));
    mGUIClient->plugActionList(QLatin1String("akonadi_collection_sync_actionlist"), syncActionList);

    QList< QAction * > actionList;

    QAction *action = mAkonadiStandardActionManager->action(Akonadi::StandardActionManager::CreateCollection);
    if (action && action->isEnabled()) {
        actionList << action;
    }

    action =  mAkonadiStandardActionManager->action(Akonadi::StandardActionManager::MoveCollectionToMenu);
    if (action && action->isEnabled()) {
        actionList << action;
    }

    action =  mAkonadiStandardActionManager->action(Akonadi::StandardActionManager::CopyCollectionToMenu);
    if (action && action->isEnabled()) {
        actionList << action;
    }
    mGUIClient->unplugActionList(QLatin1String("akonadi_collection_move_copy_menu_actionlist"));
    mGUIClient->plugActionList(QLatin1String("akonadi_collection_move_copy_menu_actionlist"), actionList);

}

void KMMainWidget::updateHtmlMenuEntry()
{
    if (mDisplayMessageFormatMenu && mPreferHtmlLoadExtAction) {
        bool multiFolder = false;
        if (mFolderTreeWidget) {
            multiFolder = mFolderTreeWidget->selectedCollections().count() > 1;
        }
        // the visual ones only make sense if we are showing a message list
        const bool enabledAction = (mFolderTreeWidget &&
                                    mFolderTreeWidget->folderTreeView()->currentFolder().isValid() &&
                                    !multiFolder);

        mDisplayMessageFormatMenu->setEnabled(enabledAction);
        const bool isEnabled = (mFolderTreeWidget &&
                                mFolderTreeWidget->folderTreeView()->currentFolder().isValid() &&
                                !multiFolder);
        const bool useHtml = (mFolderDisplayFormatPreference == MessageViewer::Viewer::Html || (mHtmlGlobalSetting && mFolderDisplayFormatPreference == MessageViewer::Viewer::UseGlobalSetting));
        mPreferHtmlLoadExtAction->setEnabled(isEnabled && useHtml);

        mDisplayMessageFormatMenu->setDisplayMessageFormat(mFolderDisplayFormatPreference);

        mPreferHtmlLoadExtAction->setChecked(!multiFolder && (mHtmlLoadExtGlobalSetting ? !mFolderHtmlLoadExtPreference : mFolderHtmlLoadExtPreference));
    }
}

//-----------------------------------------------------------------------------
void KMMainWidget::updateFolderMenu()
{
    if (!CommonKernel->outboxCollectionFolder().isValid()) {
        QTimer::singleShot(1000, this, SLOT(updateFolderMenu()));
        return;
    }

    const bool folderWithContent = mCurrentFolder && !mCurrentFolder->isStructural();
    bool multiFolder = false;
    if (mFolderTreeWidget) {
        multiFolder = mFolderTreeWidget->selectedCollections().count() > 1;
    }
    mFolderMailingListPropertiesAction->setEnabled(folderWithContent &&
            !multiFolder &&
            !mCurrentFolder->isSystemFolder());

    QList< QAction * > actionlist;
    if (mCurrentFolder && mCurrentFolder->collection().id() == CommonKernel->outboxCollectionFolder().id() && (mCurrentFolder->collection()).statistics().count() > 0) {
        qCDebug(KMAIL_LOG) << "Enabling send queued";
        mSendQueued->setEnabled(true);
        actionlist << mSendQueued;
    }
    //   if ( mCurrentFolder && mCurrentFolder->collection().id() != CommonKernel->trashCollectionFolder().id() ) {
    //     actionlist << mTrashAction;
    //   }
    mGUIClient->unplugActionList(QLatin1String("outbox_folder_actionlist"));
    mGUIClient->plugActionList(QLatin1String("outbox_folder_actionlist"), actionlist);
    actionlist.clear();

    const bool isASearchFolder = mCurrentFolder && mCurrentFolder->collection().resource() == QLatin1String("akonadi_search_resource");
    if (isASearchFolder) {
        mAkonadiStandardActionManager->action(Akonadi::StandardActionManager::DeleteCollections)->setText(i18n("&Delete Search"));
    }

    mArchiveFolderAction->setEnabled(mCurrentFolder && !multiFolder && folderWithContent);

    bool isInTrashFolder = (mCurrentFolder && CommonKernel->folderIsTrash(mCurrentFolder->collection()));
    QAction *moveToTrash = akonadiStandardAction(Akonadi::StandardMailActionManager::MoveToTrash);
    akonadiStandardAction(Akonadi::StandardMailActionManager::MoveToTrash)->setText(isInTrashFolder ? i18nc("@action Hard delete, bypassing trash", "&Delete") : i18n("&Move to Trash"));
    akonadiStandardAction(Akonadi::StandardMailActionManager::MoveToTrash)->setIcon(isInTrashFolder ? QIcon::fromTheme(QLatin1String("edit-delete"))  : QIcon::fromTheme(QLatin1String("user-trash")));
    //Use same text as in Text property. Change it in kf5
    moveToTrash->setToolTip(isInTrashFolder ? i18nc("@action Hard delete, bypassing trash", "&Delete") : i18n("&Move to Trash"));

    mTrashThreadAction->setIcon(isInTrashFolder ? QIcon::fromTheme(QLatin1String("edit-delete")) : QIcon::fromTheme(QLatin1String("user-trash")));
    mTrashThreadAction->setText(isInTrashFolder ? i18n("Delete T&hread") : i18n("M&ove Thread to Trash"));

    mSearchMessages->setText((mCurrentFolder && mCurrentFolder->collection().resource() == QLatin1String("akonadi_search_resource")) ? i18n("Edit Search...") : i18n("&Find Messages..."));

    mExpireConfigAction->setEnabled(mCurrentFolder &&
                                    !mCurrentFolder->isStructural() &&
                                    !multiFolder &&
                                    mCurrentFolder->canDeleteMessages() &&
                                    folderWithContent &&
                                    !MailCommon::Util::isVirtualCollection(mCurrentFolder->collection()));

    updateHtmlMenuEntry();

    mShowFolderShortcutDialogAction->setEnabled(!multiFolder && folderWithContent);

    actionlist << akonadiStandardAction(Akonadi::StandardActionManager::ManageLocalSubscriptions);
    bool imapFolderIsOnline = false;
    if (mCurrentFolder && kmkernel->isImapFolder(mCurrentFolder->collection(), imapFolderIsOnline)) {
        if (imapFolderIsOnline) {
            actionlist << mServerSideSubscription;
        }
    }

    mGUIClient->unplugActionList(QLatin1String("collectionview_actionlist"));
    mGUIClient->plugActionList(QLatin1String("collectionview_actionlist"), actionlist);

}

//-----------------------------------------------------------------------------
void KMMainWidget::slotIntro()
{
    if (!mMsgView) {
        return;
    }

    mMsgView->clear(true);

    // hide widgets that are in the way:
    if (mMessagePane && mLongFolderList) {
        mMessagePane->hide();
    }
    mMsgView->displayAboutPage();

    mCurrentFolder.clear();
}

void KMMainWidget::slotShowStartupFolder()
{
    connect(MailCommon::FilterManager::instance(), SIGNAL(filtersChanged()),
            this, SLOT(initializeFilterActions()));
    // Plug various action lists. This can't be done in the constructor, as that is called before
    // the main window or Kontact calls createGUI().
    // This function however is called with a single shot timer.
    checkAkonadiServerManagerState();
    mFolderShortcutActionManager->createActions();
    mTagActionManager->createActions();
    messageActions()->setupForwardingActionsList(mGUIClient);

    QString newFeaturesMD5 = KMReaderWin::newFeaturesMD5();
    if (kmkernel->firstStart() ||
            GlobalSettings::self()->previousNewFeaturesMD5() != newFeaturesMD5) {
        GlobalSettings::self()->setPreviousNewFeaturesMD5(newFeaturesMD5);
        slotIntro();
        return;
    }
}

void KMMainWidget::checkAkonadiServerManagerState()
{
    Akonadi::ServerManager::State state = Akonadi::ServerManager::self()->state();
    if (state == Akonadi::ServerManager::Running) {
        initializeFilterActions();
    } else {
        connect(Akonadi::ServerManager::self(), SIGNAL(stateChanged(Akonadi::ServerManager::State)),
                SLOT(slotServerStateChanged(Akonadi::ServerManager::State)));
    }
}

void KMMainWidget::slotServerStateChanged(Akonadi::ServerManager::State state)
{
    if (state == Akonadi::ServerManager::Running) {
        initializeFilterActions();
        disconnect(Akonadi::ServerManager::self(), SIGNAL(stateChanged(Akonadi::ServerManager::State)));
    }
}

QList<KActionCollection *> KMMainWidget::actionCollections() const
{
    return QList<KActionCollection *>() << actionCollection();
}

//-----------------------------------------------------------------------------
void KMMainWidget::slotUpdateUndo()
{
    if (actionCollection()->action(QLatin1String("kmail_undo"))) {
        QAction *act = actionCollection()->action(QLatin1String("kmail_undo"));
        act->setEnabled(!kmkernel->undoStack()->isEmpty());
        const QString infoStr = kmkernel->undoStack()->undoInfo();
        if (infoStr.isEmpty()) {
            act->setText(i18n("&Undo"));
        } else {
            act->setText(i18n("&Undo: \"%1\"", kmkernel->undoStack()->undoInfo()));
        }
    }
}

//-----------------------------------------------------------------------------
void KMMainWidget::clearFilterActions()
{
    if (!mFilterTBarActions.isEmpty())
        if (mGUIClient->factory()) {
            mGUIClient->unplugActionList(QLatin1String("toolbar_filter_actions"));
        }

    if (!mFilterMenuActions.isEmpty())
        if (mGUIClient->factory()) {
            mGUIClient->unplugActionList(QLatin1String("menu_filter_actions"));
        }

    foreach (QAction *a, mFilterMenuActions) {
        actionCollection()->removeAction(a);
    }

    mApplyFilterActionsMenu->menu()->clear();
    mFilterTBarActions.clear();
    mFilterMenuActions.clear();

    qDeleteAll(mFilterCommands);
    mFilterCommands.clear();
}

//-----------------------------------------------------------------------------
void KMMainWidget::initializeFilterActions()
{
    clearFilterActions();
    mApplyFilterActionsMenu->menu()->addAction(mApplyAllFiltersAction);
    bool addedSeparator = false;

    foreach (MailFilter *filter, MailCommon::FilterManager::instance()->filters()) {
        if (!filter->isEmpty() && filter->configureShortcut() && filter->isEnabled()) {
            QString filterName = QStringLiteral("Filter %1").arg(filter->name());
            QString normalizedName = filterName.replace(QLatin1Char(' '), QLatin1Char('_'));
            if (action(normalizedName)) {
                continue;
            }
            KMMetaFilterActionCommand *filterCommand = new KMMetaFilterActionCommand(filter->identifier(), this);
            mFilterCommands.append(filterCommand);
            QString displayText = i18n("Filter %1", filter->name());
            QString icon = filter->icon();
            if (icon.isEmpty()) {
                icon = QLatin1String("system-run");
            }
            QAction *filterAction = new QAction(QIcon::fromTheme(icon), displayText, actionCollection());
            filterAction->setIconText(filter->toolbarName());

            // The shortcut configuration is done in the filter dialog.
            // The shortcut set in the shortcut dialog would not be saved back to
            // the filter settings correctly.
            actionCollection()->setShortcutsConfigurable(filterAction, false);
            actionCollection()->addAction(normalizedName,
                                          filterAction);
            connect(filterAction, SIGNAL(triggered(bool)),
                    filterCommand, SLOT(start()));
            actionCollection()->setDefaultShortcut(filterAction, filter->shortcut());
            if (!addedSeparator) {
                QAction *a = mApplyFilterActionsMenu->menu()->addSeparator();
                mFilterMenuActions.append(a);
                addedSeparator = true;
            }
            mApplyFilterActionsMenu->menu()->addAction(filterAction);
            mFilterMenuActions.append(filterAction);
            if (filter->configureToolbar()) {
                mFilterTBarActions.append(filterAction);
            }
        }
    }
    if (!mFilterMenuActions.isEmpty() && mGUIClient->factory()) {
        mGUIClient->plugActionList(QLatin1String("menu_filter_actions"), mFilterMenuActions);
    }
    if (!mFilterTBarActions.isEmpty() && mGUIClient->factory()) {
        mFilterTBarActions.prepend(mToolbarActionSeparator);
        mGUIClient->plugActionList(QLatin1String("toolbar_filter_actions"), mFilterTBarActions);
    }

    // Our filters have changed, now enable/disable them
    updateMessageActions();
}

void KMMainWidget::updateFileMenu()
{
    const bool isEmpty = MailCommon::Util::agentInstances().isEmpty();
    actionCollection()->action(QLatin1String("check_mail"))->setEnabled(!isEmpty);
    actionCollection()->action(QLatin1String("check_mail_in"))->setEnabled(!isEmpty);
}

//-----------------------------------------------------------------------------
const KMMainWidget::PtrList *KMMainWidget::mainWidgetList()
{
    // better safe than sorry; check whether the global static has already been destroyed
    if (theMainWidgetList.isDestroyed()) {
        return Q_NULLPTR;
    }
    return theMainWidgetList;
}

QSharedPointer<FolderCollection> KMMainWidget::currentFolder() const
{
    return mCurrentFolder;
}

//-----------------------------------------------------------------------------
QString KMMainWidget::overrideEncoding() const
{
    if (mMsgView) {
        return mMsgView->overrideEncoding();
    } else {
        return MessageCore::GlobalSettings::self()->overrideCharacterEncoding();
    }
}

void KMMainWidget::showEvent(QShowEvent *event)
{
    QWidget::showEvent(event);
    mWasEverShown = true;
}

void KMMainWidget::slotRequestFullSearchFromQuickSearch()
{
    // First, open the search window. If we are currently on a search folder,
    // the search associated with that will be loaded.
    if (!slotSearch()) {
        return;
    }

    assert(mSearchWin);

    // Now we look at the current state of the quick search, and if there's
    // something in there, we add the criteria to the existing search for
    // the search folder, if applicable, or make a new one from it.
    SearchPattern pattern;
    const QString searchString = mMessagePane->currentFilterSearchString();
    if (!searchString.isEmpty()) {
        MessageList::Core::QuickSearchLine::SearchOptions options = mMessagePane->currentOptions();
        QByteArray searchStringVal;
        if (options & MessageList::Core::QuickSearchLine::SearchEveryWhere) {
            searchStringVal = "<message>";
        } else if (options & MessageList::Core::QuickSearchLine::SearchAgainstSubject) {
            searchStringVal = "subject";
        } else if (options & MessageList::Core::QuickSearchLine::SearchAgainstBody) {
            searchStringVal = "<body>";
        } else if (options & MessageList::Core::QuickSearchLine::SearchAgainstFrom) {
            searchStringVal = "from";
        } else if (options & MessageList::Core::QuickSearchLine::SearchAgainstBcc) {
            searchStringVal = "bcc";
        } else if (options & MessageList::Core::QuickSearchLine::SearchAgainstTo) {
            searchStringVal = "to";
        } else {
            searchStringVal = "<message>";
        }
        pattern.append(SearchRule::createInstance(searchStringVal, SearchRule::FuncContains, searchString));
        QList<MessageStatus> statusList = mMessagePane->currentFilterStatus();
        Q_FOREACH (MessageStatus status, statusList) {
            if (status.hasAttachment()) {
                pattern.append(SearchRule::createInstance(searchStringVal, SearchRule::FuncHasAttachment, searchString));
                status.setHasAttachment(false);
            }
            if (!status.isOfUnknownStatus()) {
                pattern.append(SearchRule::Ptr(new SearchRuleStatus(status)));
            }
        }
    }
    if (!pattern.isEmpty()) {
        mSearchWin->addRulesToSearchPattern(pattern);
    }
}

void KMMainWidget::updateVacationScriptStatus(bool active, const QString &serverName)
{
    mVacationScriptIndicator->setVacationScriptActive(active, serverName);
    mVacationIndicatorActive = mVacationScriptIndicator->hasVacationScriptActive();
}

QWidget *KMMainWidget::vacationScriptIndicator() const
{
    return mVacationScriptIndicator;
}

void KMMainWidget::updateVacationScriptStatus()
{
    updateVacationScriptStatus(mVacationIndicatorActive);
}

KMail::TagActionManager *KMMainWidget::tagActionManager() const
{
    return mTagActionManager;
}

KMail::FolderShortcutActionManager *KMMainWidget::folderShortcutActionManager() const
{
    return mFolderShortcutActionManager;
}

void KMMainWidget::slotMessageSelected(const Akonadi::Item &item)
{
    delete mShowBusySplashTimer;
    mShowBusySplashTimer = Q_NULLPTR;
    if (mMsgView) {
        // The current selection was cleared, so we'll remove the previously
        // selected message from the preview pane
        if (!item.isValid()) {
            mMsgView->clear();
        } else {
            mShowBusySplashTimer = new QTimer(this);
            mShowBusySplashTimer->setSingleShot(true);
            connect(mShowBusySplashTimer, &QTimer::timeout, this, &KMMainWidget::slotShowBusySplash);
            mShowBusySplashTimer->start(GlobalSettings::self()->folderLoadingTimeout());   //TODO: check if we need a different timeout setting for this

            Akonadi::ItemFetchJob *itemFetchJob = MessageViewer::Viewer::createFetchJob(item);
            if (mCurrentFolder) {
                const QString resource = mCurrentFolder->collection().resource();
                itemFetchJob->setProperty("_resource", QVariant::fromValue(resource));
                connect(itemFetchJob, SIGNAL(itemsReceived(Akonadi::Item::List)),
                        SLOT(itemsReceived(Akonadi::Item::List)));
                connect(itemFetchJob, &Akonadi::ItemFetchJob::result, this, &KMMainWidget::itemsFetchDone);
            }
        }
    }
}

void KMMainWidget::itemsReceived(const Akonadi::Item::List &list)
{
    Q_ASSERT(list.size() == 1);
    delete mShowBusySplashTimer;
    mShowBusySplashTimer = Q_NULLPTR;

    if (!mMsgView) {
        return;
    }

    Item item = list.first();

    if (mMessagePane) {
        mMessagePane->show();

        if (mMessagePane->currentItem() != item) {
            // The user has selected another email already, so don't render this one.
            // Mark it as read, though, if the user settings say so.
            if (MessageViewer::GlobalSettings::self()->delayedMarkAsRead() &&
                    MessageViewer::GlobalSettings::self()->delayedMarkTime() == 0) {
                item.setFlag(Akonadi::MessageFlags::Seen);
                Akonadi::ItemModifyJob *modifyJob = new Akonadi::ItemModifyJob(item, this);
                modifyJob->disableRevisionCheck();
                modifyJob->setIgnorePayload(true);
            }
            return;
        }
    }

    mMsgView->setMessage(item);
    // reset HTML Q_DECL_OVERRIDE to the folder setting
    mMsgView->setDisplayFormatMessageOverwrite(mFolderDisplayFormatPreference);
    mMsgView->setHtmlLoadExtOverride(mFolderHtmlLoadExtPreference);
    mMsgView->setDecryptMessageOverwrite(false);
    mMsgActions->setCurrentMessage(item);
}

void KMMainWidget::itemsFetchDone(KJob *job)
{
    delete mShowBusySplashTimer;
    mShowBusySplashTimer = Q_NULLPTR;
    if (job->error()) {
        // Unfortunately job->error() is Job::Unknown in many cases.
        // (see JobPrivate::handleResponse in akonadi/job.cpp)
        // So we show the "offline" page after checking the resource status.
        qCDebug(KMAIL_LOG) << job->error() << job->errorString();

        const QString resource = job->property("_resource").toString();
        const Akonadi::AgentInstance agentInstance = Akonadi::AgentManager::self()->instance(resource);
        if (!agentInstance.isOnline()) {
            // The resource is offline
            if (mMsgView) {
                mMsgView->viewer()->enableMessageDisplay();
                mMsgView->clear(true);
            }
            mMessagePane->show();

            if (kmkernel->isOffline()) {
                showOfflinePage();
            } else {
                showResourceOfflinePage();
            }
        } else {
            // Some other error
            BroadcastStatus::instance()->setStatusMsg(job->errorString());
        }
    }
}

QAction *KMMainWidget::akonadiStandardAction(Akonadi::StandardActionManager::Type type)
{
    return mAkonadiStandardActionManager->action(type);
}

QAction *KMMainWidget::akonadiStandardAction(Akonadi::StandardMailActionManager::Type type)
{
    return mAkonadiStandardActionManager->action(type);
}

void KMMainWidget::slotRemoveDuplicates()
{
    RemoveDuplicateMailJob *job = new RemoveDuplicateMailJob(mFolderTreeWidget->folderTreeView()->selectionModel(), this, this);
    job->start();
}

void KMMainWidget::slotServerSideSubscription()
{
    if (!mCurrentFolder) {
        return;
    }
    ManageServerSideSubscriptionJob *job = new ManageServerSideSubscriptionJob(this);
    job->setCurrentFolder(mCurrentFolder);
    job->setParentWidget(this);
    job->start();
}

void KMMainWidget::savePaneSelection()
{
    if (mMessagePane) {
        mMessagePane->saveCurrentSelection();
    }
}

void KMMainWidget::updatePaneTagComboBox()
{
    if (mMessagePane) {
        mMessagePane->updateTagComboBox();
    }
}

void KMMainWidget::slotCreateAddressBookContact()
{
    CreateNewContactJob *job = new CreateNewContactJob(this, this);
    job->start();
}

void KMMainWidget::slotOpenRecentMsg(const QUrl &url)
{
    KMOpenMsgCommand *openCommand = new KMOpenMsgCommand(this, url, overrideEncoding(), this);
    openCommand->start();
}

void KMMainWidget::addRecentFile(const QUrl &mUrl)
{
    mOpenRecentAction->addUrl(mUrl);
    KConfigGroup grp = mConfig->group(QLatin1String("Recent Files"));
    mOpenRecentAction->saveEntries(grp);
    grp.sync();
}

void KMMainWidget::slotMoveMessageToTrash()
{
    if (messageView() && messageView()->viewer()) {
        KMTrashMsgCommand *command = new KMTrashMsgCommand(mCurrentFolder->collection(), messageView()->viewer()->messageItem(), -1);
        command->start();
    }
}

void KMMainWidget::slotArchiveMails()
{
    const QList<Akonadi::Item> selectedMessages = mMessagePane->selectionAsMessageItemList();
    KMKernel::self()->folderArchiveManager()->setArchiveItems(selectedMessages, mCurrentFolder->collection().resource());
}

void KMMainWidget::updateQuickSearchLineText()
{
    //If change change shortcut
    mMessagePane->setQuickSearchClickMessage(i18nc("Show shortcut for focus quick search. Don't change it", "Search...<%1>", mQuickSearchAction->shortcut().toString()));
}

void KMMainWidget::slotChangeDisplayMessageFormat(MessageViewer::Viewer::DisplayFormatMessage format)
{
    if (format == MessageViewer::Viewer::Html) {
        const int result = KMessageBox::warningContinueCancel(this,
                           // the warning text is taken from configuredialog.cpp:
                           i18n("Use of HTML in mail will make you more vulnerable to "
                                "\"spam\" and may increase the likelihood that your system will be "
                                "compromised by other present and anticipated security exploits."),
                           i18n("Security Warning"),
                           KGuiItem(i18n("Use HTML")),
                           KStandardGuiItem::cancel(),
                           QLatin1String("OverrideHtmlWarning"), Q_NULLPTR);
        if (result == KMessageBox::Cancel) {
            mDisplayMessageFormatMenu->setDisplayMessageFormat(MessageViewer::Viewer::Text);
            return;
        }
    }
    mFolderDisplayFormatPreference = format;

    //Update mPrefererHtmlLoadExtAction
    const bool useHtml = (mFolderDisplayFormatPreference == MessageViewer::Viewer::Html || (mHtmlGlobalSetting && mFolderDisplayFormatPreference == MessageViewer::Viewer::UseGlobalSetting));
    mPreferHtmlLoadExtAction->setEnabled(useHtml);

    if (mMsgView) {
        mMsgView->setDisplayFormatMessageOverwrite(mFolderDisplayFormatPreference);
        mMsgView->update(true);
    }
}

void KMMainWidget::populateMessageListStatusFilterCombo()
{
    mMessagePane->populateStatusFilterCombo();
}

void KMMainWidget::slotCollectionRemoved(const Akonadi::Collection &col)
{
    if (mFavoritesModel) {
        mFavoritesModel->removeCollection(col);
    }
}<|MERGE_RESOLUTION|>--- conflicted
+++ resolved
@@ -1924,23 +1924,14 @@
         return;
     }
 
-<<<<<<< HEAD
     TagSelectDialog dlg(this, selectedMessages.count(), selectedMessages.first());
+    dlg.setActionCollection(QList<KActionCollection*>() << actionCollection());
     if (dlg.exec()) {
         const Akonadi::Tag::List lst = dlg.selectedTag();
-
-        KMCommand *command = new KMSetTagCommand(lst, selectedMessages, KMSetTagCommand::CleanExistingAndAddNew);
-        command->start();
-=======
-    TagSelectDialog dlg( this, selectedMessages.count(), selectedMessages.first() );
-    dlg.setActionCollection(QList<KActionCollection*>() << actionCollection());
-    if ( dlg.exec() ) {
-        const Akonadi::Tag::List lst = dlg.selectedTag();
         if (!lst.isEmpty()) {
-            KMCommand *command = new KMSetTagCommand( lst, selectedMessages, KMSetTagCommand::CleanExistingAndAddNew );
+            KMCommand *command = new KMSetTagCommand(lst, selectedMessages, KMSetTagCommand::CleanExistingAndAddNew);
             command->start();
         }
->>>>>>> 2a5d0c7b
     }
 }
 
