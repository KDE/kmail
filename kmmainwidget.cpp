--- conflicted
+++ resolved
@@ -1316,25 +1316,9 @@
 //-----------------------------------------------------------------------------
 void KMMainWidget::slotImportArchive()
 {
-<<<<<<< HEAD
-  // TODO: UI dialog to select target folder
-  //       Make this d-bus callable and add the ability to call it from kmailcvt
-  KFileDialog fileDialog( KGlobalSettings::desktopPath(),
-                          "*.tar.gz *.tar.bz2 *.tar *.tar.gz *.zip", this );
-  fileDialog.setObjectName( "ImportDialog" );
-  fileDialog.setModal( false );
-  if ( fileDialog.exec() == QDialog::Accepted ) {
-    KUrl archivePath = fileDialog.selectedUrl();
-    KMail::ImportJob *importJob = new KMail::ImportJob( this );
-    importJob->setFile( archivePath );
-    importJob->setRootFolder( mFolder );
-    importJob->start();
-  }
-=======
   KMail::ImportArchiveDialog importDialog;
   importDialog.setFolder( mFolder );
   importDialog.exec();
->>>>>>> ab524be3
 }
 
 //-----------------------------------------------------------------------------
