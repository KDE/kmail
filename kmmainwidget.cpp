/*
  This file is part of KMail, the KDE mail client.
  Copyright (c) 2002 Don Sanders <sanders@kde.org>
  Copyright (c) 2009-2015 Montel Laurent <montel@kde.org>

  Based on the work of Stefan Taferner <taferner@kde.org>

  KMail is free software; you can redistribute it and/or modify it
  under the terms of the GNU General Public License, version 2, as
  published by the Free Software Foundation.

  KMail is distributed in the hope that it will be useful, but
  WITHOUT ANY WARRANTY; without even the implied warranty of
  MERCHANTABILITY or FITNESS FOR A PARTICULAR PURPOSE.  See the GNU
  General Public License for more details.

  You should have received a copy of the GNU General Public License along
  with this program; if not, write to the Free Software Foundation, Inc.,
  51 Franklin Street, Fifth Floor, Boston, MA  02110-1301  USA
*/

// KMail includes
#include "kmreadermainwin.h"
#include "editor/composer.h"
#include "searchdialog/searchwindow.h"
#include "antispam-virus/antispamwizard.h"
#include "widgets/vacationscriptindicatorwidget.h"
#include "undostack.h"
#include "kmcommands.h"
#include "kmmainwin.h"
#include "kmsystemtray.h"
#include "customtemplatesmenu.h"
#include "folderselectiondialog.h"
#include "foldertreewidget.h"
#include "util.h"
#include "util/mailutil.h"
#include "kernel/mailkernel.h"
#include "dialog/archivefolderdialog.h"
#include "settings/globalsettings.h"
#include "foldertreeview.h"
#include "tag/tagactionmanager.h"
#include "foldershortcutactionmanager.h"
#include "widgets/collectionpane.h"
#include "manageshowcollectionproperties.h"
#include "widgets/kactionmenutransport.h"
#include "widgets/kactionmenuaccount.h"
#if !defined(NDEBUG)
#include <ksieveui/debug/sievedebugdialog.h>
using KSieveUi::SieveDebugDialog;
#endif

#include "collectionpage/collectionmaintenancepage.h"
#include "collectionpage/collectionquotapage.h"
#include "collectionpage/collectiontemplatespage.h"
#include "collectionpage/collectionshortcutpage.h"
#include "collectionpage/collectionviewpage.h"
#include "collectionpage/collectionmailinglistpage.h"
#include "tag/tagselectdialog.h"
#include "job/createnewcontactjob.h"
#include "folderarchive/folderarchiveutil.h"
#include "folderarchive/folderarchivemanager.h"

#include "pimcommon/acl/collectionaclpage.h"
#include "mailcommon/collectionpage/collectiongeneralpage.h"
#include "mailcommon/collectionpage/collectionexpirypage.h"
#include "mailcommon/collectionpage/attributes/expirecollectionattribute.h"
#include "mailcommon/filter/filtermanager.h"
#include "mailcommon/filter/mailfilter.h"
#include "mailcommon/widgets/favoritecollectionwidget.h"
#include "mailcommon/folder/foldertreewidget.h"
#include "mailcommon/folder/foldertreeview.h"
#include "mailcommon/mailcommonsettings_base.h"
#include "kmmainwidget.h"

// Other PIM includes
#include "kdepim-version.h"

#include "messageviewer/utils/autoqpointer.h"
#include "messageviewer/settings/globalsettings.h"
#include "messageviewer/viewer/viewer.h"
#include "messageviewer/viewer/attachmentstrategy.h"
#include "messageviewer/header/headerstrategy.h"
#include "messageviewer/header/headerstyle.h"
#ifndef QT_NO_CURSOR
#include "messageviewer/utils/kcursorsaver.h"
#endif

#include "messagecomposer/sender/messagesender.h"
#include "messagecomposer/helper/messagehelper.h"

#include "templateparser/templateparser.h"

#include "messagecore/settings/globalsettings.h"
#include "messagecore/misc/mailinglist.h"
#include "messagecore/helpers/messagehelpers.h"

#include "dialog/kmknotify.h"
#include "widgets/displaymessageformatactionmenu.h"

#include "ksieveui/vacation/vacationmanager.h"
#include "kmlaunchexternalcomponent.h"

// LIBKDEPIM includes
#include "progresswidget/progressmanager.h"
#include "misc/broadcaststatus.h"

// KDEPIMLIBS includes
#include <AkonadiCore/AgentManager>
#include <AkonadiCore/AttributeFactory>
#include <AkonadiCore/itemfetchjob.h>
#include <AkonadiCore/collectionattributessynchronizationjob.h>
#include <AkonadiCore/collectionfetchjob.h>
#include <AkonadiCore/collectionfetchscope.h>
#include <Akonadi/Contact/ContactSearchJob>
#include <AkonadiWidgets/collectionpropertiesdialog.h>
#include <AkonadiCore/entitydisplayattribute.h>
#include <AkonadiWidgets/entitylistview.h>
#include <AkonadiWidgets/etmviewstatesaver.h>
#include <AkonadiCore/agentinstance.h>
#include <AkonadiCore/agenttype.h>
#include <AkonadiCore/changerecorder.h>
#include <AkonadiCore/session.h>
#include <AkonadiCore/entitytreemodel.h>
#include <AkonadiCore/favoritecollectionsmodel.h>
#include <AkonadiCore/itemfetchscope.h>
#include <AkonadiCore/itemmodifyjob.h>
#include <AkonadiCore/control.h>
#include <AkonadiWidgets/collectiondialog.h>
#include <AkonadiCore/collectionstatistics.h>
#include <AkonadiCore/EntityMimeTypeFilterModel>
#include <Akonadi/KMime/MessageFlags>
#include <Akonadi/KMime/RemoveDuplicatesJob>
#include <kdbusconnectionpool.h>
#include <AkonadiCore/CachePolicy>

#include <kidentitymanagement/identity.h>
#include <kidentitymanagement/identitymanager.h>
#include <KEmailAddress>
#include <mailtransport/transportmanager.h>
#include <mailtransport/transport.h>
#include <kmime/kmime_mdn.h>
#include <kmime/kmime_header_parsing.h>
#include <kmime/kmime_message.h>
#include <ksieveui/managesievescriptsdialog.h>
#include <ksieveui/util/util.h>

// KDELIBS includes
#include <kwindowsystem.h>
#include <kmessagebox.h>
#include <kactionmenu.h>
#include <QMenu>
#include <kacceleratormanager.h>
#include <kglobalsettings.h>
#include <kstandardshortcut.h>
#include <kcharsets.h>
#include "kmail_debug.h"
#include <ktip.h>

#include <kstandardaction.h>
#include <ktoggleaction.h>
#include <knotification.h>
#include <knotifyconfigwidget.h>
#include <kstringhandler.h>
#include <kconfiggroup.h>
#include <ktoolinvocation.h>
#include <kxmlguifactory.h>
#include <kxmlguiclient.h>
#include <QStatusBar>
#include <QAction>
#include <ktreewidgetsearchline.h>
#include <KRecentFilesAction>

// Qt includes
#include <QByteArray>
#include <QHeaderView>
#include <QList>
#include <QSplitter>
#include <QVBoxLayout>
#include <QShortcut>
#include <QProcess>
#include <QDBusConnection>
#include <QTextDocument>
#include <QDir>
// System includes
#include <AkonadiWidgets/standardactionmanager.h>
#include <KHelpClient>
#include <QStandardPaths>
#include <QMenu>

#include <job/manageserversidesubscriptionjob.h>
#include <job/removeduplicatemailjob.h>
#include <job/removecollectionjob.h>

using namespace KMime;
using namespace Akonadi;
using namespace MailCommon;
using KPIM::ProgressManager;
using KPIM::BroadcastStatus;
using KMail::SearchWindow;
using KMail::AntiSpamWizard;
using KMime::Types::AddrSpecList;
using MessageViewer::AttachmentStrategy;

Q_GLOBAL_STATIC(KMMainWidget::PtrList, theMainWidgetList)

//-----------------------------------------------------------------------------
KMMainWidget::KMMainWidget(QWidget *parent, KXMLGUIClient *aGUIClient,
                           KActionCollection *actionCollection, KSharedConfig::Ptr config) :
    QWidget(parent),
    mMoveMsgToFolderAction(Q_NULLPTR),
    mCollectionProperties(Q_NULLPTR),
    mFavoriteCollectionsView(Q_NULLPTR),
    mMsgView(Q_NULLPTR),
    mSplitter1(Q_NULLPTR),
    mSplitter2(Q_NULLPTR),
    mFolderViewSplitter(Q_NULLPTR),
    mArchiveFolderAction(Q_NULLPTR),
    mShowBusySplashTimer(Q_NULLPTR),
    mMsgActions(Q_NULLPTR),
    mCurrentFolder(Q_NULLPTR),
    mVacationIndicatorActive(false),
    mGoToFirstUnreadMessageInSelectedFolder(false),
    mDisplayMessageFormatMenu(Q_NULLPTR),
    mFolderDisplayFormatPreference(MessageViewer::Viewer::UseGlobalSetting),
    mSearchMessages(Q_NULLPTR),
    mManageShowCollectionProperties(new ManageShowCollectionProperties(this, this)),
    mShowIntroductionAction(Q_NULLPTR)
{
    mLaunchExternalComponent = new KMLaunchExternalComponent(this, this);
    // must be the first line of the constructor:
    mStartupDone = false;
    mWasEverShown = false;
    mReaderWindowActive = true;
    mReaderWindowBelow = true;
    mFolderHtmlLoadExtPreference = false;
    mDestructed = false;
    mActionCollection = actionCollection;
    mTopLayout = new QVBoxLayout(this);
    mTopLayout->setMargin(0);
    mConfig = config;
    mGUIClient = aGUIClient;
    mFolderTreeWidget = Q_NULLPTR;
    mPreferHtmlLoadExtAction = Q_NULLPTR;
    Akonadi::Control::widgetNeedsAkonadi(this);
    mFavoritesModel = Q_NULLPTR;
    mVacationManager = new KSieveUi::VacationManager(this);

    mToolbarActionSeparator = new QAction(this);
    mToolbarActionSeparator->setSeparator(true);

    theMainWidgetList->append(this);

    readPreConfig();
    createWidgets();
    setupActions();

    readConfig();

    if (!kmkernel->isOffline()) {   //kmail is set to online mode, make sure the agents are also online
        kmkernel->setAccountStatus(true);
    }

    QTimer::singleShot(0, this, SLOT(slotShowStartupFolder()));

    connect(kmkernel, SIGNAL(startCheckMail()),
            this, SLOT(slotStartCheckMail()));

    connect(kmkernel, SIGNAL(endCheckMail()),
            this, SLOT(slotEndCheckMail()));

    connect(kmkernel, SIGNAL(configChanged()),
            this, SLOT(slotConfigChanged()));

    connect(kmkernel, SIGNAL(onlineStatusChanged(GlobalSettings::EnumNetworkState::type)),
            this, SLOT(slotUpdateOnlineStatus(GlobalSettings::EnumNetworkState::type)));

    connect(mTagActionManager, &KMail::TagActionManager::tagActionTriggered,
            this, &KMMainWidget::slotUpdateMessageTagList);

    connect(mTagActionManager, &KMail::TagActionManager::tagMoreActionClicked,
            this, &KMMainWidget::slotSelectMoreMessageTagList);

    kmkernel->toggleSystemTray();

    {
        // make sure the pages are registered only once, since there can be multiple instances of KMMainWidget
        static bool pagesRegistered = false;

        if (!pagesRegistered) {
            Akonadi::CollectionPropertiesDialog::registerPage(new PimCommon::CollectionAclPageFactory);
            Akonadi::CollectionPropertiesDialog::registerPage(new MailCommon::CollectionGeneralPageFactory);
            Akonadi::CollectionPropertiesDialog::registerPage(new CollectionMaintenancePageFactory);
            Akonadi::CollectionPropertiesDialog::registerPage(new CollectionQuotaPageFactory);
            Akonadi::CollectionPropertiesDialog::registerPage(new CollectionTemplatesPageFactory);
            Akonadi::CollectionPropertiesDialog::registerPage(new MailCommon::CollectionExpiryPageFactory);
            Akonadi::CollectionPropertiesDialog::registerPage(new CollectionViewPageFactory);
            Akonadi::CollectionPropertiesDialog::registerPage(new CollectionMailingListPageFactory);
            Akonadi::CollectionPropertiesDialog::registerPage(new CollectionShortcutPageFactory);

            pagesRegistered = true;
        }
    }

    KMainWindow *mainWin = dynamic_cast<KMainWindow *>(window());
    QStatusBar *sb =  mainWin ? mainWin->statusBar() : Q_NULLPTR;
    mVacationScriptIndicator = new KMail::VacationScriptIndicatorWidget(sb);
    mVacationScriptIndicator->hide();
    connect(mVacationScriptIndicator, &KMail::VacationScriptIndicatorWidget::clicked, this, &KMMainWidget::slotEditVacation);
    if (KSieveUi::Util::checkOutOfOfficeOnStartup()) {
        QTimer::singleShot(0, this, SLOT(slotCheckVacation()));
    }

    connect(mFolderTreeWidget->folderTreeView()->model(), SIGNAL(modelReset()),
            this, SLOT(restoreCollectionFolderViewConfig()));
    restoreCollectionFolderViewConfig();

    if (kmkernel->firstStart()) {
        if (MailCommon::Util::foundMailer()) {
            if (KMessageBox::questionYesNo(this, i18n("Another mailer was found on system. Do you want to import data from it?")) == KMessageBox::Yes) {
                const QString path = QStandardPaths::findExecutable(QLatin1String("importwizard"));
                if (!QProcess::startDetached(path)) {
                    KMessageBox::error(this, i18n("Could not start the import wizard. "
                                                  "Please check your installation."),
                                       i18n("Unable to start import wizard"));
                }
            } else {
                mLaunchExternalComponent->slotAccountWizard();
            }
        } else {
            mLaunchExternalComponent->slotAccountWizard();
        }
    }
    // must be the last line of the constructor:
    mStartupDone = true;

    mCheckMailTimer.setInterval(3 * 1000);
    mCheckMailTimer.setSingleShot(true);
    connect(&mCheckMailTimer, &QTimer::timeout, this, &KMMainWidget::slotUpdateActionsAfterMailChecking);

}

void KMMainWidget::restoreCollectionFolderViewConfig()
{
    ETMViewStateSaver *saver = new ETMViewStateSaver;
    saver->setView(mFolderTreeWidget->folderTreeView());
    const KConfigGroup cfg(KMKernel::self()->config(), "CollectionFolderView");
    mFolderTreeWidget->restoreHeaderState(cfg.readEntry("HeaderState", QByteArray()));
    saver->restoreState(cfg);
    //Restore startup folder

    Akonadi::Collection::Id id = -1;
    if (mCurrentFolder && mCurrentFolder->collection().isValid()) {
        id = mCurrentFolder->collection().id();
    }

    if (id == -1) {
        if (GlobalSettings::self()->startSpecificFolderAtStartup()) {
            Akonadi::Collection::Id startupFolder = GlobalSettings::self()->startupFolder();
            if (startupFolder > 0) {
                saver->restoreCurrentItem(QStringLiteral("c%1").arg(startupFolder));
            }
        }
    } else {
        saver->restoreCurrentItem(QStringLiteral("c%1").arg(id));
    }
}

//-----------------------------------------------------------------------------
//The kernel may have already been deleted when this method is called,
//perform all cleanup that requires the kernel in destruct()
KMMainWidget::~KMMainWidget()
{
    theMainWidgetList->removeAll(this);
    qDeleteAll(mFilterCommands);
    destruct();
}

//-----------------------------------------------------------------------------
//This method performs all cleanup that requires the kernel to exist.
void KMMainWidget::destruct()
{
    if (mDestructed) {
        return;
    }
    if (mSearchWin) {
        mSearchWin->close();
    }
    writeConfig(false); /* don't force kmkernel sync when close BUG: 289287 */
    writeFolderConfig();
    deleteWidgets();
    mCurrentFolder.clear();
    delete mMoveOrCopyToDialog;
    delete mSelectFromAllFoldersDialog;

    disconnect(kmkernel->folderCollectionMonitor(), SIGNAL(itemAdded(Akonadi::Item,Akonadi::Collection)), this, Q_NULLPTR);
    disconnect(kmkernel->folderCollectionMonitor(), SIGNAL(itemRemoved(Akonadi::Item)), this, Q_NULLPTR);
    disconnect(kmkernel->folderCollectionMonitor(), SIGNAL(itemMoved(Akonadi::Item,Akonadi::Collection,Akonadi::Collection)), this, Q_NULLPTR);
    disconnect(kmkernel->folderCollectionMonitor(), SIGNAL(collectionChanged(Akonadi::Collection,QSet<QByteArray>)), this, Q_NULLPTR);
    disconnect(kmkernel->folderCollectionMonitor(), SIGNAL(collectionStatisticsChanged(Akonadi::Collection::Id,Akonadi::CollectionStatistics)), this, Q_NULLPTR);

    mDestructed = true;
}

void KMMainWidget::slotStartCheckMail()
{
    if (mCheckMailTimer.isActive()) {
        mCheckMailTimer.stop();
    }
}

void KMMainWidget::slotEndCheckMail()
{
    if (!mCheckMailTimer.isActive()) {
        mCheckMailTimer.start();
    }
}

void KMMainWidget::slotUpdateActionsAfterMailChecking()
{
    const bool sendOnAll =
        GlobalSettings::self()->sendOnCheck() == GlobalSettings::EnumSendOnCheck::SendOnAllChecks;
    const bool sendOnManual =
        GlobalSettings::self()->sendOnCheck() == GlobalSettings::EnumSendOnCheck::SendOnManualChecks;
    if (!kmkernel->isOffline() && (sendOnAll || sendOnManual)) {
        slotSendQueued();
    }
    // update folder menus in case some mail got filtered to trash/current folder
    // and we can enable "empty trash/move all to trash" action etc.
    updateFolderMenu();
}

void KMMainWidget::slotCollectionFetched(int collectionId)
{
    // Called when a collection is fetched for the first time by the ETM.
    // This is the right time to update the caption (which still says "Loading...")
    // and to update the actions that depend on the number of mails in the folder.
    if (mCurrentFolder && collectionId == mCurrentFolder->collection().id()) {
        mCurrentFolder->setCollection(MailCommon::Util::updatedCollection(mCurrentFolder->collection()));
        updateMessageActions();
        updateFolderMenu();
    }
    // We call this for any collection, it could be one of our parents...
    if (mCurrentFolder) {
        emit captionChangeRequest(MailCommon::Util::fullCollectionPath(mCurrentFolder->collection()));
    }
}

void KMMainWidget::slotFolderChanged(const Akonadi::Collection &collection)
{
    folderSelected(collection);
    if (collection.cachePolicy().syncOnDemand()) {
        AgentManager::self()->synchronizeCollection(collection, false);
    }
    mMsgActions->setCurrentMessage(Akonadi::Item());
    emit captionChangeRequest(MailCommon::Util::fullCollectionPath(collection));
}

void KMMainWidget::folderSelected(const Akonadi::Collection &col)
{
    // This is connected to the MainFolderView signal triggering when a folder is selected

    if (mGoToFirstUnreadMessageInSelectedFolder) {
        // the default action has been overridden from outside
        mPreSelectionMode = MessageList::Core::PreSelectFirstUnreadCentered;
    } else {
        // use the default action
        switch (GlobalSettings::self()->actionEnterFolder()) {
        case GlobalSettings::EnumActionEnterFolder::SelectFirstUnread:
            mPreSelectionMode = MessageList::Core::PreSelectFirstUnreadCentered;
            break;
        case GlobalSettings::EnumActionEnterFolder::SelectLastSelected:
            mPreSelectionMode = MessageList::Core::PreSelectLastSelected;
            break;
        case GlobalSettings::EnumActionEnterFolder::SelectNewest:
            mPreSelectionMode = MessageList::Core::PreSelectNewestCentered;
            break;
        case GlobalSettings::EnumActionEnterFolder::SelectOldest:
            mPreSelectionMode = MessageList::Core::PreSelectOldestCentered;
            break;
        default:
            mPreSelectionMode = MessageList::Core::PreSelectNone;
            break;
        }
    }

    mGoToFirstUnreadMessageInSelectedFolder = false;
#ifndef QT_NO_CURSOR
    MessageViewer::KCursorSaver busy(MessageViewer::KBusyPtr::busy());
#endif

    if (mMsgView) {
        mMsgView->clear(true);
    }
    const bool newFolder = mCurrentFolder && (mCurrentFolder->collection() != col);

    // Delete any pending timer, if needed it will be recreated below
    delete mShowBusySplashTimer;
    mShowBusySplashTimer = Q_NULLPTR;
    if (newFolder) {
        // We're changing folder: write configuration for the old one
        writeFolderConfig();
    }

    mCurrentFolder = FolderCollection::forCollection(col);

    readFolderConfig();
    if (mMsgView) {
        mMsgView->setDisplayFormatMessageOverwrite(mFolderDisplayFormatPreference);
        mMsgView->setHtmlLoadExtOverride(mFolderHtmlLoadExtPreference);
    }

    if (!mCurrentFolder->isValid() && (mMessagePane->count() < 2)) {
        slotIntro();
    }

    updateMessageActions();
    updateFolderMenu();

    // The message pane uses the selection model of the folder view to load the correct aggregation model and theme
    //  settings. At this point the selection model hasn't been updated yet to the user's new choice, so it would load
    //  the old folder settings instead.
    QTimer::singleShot(0, this, SLOT(slotShowSelectedFolderInPane()));
}

void KMMainWidget::slotShowSelectedFolderInPane()
{
    if (mCurrentFolder && mCurrentFolder->collection().isValid()) {
        mMessagePane->setCurrentFolder(mCurrentFolder->collection(), false , mPreSelectionMode);
    }
}

void KMMainWidget::clearViewer()
{
    if (mMsgView) {
        mMsgView->clear(true);
        mMsgView->displayAboutPage();
    }
}

//-----------------------------------------------------------------------------
void KMMainWidget::readPreConfig()
{
    mLongFolderList = GlobalSettings::self()->folderList() == GlobalSettings::EnumFolderList::longlist;
    mReaderWindowActive = GlobalSettings::self()->readerWindowMode() != GlobalSettings::EnumReaderWindowMode::hide;
    mReaderWindowBelow = GlobalSettings::self()->readerWindowMode() == GlobalSettings::EnumReaderWindowMode::below;

    mHtmlGlobalSetting = MessageViewer::GlobalSettings::self()->htmlMail();
    mHtmlLoadExtGlobalSetting = MessageViewer::GlobalSettings::self()->htmlLoadExternal();

    mEnableFavoriteFolderView = (MailCommon::MailCommonSettings::self()->favoriteCollectionViewMode() != MailCommon::MailCommonSettings::EnumFavoriteCollectionViewMode::HiddenMode);
    mEnableFolderQuickSearch = GlobalSettings::self()->enableFolderQuickSearch();
    readFolderConfig();
    updateHtmlMenuEntry();
    if (mMsgView) {
        mMsgView->setDisplayFormatMessageOverwrite(mFolderDisplayFormatPreference);
        mMsgView->update(true);
    }
}

//-----------------------------------------------------------------------------
void KMMainWidget::readFolderConfig()
{
    if (!mCurrentFolder || !mCurrentFolder->isValid()) {
        return;
    }
    KSharedConfig::Ptr config = KMKernel::self()->config();
    KConfigGroup group(config, MailCommon::FolderCollection::configGroupName(mCurrentFolder->collection()));
    if (group.hasKey("htmlMailOverride")) {
        const bool useHtml = group.readEntry("htmlMailOverride", false);
        mFolderDisplayFormatPreference = useHtml ? MessageViewer::Viewer::Html : MessageViewer::Viewer::Text;
        group.deleteEntry("htmlMailOverride");
        group.sync();
    } else {
        mFolderDisplayFormatPreference = static_cast<MessageViewer::Viewer::DisplayFormatMessage>(group.readEntry("displayFormatOverride", static_cast<int>(MessageViewer::Viewer::UseGlobalSetting)));
    }
    mFolderHtmlLoadExtPreference =
        group.readEntry("htmlLoadExternalOverride", false);
}

//-----------------------------------------------------------------------------
void KMMainWidget::writeFolderConfig()
{
    if (mCurrentFolder && mCurrentFolder->isValid()) {
        KSharedConfig::Ptr config = KMKernel::self()->config();
        KConfigGroup group(config, MailCommon::FolderCollection::configGroupName(mCurrentFolder->collection()));
        group.writeEntry("htmlLoadExternalOverride", mFolderHtmlLoadExtPreference);
        if (mFolderDisplayFormatPreference == MessageViewer::Viewer::UseGlobalSetting) {
            group.deleteEntry("displayFormatOverride");
        } else {
            group.writeEntry("displayFormatOverride", static_cast<int>(mFolderDisplayFormatPreference));
        }
    }
}

//-----------------------------------------------------------------------------
void KMMainWidget::layoutSplitters()
{
    // This function can only be called when the old splitters are already deleted
    Q_ASSERT(!mSplitter1);
    Q_ASSERT(!mSplitter2);

    // For some reason, this is necessary here so that the copy action still
    // works after changing the folder layout.
    if (mMsgView)
        disconnect(mMsgView->copyAction(), &QAction::triggered,
                   mMsgView, &KMReaderWin::slotCopySelectedText);

    // If long folder list is enabled, the splitters are:
    // Splitter 1: FolderView vs (HeaderAndSearch vs MessageViewer)
    // Splitter 2: HeaderAndSearch vs MessageViewer
    //
    // If long folder list is disabled, the splitters are:
    // Splitter 1: (FolderView vs HeaderAndSearch) vs MessageViewer
    // Splitter 2: FolderView vs HeaderAndSearch

    // The folder view is both the folder tree and the favorite folder view, if
    // enabled

    const bool opaqueResize = KGlobalSettings::opaqueResize();
    const bool readerWindowAtSide = !mReaderWindowBelow && mReaderWindowActive;
    const bool readerWindowBelow = mReaderWindowBelow && mReaderWindowActive;

    mSplitter1 = new QSplitter(this);
    mSplitter2 = new QSplitter(mSplitter1);

    QWidget *folderTreeWidget = mSearchAndTree;
    if (mFavoriteCollectionsView) {
        mFolderViewSplitter = new QSplitter(Qt::Vertical);
        mFolderViewSplitter->setOpaqueResize(opaqueResize);
        //mFolderViewSplitter->setChildrenCollapsible( false );
        mFolderViewSplitter->addWidget(mFavoriteCollectionsView);
        mFavoriteCollectionsView->setParent(mFolderViewSplitter);
        mFolderViewSplitter->addWidget(mSearchAndTree);
        folderTreeWidget = mFolderViewSplitter;
    }

    if (mLongFolderList) {

        // add folder tree
        mSplitter1->setOrientation(Qt::Horizontal);
        mSplitter1->addWidget(folderTreeWidget);

        // and the rest to the right
        mSplitter1->addWidget(mSplitter2);

        // add the message list to the right or below
        if (readerWindowAtSide) {
            mSplitter2->setOrientation(Qt::Horizontal);
        } else {
            mSplitter2->setOrientation(Qt::Vertical);
        }
        mSplitter2->addWidget(mMessagePane);

        // add the preview window, if there is one
        if (mMsgView) {
            mSplitter2->addWidget(mMsgView);
        }

    } else { // short folder list
        if (mReaderWindowBelow) {
            mSplitter1->setOrientation(Qt::Vertical);
            mSplitter2->setOrientation(Qt::Horizontal);
        } else { // at side or none
            mSplitter1->setOrientation(Qt::Horizontal);
            mSplitter2->setOrientation(Qt::Vertical);
        }

        mSplitter1->addWidget(mSplitter2);

        // add folder tree
        mSplitter2->addWidget(folderTreeWidget);
        // add message list to splitter 2
        mSplitter2->addWidget(mMessagePane);

        // add the preview window, if there is one
        if (mMsgView) {
            mSplitter1->addWidget(mMsgView);
        }
    }

    //
    // Set splitter properties
    //
    mSplitter1->setObjectName(QLatin1String("splitter1"));
    mSplitter1->setOpaqueResize(opaqueResize);
    //mSplitter1->setChildrenCollapsible( false );
    mSplitter2->setObjectName(QLatin1String("splitter2"));
    mSplitter2->setOpaqueResize(opaqueResize);
    //mSplitter2->setChildrenCollapsible( false );

    //
    // Set the stretch factors
    //
    mSplitter1->setStretchFactor(0, 0);
    mSplitter2->setStretchFactor(0, 0);
    mSplitter1->setStretchFactor(1, 1);
    mSplitter2->setStretchFactor(1, 1);

    if (mFavoriteCollectionsView) {
        mFolderViewSplitter->setStretchFactor(0, 0);
        mFolderViewSplitter->setStretchFactor(1, 1);
    }

    // Because the reader windows's width increases a tiny bit after each
    // restart in short folder list mode with message window at side, disable
    // the stretching as a workaround here
    if (readerWindowAtSide && !mLongFolderList) {
        mSplitter1->setStretchFactor(0, 1);
        mSplitter1->setStretchFactor(1, 0);
    }

    //
    // Set the sizes of the splitters to the values stored in the config
    //
    QList<int> splitter1Sizes;
    QList<int> splitter2Sizes;

    const int folderViewWidth = GlobalSettings::self()->folderViewWidth();
    int ftHeight = GlobalSettings::self()->folderTreeHeight();
    int headerHeight = GlobalSettings::self()->searchAndHeaderHeight();
    const int messageViewerWidth = GlobalSettings::self()->readerWindowWidth();
    int headerWidth = GlobalSettings::self()->searchAndHeaderWidth();
    int messageViewerHeight = GlobalSettings::self()->readerWindowHeight();

    int ffvHeight = mFolderViewSplitter ? MailCommon::MailCommonSettings::self()->favoriteCollectionViewHeight() : 0;

    // If the message viewer was hidden before, make sure it is not zero height
    if (messageViewerHeight < 10 && readerWindowBelow) {
        headerHeight /= 2;
        messageViewerHeight = headerHeight;
    }

    if (mLongFolderList) {
        if (!readerWindowAtSide) {
            splitter1Sizes << folderViewWidth << headerWidth;
            splitter2Sizes << headerHeight << messageViewerHeight;
        } else {
            splitter1Sizes << folderViewWidth << (headerWidth + messageViewerWidth);
            splitter2Sizes << headerWidth << messageViewerWidth;
        }
    } else {
        if (!readerWindowAtSide) {
            splitter1Sizes << headerHeight << messageViewerHeight;
            splitter2Sizes << folderViewWidth << headerWidth;
        } else {
            splitter1Sizes << headerWidth << messageViewerWidth;
            splitter2Sizes << ftHeight + ffvHeight << messageViewerHeight;
        }
    }

    mSplitter1->setSizes(splitter1Sizes);
    mSplitter2->setSizes(splitter2Sizes);

    if (mFolderViewSplitter) {
        QList<int> splitterSizes;
        splitterSizes << ffvHeight << ftHeight;
        mFolderViewSplitter->setSizes(splitterSizes);
    }

    //
    // Now add the splitters to the main layout
    //
    mTopLayout->addWidget(mSplitter1);

    // Make sure the focus is on the view, and not on the quick search line edit, because otherwise
    // shortcuts like + or j go to the wrong place.
    // This would normally be done in the message list itself, but apparently something resets the focus
    // again, probably all the reparenting we do here.
    mMessagePane->focusView();

    // By default hide th unread and size columns on first run.
    if (kmkernel->firstStart()) {
        mFolderTreeWidget->folderTreeView()->hideColumn(1);
        mFolderTreeWidget->folderTreeView()->hideColumn(3);
        mFolderTreeWidget->folderTreeView()->header()->resizeSection(0, folderViewWidth * 0.8);
    }

    // Make the copy action work, see disconnect comment above
    if (mMsgView)
        connect(mMsgView->copyAction(), &QAction::triggered,
                mMsgView, &KMReaderWin::slotCopySelectedText);
}

//-----------------------------------------------------------------------------
void KMMainWidget::refreshFavoriteFoldersViewProperties()
{
    if (mFavoriteCollectionsView) {
        if (MailCommon::MailCommonSettings::self()->favoriteCollectionViewMode() == MailCommon::MailCommonSettings::EnumFavoriteCollectionViewMode::IconMode) {
            mFavoriteCollectionsView->changeViewMode(QListView::IconMode);
        } else if (MailCommon::MailCommonSettings::self()->favoriteCollectionViewMode() == MailCommon::MailCommonSettings::EnumFavoriteCollectionViewMode::ListMode) {
            mFavoriteCollectionsView->changeViewMode(QListView::ListMode);
        } else {
            Q_ASSERT(false);    // we should never get here in hidden mode
        }
        mFavoriteCollectionsView->setDropActionMenuEnabled(kmkernel->showPopupAfterDnD());
        mFavoriteCollectionsView->setWordWrap(true);
        mFavoriteCollectionsView->updateMode();
    }
}

//-----------------------------------------------------------------------------
void KMMainWidget::readConfig()
{
    const bool oldLongFolderList = mLongFolderList;
    const bool oldReaderWindowActive = mReaderWindowActive;
    const bool oldReaderWindowBelow = mReaderWindowBelow;
    const bool oldFavoriteFolderView = mEnableFavoriteFolderView;
    const bool oldFolderQuickSearch = mEnableFolderQuickSearch;

    // on startup, the layout is always new and we need to relayout the widgets
    bool layoutChanged = !mStartupDone;

    if (mStartupDone) {
        readPreConfig();

        layoutChanged = (oldLongFolderList != mLongFolderList) ||
                        (oldReaderWindowActive != mReaderWindowActive) ||
                        (oldReaderWindowBelow != mReaderWindowBelow) ||
                        (oldFavoriteFolderView != mEnableFavoriteFolderView);

        if (layoutChanged) {
            deleteWidgets();
            createWidgets();
            restoreCollectionFolderViewConfig();
            emit recreateGui();
        } else if (oldFolderQuickSearch != mEnableFolderQuickSearch) {
            if (mEnableFolderQuickSearch) {
                mFolderTreeWidget->filterFolderLineEdit()->show();
            } else {
                mFolderTreeWidget->filterFolderLineEdit()->hide();
            }
        }
    }

    {
        // Read the config of the folder views and the header
        if (mMsgView) {
            mMsgView->readConfig();
        }
        mMessagePane->reloadGlobalConfiguration();
        mFolderTreeWidget->readConfig();
        if (mFavoriteCollectionsView) {
            mFavoriteCollectionsView->readConfig();
        }
        refreshFavoriteFoldersViewProperties();
    }

    {
        // area for config group "General"
        if (!mStartupDone) {
            // check mail on startup
            // do it after building the kmmainwin, so that the progressdialog is available
            QTimer::singleShot(0, this, SLOT(slotCheckMailOnStartup()));
        }
    }

    if (layoutChanged) {
        layoutSplitters();
    }

    updateMessageMenu();
    updateFileMenu();
    kmkernel->toggleSystemTray();

    connect(Akonadi::AgentManager::self(), &AgentManager::instanceAdded,
            this, &KMMainWidget::updateFileMenu);
    connect(Akonadi::AgentManager::self(), &AgentManager::instanceRemoved,
            this, &KMMainWidget::updateFileMenu);
}

//-----------------------------------------------------------------------------
void KMMainWidget::writeConfig(bool force)
{
    // Don't save the sizes of all the widgets when we were never shown.
    // This can happen in Kontact, where the KMail plugin is automatically
    // loaded, but not necessarily shown.
    // This prevents invalid sizes from being saved
    if (mWasEverShown) {
        // The height of the header widget can be 0, this happens when the user
        // did not switch to the header widget onced and the "Welcome to KMail"
        // HTML widget was shown the whole time
        int headersHeight = mMessagePane->height();
        if (headersHeight == 0) {
            headersHeight = height() / 2;
        }

        GlobalSettings::self()->setSearchAndHeaderHeight(headersHeight);
        GlobalSettings::self()->setSearchAndHeaderWidth(mMessagePane->width());
        if (mFavoriteCollectionsView) {
            MailCommon::MailCommonSettings::self()->setFavoriteCollectionViewHeight(mFavoriteCollectionsView->height());
            GlobalSettings::self()->setFolderTreeHeight(mFolderTreeWidget->height());
            if (!mLongFolderList) {
                GlobalSettings::self()->setFolderViewHeight(mFolderViewSplitter->height());
            }
        } else if (!mLongFolderList && mFolderTreeWidget) {
            GlobalSettings::self()->setFolderTreeHeight(mFolderTreeWidget->height());
        }
        if (mFolderTreeWidget) {
            GlobalSettings::self()->setFolderViewWidth(mFolderTreeWidget->width());
            KSharedConfig::Ptr config = KMKernel::self()->config();
            KConfigGroup group(config, "CollectionFolderView");

            ETMViewStateSaver saver;
            saver.setView(mFolderTreeWidget->folderTreeView());
            saver.saveState(group);

            group.writeEntry("HeaderState", mFolderTreeWidget->folderTreeView()->header()->saveState());
            //Work around from startup folder
            group.deleteEntry("Selection");
#if 0
            if (!GlobalSettings::self()->startSpecificFolderAtStartup()) {
                group.deleteEntry("Current");
            }
#endif
            group.sync();
        }

        if (mMsgView) {
            if (!mReaderWindowBelow) {
                GlobalSettings::self()->setReaderWindowWidth(mMsgView->width());
            }
            mMsgView->viewer()->writeConfig(force);
            GlobalSettings::self()->setReaderWindowHeight(mMsgView->height());
        }
    }
}

void KMMainWidget::writeReaderConfig()
{
    if (mWasEverShown) {
        if (mMsgView) {
            mMsgView->viewer()->writeConfig();
        }
    }
}

//-----------------------------------------------------------------------------
void KMMainWidget::deleteWidgets()
{
    // Simply delete the top splitter, which always is mSplitter1, regardless
    // of the layout. This deletes all children.
    // akonadi action manager is created in createWidgets(), parented to this
    //  so not autocleaned up.
    delete mAkonadiStandardActionManager;
    mAkonadiStandardActionManager = Q_NULLPTR;
    delete mSplitter1;
    mMsgView = Q_NULLPTR;
    mSearchAndTree = Q_NULLPTR;
    mFolderViewSplitter = Q_NULLPTR;
    mFavoriteCollectionsView = Q_NULLPTR;
    mSplitter1 = Q_NULLPTR;
    mSplitter2 = Q_NULLPTR;
    mFavoritesModel = Q_NULLPTR;
}

//-----------------------------------------------------------------------------
void KMMainWidget::createWidgets()
{
    // Note that all widgets we create in this function have the parent 'this'.
    // They will be properly reparented in layoutSplitters()

    //
    // Create header view and search bar
    //
    FolderTreeWidget::TreeViewOptions opt = FolderTreeWidget::ShowUnreadCount;
    opt |= FolderTreeWidget::UseLineEditForFiltering;
    opt |= FolderTreeWidget::ShowCollectionStatisticAnimation;
    opt |= FolderTreeWidget::DontKeyFilter;
    mFolderTreeWidget = new FolderTreeWidget(this, mGUIClient, opt);

    connect(mFolderTreeWidget->folderTreeView(), SIGNAL(currentChanged(Akonadi::Collection)), this, SLOT(slotFolderChanged(Akonadi::Collection)));

    connect(mFolderTreeWidget->folderTreeView()->selectionModel(), &QItemSelectionModel::selectionChanged, this, &KMMainWidget::updateFolderMenu);

    connect(mFolderTreeWidget->folderTreeView(), &FolderTreeView::prefereCreateNewTab, this, &KMMainWidget::slotCreateNewTab);

    mFolderTreeWidget->setSelectionMode(QAbstractItemView::ExtendedSelection);
    mMessagePane = new CollectionPane(!GlobalSettings::self()->startSpecificFolderAtStartup(), KMKernel::self()->entityTreeModel(),
                                      mFolderTreeWidget->folderTreeView()->selectionModel(),
                                      this);
    connect(KMKernel::self()->entityTreeModel(), &Akonadi::EntityTreeModel::collectionFetched, this, &KMMainWidget::slotCollectionFetched);

    mMessagePane->setXmlGuiClient(mGUIClient);
    connect(mMessagePane, &MessageList::Pane::messageSelected,
            this, &KMMainWidget::slotMessageSelected);
    connect(mMessagePane, &MessageList::Pane::selectionChanged,
            this, &KMMainWidget::startUpdateMessageActionsTimer);
    connect(mMessagePane, &CollectionPane::currentTabChanged, this, &KMMainWidget::refreshMessageListSelection);
    connect(mMessagePane, &MessageList::Pane::messageActivated,
            this, &KMMainWidget::slotMessageActivated);
    connect(mMessagePane, &MessageList::Pane::messageStatusChangeRequest,
            this, &KMMainWidget::slotMessageStatusChangeRequest);

    connect(mMessagePane, SIGNAL(statusMessage(QString)),
            BroadcastStatus::instance(), SLOT(setStatusMsg(QString)));

    //
    // Create the reader window
    //
    if (mReaderWindowActive) {
        mMsgView = new KMReaderWin(this, this, actionCollection(), Q_NULLPTR);
        if (mMsgActions) {
            mMsgActions->setMessageView(mMsgView);
        }
        connect(mMsgView->viewer(), &MessageViewer::Viewer::replaceMsgByUnencryptedVersion,
                this, &KMMainWidget::slotReplaceMsgByUnencryptedVersion);
        connect(mMsgView->viewer(), &MessageViewer::Viewer::popupMenu,
                this, &KMMainWidget::slotMessagePopup);
        connect(mMsgView->viewer(), &MessageViewer::Viewer::moveMessageToTrash,
                this, &KMMainWidget::slotMoveMessageToTrash);
        if (mShowIntroductionAction) {
            mShowIntroductionAction->setEnabled(true);
        }
    } else {
        if (mMsgActions) {
            mMsgActions->setMessageView(Q_NULLPTR);
        }
        if (mShowIntroductionAction) {
            mShowIntroductionAction->setEnabled(false);
        }
    }

    //
    // Create the folder tree
    // the "folder tree" consists of a quicksearch input field and the tree itself
    //

    mSearchAndTree = new QWidget(this);
    QVBoxLayout *vboxlayout = new QVBoxLayout;
    vboxlayout->setMargin(0);
    mSearchAndTree->setLayout(vboxlayout);

    vboxlayout->addWidget(mFolderTreeWidget);

    if (!GlobalSettings::self()->enableFolderQuickSearch()) {
        mFolderTreeWidget->filterFolderLineEdit()->hide();
    }
    //
    // Create the favorite folder view
    //
    mAkonadiStandardActionManager = new Akonadi::StandardMailActionManager(mGUIClient->actionCollection(), this);
    connect(mAkonadiStandardActionManager, &Akonadi::StandardMailActionManager::actionStateUpdated, this, &KMMainWidget::slotAkonadiStandardActionUpdated);

    mAkonadiStandardActionManager->setCollectionSelectionModel(mFolderTreeWidget->folderTreeView()->selectionModel());
    mAkonadiStandardActionManager->setItemSelectionModel(mMessagePane->currentItemSelectionModel());

    if (mEnableFavoriteFolderView) {

        mFavoriteCollectionsView = new FavoriteCollectionWidget(mGUIClient, this);
        refreshFavoriteFoldersViewProperties();
        connect(mFavoriteCollectionsView, SIGNAL(currentChanged(Akonadi::Collection)), this, SLOT(slotFolderChanged(Akonadi::Collection)));

        mFavoritesModel = new Akonadi::FavoriteCollectionsModel(
            mFolderTreeWidget->folderTreeView()->model(),
            KMKernel::self()->config()->group("FavoriteCollections"), this);

        mFavoriteCollectionsView->setModel(mFavoritesModel);

        mAkonadiStandardActionManager->setFavoriteCollectionsModel(mFavoritesModel);
        mAkonadiStandardActionManager->setFavoriteSelectionModel(mFavoriteCollectionsView->selectionModel());
    }

    //Don't use mMailActionManager->createAllActions() to save memory by not
    //creating actions that doesn't make sense.
    QList<StandardActionManager::Type> standardActions;
    standardActions << StandardActionManager::CreateCollection
                    << StandardActionManager::CopyCollections
                    << StandardActionManager::DeleteCollections
                    << StandardActionManager::SynchronizeCollections
                    << StandardActionManager::CollectionProperties
                    << StandardActionManager::CopyItems
                    << StandardActionManager::Paste
                    << StandardActionManager::DeleteItems
                    << StandardActionManager::ManageLocalSubscriptions
                    << StandardActionManager::CopyCollectionToMenu
                    << StandardActionManager::CopyItemToMenu
                    << StandardActionManager::MoveItemToMenu
                    << StandardActionManager::MoveCollectionToMenu
                    << StandardActionManager::CutItems
                    << StandardActionManager::CutCollections
                    << StandardActionManager::CreateResource
                    << StandardActionManager::DeleteResources
                    << StandardActionManager::ResourceProperties
                    << StandardActionManager::SynchronizeResources
                    << StandardActionManager::ToggleWorkOffline
                    << StandardActionManager::SynchronizeCollectionsRecursive;

    Q_FOREACH (StandardActionManager::Type standardAction, standardActions) {
        mAkonadiStandardActionManager->createAction(standardAction);
    }

    if (mEnableFavoriteFolderView) {
        QList<StandardActionManager::Type> favoriteActions;
        favoriteActions << StandardActionManager::AddToFavoriteCollections
                        << StandardActionManager::RemoveFromFavoriteCollections
                        << StandardActionManager::RenameFavoriteCollection
                        << StandardActionManager::SynchronizeFavoriteCollections;
        Q_FOREACH (StandardActionManager::Type favoriteAction, favoriteActions) {
            mAkonadiStandardActionManager->createAction(favoriteAction);
        }
    }

    QList<StandardMailActionManager::Type> mailActions;
    mailActions << StandardMailActionManager::MarkAllMailAsRead
                << StandardMailActionManager::MoveToTrash
                << StandardMailActionManager::MoveAllToTrash
                << StandardMailActionManager::RemoveDuplicates
                << StandardMailActionManager::EmptyAllTrash
                << StandardMailActionManager::MarkMailAsRead
                << StandardMailActionManager::MarkMailAsUnread
                << StandardMailActionManager::MarkMailAsImportant
                << StandardMailActionManager::MarkMailAsActionItem;

    Q_FOREACH (StandardMailActionManager::Type mailAction, mailActions) {
        mAkonadiStandardActionManager->createAction(mailAction);
    }

    mAkonadiStandardActionManager->interceptAction(Akonadi::StandardActionManager::CollectionProperties);
    connect(mAkonadiStandardActionManager->action(Akonadi::StandardActionManager::CollectionProperties), SIGNAL(triggered(bool)), mManageShowCollectionProperties, SLOT(slotCollectionProperties()));

    //
    // Create all kinds of actions
    //
    mAkonadiStandardActionManager->action(Akonadi::StandardMailActionManager::RemoveDuplicates)->setShortcut(QKeySequence(Qt::CTRL + Qt::Key_Asterisk));
    mAkonadiStandardActionManager->interceptAction(Akonadi::StandardMailActionManager::RemoveDuplicates);
    connect(mAkonadiStandardActionManager->action(Akonadi::StandardMailActionManager::RemoveDuplicates), SIGNAL(triggered(bool)), this, SLOT(slotRemoveDuplicates()));

    {
        mCollectionProperties = mAkonadiStandardActionManager->action(Akonadi::StandardActionManager::CollectionProperties);
    }
    connect(kmkernel->folderCollectionMonitor(), SIGNAL(collectionRemoved(Akonadi::Collection)),
            SLOT(slotCollectionRemoved(Akonadi::Collection)));
    connect(kmkernel->folderCollectionMonitor(), SIGNAL(itemAdded(Akonadi::Item,Akonadi::Collection)),
            SLOT(slotItemAdded(Akonadi::Item,Akonadi::Collection)));
    connect(kmkernel->folderCollectionMonitor(), SIGNAL(itemRemoved(Akonadi::Item)),
            SLOT(slotItemRemoved(Akonadi::Item)));
    connect(kmkernel->folderCollectionMonitor(), SIGNAL(itemMoved(Akonadi::Item,Akonadi::Collection,Akonadi::Collection)),
            SLOT(slotItemMoved(Akonadi::Item,Akonadi::Collection,Akonadi::Collection)));
    connect(kmkernel->folderCollectionMonitor(), SIGNAL(collectionChanged(Akonadi::Collection,QSet<QByteArray>)), SLOT(slotCollectionChanged(Akonadi::Collection,QSet<QByteArray>)));

    connect(kmkernel->folderCollectionMonitor(), SIGNAL(collectionStatisticsChanged(Akonadi::Collection::Id,Akonadi::CollectionStatistics)), SLOT(slotCollectionStatisticsChanged(Akonadi::Collection::Id,Akonadi::CollectionStatistics)));

}

void KMMainWidget::updateMoveAction(const Akonadi::CollectionStatistics &statistic)
{
    const bool hasUnreadMails = (statistic.unreadCount() > 0);
    const bool hasMails = (statistic.count() > 0);
    updateMoveAction(hasUnreadMails, hasMails);
}

void KMMainWidget::updateMoveAction(bool hasUnreadMails, bool hasMails)
{
    const bool enable_goto_unread = hasUnreadMails
                                    || (GlobalSettings::self()->loopOnGotoUnread() == GlobalSettings::EnumLoopOnGotoUnread::LoopInAllFolders)
                                    || (GlobalSettings::self()->loopOnGotoUnread() == GlobalSettings::EnumLoopOnGotoUnread::LoopInAllMarkedFolders);
    actionCollection()->action(QLatin1String("go_next_message"))->setEnabled(hasMails);
    actionCollection()->action(QLatin1String("go_next_unread_message"))->setEnabled(enable_goto_unread);
    actionCollection()->action(QLatin1String("go_prev_message"))->setEnabled(hasMails);
    actionCollection()->action(QLatin1String("go_prev_unread_message"))->setEnabled(enable_goto_unread);
    if (mAkonadiStandardActionManager && mAkonadiStandardActionManager->action(Akonadi::StandardMailActionManager::MarkAllMailAsRead)) {
        mAkonadiStandardActionManager->action(Akonadi::StandardMailActionManager::MarkAllMailAsRead)->setEnabled(hasUnreadMails);
    }
}

void KMMainWidget::updateAllToTrashAction(int statistics)
{
    bool multiFolder = false;
    if (mFolderTreeWidget) {
        multiFolder = mFolderTreeWidget->selectedCollections().count() > 1;
    }
    if (mAkonadiStandardActionManager->action(Akonadi::StandardMailActionManager::MoveAllToTrash)) {
        const bool folderWithContent = mCurrentFolder && !mCurrentFolder->isStructural();
        mAkonadiStandardActionManager->action(Akonadi::StandardMailActionManager::MoveAllToTrash)->setEnabled(folderWithContent
                && (statistics > 0)
                && mCurrentFolder->canDeleteMessages()
                && !multiFolder);
    }
}

void KMMainWidget::slotCollectionStatisticsChanged(const Akonadi::Collection::Id id, const Akonadi::CollectionStatistics &statistic)
{
    if (id == CommonKernel->outboxCollectionFolder().id()) {
        const bool enableAction = (statistic.count() > 0);
        mSendQueued->setEnabled(enableAction);
        mSendActionMenu->setEnabled(enableAction);
    } else if (mCurrentFolder && (id == mCurrentFolder->collection().id())) {
        updateMoveAction(statistic);
        updateAllToTrashAction(statistic.count());
        mCurrentFolder->setCollection(MailCommon::Util::updatedCollection(mCurrentFolder->collection()));
    }
}

void KMMainWidget::slotCreateNewTab(bool preferNewTab)
{
    mMessagePane->setPreferEmptyTab(preferNewTab);
}

void KMMainWidget::slotCollectionChanged(const Akonadi::Collection &collection, const QSet<QByteArray> &set)
{
    if (mCurrentFolder
            && (collection == mCurrentFolder->collection())
            && (set.contains("MESSAGEFOLDER") || set.contains("expirationcollectionattribute"))) {
        if (set.contains("MESSAGEFOLDER")) {
            mMessagePane->resetModelStorage();
        } else {
            mCurrentFolder->setCollection(collection);
        }
    } else if (set.contains("ENTITYDISPLAY") || set.contains("NAME")) {
        const QModelIndex idx = Akonadi::EntityTreeModel::modelIndexForCollection(KMKernel::self()->collectionModel(), collection);
        if (idx.isValid()) {
            const QString text = idx.data().toString();
            const QIcon icon = idx.data(Qt::DecorationRole).value<QIcon>();
            mMessagePane->updateTabIconText(collection, text, icon);
        }
    }
}

void KMMainWidget::slotItemAdded(const Akonadi::Item &msg, const Akonadi::Collection &col)
{
    Q_UNUSED(msg);
    if (col.isValid()) {
        if (col == CommonKernel->outboxCollectionFolder()) {
            startUpdateMessageActionsTimer();
        }
    }
}

void KMMainWidget::slotItemRemoved(const Akonadi::Item &item)
{
    if (item.isValid() && item.parentCollection().isValid() && (item.parentCollection() == CommonKernel->outboxCollectionFolder())) {
        startUpdateMessageActionsTimer();
    }
}

void KMMainWidget::slotItemMoved(const Akonadi::Item &item, const Akonadi::Collection &from, const Akonadi::Collection &to)
{
    if (item.isValid() && ((from.id() == CommonKernel->outboxCollectionFolder().id())
                           || to.id() == CommonKernel->outboxCollectionFolder().id())) {
        startUpdateMessageActionsTimer();
    }
}

//-------------------------------------------------------------------------
void KMMainWidget::slotFocusQuickSearch()
{
    const QString text = mMsgView ? mMsgView->copyText() : QString();
    mMessagePane->focusQuickSearch(text);
}

//-------------------------------------------------------------------------
bool KMMainWidget::slotSearch()
{
    if (!mSearchWin) {
        mSearchWin = new SearchWindow(this, mCurrentFolder ? mCurrentFolder->collection() : Akonadi::Collection());
        mSearchWin->setModal(false);
        mSearchWin->setObjectName(QLatin1String("Search"));
    } else {
        mSearchWin->activateFolder(mCurrentFolder ? mCurrentFolder->collection() : Akonadi::Collection());
    }

    mSearchWin->show();
    KWindowSystem::activateWindow(mSearchWin->winId());
    return true;
}

//-----------------------------------------------------------------------------
void KMMainWidget::slotHelp()
{
    KHelpClient::invokeHelp();
}

//-----------------------------------------------------------------------------
void KMMainWidget::slotFilter()
{
    FilterIf->openFilterDialog(true);
}

void KMMainWidget::slotManageSieveScripts()
{
    if (!kmkernel->askToGoOnline()) {
        return;
    }
    if (mManageSieveDialog) {
        return;
    }

    mManageSieveDialog = new KSieveUi::ManageSieveScriptsDialog;
    mManageSieveDialog->show();
}

//-----------------------------------------------------------------------------
void KMMainWidget::slotCheckMail()
{
    kmkernel->checkMail();
}

//-----------------------------------------------------------------------------
void KMMainWidget::slotCheckMailOnStartup()
{
    kmkernel->checkMailOnStartup();
}

void KMMainWidget::slotCompose()
{
    KMail::Composer *win;
    KMime::Message::Ptr msg(new KMime::Message());

    bool forceCursorPosition = false;
    if (mCurrentFolder) {
        MessageHelper::initHeader(msg, KMKernel::self()->identityManager(), mCurrentFolder->identity());
        //Laurent: bug 289905
        /*
        if ( mCurrentFolder->collection().isValid() && mCurrentFolder->putRepliesInSameFolder() ) {
        KMime::Headers::Generic *header = new KMime::Headers::Generic( "X-KMail-Fcc", msg.get(), QString::number( mCurrentFolder->collection().id() ), "utf-8" );
        msg->setHeader( header );
        }
        */
        TemplateParser::TemplateParser parser(msg, TemplateParser::TemplateParser::NewMessage);
        parser.setIdentityManager(KMKernel::self()->identityManager());
        parser.process(msg, mCurrentFolder->collection());
        win = KMail::makeComposer(msg, false, false, KMail::Composer::New, mCurrentFolder->identity());
        win->setCollectionForNewMessage(mCurrentFolder->collection());
        forceCursorPosition = parser.cursorPositionWasSet();
    } else {
        MessageHelper::initHeader(msg, KMKernel::self()->identityManager());
        TemplateParser::TemplateParser parser(msg, TemplateParser::TemplateParser::NewMessage);
        parser.setIdentityManager(KMKernel::self()->identityManager());
        parser.process(KMime::Message::Ptr(), Akonadi::Collection());
        win = KMail::makeComposer(msg, false, false, KMail::Composer::New);
        forceCursorPosition = parser.cursorPositionWasSet();
    }
    if (forceCursorPosition) {
        win->setFocusToEditor();
    }
    win->show();

}

//-----------------------------------------------------------------------------
// TODO: do we want the list sorted alphabetically?
void KMMainWidget::slotShowNewFromTemplate()
{
    if (mCurrentFolder) {
        const KIdentityManagement::Identity &ident =
            kmkernel->identityManager()->identityForUoidOrDefault(mCurrentFolder->identity());
        mTemplateFolder = CommonKernel->collectionFromId(ident.templates().toLongLong());
    }

    if (!mTemplateFolder.isValid()) {
        mTemplateFolder = CommonKernel->templatesCollectionFolder();
    }
    if (!mTemplateFolder.isValid()) {
        return;
    }

    mTemplateMenu->menu()->clear();

    Akonadi::ItemFetchJob *job = new Akonadi::ItemFetchJob(mTemplateFolder);
    job->fetchScope().setAncestorRetrieval(ItemFetchScope::Parent);
    job->fetchScope().fetchFullPayload();
    connect(job, &Akonadi::ItemFetchJob::result, this, &KMMainWidget::slotDelayedShowNewFromTemplate);
}

void KMMainWidget::slotDelayedShowNewFromTemplate(KJob *job)
{
    Akonadi::ItemFetchJob *fetchJob = qobject_cast<Akonadi::ItemFetchJob *>(job);

    const Akonadi::Item::List items = fetchJob->items();
    const int numberOfItems = items.count();
    for (int idx = 0; idx < numberOfItems; ++idx) {
        KMime::Message::Ptr msg = MessageCore::Util::message(items.at(idx));
        if (msg) {
            QString subj = msg->subject()->asUnicodeString();
            if (subj.isEmpty()) {
                subj = i18n("No Subject");
            }

            QAction *templateAction = mTemplateMenu->menu()->addAction(KStringHandler::rsqueeze(subj.replace(QLatin1Char('&'), QLatin1String("&&"))));
            QVariant var;
            var.setValue(items.at(idx));
            templateAction->setData(var);
        }
    }

    // If there are no templates available, add a menu entry which informs
    // the user about this.
    if (mTemplateMenu->menu()->actions().isEmpty()) {
        QAction *noAction = mTemplateMenu->menu()->addAction(
                                i18n("(no templates)"));
        noAction->setEnabled(false);
    }
}

//-----------------------------------------------------------------------------
void KMMainWidget::slotNewFromTemplate(QAction *action)
{

    if (!mTemplateFolder.isValid()) {
        return;
    }
    const Akonadi::Item item = action->data().value<Akonadi::Item>();
    newFromTemplate(item);
}

//-----------------------------------------------------------------------------
void KMMainWidget::newFromTemplate(const Akonadi::Item &msg)
{
    if (!msg.isValid()) {
        return;
    }
    KMCommand *command = new KMUseTemplateCommand(this, msg);
    command->start();
}

//-----------------------------------------------------------------------------
void KMMainWidget::slotPostToML()
{
    if (mCurrentFolder && mCurrentFolder->isMailingListEnabled()) {
        if (KMail::Util::mailingListPost(mCurrentFolder)) {
            return;
        }
    }
    slotCompose();
}

void KMMainWidget::slotExpireFolder()
{
    if (!mCurrentFolder) {
        return;
    }
    bool mustDeleteExpirationAttribute = false;
    MailCommon::ExpireCollectionAttribute *attr = MailCommon::Util::expirationCollectionAttribute(mCurrentFolder->collection(), mustDeleteExpirationAttribute);
    bool canBeExpired = true;
    if (!attr->isAutoExpire()) {
        canBeExpired = false;
    } else if (attr->unreadExpireUnits() == MailCommon::ExpireCollectionAttribute::ExpireNever &&
               attr->readExpireUnits() == MailCommon::ExpireCollectionAttribute::ExpireNever) {
        canBeExpired = false;
    }

    if (!canBeExpired) {
        const QString message = i18n("This folder does not have any expiry options set");
        KMessageBox::information(this, message);
        if (mustDeleteExpirationAttribute) {
            delete attr;
        }
        return;
    }

    if (GlobalSettings::self()->warnBeforeExpire()) {
        const QString message = i18n("<qt>Are you sure you want to expire the folder <b>%1</b>?</qt>",
                                     mCurrentFolder->name().toHtmlEscaped());
        if (KMessageBox::warningContinueCancel(this, message, i18n("Expire Folder"),
                                               KGuiItem(i18n("&Expire")))
                != KMessageBox::Continue) {
            if (mustDeleteExpirationAttribute) {
                delete attr;
            }
            return;
        }
    }

    MailCommon::Util::expireOldMessages(mCurrentFolder->collection(), true /*immediate*/);
    if (mustDeleteExpirationAttribute) {
        delete attr;
    }
}

//-----------------------------------------------------------------------------
void KMMainWidget::slotEmptyFolder()
{
    if (!mCurrentFolder) {
        return;
    }
    const bool isTrash = CommonKernel->folderIsTrash(mCurrentFolder->collection());
    if (GlobalSettings::self()->confirmBeforeEmpty()) {
        const QString title = (isTrash) ? i18n("Empty Trash") : i18n("Move to Trash");
        const QString text = (isTrash) ?
                             i18n("Are you sure you want to empty the trash folder?") :
                             i18n("<qt>Are you sure you want to move all messages from "
                                  "folder <b>%1</b> to the trash?</qt>", mCurrentFolder->name().toHtmlEscaped());

        if (KMessageBox::warningContinueCancel(this, text, title, KGuiItem(title, QLatin1String("user-trash")))
                != KMessageBox::Continue) {
            return;
        }
    }
#ifndef QT_NO_CURSOR
    MessageViewer::KCursorSaver busy(MessageViewer::KBusyPtr::busy());
#endif
    slotMarkAll();
    if (isTrash) {
        /* Don't ask for confirmation again when deleting, the user has already
        confirmed. */
        slotDeleteMsg(false);
    } else {
        slotTrashSelectedMessages();
    }

    if (mMsgView) {
        mMsgView->clearCache();
    }

    if (!isTrash) {
        BroadcastStatus::instance()->setStatusMsg(i18n("Moved all messages to the trash"));
    }

    updateMessageActions();

    // Disable empty trash/move all to trash action - we've just deleted/moved
    // all folder contents.
    mAkonadiStandardActionManager->action(Akonadi::StandardMailActionManager::MoveAllToTrash)->setEnabled(false);
}

//-----------------------------------------------------------------------------
void KMMainWidget::slotArchiveFolder()
{
    if (mCurrentFolder && mCurrentFolder->collection().isValid()) {
        KMail::ArchiveFolderDialog archiveDialog;
        archiveDialog.setFolder(mCurrentFolder->collection());
        archiveDialog.exec();
    }
}

//-----------------------------------------------------------------------------
void KMMainWidget::slotRemoveFolder()
{
    if (!mCurrentFolder) {
        return;
    }
    if (!mCurrentFolder->collection().isValid()) {
        return;
    }
    if (mCurrentFolder->isSystemFolder()) {
        return;
    }
    if (mCurrentFolder->isReadOnly()) {
        return;
    }

    RemoveCollectionJob *job = new RemoveCollectionJob(this);
    connect(job, SIGNAL(clearCurrentFolder()), this, SLOT(slotClearCurrentFolder()));
    job->setMainWidget(this);
    job->setCurrentFolder(mCurrentFolder->collection());
    job->start();
}

void KMMainWidget::slotClearCurrentFolder()
{
    mCurrentFolder.clear();
}

//-----------------------------------------------------------------------------
void KMMainWidget::slotExpireAll()
{
    if (GlobalSettings::self()->warnBeforeExpire()) {
        const int ret = KMessageBox::warningContinueCancel(KMainWindow::memberList().first(),
                        i18n("Are you sure you want to expire all old messages?"),
                        i18n("Expire Old Messages?"), KGuiItem(i18n("Expire")));
        if (ret != KMessageBox::Continue) {
            return;
        }
    }

    kmkernel->expireAllFoldersNow();
}

//-----------------------------------------------------------------------------
void KMMainWidget::slotOverrideHtmlLoadExt()
{
    if (mHtmlLoadExtGlobalSetting == mFolderHtmlLoadExtPreference) {
        int result = KMessageBox::warningContinueCancel(this,
                     // the warning text is taken from configuredialog.cpp:
                     i18n("Loading external references in html mail will make you more vulnerable to "
                          "\"spam\" and may increase the likelihood that your system will be "
                          "compromised by other present and anticipated security exploits."),
                     i18n("Security Warning"),
                     KGuiItem(i18n("Load External References")),
                     KStandardGuiItem::cancel(),
                     QLatin1String("OverrideHtmlLoadExtWarning"), Q_NULLPTR);
        if (result == KMessageBox::Cancel) {
            mPreferHtmlLoadExtAction->setChecked(false);
            return;
        }
    }
    mFolderHtmlLoadExtPreference = !mFolderHtmlLoadExtPreference;

    if (mMsgView) {
        mMsgView->setHtmlLoadExtOverride(mFolderHtmlLoadExtPreference);
        mMsgView->update(true);
    }
}

//-----------------------------------------------------------------------------
void KMMainWidget::slotMessageQueuedOrDrafted()
{
    if (!CommonKernel->folderIsDraftOrOutbox(mCurrentFolder->collection())) {
        return;
    }
    if (mMsgView) {
        mMsgView->update(true);
    }
}

//-----------------------------------------------------------------------------
void KMMainWidget::slotForwardInlineMsg()
{
    if (!mCurrentFolder) {
        return;
    }

    const QList<Akonadi::Item> selectedMessages = mMessagePane->selectionAsMessageItemList();
    if (selectedMessages.isEmpty()) {
        return;
    }
    KMForwardCommand *command = new KMForwardCommand(
        this, selectedMessages, mCurrentFolder->identity()
    );

    command->start();
}

//-----------------------------------------------------------------------------
void KMMainWidget::slotForwardAttachedMsg()
{
    if (!mCurrentFolder) {
        return;
    }

    const QList<Akonadi::Item> selectedMessages = mMessagePane->selectionAsMessageItemList();
    if (selectedMessages.isEmpty()) {
        return;
    }
    KMForwardAttachedCommand *command = new KMForwardAttachedCommand(
        this, selectedMessages, mCurrentFolder->identity()
    );

    command->start();
}

//-----------------------------------------------------------------------------
void KMMainWidget::slotUseTemplate()
{
    newFromTemplate(mMessagePane->currentItem());
}

//-----------------------------------------------------------------------------
void KMMainWidget::slotResendMsg()
{
    const Akonadi::Item msg = mMessagePane->currentItem();
    if (!msg.isValid()) {
        return;
    }
    KMCommand *command = new KMResendMessageCommand(this, msg);

    command->start();
}

//-----------------------------------------------------------------------------
// Message moving and permanent deletion
//

void KMMainWidget::moveMessageSelected(MessageList::Core::MessageItemSetReference ref, const Akonadi::Collection &dest, bool confirmOnDeletion)
{
    QList<Akonadi::Item> selectMsg  = mMessagePane->itemListFromPersistentSet(ref);
    // If this is a deletion, ask for confirmation
    if (!dest.isValid() && confirmOnDeletion) {
        int ret = KMessageBox::warningContinueCancel(
                      this,
                      i18np(
                          "<qt>Do you really want to delete the selected message?<br />"
                          "Once deleted, it cannot be restored.</qt>",
                          "<qt>Do you really want to delete the %1 selected messages?<br />"
                          "Once deleted, they cannot be restored.</qt>",
                          selectMsg.count()
                      ),
                      selectMsg.count() > 1 ? i18n("Delete Messages") : i18n("Delete Message"),
                      KStandardGuiItem::del(),
                      KStandardGuiItem::cancel(),
                      QLatin1String("NoConfirmDelete")
                  );
        if (ret == KMessageBox::Cancel) {
            mMessagePane->deletePersistentSet(ref);
            return;  // user canceled the action
        }
    }
    mMessagePane->markMessageItemsAsAboutToBeRemoved(ref, true);
    // And stuff them into a KMMoveCommand :)
    KMMoveCommand *command = new KMMoveCommand(dest, selectMsg, ref);
    QObject::connect(
        command, SIGNAL(moveDone(KMMoveCommand*)),
        this, SLOT(slotMoveMessagesCompleted(KMMoveCommand*))
    );
    command->start();

    if (dest.isValid()) {
        BroadcastStatus::instance()->setStatusMsg(i18n("Moving messages..."));
    } else {
        BroadcastStatus::instance()->setStatusMsg(i18n("Deleting messages..."));
    }
}

void KMMainWidget::slotMoveMessagesCompleted(KMMoveCommand *command)
{
    Q_ASSERT(command);
    mMessagePane->markMessageItemsAsAboutToBeRemoved(command->refSet(), false);
    mMessagePane->deletePersistentSet(command->refSet());
    // Bleah :D
    const bool moveWasReallyADelete = !command->destFolder().isValid();

    if (command->result() == KMCommand::OK) {
        if (moveWasReallyADelete) {
            BroadcastStatus::instance()->setStatusMsg(i18n("Messages deleted successfully."));
        } else {
            BroadcastStatus::instance()->setStatusMsg(i18n("Messages moved successfully."));
        }
    } else {
        if (moveWasReallyADelete) {
            if (command->result() == KMCommand::Failed) {
                BroadcastStatus::instance()->setStatusMsg(i18n("Deleting messages failed."));
            } else {
                BroadcastStatus::instance()->setStatusMsg(i18n("Deleting messages canceled."));
            }
        } else {
            if (command->result() == KMCommand::Failed) {
                BroadcastStatus::instance()->setStatusMsg(i18n("Moving messages failed."));
            } else {
                BroadcastStatus::instance()->setStatusMsg(i18n("Moving messages canceled."));
            }
        }
    }
    // The command will autodelete itself and will also kill the set.
}

void KMMainWidget::slotDeleteMsg(bool confirmDelete)
{
    // Create a persistent message set from the current selection
    MessageList::Core::MessageItemSetReference ref = mMessagePane->selectionAsPersistentSet();
    if (ref != -1) {
        moveMessageSelected(ref, Akonadi::Collection(), confirmDelete);
    }
}

void KMMainWidget::slotDeleteThread(bool confirmDelete)
{
    // Create a persistent set from the current thread.
    MessageList::Core::MessageItemSetReference ref = mMessagePane->currentThreadAsPersistentSet();
    if (ref != -1) {
        moveMessageSelected(ref, Akonadi::Collection(), confirmDelete);
    }
}

FolderSelectionDialog *KMMainWidget::moveOrCopyToDialog()
{
    if (!mMoveOrCopyToDialog) {
        FolderSelectionDialog::SelectionFolderOption options = FolderSelectionDialog::HideVirtualFolder;
        mMoveOrCopyToDialog = new FolderSelectionDialog(this, options);
        mMoveOrCopyToDialog->setModal(true);
    }
    return mMoveOrCopyToDialog;
}

FolderSelectionDialog *KMMainWidget::selectFromAllFoldersDialog()
{
    if (!mSelectFromAllFoldersDialog) {
        FolderSelectionDialog::SelectionFolderOptions options = FolderSelectionDialog::None;
        options |= FolderSelectionDialog::NotAllowToCreateNewFolder;

        mSelectFromAllFoldersDialog = new FolderSelectionDialog(this, options);
        mSelectFromAllFoldersDialog->setModal(true);
    }
    return mSelectFromAllFoldersDialog;
}

void KMMainWidget::slotMoveSelectedMessageToFolder()
{
    QPointer<MailCommon::FolderSelectionDialog> dialog(moveOrCopyToDialog());
    dialog->setWindowTitle(i18n("Move Messages to Folder"));
    if (dialog->exec() && dialog) {
        const Akonadi::Collection dest = dialog->selectedCollection();
        if (dest.isValid()) {
            moveSelectedMessagesToFolder(dest);
        }
    }
}

void KMMainWidget::moveSelectedMessagesToFolder(const Akonadi::Collection &dest)
{
    MessageList::Core::MessageItemSetReference ref = mMessagePane->selectionAsPersistentSet();
    if (ref != -1) {
        //Need to verify if dest == src ??? akonadi do it for us.
        moveMessageSelected(ref, dest, false);
    }
}

void KMMainWidget::copyMessageSelected(const QList<Akonadi::Item> &selectMsg, const Akonadi::Collection &dest)
{
    if (selectMsg.isEmpty()) {
        return;
    }
    // And stuff them into a KMCopyCommand :)
    KMCommand *command = new KMCopyCommand(dest, selectMsg);
    QObject::connect(
        command, SIGNAL(completed(KMCommand*)),
        this, SLOT(slotCopyMessagesCompleted(KMCommand*))
    );
    command->start();
    BroadcastStatus::instance()->setStatusMsg(i18n("Copying messages..."));
}

void KMMainWidget::slotCopyMessagesCompleted(KMCommand *command)
{
    Q_ASSERT(command);
    if (command->result() == KMCommand::OK) {
        BroadcastStatus::instance()->setStatusMsg(i18n("Messages copied successfully."));
    } else {
        if (command->result() == KMCommand::Failed) {
            BroadcastStatus::instance()->setStatusMsg(i18n("Copying messages failed."));
        } else {
            BroadcastStatus::instance()->setStatusMsg(i18n("Copying messages canceled."));
        }
    }
    // The command will autodelete itself and will also kill the set.
}

void KMMainWidget::slotCopySelectedMessagesToFolder()
{
    QPointer<MailCommon::FolderSelectionDialog> dialog(moveOrCopyToDialog());
    dialog->setWindowTitle(i18n("Copy Messages to Folder"));

    if (dialog->exec() && dialog) {
        const Akonadi::Collection dest = dialog->selectedCollection();
        if (dest.isValid()) {
            copySelectedMessagesToFolder(dest);
        }
    }
}

void KMMainWidget::copySelectedMessagesToFolder(const Akonadi::Collection &dest)
{
    const QList<Akonadi::Item > lstMsg = mMessagePane->selectionAsMessageItemList();
    if (!lstMsg.isEmpty()) {
        copyMessageSelected(lstMsg, dest);
    }
}

//-----------------------------------------------------------------------------
// Message trashing
//
void KMMainWidget::trashMessageSelected(MessageList::Core::MessageItemSetReference ref)
{
    if (!mCurrentFolder) {
        return;
    }

    const QList<Akonadi::Item> select = mMessagePane->itemListFromPersistentSet(ref);
    mMessagePane->markMessageItemsAsAboutToBeRemoved(ref, true);

    // FIXME: Why we don't use KMMoveCommand( trashFolder(), selectedMessages ); ?
    // And stuff them into a KMTrashMsgCommand :)
    KMCommand *command = new KMTrashMsgCommand(mCurrentFolder->collection(), select, ref);

    QObject::connect(
        command, SIGNAL(moveDone(KMMoveCommand*)),
        this, SLOT(slotTrashMessagesCompleted(KMMoveCommand*))
    );
    command->start();
    BroadcastStatus::instance()->setStatusMsg(i18n("Moving messages to trash..."));
}

void KMMainWidget::slotTrashMessagesCompleted(KMMoveCommand *command)
{
    Q_ASSERT(command);
    mMessagePane->markMessageItemsAsAboutToBeRemoved(command->refSet(), false);
    mMessagePane->deletePersistentSet(command->refSet());
    if (command->result() == KMCommand::OK) {
        BroadcastStatus::instance()->setStatusMsg(i18n("Messages moved to trash successfully."));
    } else {
        if (command->result() == KMCommand::Failed) {
            BroadcastStatus::instance()->setStatusMsg(i18n("Moving messages to trash failed."));
        } else {
            BroadcastStatus::instance()->setStatusMsg(i18n("Moving messages to trash canceled."));
        }
    }

    // The command will autodelete itself and will also kill the set.
}

void KMMainWidget::slotTrashSelectedMessages()
{
    MessageList::Core::MessageItemSetReference ref = mMessagePane->selectionAsPersistentSet();
    if (ref != -1) {
        trashMessageSelected(ref);
    }
}

void KMMainWidget::slotTrashThread()
{
    MessageList::Core::MessageItemSetReference ref = mMessagePane->currentThreadAsPersistentSet();
    if (ref != -1) {
        trashMessageSelected(ref);
    }
}

//-----------------------------------------------------------------------------
// Message tag setting for messages
//
// FIXME: The "selection" version of these functions is in MessageActions.
//        We should probably move everything there....
void KMMainWidget::toggleMessageSetTag(const QList<Akonadi::Item> &select, const Akonadi::Tag &tag)
{
    if (select.isEmpty()) {
        return;
    }
    KMCommand *command = new KMSetTagCommand(Akonadi::Tag::List() << tag, select, KMSetTagCommand::Toggle);
    command->start();
}

void KMMainWidget::slotSelectMoreMessageTagList()
{
    const QList<Akonadi::Item> selectedMessages = mMessagePane->selectionAsMessageItemList();
    if (selectedMessages.isEmpty()) {
        return;
    }

    TagSelectDialog dlg(this, selectedMessages.count(), selectedMessages.first());
    dlg.setActionCollection(QList<KActionCollection*>() << actionCollection());
    if (dlg.exec()) {
        const Akonadi::Tag::List lst = dlg.selectedTag();
<<<<<<< HEAD
        if (!lst.isEmpty()) {
            KMCommand *command = new KMSetTagCommand(lst, selectedMessages, KMSetTagCommand::CleanExistingAndAddNew);
            command->start();
        }
=======
        KMCommand *command = new KMSetTagCommand( lst, selectedMessages, KMSetTagCommand::CleanExistingAndAddNew );
        command->start();
>>>>>>> cb6c405b
    }
}

void KMMainWidget::slotUpdateMessageTagList(const Akonadi::Tag &tag)
{
    // Create a persistent set from the current thread.
    const QList<Akonadi::Item> selectedMessages = mMessagePane->selectionAsMessageItemList();
    if (selectedMessages.isEmpty()) {
        return;
    }
    toggleMessageSetTag(selectedMessages, tag);
}

void KMMainWidget::refreshMessageListSelection()
{
    mAkonadiStandardActionManager->setItemSelectionModel(mMessagePane->currentItemSelectionModel());
    slotMessageSelected(mMessagePane->currentItem());
}

//-----------------------------------------------------------------------------
// Status setting for threads
//
// FIXME: The "selection" version of these functions is in MessageActions.
//        We should probably move everything there....
void KMMainWidget::setMessageSetStatus(const QList<Akonadi::Item> &select,
                                       const Akonadi::MessageStatus &status,
                                       bool toggle)
{
    KMCommand *command = new KMSetStatusCommand(status, select, toggle);
    command->start();
}

void KMMainWidget::setCurrentThreadStatus(const Akonadi::MessageStatus &status, bool toggle)
{
    const QList<Akonadi::Item> select = mMessagePane->currentThreadAsMessageList();
    if (select.isEmpty()) {
        return;
    }
    setMessageSetStatus(select, status, toggle);
}

void KMMainWidget::slotSetThreadStatusUnread()
{
    setCurrentThreadStatus(MessageStatus::statusRead(), true);
}

void KMMainWidget::slotSetThreadStatusImportant()
{
    setCurrentThreadStatus(MessageStatus::statusImportant(), true);
}

void KMMainWidget::slotSetThreadStatusRead()
{
    setCurrentThreadStatus(MessageStatus::statusRead(), false);
}

void KMMainWidget::slotSetThreadStatusToAct()
{
    setCurrentThreadStatus(MessageStatus::statusToAct(), true);
}

void KMMainWidget::slotSetThreadStatusWatched()
{
    setCurrentThreadStatus(MessageStatus::statusWatched(), true);
    if (mWatchThreadAction->isChecked()) {
        mIgnoreThreadAction->setChecked(false);
    }
}

void KMMainWidget::slotSetThreadStatusIgnored()
{
    setCurrentThreadStatus(MessageStatus::statusIgnored(), true);
    if (mIgnoreThreadAction->isChecked()) {
        mWatchThreadAction->setChecked(false);
    }
}

//-----------------------------------------------------------------------------
void KMMainWidget::slotRedirectMsg()
{
    const QList<Akonadi::Item> selectedMessages = mMessagePane->selectionAsMessageItemList();
    if (selectedMessages.isEmpty()) {
        return;
    }

    KMCommand *command = new KMRedirectCommand(this, selectedMessages);
    command->start();
}

//-----------------------------------------------------------------------------
void KMMainWidget::slotCustomReplyToMsg(const QString &tmpl)
{
    const Akonadi::Item msg = mMessagePane->currentItem();
    if (!msg.isValid()) {
        return;
    }

    const QString text = mMsgView ? mMsgView->copyText() : QString();

    qCDebug(KMAIL_LOG) << "Reply with template:" << tmpl;

    KMCommand *command = new KMReplyCommand(this,
                                            msg,
                                            MessageComposer::ReplySmart,
                                            text, false,
                                            tmpl);
    command->start();
}

//-----------------------------------------------------------------------------
void KMMainWidget::slotCustomReplyAllToMsg(const QString &tmpl)
{
    const Akonadi::Item msg = mMessagePane->currentItem();
    if (!msg.isValid()) {
        return;
    }

    const QString text = mMsgView ? mMsgView->copyText() : QString();

    qCDebug(KMAIL_LOG) << "Reply to All with template:" << tmpl;

    KMCommand *command = new KMReplyCommand(this,
                                            msg,
                                            MessageComposer::ReplyAll,
                                            text,
                                            false,
                                            tmpl
                                           );

    command->start();
}

//-----------------------------------------------------------------------------
void KMMainWidget::slotCustomForwardMsg(const QString &tmpl)
{
    if (!mCurrentFolder) {
        return;
    }

    const QList<Akonadi::Item> selectedMessages = mMessagePane->selectionAsMessageItemList();
    if (selectedMessages.isEmpty()) {
        return;
    }

    qCDebug(KMAIL_LOG) << "Forward with template:" << tmpl;
    KMForwardCommand *command = new KMForwardCommand(
        this, selectedMessages, mCurrentFolder->identity(), tmpl
    );

    command->start();
}

void KMMainWidget::openFilterDialog(const QByteArray &field, const QString &value)
{
    FilterIf->openFilterDialog(false);
    FilterIf->createFilter(field, value);
}

//-----------------------------------------------------------------------------
void KMMainWidget::slotSubjectFilter()
{
    const KMime::Message::Ptr msg = mMessagePane->currentMessage();
    if (!msg) {
        return;
    }

    openFilterDialog("Subject", msg->subject()->asUnicodeString());
}

//-----------------------------------------------------------------------------
void KMMainWidget::slotFromFilter()
{
    KMime::Message::Ptr msg = mMessagePane->currentMessage();
    if (!msg) {
        return;
    }

    AddrSpecList al = MessageHelper::extractAddrSpecs(msg, "From");
    if (al.empty()) {
        openFilterDialog("From",  msg->from()->asUnicodeString());
    } else {
        openFilterDialog("From",  al.front().asString());
    }
}

//-----------------------------------------------------------------------------
void KMMainWidget::slotToFilter()
{
    KMime::Message::Ptr msg = mMessagePane->currentMessage();
    if (!msg) {
        return;
    }
    openFilterDialog("To",  msg->to()->asUnicodeString());
}

//-----------------------------------------------------------------------------
void KMMainWidget::slotUndo()
{
    kmkernel->undoStack()->undo();
    updateMessageActions();
    updateFolderMenu();
}

//-----------------------------------------------------------------------------
void KMMainWidget::slotJumpToFolder()
{
    QPointer<MailCommon::FolderSelectionDialog> dialog(selectFromAllFoldersDialog());
    dialog->setWindowTitle(i18n("Jump to Folder"));
    if (dialog->exec() && dialog) {
        Akonadi::Collection collection = dialog->selectedCollection();
        if (collection.isValid()) {
            slotSelectCollectionFolder(collection);
        }
    }
}

void KMMainWidget::slotSelectCollectionFolder(const Akonadi::Collection &col)
{
    if (mFolderTreeWidget) {
        mFolderTreeWidget->selectCollectionFolder(col);
        slotFolderChanged(col);
    }
}

void KMMainWidget::slotApplyFilters()
{
    const QList<Akonadi::Item> selectedMessages = mMessagePane->selectionAsMessageItemList();
    if (selectedMessages.isEmpty()) {
        return;
    }
    applyFilters(selectedMessages);
}

void KMMainWidget::slotApplyFiltersOnFolder()
{
    if (mCurrentFolder && mCurrentFolder->collection().isValid()) {
        Akonadi::ItemFetchJob *job = new Akonadi::ItemFetchJob(mCurrentFolder->collection(), this);
        connect(job, &Akonadi::ItemFetchJob::result, this, &KMMainWidget::slotFetchItemsForFolderDone);
    }
}

void KMMainWidget::slotFetchItemsForFolderDone(KJob *job)
{
    Akonadi::ItemFetchJob *fjob = dynamic_cast<Akonadi::ItemFetchJob *>(job);
    Q_ASSERT(fjob);
    Akonadi::Item::List items = fjob->items();
    applyFilters(items);
}

void KMMainWidget::applyFilters(const QList<Akonadi::Item> &selectedMessages)
{
#ifndef QT_NO_CURSOR
    MessageViewer::KCursorSaver busy(MessageViewer::KBusyPtr::busy());
#endif

    MailCommon::FilterManager::instance()->filter(selectedMessages);
}

//-----------------------------------------------------------------------------
void KMMainWidget::slotCheckVacation()
{
    updateVacationScriptStatus(false);
    if (!kmkernel->askToGoOnline()) {
        return;
    }

    mVacationManager->checkVacation();
    connect(mVacationManager, SIGNAL(updateVacationScriptStatus(bool,QString)), SLOT(updateVacationScriptStatus(bool,QString)));
    connect(mVacationManager, SIGNAL(editVacation()), SLOT(slotEditVacation()));
}

void KMMainWidget::slotEditVacation(const QString &serverName)
{
    if (!kmkernel->askToGoOnline()) {
        return;
    }

    mVacationManager->slotEditVacation(serverName);
}

//-----------------------------------------------------------------------------
void KMMainWidget::slotDebugSieve()
{
#if !defined(NDEBUG)
    if (mSieveDebugDialog) {
        return;
    }

    mSieveDebugDialog = new KSieveUi::SieveDebugDialog(this);
    mSieveDebugDialog->exec();
    delete mSieveDebugDialog;
#endif
}

void KMMainWidget::slotConfigChanged()
{
    readConfig();
    mMsgActions->setupForwardActions(actionCollection());
    mMsgActions->setupForwardingActionsList(mGUIClient);
}

//-----------------------------------------------------------------------------
void KMMainWidget::slotSaveMsg()
{
    const QList<Akonadi::Item> selectedMessages = mMessagePane->selectionAsMessageItemList();
    if (selectedMessages.isEmpty()) {
        return;
    }
    KMSaveMsgCommand *saveCommand = new KMSaveMsgCommand(this, selectedMessages);
    saveCommand->start();
}

//-----------------------------------------------------------------------------
void KMMainWidget::slotOpenMsg()
{
    KMOpenMsgCommand *openCommand = new KMOpenMsgCommand(this, QUrl(), overrideEncoding(), this);

    openCommand->start();
}

//-----------------------------------------------------------------------------
void KMMainWidget::slotSaveAttachments()
{
    const QList<Akonadi::Item> selectedMessages = mMessagePane->selectionAsMessageItemList();
    if (selectedMessages.isEmpty()) {
        return;
    }
    // Avoid re-downloading in the common case that only one message is selected, and the message
    // is also displayed in the viewer. For this, create a dummy item without a parent collection / item id,
    // so that KMCommand doesn't download it.
    KMSaveAttachmentsCommand *saveCommand = Q_NULLPTR;
    if (mMsgView && selectedMessages.size() == 1 &&
            mMsgView->message().hasPayload<KMime::Message::Ptr>() &&
            selectedMessages.first().id() == mMsgView->message().id()) {
        Akonadi::Item dummyItem;
        dummyItem.setPayload<KMime::Message::Ptr>(mMsgView->message().payload<KMime::Message::Ptr>());
        saveCommand = new KMSaveAttachmentsCommand(this, dummyItem, mMsgView->viewer());
    } else {
        saveCommand = new KMSaveAttachmentsCommand(this, selectedMessages);
    }

    saveCommand->start();
}

void KMMainWidget::slotOnlineStatus()
{
    // KMKernel will emit a signal when we toggle the network state that is caught by
    // KMMainWidget::slotUpdateOnlineStatus to update our GUI
    if (GlobalSettings::self()->networkState() == GlobalSettings::EnumNetworkState::Online) {
        // if online; then toggle and set it offline.
        kmkernel->stopNetworkJobs();
    } else {
        kmkernel->resumeNetworkJobs();
        slotCheckVacation();
    }
}

void KMMainWidget::slotUpdateOnlineStatus(GlobalSettings::EnumNetworkState::type)
{
    if (!mAkonadiStandardActionManager) {
        return;
    }
    QAction *action = mAkonadiStandardActionManager->action(Akonadi::StandardActionManager::ToggleWorkOffline);
    if (GlobalSettings::self()->networkState() == GlobalSettings::EnumNetworkState::Online) {
        action->setText(i18n("Work Offline"));
        action->setIcon(QIcon::fromTheme(QLatin1String("user-offline")));
    } else {
        action->setText(i18n("Work Online"));
        action->setIcon(QIcon::fromTheme(QLatin1String("user-online")));
    }
}

//-----------------------------------------------------------------------------
void KMMainWidget::slotSendQueued()
{
    if (kmkernel->msgSender()) {
        kmkernel->msgSender()->sendQueued();
    }
}

//-----------------------------------------------------------------------------
void KMMainWidget::slotSendQueuedVia(MailTransport::Transport *transport)
{
    if (transport) {
        if (kmkernel->msgSender()) {
            kmkernel->msgSender()->sendQueued(transport->id());
        }
    }
}

//-----------------------------------------------------------------------------
void KMMainWidget::slotShowBusySplash()
{
    if (mReaderWindowActive) {
        mMsgView->displayBusyPage();
    }
}

void KMMainWidget::showOfflinePage()
{
    if (!mReaderWindowActive) {
        return;
    }

    mMsgView->displayOfflinePage();
}

void KMMainWidget::showResourceOfflinePage()
{
    if (!mReaderWindowActive) {
        return;
    }

    mMsgView->displayResourceOfflinePage();
}

//-----------------------------------------------------------------------------
void KMMainWidget::slotReplaceMsgByUnencryptedVersion()
{
    qCDebug(KMAIL_LOG);
    Akonadi::Item oldMsg = mMessagePane->currentItem();
    if (oldMsg.isValid()) {
#if 0
        qCDebug(KMAIL_LOG) << "Old message found";
        if (oldMsg->hasUnencryptedMsg()) {
            qCDebug(KMAIL_LOG) << "Extra unencrypted message found";
            KMime::Message *newMsg = oldMsg->unencryptedMsg();
            // adjust the message id
            {
                QString msgId(oldMsg->msgId());
                QString prefix("DecryptedMsg.");
                int oldIdx = msgId.indexOf(prefix, 0, Qt::CaseInsensitive);
                if (-1 == oldIdx) {
                    int leftAngle = msgId.lastIndexOf('<');
                    msgId = msgId.insert((-1 == leftAngle) ? 0 : ++leftAngle, prefix);
                } else {
                    // toggle between "DecryptedMsg." and "DeCryptedMsg."
                    // to avoid same message id
                    QCharRef c = msgId[ oldIdx + 2 ];
                    if ('C' == c) {
                        c = 'c';
                    } else {
                        c = 'C';
                    }
                }
                newMsg->setMsgId(msgId);
                mMsgView->setIdOfLastViewedMessage(msgId);
            }
            // insert the unencrypted message
            qCDebug(KMAIL_LOG) << "Adding unencrypted message to folder";
            mFolder->addMsg(newMsg);
            /* Figure out its index in the folder for selecting. This must be count()-1,
            * since we append. Be safe and do find, though, just in case. */
            int newMsgIdx = mFolder->find(newMsg);
            Q_ASSERT(newMsgIdx != -1);
            /* we need this unget, to have the message displayed correctly initially */
            mFolder->unGetMsg(newMsgIdx);
            int idx = mFolder->find(oldMsg);
            Q_ASSERT(idx != -1);
            /* only select here, so the old one is not un-Gotten before, which would
            * render the pointer we hold invalid so that find would fail */
#if 0
            // FIXME (Pragma)
            mHeaders->setCurrentItemByIndex(newMsgIdx);
#endif
            // remove the old one
            if (idx != -1) {
                qCDebug(KMAIL_LOG) << "Deleting encrypted message";
                mFolder->take(idx);
            }

            qCDebug(KMAIL_LOG) << "Updating message actions";
            updateMessageActions();

            qCDebug(KMAIL_LOG) << "Done.";
        } else {
            qCDebug(KMAIL_LOG) << "NO EXTRA UNENCRYPTED MESSAGE FOUND";
        }
#else
        qCDebug(KMAIL_LOG) << "AKONADI PORT: Disabled code in  " << Q_FUNC_INFO;
#endif
    } else {
        qCDebug(KMAIL_LOG) << "PANIC: NO OLD MESSAGE FOUND";
    }
}

void KMMainWidget::slotFocusOnNextMessage()
{
    mMessagePane->focusNextMessageItem(MessageList::Core::MessageTypeAny, true, false);
}

void KMMainWidget::slotFocusOnPrevMessage()
{
    mMessagePane->focusPreviousMessageItem(MessageList::Core::MessageTypeAny, true, false);
}

void KMMainWidget::slotSelectFirstMessage()
{
    mMessagePane->selectFirstMessageItem(MessageList::Core::MessageTypeAny, true);
}

void KMMainWidget::slotSelectLastMessage()
{
    mMessagePane->selectLastMessageItem(MessageList::Core::MessageTypeAny, true);
}

void KMMainWidget::slotSelectFocusedMessage()
{
    mMessagePane->selectFocusedMessageItem(true);
}

void KMMainWidget::slotSelectNextMessage()
{
    mMessagePane->selectNextMessageItem(MessageList::Core::MessageTypeAny,
                                        MessageList::Core::ClearExistingSelection,
                                        true, false);
}

void KMMainWidget::slotExtendSelectionToNextMessage()
{
    mMessagePane->selectNextMessageItem(
        MessageList::Core::MessageTypeAny,
        MessageList::Core::GrowOrShrinkExistingSelection,
        true,  // center item
        false  // don't loop in folder
    );
}

void KMMainWidget::slotSelectNextUnreadMessage()
{
    // The looping logic is: "Don't loop" just never loops, "Loop in current folder"
    // loops just in current folder, "Loop in all folders" loops in the current folder
    // first and then after confirmation jumps to the next folder.
    // A bad point here is that if you answer "No, and don't ask me again" to the confirmation
    // dialog then you have "Loop in current folder" and "Loop in all folders" that do
    // the same thing and no way to get the old behaviour. However, after a consultation on #kontact,
    // for bug-to-bug backward compatibility, the masters decided to keep it b0rken :D
    // If nobody complains, it stays like it is: if you complain enough maybe the masters will
    // decide to reconsider :)
    if (!mMessagePane->selectNextMessageItem(
                MessageList::Core::MessageTypeUnreadOnly,
                MessageList::Core::ClearExistingSelection,
                true,  // center item
                /*GlobalSettings::self()->loopOnGotoUnread() == GlobalSettings::EnumLoopOnGotoUnread::LoopInCurrentFolder*/
                GlobalSettings::self()->loopOnGotoUnread() != GlobalSettings::EnumLoopOnGotoUnread::DontLoop
            )) {
        // no next unread message was found in the current folder
        if ((GlobalSettings::self()->loopOnGotoUnread() ==
                GlobalSettings::EnumLoopOnGotoUnread::LoopInAllFolders) ||
                (GlobalSettings::self()->loopOnGotoUnread() ==
                 GlobalSettings::EnumLoopOnGotoUnread::LoopInAllMarkedFolders)) {
            mGoToFirstUnreadMessageInSelectedFolder = true;
            mFolderTreeWidget->folderTreeView()->selectNextUnreadFolder(true);
            mGoToFirstUnreadMessageInSelectedFolder = false;
        }
    }
}

void KMMainWidget::slotSelectPreviousMessage()
{
    mMessagePane->selectPreviousMessageItem(MessageList::Core::MessageTypeAny,
                                            MessageList::Core::ClearExistingSelection,
                                            true, false);
}

void KMMainWidget::slotExtendSelectionToPreviousMessage()
{
    mMessagePane->selectPreviousMessageItem(
        MessageList::Core::MessageTypeAny,
        MessageList::Core::GrowOrShrinkExistingSelection,
        true,  // center item
        false  // don't loop in folder
    );
}

void KMMainWidget::slotSelectPreviousUnreadMessage()
{
    if (!mMessagePane->selectPreviousMessageItem(
                MessageList::Core::MessageTypeUnreadOnly,
                MessageList::Core::ClearExistingSelection,
                true,  // center item
                GlobalSettings::self()->loopOnGotoUnread() == GlobalSettings::EnumLoopOnGotoUnread::LoopInCurrentFolder
            )) {
        // no next unread message was found in the current folder
        if ((GlobalSettings::self()->loopOnGotoUnread() ==
                GlobalSettings::EnumLoopOnGotoUnread::LoopInAllFolders) ||
                (GlobalSettings::self()->loopOnGotoUnread() ==
                 GlobalSettings::EnumLoopOnGotoUnread::LoopInAllMarkedFolders)) {
            mGoToFirstUnreadMessageInSelectedFolder = true;
            mFolderTreeWidget->folderTreeView()->selectPrevUnreadFolder();
            mGoToFirstUnreadMessageInSelectedFolder = false;
        }
    }
}

void KMMainWidget::slotDisplayCurrentMessage()
{
    if (mMessagePane->currentItem().isValid() && !mMessagePane->searchEditHasFocus()) {
        slotMessageActivated(mMessagePane->currentItem());
    }
}

// Called by double-clicked or 'Enter' in the messagelist -> pop up reader window
void KMMainWidget::slotMessageActivated(const Akonadi::Item &msg)
{
    if (!mCurrentFolder || !msg.isValid()) {
        return;
    }

    if (CommonKernel->folderIsDraftOrOutbox(mCurrentFolder->collection())) {
        mMsgActions->setCurrentMessage(msg);
        mMsgActions->editCurrentMessage();
        return;
    }

    if (CommonKernel->folderIsTemplates(mCurrentFolder->collection())) {
        slotUseTemplate();
        return;
    }

    // Try to fetch the mail, even in offline mode, it might be cached
    KMFetchMessageCommand *cmd = new KMFetchMessageCommand(this, msg);
    connect(cmd, SIGNAL(completed(KMCommand*)),
            this, SLOT(slotItemsFetchedForActivation(KMCommand*)));
    cmd->start();
}

void KMMainWidget::slotItemsFetchedForActivation(KMCommand *command)
{
    KMCommand::Result result = command->result();
    if (result != KMCommand::OK) {
        qCDebug(KMAIL_LOG) << "Result:" << result;
        return;
    }

    KMFetchMessageCommand *fetchCmd = qobject_cast<KMFetchMessageCommand *>(command);
    const Item msg = fetchCmd->item();

    KMReaderMainWin *win = new KMReaderMainWin(mFolderDisplayFormatPreference, mFolderHtmlLoadExtPreference);
    const bool useFixedFont = mMsgView ? mMsgView->isFixedFont() :
                              MessageViewer::GlobalSettings::self()->useFixedFont();
    win->setUseFixedFont(useFixedFont);

    const Akonadi::Collection parentCollection = MailCommon::Util::parentCollectionFromItem(msg);
    win->showMessage(overrideEncoding(), msg, parentCollection);
    win->show();
}

void KMMainWidget::slotMessageStatusChangeRequest(const Akonadi::Item &item, const Akonadi::MessageStatus &set, const Akonadi::MessageStatus &clear)
{
    if (!item.isValid()) {
        return;
    }

    if (clear.toQInt32() != Akonadi::MessageStatus().toQInt32()) {
        KMCommand *command = new KMSetStatusCommand(clear, Akonadi::Item::List() << item, true);
        command->start();
    }

    if (set.toQInt32() != Akonadi::MessageStatus().toQInt32()) {
        KMCommand *command = new KMSetStatusCommand(set, Akonadi::Item::List() << item, false);
        command->start();
    }
}

//-----------------------------------------------------------------------------
void KMMainWidget::slotMarkAll()
{
    mMessagePane->selectAll();
    updateMessageActions();
}

void KMMainWidget::slotMessagePopup(const Akonadi::Item &msg , const QUrl &aUrl, const QUrl &imageUrl, const QPoint &aPoint)
{
    updateMessageMenu();

    const QString email =  KEmailAddress::firstEmailAddress(aUrl.path()).toLower();
    if (aUrl.scheme() == QLatin1String("mailto") && !email.isEmpty()) {
        Akonadi::ContactSearchJob *job = new Akonadi::ContactSearchJob(this);
        job->setLimit(1);
        job->setQuery(Akonadi::ContactSearchJob::Email, email, Akonadi::ContactSearchJob::ExactMatch);
        job->setProperty("msg", QVariant::fromValue(msg));
        job->setProperty("point", aPoint);
        job->setProperty("imageUrl", imageUrl);
        job->setProperty("url", aUrl);
        connect(job, &Akonadi::ContactSearchJob::result, this, &KMMainWidget::slotContactSearchJobForMessagePopupDone);
    } else {
        showMessagePopup(msg, aUrl, imageUrl, aPoint, false, false);
    }
}

void KMMainWidget::slotContactSearchJobForMessagePopupDone(KJob *job)
{
    const Akonadi::ContactSearchJob *searchJob = qobject_cast<Akonadi::ContactSearchJob *>(job);
    const bool contactAlreadyExists = !searchJob->contacts().isEmpty();

    const QList<Akonadi::Item> listContact = searchJob->items();
    const bool uniqueContactFound = (listContact.count() == 1);
    if (uniqueContactFound) {
        mMsgView->setContactItem(listContact.first(), searchJob->contacts().at(0));
    } else {
        mMsgView->clearContactItem();
    }
    const Akonadi::Item msg = job->property("msg").value<Akonadi::Item>();
    const QPoint aPoint = job->property("point").toPoint();
    const QUrl imageUrl = job->property("imageUrl").value<QUrl>();
    const QUrl url = job->property("url").value<QUrl>();

    showMessagePopup(msg, url, imageUrl, aPoint, contactAlreadyExists, uniqueContactFound);
}

void KMMainWidget::showMessagePopup(const Akonadi::Item &msg , const QUrl &url, const QUrl &imageUrl, const QPoint &aPoint, bool contactAlreadyExists, bool uniqueContactFound)
{
    QMenu *menu = new QMenu;

    bool urlMenuAdded = false;

    if (!url.isEmpty()) {
        if (url.scheme() == QLatin1String("mailto")) {
            // popup on a mailto URL
            menu->addAction(mMsgView->mailToComposeAction());
            menu->addAction(mMsgView->mailToReplyAction());
            menu->addAction(mMsgView->mailToForwardAction());

            menu->addSeparator();

            if (contactAlreadyExists) {
                if (uniqueContactFound) {
                    menu->addAction(mMsgView->editContactAction());
                } else {
                    menu->addAction(mMsgView->openAddrBookAction());
                }
            } else {
                menu->addAction(mMsgView->addAddrBookAction());
                menu->addAction(mMsgView->addToExistingContactAction());
            }
            menu->addSeparator();
            menu->addMenu(mMsgView->viewHtmlOption());
            menu->addSeparator();
            menu->addAction(mMsgView->copyURLAction());
            urlMenuAdded = true;
        } else if (url.scheme() != QLatin1String("attachment")) {
            // popup on a not-mailto URL
            menu->addAction(mMsgView->urlOpenAction());
            menu->addAction(mMsgView->addBookmarksAction());
            menu->addAction(mMsgView->urlSaveAsAction());
            menu->addAction(mMsgView->copyURLAction());
            if (mMsgView->isAShortUrl(url)) {
                menu->addSeparator();
                menu->addAction(mMsgView->expandShortUrlAction());
            }
            if (!imageUrl.isEmpty()) {
                menu->addSeparator();
                menu->addAction(mMsgView->copyImageLocation());
                menu->addAction(mMsgView->downloadImageToDiskAction());
                menu->addAction(mMsgView->shareImage());
                if (mMsgView->adblockEnabled()) {
                    menu->addSeparator();
                    menu->addAction(mMsgView->blockImage());
                }
            }
            urlMenuAdded = true;
        }
        qCDebug(KMAIL_LOG) << "URL is:" << url;
    }
    const QString selectedText = mMsgView ? mMsgView->copyText() : QString();
    if (mMsgView && !selectedText.isEmpty()) {
        if (urlMenuAdded) {
            menu->addSeparator();
        }
        menu->addAction(mMsgActions->replyMenu());
        menu->addSeparator();

        menu->addAction(mMsgView->copyAction());
        menu->addAction(mMsgView->selectAllAction());
        menu->addSeparator();
        mMsgActions->addWebShortcutsMenu(menu, selectedText);
        menu->addSeparator();
        menu->addAction(mMsgView->translateAction());
        menu->addSeparator();
        menu->addAction(mMsgView->speakTextAction());
    } else if (!urlMenuAdded) {
        // popup somewhere else (i.e., not a URL) on the message
        if (!mMessagePane->currentMessage()) {
            // no messages
            delete menu;
            return;
        }
        Akonadi::Collection parentCol = msg.parentCollection();
        if (parentCol.isValid() && CommonKernel->folderIsTemplates(parentCol)) {
            menu->addAction(mUseAction);
        } else {
            menu->addAction(mMsgActions->replyMenu());
            menu->addAction(mMsgActions->forwardMenu());
        }
        if (parentCol.isValid() && CommonKernel->folderIsSentMailFolder(parentCol)) {
            menu->addAction(sendAgainAction());
        } else {
            menu->addAction(editAction());
        }
        menu->addAction(mailingListActionMenu());
        menu->addSeparator();

        menu->addAction(mCopyActionMenu);
        menu->addAction(mMoveActionMenu);

        menu->addSeparator();

        menu->addAction(mMsgActions->messageStatusMenu());
        menu->addSeparator();
        if (mMsgView) {
            if (!imageUrl.isEmpty()) {
                menu->addSeparator();
                menu->addAction(mMsgView->copyImageLocation());
                menu->addAction(mMsgView->downloadImageToDiskAction());
                menu->addAction(mMsgView->shareImage());
                menu->addSeparator();
                if (mMsgView->adblockEnabled()) {
                    menu->addAction(mMsgView->blockImage());
                    menu->addSeparator();
                }
            }
            menu->addAction(mMsgView->viewSourceAction());
            menu->addAction(mMsgView->toggleFixFontAction());
            menu->addAction(mMsgView->toggleMimePartTreeAction());
        }
        menu->addSeparator();
        if (mMsgActions->printPreviewAction()) {
            menu->addAction(mMsgActions->printPreviewAction());
        }
        menu->addAction(mMsgActions->printAction());
        menu->addAction(mSaveAsAction);
        menu->addAction(mSaveAttachmentsAction);
        menu->addSeparator();
        if (parentCol.isValid() && CommonKernel->folderIsTrash(parentCol)) {
            menu->addAction(mDeleteAction);
        } else {
            menu->addAction(akonadiStandardAction(Akonadi::StandardMailActionManager::MoveToTrash));
        }
        menu->addSeparator();
        menu->addAction(mMsgView->createTodoAction());
        menu->addAction(mMsgView->createEventAction());
        menu->addSeparator();
        if (mMsgView) {
            menu->addAction(mMsgView->saveMessageDisplayFormatAction());
            menu->addAction(mMsgView->resetMessageDisplayFormatAction());
            menu->addSeparator();
        }
        menu->addAction(mMsgActions->annotateAction());
        if (mMsgView && mMsgView->adblockEnabled()) {
            menu->addSeparator();
            menu->addAction(mMsgView->openBlockableItems());
        }
        menu->addSeparator();
        menu->addAction(mMsgActions->addFollowupReminderAction());
        if (kmkernel->allowToDebugBalooSupport()) {
            menu->addSeparator();
            menu->addAction(mMsgActions->debugBalooAction());
        }
    }
    KAcceleratorManager::manage(menu);
    menu->exec(aPoint, Q_NULLPTR);
    delete menu;
}

void KMMainWidget::setupActions()
{
    mMsgActions = new KMail::MessageActions(actionCollection(), this);
    mMsgActions->setMessageView(mMsgView);

    //----- File Menu
    mSaveAsAction = new QAction(QIcon::fromTheme(QLatin1String("document-save")), i18n("Save &As..."), this);
    actionCollection()->addAction(QLatin1String("file_save_as"), mSaveAsAction);
    connect(mSaveAsAction, &QAction::triggered, this, &KMMainWidget::slotSaveMsg);
    actionCollection()->setDefaultShortcut(mSaveAsAction, KStandardShortcut::save().first());

    mOpenAction = KStandardAction::open(this, SLOT(slotOpenMsg()),
                                        actionCollection());

    mOpenRecentAction = KStandardAction::openRecent(this, SLOT(slotOpenRecentMsg(QUrl)),
                        actionCollection());
    KConfigGroup grp = mConfig->group(QLatin1String("Recent Files"));
    mOpenRecentAction->loadEntries(grp);

    {
        QAction *action = new QAction(i18n("&Expire All Folders"), this);
        actionCollection()->addAction(QLatin1String("expire_all_folders"), action);
        connect(action, &QAction::triggered, this, &KMMainWidget::slotExpireAll);
    }
    {
        QAction *action = new QAction(QIcon::fromTheme(QLatin1String("mail-receive")), i18n("Check &Mail"), this);
        actionCollection()->addAction(QLatin1String("check_mail"), action);
        connect(action, &QAction::triggered, this, &KMMainWidget::slotCheckMail);
        actionCollection()->setDefaultShortcut(action, QKeySequence(Qt::CTRL + Qt::Key_L));
    }

    KActionMenuAccount *actActionMenu = new KActionMenuAccount(this);
    actActionMenu->setIcon(QIcon::fromTheme(QLatin1String("mail-receive")));
    actActionMenu->setText(i18n("Check Mail In"));

    actActionMenu->setIconText(i18n("Check Mail"));
    actActionMenu->setToolTip(i18n("Check Mail"));
    actionCollection()->addAction(QLatin1String("check_mail_in"), actActionMenu);
    connect(actActionMenu, &KActionMenu::triggered, this, &KMMainWidget::slotCheckMail);

    mSendQueued = new QAction(QIcon::fromTheme(QLatin1String("mail-send")), i18n("&Send Queued Messages"), this);
    actionCollection()->addAction(QLatin1String("send_queued"), mSendQueued);
    connect(mSendQueued, &QAction::triggered, this, &KMMainWidget::slotSendQueued);
    {

        QAction *action = mAkonadiStandardActionManager->action(Akonadi::StandardActionManager::ToggleWorkOffline);
        mAkonadiStandardActionManager->interceptAction(Akonadi::StandardActionManager::ToggleWorkOffline);
        action->setCheckable(false);
        connect(action, &QAction::triggered, this, &KMMainWidget::slotOnlineStatus);
        action->setText(i18n("Online status (unknown)"));
    }

    mSendActionMenu = new KActionMenuTransport(this);
    mSendActionMenu->setIcon(QIcon::fromTheme(QLatin1String("mail-send-via")));
    mSendActionMenu->setText(i18n("Send Queued Messages Via"));
    actionCollection()->addAction(QLatin1String("send_queued_via"), mSendActionMenu);

    connect(mSendActionMenu, SIGNAL(transportSelected(MailTransport::Transport*)), SLOT(slotSendQueuedVia(MailTransport::Transport*)));

    //----- Tools menu
    if (parent()->inherits("KMMainWin")) {
        QAction *action = new QAction(QIcon::fromTheme(QLatin1String("x-office-address-book")), i18n("&Address Book"), this);
        actionCollection()->addAction(QLatin1String("addressbook"), action);
        connect(action, &QAction::triggered, mLaunchExternalComponent, &KMLaunchExternalComponent::slotAddrBook);
        if (QStandardPaths::findExecutable(QLatin1String("kaddressbook")).isEmpty()) {
            action->setEnabled(false);
        }
    }

    {
        QAction *action = new QAction(QIcon::fromTheme(QLatin1String("pgp-keys")), i18n("Certificate Manager"), this);
        actionCollection()->addAction(QLatin1String("tools_start_certman"), action);
        connect(action, &QAction::triggered, mLaunchExternalComponent, &KMLaunchExternalComponent::slotStartCertManager);
        // disable action if no certman binary is around
        if (QStandardPaths::findExecutable(QLatin1String("kleopatra")).isEmpty()) {
            action->setEnabled(false);
        }
    }
    {
        QAction *action = new QAction(QIcon::fromTheme(QLatin1String("pgp-keys")), i18n("GnuPG Log Viewer"), this);
        actionCollection()->addAction(QLatin1String("tools_start_kwatchgnupg"), action);
        connect(action, &QAction::triggered, mLaunchExternalComponent, &KMLaunchExternalComponent::slotStartWatchGnuPG);
#ifdef Q_OS_WIN32
        // not ported yet, underlying infrastructure missing on Windows
        const bool usableKWatchGnupg = false;
#else
        // disable action if no kwatchgnupg binary is around
        bool usableKWatchGnupg = !QStandardPaths::findExecutable(QLatin1String("kwatchgnupg")).isEmpty();
#endif
        action->setEnabled(usableKWatchGnupg);
    }
    {
        QAction *action = new QAction(QIcon::fromTheme(QLatin1String("document-import")), i18n("&Import Messages..."), this);
        actionCollection()->addAction(QLatin1String("import"), action);
        connect(action, &QAction::triggered, mLaunchExternalComponent, &KMLaunchExternalComponent::slotImport);
        if (QStandardPaths::findExecutable(QLatin1String("kmailcvt")).isEmpty()) {
            action->setEnabled(false);
        }
    }

#if !defined(NDEBUG)
    {
        QAction *action = new QAction(i18n("&Debug Sieve..."), this);
        actionCollection()->addAction(QLatin1String("tools_debug_sieve"), action);
        connect(action, &QAction::triggered, this, &KMMainWidget::slotDebugSieve);
    }
#endif

    {
        QAction *action = new QAction(i18n("Filter &Log Viewer..."), this);
        actionCollection()->addAction(QLatin1String("filter_log_viewer"), action);
        connect(action, &QAction::triggered, mLaunchExternalComponent, &KMLaunchExternalComponent::slotFilterLogViewer);
    }
    {
        QAction *action = new QAction(i18n("&Anti-Spam Wizard..."), this);
        actionCollection()->addAction(QLatin1String("antiSpamWizard"), action);
        connect(action, &QAction::triggered, mLaunchExternalComponent, &KMLaunchExternalComponent::slotAntiSpamWizard);
    }
    {
        QAction *action = new QAction(i18n("&Anti-Virus Wizard..."), this);
        actionCollection()->addAction(QLatin1String("antiVirusWizard"), action);
        connect(action, &QAction::triggered, mLaunchExternalComponent, &KMLaunchExternalComponent::slotAntiVirusWizard);
    }
    {
        QAction *action = new QAction(i18n("&Account Wizard..."), this);
        actionCollection()->addAction(QLatin1String("accountWizard"), action);
        connect(action, &QAction::triggered, mLaunchExternalComponent, &KMLaunchExternalComponent::slotAccountWizard);
    }
    {
        QAction *action = new QAction(i18n("&Import Wizard..."), this);
        actionCollection()->addAction(QLatin1String("importWizard"), action);
        connect(action, &QAction::triggered, mLaunchExternalComponent, &KMLaunchExternalComponent::slotImportWizard);
    }
    if (KSieveUi::Util::allowOutOfOfficeSettings()) {
        QAction *action = new QAction(i18n("Edit \"Out of Office\" Replies..."), this);
        actionCollection()->addAction(QLatin1String("tools_edit_vacation"), action);
        connect(action, SIGNAL(triggered(bool)), SLOT(slotEditVacation()));
    }

    {
        QAction *action = new QAction(i18n("&Configure Automatic Archiving..."), this);
        actionCollection()->addAction(QLatin1String("tools_automatic_archiving"), action);
        connect(action, &QAction::triggered, mLaunchExternalComponent, &KMLaunchExternalComponent::slotConfigureAutomaticArchiving);
    }

    {
        QAction *action = new QAction(i18n("Delayed Messages..."), this);
        actionCollection()->addAction(QLatin1String("message_delayed"), action);
        connect(action, &QAction::triggered, mLaunchExternalComponent, &KMLaunchExternalComponent::slotConfigureSendLater);
    }

    {
        QAction *action = new QAction(i18n("Followup Reminder Messages..."), this);
        actionCollection()->addAction(QLatin1String("followup_reminder_messages"), action);
        connect(action, &QAction::triggered, mLaunchExternalComponent, &KMLaunchExternalComponent::slotConfigureFollowupReminder);
    }

    // Disable the standard action delete key sortcut.
    QAction *const standardDelAction = akonadiStandardAction(Akonadi::StandardActionManager::DeleteItems);
    standardDelAction->setShortcut(QKeySequence());

    //----- Edit Menu

    /* The delete action is nowhere in the gui, by default, so we need to make
    * sure it is plugged into the KAccel now, since that won't happen on
    * XMLGui construction or manual ->plug(). This is only a problem when run
    * as a part, though. */
    mDeleteAction = new QAction(QIcon::fromTheme(QLatin1String("edit-delete")), i18nc("@action Hard delete, bypassing trash", "&Delete"), this);
    actionCollection()->addAction(QLatin1String("delete"), mDeleteAction);
    connect(mDeleteAction, SIGNAL(triggered(bool)), SLOT(slotDeleteMsg()));
    actionCollection()->setDefaultShortcut(mDeleteAction, QKeySequence(Qt::SHIFT + Qt::Key_Delete));

    mTrashThreadAction = new QAction(i18n("M&ove Thread to Trash"), this);
    actionCollection()->addAction(QLatin1String("move_thread_to_trash"), mTrashThreadAction);
    actionCollection()->setDefaultShortcut(mTrashThreadAction, QKeySequence(Qt::CTRL + Qt::Key_Delete));
    mTrashThreadAction->setIcon(QIcon::fromTheme(QLatin1String("user-trash")));
    KMail::Util::addQActionHelpText(mTrashThreadAction, i18n("Move thread to trashcan"));
    connect(mTrashThreadAction, &QAction::triggered, this, &KMMainWidget::slotTrashThread);

    mDeleteThreadAction = new QAction(QIcon::fromTheme(QLatin1String("edit-delete")), i18n("Delete T&hread"), this);
    actionCollection()->addAction(QLatin1String("delete_thread"), mDeleteThreadAction);
    connect(mDeleteThreadAction, SIGNAL(triggered(bool)), SLOT(slotDeleteThread()));
    actionCollection()->setDefaultShortcut(mDeleteThreadAction, QKeySequence(Qt::CTRL + Qt::SHIFT + Qt::Key_Delete));

    mSearchMessages = new QAction(QIcon::fromTheme(QLatin1String("edit-find-mail")), i18n("&Find Messages..."), this);
    actionCollection()->addAction(QLatin1String("search_messages"), mSearchMessages);
    connect(mSearchMessages, &QAction::triggered, this, &KMMainWidget::slotRequestFullSearchFromQuickSearch);
    actionCollection()->setDefaultShortcut(mSearchMessages, QKeySequence(Qt::Key_S));

    {
        QAction *action = new QAction(i18n("Select &All Messages"), this);
        actionCollection()->addAction(QLatin1String("mark_all_messages"), action);
        connect(action, &QAction::triggered, this, &KMMainWidget::slotMarkAll);
        actionCollection()->setDefaultShortcut(action, QKeySequence(Qt::CTRL + Qt::Key_A));
    }

    //----- Folder Menu

    mFolderMailingListPropertiesAction = new QAction(i18n("&Mailing List Management..."), this);
    actionCollection()->addAction(QLatin1String("folder_mailinglist_properties"), mFolderMailingListPropertiesAction);
    connect(mFolderMailingListPropertiesAction, &QAction::triggered, mManageShowCollectionProperties, &ManageShowCollectionProperties::slotFolderMailingListProperties);
    // mFolderMailingListPropertiesAction->setIcon(QIcon::fromTheme("document-properties-mailing-list"));

    mShowFolderShortcutDialogAction = new QAction(QIcon::fromTheme(QLatin1String("configure-shortcuts")), i18n("&Assign Shortcut..."), this);
    actionCollection()->addAction(QLatin1String("folder_shortcut_command"), mShowFolderShortcutDialogAction);
    connect(mShowFolderShortcutDialogAction, &QAction::triggered, mManageShowCollectionProperties,
            &ManageShowCollectionProperties::slotShowFolderShortcutDialog);
    // FIXME: this action is not currently enabled in the rc file, but even if
    // it were there is inconsistency between the action name and action.
    // "Expiration Settings" implies that this will lead to a settings dialogue
    // and it should be followed by a "...", but slotExpireFolder() performs
    // an immediate expiry.
    //
    // TODO: expire action should be disabled if there is no content or if
    // the folder can't delete messages.
    //
    // Leaving the action here for the moment, it and the "Expire" option in the
    // folder popup menu should be combined or at least made consistent.  Same for
    // slotExpireFolder() and FolderViewItem::slotShowExpiryProperties().
    mExpireFolderAction = new QAction(i18n("&Expiration Settings"), this);
    actionCollection()->addAction(QLatin1String("expire"), mExpireFolderAction);
    connect(mExpireFolderAction, &QAction::triggered, this, &KMMainWidget::slotExpireFolder);

    mAkonadiStandardActionManager->interceptAction(Akonadi::StandardMailActionManager::MoveToTrash);
    connect(mAkonadiStandardActionManager->action(Akonadi::StandardMailActionManager::MoveToTrash), &QAction::triggered, this, &KMMainWidget::slotTrashSelectedMessages);

    mAkonadiStandardActionManager->interceptAction(Akonadi::StandardMailActionManager::MoveAllToTrash);
    connect(mAkonadiStandardActionManager->action(Akonadi::StandardMailActionManager::MoveAllToTrash), &QAction::triggered, this, &KMMainWidget::slotEmptyFolder);

    mAkonadiStandardActionManager->interceptAction(Akonadi::StandardActionManager::DeleteCollections);
    connect(mAkonadiStandardActionManager->action(Akonadi::StandardActionManager::DeleteCollections), &QAction::triggered, this, &KMMainWidget::slotRemoveFolder);

    // ### PORT ME: Add this to the context menu. Not possible right now because
    //              the context menu uses XMLGUI, and that would add the entry to
    //              all collection context menus
    mArchiveFolderAction = new QAction(i18n("&Archive Folder..."), this);
    actionCollection()->addAction(QLatin1String("archive_folder"), mArchiveFolderAction);
    connect(mArchiveFolderAction, &QAction::triggered, this, &KMMainWidget::slotArchiveFolder);

    mDisplayMessageFormatMenu = new DisplayMessageFormatActionMenu(this);
    connect(mDisplayMessageFormatMenu, &DisplayMessageFormatActionMenu::changeDisplayMessageFormat, this, &KMMainWidget::slotChangeDisplayMessageFormat);
    actionCollection()->addAction(QLatin1String("display_format_message"), mDisplayMessageFormatMenu);

    mPreferHtmlLoadExtAction = new KToggleAction(i18n("Load E&xternal References"), this);
    actionCollection()->addAction(QLatin1String("prefer_html_external_refs"), mPreferHtmlLoadExtAction);
    connect(mPreferHtmlLoadExtAction, &KToggleAction::triggered, this, &KMMainWidget::slotOverrideHtmlLoadExt);

    {
        QAction *action =  mAkonadiStandardActionManager->action(Akonadi::StandardActionManager::CopyCollections);
        actionCollection()->setDefaultShortcut(action, QKeySequence(Qt::SHIFT + Qt::CTRL + Qt::Key_C));
    }
    {
        QAction *action = mAkonadiStandardActionManager->action(Akonadi::StandardActionManager::Paste);
        actionCollection()->setDefaultShortcut(action, QKeySequence(Qt::SHIFT + Qt::CTRL + Qt::Key_V));
    }
    {
        QAction *action = mAkonadiStandardActionManager->action(Akonadi::StandardActionManager::CopyItems);
        actionCollection()->setDefaultShortcut(action, QKeySequence(Qt::ALT + Qt::CTRL + Qt::Key_C));
    }
    {
        QAction *action = mAkonadiStandardActionManager->action(Akonadi::StandardActionManager::CutItems);
        action->setShortcut(QKeySequence(Qt::ALT + Qt::CTRL + Qt::Key_X));
    }

    {
        QAction *action = mAkonadiStandardActionManager->action(Akonadi::StandardActionManager::CopyItemToMenu);
        action->setText(i18n("Copy Message To..."));
        action = mAkonadiStandardActionManager->action(Akonadi::StandardActionManager::MoveItemToMenu);
        action->setText(i18n("Move Message To..."));
    }

    //----- Message Menu
    {
        QAction *action = new QAction(QIcon::fromTheme(QLatin1String("mail-message-new")), i18n("&New Message..."), this);
        actionCollection()->addAction(QLatin1String("new_message"), action);
        action->setIconText(i18nc("@action:intoolbar New Empty Message", "New"));
        connect(action, &QAction::triggered, this, &KMMainWidget::slotCompose);
        // do not set a New shortcut if kmail is a component
        if (!kmkernel->xmlGuiInstanceName().isEmpty()) {
            action->setShortcut(KStandardShortcut::openNew().first());
        }
    }

    mTemplateMenu = new KActionMenu(QIcon::fromTheme(QLatin1String("document-new")), i18n("Message From &Template"),
                                    actionCollection());
    mTemplateMenu->setDelayed(true);
    actionCollection()->addAction(QLatin1String("new_from_template"), mTemplateMenu);
    connect(mTemplateMenu->menu(), SIGNAL(aboutToShow()), this,
            SLOT(slotShowNewFromTemplate()));
    connect(mTemplateMenu->menu(), SIGNAL(triggered(QAction*)), this,
            SLOT(slotNewFromTemplate(QAction*)));

    mMessageNewList = new QAction(QIcon::fromTheme(QLatin1String("mail-message-new-list")),
                                  i18n("New Message t&o Mailing-List..."),
                                  this);
    actionCollection()->addAction(QLatin1String("post_message"),  mMessageNewList);
    connect(mMessageNewList, SIGNAL(triggered(bool)),
            SLOT(slotPostToML()));
    actionCollection()->setDefaultShortcut(mMessageNewList, QKeySequence(Qt::CTRL + Qt::SHIFT + Qt::Key_N));

    mSendAgainAction = new QAction(i18n("Send A&gain..."), this);
    actionCollection()->addAction(QLatin1String("send_again"), mSendAgainAction);
    connect(mSendAgainAction, &QAction::triggered, this, &KMMainWidget::slotResendMsg);

    //----- Create filter actions
    mFilterMenu = new KActionMenu(QIcon::fromTheme(QLatin1String("view-filter")), i18n("&Create Filter"), this);
    actionCollection()->addAction(QLatin1String("create_filter"), mFilterMenu);
    connect(mFilterMenu, SIGNAL(triggered(bool)), this,
            SLOT(slotFilter()));
    {
        QAction *action = new QAction(i18n("Filter on &Subject..."), this);
        actionCollection()->addAction(QLatin1String("subject_filter"), action);
        connect(action, &QAction::triggered, this, &KMMainWidget::slotSubjectFilter);
        mFilterMenu->addAction(action);
    }

    {
        QAction *action = new QAction(i18n("Filter on &From..."), this);
        actionCollection()->addAction(QLatin1String("from_filter"), action);
        connect(action, &QAction::triggered, this, &KMMainWidget::slotFromFilter);
        mFilterMenu->addAction(action);
    }
    {
        QAction *action = new QAction(i18n("Filter on &To..."), this);
        actionCollection()->addAction(QLatin1String("to_filter"), action);
        connect(action, &QAction::triggered, this, &KMMainWidget::slotToFilter);
        mFilterMenu->addAction(action);
    }
    mFilterMenu->addAction(mMsgActions->listFilterAction());

    mUseAction = new QAction(QIcon::fromTheme(QLatin1String("document-new")), i18n("New Message From &Template"), this);
    actionCollection()->addAction(QLatin1String("use_template"), mUseAction);
    connect(mUseAction, &QAction::triggered, this, &KMMainWidget::slotUseTemplate);
    actionCollection()->setDefaultShortcut(mUseAction, QKeySequence(Qt::SHIFT + Qt::Key_N));

    //----- "Mark Thread" submenu
    mThreadStatusMenu = new KActionMenu(i18n("Mark &Thread"), this);
    actionCollection()->addAction(QLatin1String("thread_status"), mThreadStatusMenu);

    mMarkThreadAsReadAction = new QAction(QIcon::fromTheme(QLatin1String("mail-mark-read")), i18n("Mark Thread as &Read"), this);
    actionCollection()->addAction(QLatin1String("thread_read"), mMarkThreadAsReadAction);
    connect(mMarkThreadAsReadAction, &QAction::triggered, this, &KMMainWidget::slotSetThreadStatusRead);
    KMail::Util::addQActionHelpText(mMarkThreadAsReadAction, i18n("Mark all messages in the selected thread as read"));
    mThreadStatusMenu->addAction(mMarkThreadAsReadAction);

    mMarkThreadAsUnreadAction = new QAction(QIcon::fromTheme(QLatin1String("mail-mark-unread")), i18n("Mark Thread as &Unread"), this);
    actionCollection()->addAction(QLatin1String("thread_unread"), mMarkThreadAsUnreadAction);
    connect(mMarkThreadAsUnreadAction, &QAction::triggered, this, &KMMainWidget::slotSetThreadStatusUnread);
    KMail::Util::addQActionHelpText(mMarkThreadAsUnreadAction, i18n("Mark all messages in the selected thread as unread"));
    mThreadStatusMenu->addAction(mMarkThreadAsUnreadAction);

    mThreadStatusMenu->addSeparator();

    //----- "Mark Thread" toggle actions
    mToggleThreadImportantAction = new KToggleAction(QIcon::fromTheme(QLatin1String("mail-mark-important")), i18n("Mark Thread as &Important"), this);
    actionCollection()->addAction(QLatin1String("thread_flag"), mToggleThreadImportantAction);
    connect(mToggleThreadImportantAction, &KToggleAction::triggered, this, &KMMainWidget::slotSetThreadStatusImportant);
    mToggleThreadImportantAction->setCheckedState(KGuiItem(i18n("Remove &Important Thread Mark")));
    mThreadStatusMenu->addAction(mToggleThreadImportantAction);

    mToggleThreadToActAction = new KToggleAction(QIcon::fromTheme(QLatin1String("mail-mark-task")), i18n("Mark Thread as &Action Item"), this);
    actionCollection()->addAction(QLatin1String("thread_toact"), mToggleThreadToActAction);
    connect(mToggleThreadToActAction, &KToggleAction::triggered, this, &KMMainWidget::slotSetThreadStatusToAct);
    mToggleThreadToActAction->setCheckedState(KGuiItem(i18n("Remove &Action Item Thread Mark")));
    mThreadStatusMenu->addAction(mToggleThreadToActAction);

    //------- "Watch and ignore thread" actions
    mWatchThreadAction = new KToggleAction(QIcon::fromTheme(QLatin1String("mail-thread-watch")), i18n("&Watch Thread"), this);
    actionCollection()->addAction(QLatin1String("thread_watched"), mWatchThreadAction);
    connect(mWatchThreadAction, &KToggleAction::triggered, this, &KMMainWidget::slotSetThreadStatusWatched);

    mIgnoreThreadAction = new KToggleAction(QIcon::fromTheme(QLatin1String("mail-thread-ignored")), i18n("&Ignore Thread"), this);
    actionCollection()->addAction(QLatin1String("thread_ignored"), mIgnoreThreadAction);
    connect(mIgnoreThreadAction, &KToggleAction::triggered, this, &KMMainWidget::slotSetThreadStatusIgnored);

    mThreadStatusMenu->addSeparator();
    mThreadStatusMenu->addAction(mWatchThreadAction);
    mThreadStatusMenu->addAction(mIgnoreThreadAction);

    mSaveAttachmentsAction = new QAction(QIcon::fromTheme(QLatin1String("mail-attachment")), i18n("Save A&ttachments..."), this);
    actionCollection()->addAction(QLatin1String("file_save_attachments"), mSaveAttachmentsAction);
    connect(mSaveAttachmentsAction, &QAction::triggered, this, &KMMainWidget::slotSaveAttachments);

    mMoveActionMenu = mAkonadiStandardActionManager->action(Akonadi::StandardActionManager::MoveItemToMenu);

    mCopyActionMenu = mAkonadiStandardActionManager->action(Akonadi::StandardActionManager::CopyItemToMenu);

    mApplyAllFiltersAction =
        new QAction(QIcon::fromTheme(QLatin1String("view-filter")), i18n("Appl&y All Filters"), this);
    actionCollection()->addAction(QLatin1String("apply_filters"), mApplyAllFiltersAction);
    connect(mApplyAllFiltersAction, SIGNAL(triggered(bool)),
            SLOT(slotApplyFilters()));
    actionCollection()->setDefaultShortcut(mApplyAllFiltersAction, QKeySequence(Qt::CTRL + Qt::Key_J));

    mApplyFilterActionsMenu = new KActionMenu(i18n("A&pply Filter"), this);
    actionCollection()->addAction(QLatin1String("apply_filter_actions"), mApplyFilterActionsMenu);

    {
        QAction *action = new QAction(i18nc("View->", "&Expand Thread / Group"), this);
        actionCollection()->addAction(QLatin1String("expand_thread"), action);
        actionCollection()->setDefaultShortcut(action, QKeySequence(Qt::Key_Period));
        KMail::Util::addQActionHelpText(action, i18n("Expand the current thread or group"));
        connect(action, &QAction::triggered, this, &KMMainWidget::slotExpandThread);
    }
    {
        QAction *action = new QAction(i18nc("View->", "&Collapse Thread / Group"), this);
        actionCollection()->addAction(QLatin1String("collapse_thread"), action);
        actionCollection()->setDefaultShortcut(action, QKeySequence(Qt::Key_Comma));
        KMail::Util::addQActionHelpText(action, i18n("Collapse the current thread or group"));
        connect(action, &QAction::triggered, this, &KMMainWidget::slotCollapseThread);
    }
    {
        QAction *action = new QAction(i18nc("View->", "Ex&pand All Threads"), this);
        actionCollection()->addAction(QLatin1String("expand_all_threads"), action);
        actionCollection()->setDefaultShortcut(action, QKeySequence(Qt::CTRL + Qt::Key_Period));
        KMail::Util::addQActionHelpText(action, i18n("Expand all threads in the current folder"));
        connect(action, &QAction::triggered, this, &KMMainWidget::slotExpandAllThreads);
    }
    {
        QAction *action = new QAction(i18nc("View->", "C&ollapse All Threads"), this);
        actionCollection()->addAction(QLatin1String("collapse_all_threads"), action);
        actionCollection()->setDefaultShortcut(action, QKeySequence(Qt::CTRL + Qt::Key_Comma));
        KMail::Util::addQActionHelpText(action, i18n("Collapse all threads in the current folder"));
        connect(action, &QAction::triggered, this, &KMMainWidget::slotCollapseAllThreads);
    }

    QAction *dukeOfMonmoth = new QAction(i18n("&Display Message"), this);
    actionCollection()->addAction(QLatin1String("display_message"), dukeOfMonmoth);
    connect(dukeOfMonmoth, &QAction::triggered, this, &KMMainWidget::slotDisplayCurrentMessage);
    QList<QKeySequence> shortcuts;
    shortcuts << QKeySequence(Qt::Key_Enter) << QKeySequence(Qt::Key_Return);
    actionCollection()->setDefaultShortcuts(dukeOfMonmoth, shortcuts);

    //----- Go Menu
    {
        QAction *action = new QAction(i18n("&Next Message"), this);
        actionCollection()->addAction(QLatin1String("go_next_message"), action);
        actionCollection()->setDefaultShortcut(action, QKeySequence(QLatin1String("N; Right")));
        KMail::Util::addQActionHelpText(action, i18n("Go to the next message"));
        connect(action, &QAction::triggered, this, &KMMainWidget::slotSelectNextMessage);
    }
    {
        QAction *action = new QAction(i18n("Next &Unread Message"), this);
        actionCollection()->addAction(QLatin1String("go_next_unread_message"), action);
        actionCollection()->setDefaultShortcut(action, QKeySequence(Qt::Key_Plus));
        if (QApplication::isRightToLeft()) {
            action->setIcon(QIcon::fromTheme(QLatin1String("go-previous")));
        } else {
            action->setIcon(QIcon::fromTheme(QLatin1String("go-next")));
        }
        action->setIconText(i18nc("@action:inmenu Goto next unread message", "Next"));
        KMail::Util::addQActionHelpText(action, i18n("Go to the next unread message"));
        connect(action, &QAction::triggered, this, &KMMainWidget::slotSelectNextUnreadMessage);
    }
    {
        QAction *action = new QAction(i18n("&Previous Message"), this);
        actionCollection()->addAction(QLatin1String("go_prev_message"), action);
        KMail::Util::addQActionHelpText(action, i18n("Go to the previous message"));
        actionCollection()->setDefaultShortcut(action, QKeySequence(QLatin1String("P; Left")));
        connect(action, &QAction::triggered, this, &KMMainWidget::slotSelectPreviousMessage);
    }
    {
        QAction *action = new QAction(i18n("Previous Unread &Message"), this);
        actionCollection()->addAction(QLatin1String("go_prev_unread_message"), action);
        actionCollection()->setDefaultShortcut(action, QKeySequence(Qt::Key_Minus));
        if (QApplication::isRightToLeft()) {
            action->setIcon(QIcon::fromTheme(QLatin1String("go-next")));
        } else {
            action->setIcon(QIcon::fromTheme(QLatin1String("go-previous")));
        }
        action->setIconText(i18nc("@action:inmenu Goto previous unread message.", "Previous"));
        KMail::Util::addQActionHelpText(action, i18n("Go to the previous unread message"));
        connect(action, &QAction::triggered, this, &KMMainWidget::slotSelectPreviousUnreadMessage);
    }
    {
        QAction *action = new QAction(i18n("Next Unread &Folder"), this);
        actionCollection()->addAction(QLatin1String("go_next_unread_folder"), action);
        connect(action, &QAction::triggered, this, &KMMainWidget::slotNextUnreadFolder);
        actionCollection()->setDefaultShortcut(action, QKeySequence(Qt::ALT + Qt::Key_Plus));
        KMail::Util::addQActionHelpText(action, i18n("Go to the next folder with unread messages"));
    }
    {
        QAction *action = new QAction(i18n("Previous Unread F&older"), this);
        actionCollection()->addAction(QLatin1String("go_prev_unread_folder"), action);
        actionCollection()->setDefaultShortcut(action, QKeySequence(Qt::ALT + Qt::Key_Minus));
        KMail::Util::addQActionHelpText(action, i18n("Go to the previous folder with unread messages"));
        connect(action, &QAction::triggered, this, &KMMainWidget::slotPrevUnreadFolder);
    }
    {
        QAction *action = new QAction(i18nc("Go->", "Next Unread &Text"), this);
        actionCollection()->addAction(QLatin1String("go_next_unread_text"), action);
        actionCollection()->setDefaultShortcut(action, QKeySequence(Qt::Key_Space));
        KMail::Util::addQActionHelpText(action, i18n("Go to the next unread text"));
        action->setWhatsThis(i18n("Scroll down current message. "
                                  "If at end of current message, "
                                  "go to next unread message."));
        connect(action, &QAction::triggered, this, &KMMainWidget::slotReadOn);
    }

    //----- Settings Menu
    {
        QAction *action = new QAction(i18n("Configure &Filters..."), this);
        action->setMenuRole(QAction::NoRole);   // do not move to application menu on OS X
        actionCollection()->addAction(QLatin1String("filter"), action);
        connect(action, &QAction::triggered, this, &KMMainWidget::slotFilter);
    }
    {
        QAction *action = new QAction(i18n("Manage &Sieve Scripts..."), this);
        actionCollection()->addAction(QLatin1String("sieveFilters"), action);
        connect(action, &QAction::triggered, this, &KMMainWidget::slotManageSieveScripts);
    }
    {
        mShowIntroductionAction = new QAction(QIcon::fromTheme(QLatin1String("kmail")), i18n("KMail &Introduction"), this);
        actionCollection()->addAction(QLatin1String("help_kmail_welcomepage"), mShowIntroductionAction);
        KMail::Util::addQActionHelpText(mShowIntroductionAction, i18n("Display KMail's Welcome Page"));
        connect(mShowIntroductionAction, &QAction::triggered, this, &KMMainWidget::slotIntro);
        mShowIntroductionAction->setEnabled(mMsgView != Q_NULLPTR);
    }

    // ----- Standard Actions

    //  KStandardAction::configureNotifications(this, SLOT(slotEditNotifications()), actionCollection());
    {
        QAction *action = new QAction(QIcon::fromTheme(QLatin1String("preferences-desktop-notification")),
                                      i18n("Configure &Notifications..."), this);
        action->setMenuRole(QAction::NoRole);   // do not move to application menu on OS X
        actionCollection()->addAction(QLatin1String("kmail_configure_notifications"), action);
        connect(action, &QAction::triggered, this, &KMMainWidget::slotEditNotifications);
    }

    {
        QAction *action = new QAction(QIcon::fromTheme(QLatin1String("configure")), i18n("&Configure KMail..."), this);
        action->setMenuRole(QAction::PreferencesRole);   // this one should move to the application menu on OS X
        actionCollection()->addAction(QLatin1String("kmail_configure_kmail"), action);
        connect(action, SIGNAL(triggered(bool)), kmkernel, SLOT(slotShowConfigurationDialog()));
    }

    {
        mExpireConfigAction = new QAction(i18n("Expire..."), this);
        actionCollection()->addAction(QLatin1String("expire_settings"), mExpireConfigAction);
        connect(mExpireConfigAction, &QAction::triggered, mManageShowCollectionProperties, &ManageShowCollectionProperties::slotShowExpiryProperties);
    }

    {
        QAction *action = new QAction(QIcon::fromTheme(QLatin1String("bookmark-new")), i18n("Add Favorite Folder..."), this);
        actionCollection()->addAction(QLatin1String("add_favorite_folder"), action);
        connect(action, &QAction::triggered, this, &KMMainWidget::slotAddFavoriteFolder);
    }

    {
        mServerSideSubscription = new QAction(QIcon::fromTheme(QLatin1String("folder-bookmarks")), i18n("Serverside Subscription..."), this);
        actionCollection()->addAction(QLatin1String("serverside_subscription"), mServerSideSubscription);
        connect(mServerSideSubscription, &QAction::triggered, this, &KMMainWidget::slotServerSideSubscription);
    }

    {
        mApplyFiltersOnFolder = new QAction(QIcon::fromTheme(QLatin1String("view-filter")), i18n("Appl&y All Filters On Folder"), this);
        actionCollection()->addAction(QLatin1String("apply_filters_on_folder"), mApplyFiltersOnFolder);
        connect(mApplyFiltersOnFolder, &QAction::triggered,
                this, &KMMainWidget::slotApplyFiltersOnFolder);

    }

    {
        QAction *action = new QAction(QIcon::fromTheme(QLatin1String("kmail")), i18n("&Export KMail Data..."), this);
        actionCollection()->addAction(QLatin1String("kmail_export_data"), action);
        connect(action, &QAction::triggered, mLaunchExternalComponent, &KMLaunchExternalComponent::slotExportData);
    }

    {
        QAction *action = new QAction(QIcon::fromTheme(QLatin1String("contact-new")), i18n("New AddressBook Contact..."), this);
        actionCollection()->addAction(QLatin1String("kmail_new_addressbook_contact"), action);
        connect(action, &QAction::triggered, this, &KMMainWidget::slotCreateAddressBookContact);

    }

    actionCollection()->addAction(KStandardAction::Undo,  QLatin1String("kmail_undo"), this, SLOT(slotUndo()));

    KStandardAction::tipOfDay(mLaunchExternalComponent, SLOT(slotShowTip()), actionCollection());

    menutimer = new QTimer(this);
    menutimer->setObjectName(QLatin1String("menutimer"));
    menutimer->setSingleShot(true);
    connect(menutimer, &QTimer::timeout, this, &KMMainWidget::updateMessageActionsDelayed);
    connect(kmkernel->undoStack(),
            SIGNAL(undoStackChanged()), this, SLOT(slotUpdateUndo()));

    updateMessageActions();
    updateFolderMenu();
    mTagActionManager = new KMail::TagActionManager(this, actionCollection(), mMsgActions,
            mGUIClient);
    mFolderShortcutActionManager = new KMail::FolderShortcutActionManager(this, actionCollection());

    {
        QAction *action = new QAction(i18n("Copy Message to Folder"), this);
        actionCollection()->addAction(QLatin1String("copy_message_to_folder"), action);
        connect(action, &QAction::triggered,
                this, &KMMainWidget::slotCopySelectedMessagesToFolder);
        actionCollection()->setDefaultShortcut(action, QKeySequence(Qt::Key_C));
    }
    {
        QAction *action = new QAction(i18n("Jump to Folder..."), this);
        actionCollection()->addAction(QLatin1String("jump_to_folder"), action);
        connect(action, &QAction::triggered,
                this, &KMMainWidget::slotJumpToFolder);
        actionCollection()->setDefaultShortcut(action, QKeySequence(Qt::Key_J));
    }
    {
        QAction *action = new QAction(i18n("Abort Current Operation"), this);
        actionCollection()->addAction(QLatin1String("cancel"), action);
        connect(action, SIGNAL(triggered(bool)),
                ProgressManager::instance(), SLOT(slotAbortAll()));
        actionCollection()->setDefaultShortcut(action, QKeySequence(Qt::Key_Escape));
    }
    {
        QAction *action = new QAction(i18n("Focus on Next Folder"), this);
        actionCollection()->addAction(QLatin1String("inc_current_folder"), action);
        connect(action, SIGNAL(triggered(bool)),
                mFolderTreeWidget->folderTreeView(), SLOT(slotFocusNextFolder()));
        actionCollection()->setDefaultShortcut(action, QKeySequence(Qt::CTRL + Qt::Key_Right));
    }
    {
        QAction *action = new QAction(i18n("Focus on Previous Folder"), this);
        actionCollection()->addAction(QLatin1String("dec_current_folder"), action);
        connect(action, &QAction::triggered,
                mFolderTreeWidget->folderTreeView(), &FolderTreeView::slotFocusPrevFolder);
        actionCollection()->setDefaultShortcut(action, QKeySequence(Qt::CTRL + Qt::Key_Left));
    }
    {
        QAction *action = new QAction(i18n("Select Folder with Focus"), this);
        actionCollection()->addAction(QLatin1String("select_current_folder"), action);

        connect(action, &QAction::triggered,
                mFolderTreeWidget->folderTreeView(), &FolderTreeView::slotSelectFocusFolder);
        actionCollection()->setDefaultShortcut(action, QKeySequence(Qt::CTRL + Qt::Key_Space));
    }
    {
        QAction *action = new QAction(i18n("Focus on First Folder"), this);
        actionCollection()->addAction(QLatin1String("focus_first_folder"), action);
        connect(action, &QAction::triggered,
                mFolderTreeWidget->folderTreeView(), &FolderTreeView::slotFocusFirstFolder);
        actionCollection()->setDefaultShortcut(action, QKeySequence(Qt::CTRL + Qt::Key_Home));
    }
    {
        QAction *action = new QAction(i18n("Focus on Last Folder"), this);
        actionCollection()->addAction(QLatin1String("focus_last_folder"), action);
        connect(action, SIGNAL(triggered(bool)),
                mFolderTreeWidget->folderTreeView(), SLOT(slotFocusLastFolder()));
        actionCollection()->setDefaultShortcut(action, QKeySequence(Qt::CTRL + Qt::Key_End));
    }
    {
        QAction *action = new QAction(i18n("Focus on Next Message"), this);
        actionCollection()->addAction(QLatin1String("inc_current_message"), action);
        connect(action, SIGNAL(triggered(bool)),
                this, SLOT(slotFocusOnNextMessage()));
        actionCollection()->setDefaultShortcut(action, QKeySequence(Qt::ALT + Qt::Key_Right));
    }
    {
        QAction *action = new QAction(i18n("Focus on Previous Message"), this);
        actionCollection()->addAction(QLatin1String("dec_current_message"), action);
        connect(action, SIGNAL(triggered(bool)),
                this, SLOT(slotFocusOnPrevMessage()));
        actionCollection()->setDefaultShortcut(action, QKeySequence(Qt::ALT + Qt::Key_Left));
    }
    {
        QAction *action = new QAction(i18n("Select First Message"), this);
        actionCollection()->addAction(QLatin1String("select_first_message"), action);
        connect(action, SIGNAL(triggered(bool)),
                this, SLOT(slotSelectFirstMessage()));
        actionCollection()->setDefaultShortcut(action, QKeySequence(Qt::ALT + Qt::Key_Home));
    }
    {
        QAction *action = new QAction(i18n("Select Last Message"), this);
        actionCollection()->addAction(QLatin1String("select_last_message"), action);
        connect(action, SIGNAL(triggered(bool)),
                this, SLOT(slotSelectLastMessage()));
        actionCollection()->setDefaultShortcut(action, QKeySequence(Qt::ALT + Qt::Key_End));
    }
    {
        QAction *action = new QAction(i18n("Select Message with Focus"), this);
        actionCollection()->addAction(QLatin1String("select_current_message"), action);
        connect(action, SIGNAL(triggered(bool)),
                this, SLOT(slotSelectFocusedMessage()));
        actionCollection()->setDefaultShortcut(action, QKeySequence(Qt::ALT + Qt::Key_Space));
    }

    {
        mQuickSearchAction = new QAction(i18n("Set Focus to Quick Search"), this);
        //If change shortcut change Panel::setQuickSearchClickMessage(...) message
        actionCollection()->setDefaultShortcut(mQuickSearchAction, QKeySequence(Qt::ALT + Qt::Key_Q));
        actionCollection()->addAction(QLatin1String("focus_to_quickseach"), mQuickSearchAction);
        connect(mQuickSearchAction, SIGNAL(triggered(bool)),
                SLOT(slotFocusQuickSearch()));
        updateQuickSearchLineText();
    }
    {
        QAction *action = new QAction(i18n("Extend Selection to Previous Message"), this);
        actionCollection()->setDefaultShortcut(action, QKeySequence(Qt::SHIFT + Qt::Key_Left));
        actionCollection()->addAction(QLatin1String("previous_message"), action);
        connect(action, SIGNAL(triggered(bool)),
                this, SLOT(slotExtendSelectionToPreviousMessage()));
    }
    {
        QAction *action = new QAction(i18n("Extend Selection to Next Message"), this);
        actionCollection()->setDefaultShortcut(action, QKeySequence(Qt::SHIFT + Qt::Key_Right));
        actionCollection()->addAction(QLatin1String("next_message"), action);
        connect(action, SIGNAL(triggered(bool)),
                this, SLOT(slotExtendSelectionToNextMessage()));
    }

    {
        mMoveMsgToFolderAction = new QAction(i18n("Move Message to Folder"), this);
        actionCollection()->setDefaultShortcut(mMoveMsgToFolderAction, QKeySequence(Qt::Key_M));
        actionCollection()->addAction(QLatin1String("move_message_to_folder"), mMoveMsgToFolderAction);
        connect(mMoveMsgToFolderAction, SIGNAL(triggered(bool)),
                SLOT(slotMoveSelectedMessageToFolder()));
    }

    mArchiveAction = new QAction(i18nc("@action", "Archive"), this);
    actionCollection()->addAction(QLatin1String("archive_mails"), mArchiveAction);
    connect(mArchiveAction, SIGNAL(triggered(bool)),
            SLOT(slotArchiveMails()));

}

void KMMainWidget::slotAddFavoriteFolder()
{
    if (!mFavoritesModel) {
        return;
    }
    QPointer<MailCommon::FolderSelectionDialog> dialog(selectFromAllFoldersDialog());
    dialog->setWindowTitle(i18n("Add Favorite Folder"));
    if (dialog->exec() && dialog) {
        const Akonadi::Collection collection = dialog->selectedCollection();
        if (collection.isValid()) {
            mFavoritesModel->addCollection(collection);
        }
    }
}

//-----------------------------------------------------------------------------
void KMMainWidget::slotEditNotifications()
{
    KMail::KMKnotify notifyDlg(this);
    notifyDlg.exec();
}

//-----------------------------------------------------------------------------
void KMMainWidget::slotReadOn()
{
    if (!mMsgView) {
        return;
    }
    if (!mMsgView->viewer()->atBottom()) {
        mMsgView->viewer()->slotJumpDown();
        return;
    }
    slotSelectNextUnreadMessage();
}

void KMMainWidget::slotNextUnreadFolder()
{
    if (!mFolderTreeWidget) {
        return;
    }
    mGoToFirstUnreadMessageInSelectedFolder = true;
    mFolderTreeWidget->folderTreeView()->selectNextUnreadFolder();
    mGoToFirstUnreadMessageInSelectedFolder = false;
}

void KMMainWidget::slotPrevUnreadFolder()
{
    if (!mFolderTreeWidget) {
        return;
    }
    mGoToFirstUnreadMessageInSelectedFolder = true;
    mFolderTreeWidget->folderTreeView()->selectPrevUnreadFolder();
    mGoToFirstUnreadMessageInSelectedFolder = false;
}

void KMMainWidget::slotExpandThread()
{
    mMessagePane->setCurrentThreadExpanded(true);
}

void KMMainWidget::slotCollapseThread()
{
    mMessagePane->setCurrentThreadExpanded(false);
}

void KMMainWidget::slotExpandAllThreads()
{
    // TODO: Make this asynchronous ? (if there is enough demand)
#ifndef QT_NO_CURSOR
    MessageViewer::KCursorSaver busy(MessageViewer::KBusyPtr::busy());
#endif
    mMessagePane->setAllThreadsExpanded(true);
}

void KMMainWidget::slotCollapseAllThreads()
{
    // TODO: Make this asynchronous ? (if there is enough demand)
#ifndef QT_NO_CURSOR
    MessageViewer::KCursorSaver busy(MessageViewer::KBusyPtr::busy());
#endif
    mMessagePane->setAllThreadsExpanded(false);
}

//-----------------------------------------------------------------------------
void KMMainWidget::updateMessageMenu()
{
    updateMessageActions();
}

void KMMainWidget::startUpdateMessageActionsTimer()
{
    // FIXME: This delay effectively CAN make the actions to be in an incoherent state
    //        Maybe we should mark actions as "dirty" here and check it in every action handler...
    updateMessageActions(true);

    menutimer->stop();
    menutimer->start(500);
}

void KMMainWidget::updateMessageActions(bool fast)
{
    Akonadi::Item::List selectedItems;
    Akonadi::Item::List selectedVisibleItems;
    bool allSelectedBelongToSameThread = false;
    if (mCurrentFolder && mCurrentFolder->isValid() &&
            mMessagePane->getSelectionStats(selectedItems, selectedVisibleItems, &allSelectedBelongToSameThread)
       ) {
        mMsgActions->setCurrentMessage(mMessagePane->currentItem(), selectedVisibleItems);
    } else {
        mMsgActions->setCurrentMessage(Akonadi::Item());
    }

    if (!fast) {
        updateMessageActionsDelayed();
    }

}

void KMMainWidget::updateMessageActionsDelayed()
{
    int count;
    Akonadi::Item::List selectedItems;
    Akonadi::Item::List selectedVisibleItems;
    bool allSelectedBelongToSameThread = false;
    Akonadi::Item currentMessage;
    if (mCurrentFolder && mCurrentFolder->isValid() &&
            mMessagePane->getSelectionStats(selectedItems, selectedVisibleItems, &allSelectedBelongToSameThread)
       ) {
        count = selectedItems.count();

        currentMessage = mMessagePane->currentItem();

    } else {
        count = 0;
        currentMessage = Akonadi::Item();
    }

    mApplyFiltersOnFolder->setEnabled(mCurrentFolder && mCurrentFolder->isValid());

    //
    // Here we have:
    //
    // - A list of selected messages stored in selectedSernums.
    //   The selected messages might contain some invisible ones as a selected
    //   collapsed node "includes" all the children in the selection.
    // - A list of selected AND visible messages stored in selectedVisibleSernums.
    //   This list does not contain children of selected and collapsed nodes.
    //
    // Now, actions can operate on:
    // - Any set of messages
    //     These are called "mass actions" and are enabled whenever we have a message selected.
    //     In fact we should differentiate between actions that operate on visible selection
    //     and those that operate on the selection as a whole (without considering visibility)...
    // - A single thread
    //     These are called "thread actions" and are enabled whenever all the selected messages belong
    //     to the same thread. If the selection doesn't cover the whole thread then the action
    //     will act on the whole thread anyway (thus will silently extend the selection)
    // - A single message
    //     And we have two sub-cases:
    //     - The selection must contain exactly one message
    //       These actions can't ignore the hidden messages and thus must be disabled if
    //       the selection contains any.
    //     - The selection must contain exactly one visible message
    //       These actions will ignore the hidden message and thus can be enabled if
    //       the selection contains any.
    //

    bool readOnly = mCurrentFolder && mCurrentFolder->isValid() && (mCurrentFolder->rights() & Akonadi::Collection::ReadOnly);
    // can we apply strictly single message actions ? (this is false if the whole selection contains more than one message)
    bool single_actions = count == 1;
    // can we apply loosely single message actions ? (this is false if the VISIBLE selection contains more than one message)
    bool singleVisibleMessageSelected = selectedVisibleItems.count() == 1;
    // can we apply "mass" actions to the selection ? (this is actually always true if the selection is non-empty)
    bool mass_actions = count >= 1;
    // does the selection identify a single thread ?
    bool thread_actions = mass_actions && allSelectedBelongToSameThread && mMessagePane->isThreaded();
    // can we apply flags to the selected messages ?
    bool flags_available = GlobalSettings::self()->allowLocalFlags() || !(mCurrentFolder &&  mCurrentFolder->isValid() ? readOnly : true);

    mThreadStatusMenu->setEnabled(thread_actions);
    // these need to be handled individually, the user might have them
    // in the toolbar
    mWatchThreadAction->setEnabled(thread_actions && flags_available);
    mIgnoreThreadAction->setEnabled(thread_actions && flags_available);
    mMarkThreadAsReadAction->setEnabled(thread_actions);
    mMarkThreadAsUnreadAction->setEnabled(thread_actions);
    mToggleThreadToActAction->setEnabled(thread_actions && flags_available);
    mToggleThreadImportantAction->setEnabled(thread_actions && flags_available);
    bool canDeleteMessages = mCurrentFolder && mCurrentFolder->isValid() && (mCurrentFolder->rights() & Akonadi::Collection::CanDeleteItem);

    mTrashThreadAction->setEnabled(thread_actions && canDeleteMessages);
    mDeleteThreadAction->setEnabled(thread_actions && canDeleteMessages);

    if (currentMessage.isValid()) {
        MessageStatus status;
        status.setStatusFromFlags(currentMessage.flags());
        mTagActionManager->updateActionStates(count, mMessagePane->currentItem());
        if (thread_actions) {
            mToggleThreadToActAction->setChecked(status.isToAct());
            mToggleThreadImportantAction->setChecked(status.isImportant());
            mWatchThreadAction->setChecked(status.isWatched());
            mIgnoreThreadAction->setChecked(status.isIgnored());
        }
    }

    mMoveActionMenu->setEnabled(mass_actions && canDeleteMessages);
    if (mMoveMsgToFolderAction) {
        mMoveMsgToFolderAction->setEnabled(mass_actions && canDeleteMessages);
    }
    //mCopyActionMenu->setEnabled( mass_actions );

    mDeleteAction->setEnabled(mass_actions && canDeleteMessages);

    mExpireConfigAction->setEnabled(canDeleteMessages);

    if (mMsgView) {
        mMsgView->findInMessageAction()->setEnabled(mass_actions && !CommonKernel->folderIsTemplates(mCurrentFolder->collection()));
    }
    mMsgActions->forwardInlineAction()->setEnabled(mass_actions && !CommonKernel->folderIsTemplates(mCurrentFolder->collection()));
    mMsgActions->forwardAttachedAction()->setEnabled(mass_actions && !CommonKernel->folderIsTemplates(mCurrentFolder->collection()));
    mMsgActions->forwardMenu()->setEnabled(mass_actions && !CommonKernel->folderIsTemplates(mCurrentFolder->collection()));

    mMsgActions->editAction()->setEnabled(single_actions);
    mUseAction->setEnabled(single_actions && CommonKernel->folderIsTemplates(mCurrentFolder->collection()));
    filterMenu()->setEnabled(single_actions);
    mMsgActions->redirectAction()->setEnabled(/*single_actions &&*/mass_actions && !CommonKernel->folderIsTemplates(mCurrentFolder->collection()));

    if (mMsgActions->customTemplatesMenu()) {
        mMsgActions->customTemplatesMenu()->forwardActionMenu()->setEnabled(mass_actions);
        mMsgActions->customTemplatesMenu()->replyActionMenu()->setEnabled(single_actions);
        mMsgActions->customTemplatesMenu()->replyAllActionMenu()->setEnabled(single_actions);
    }

    // "Print" will act on the current message: it will ignore any hidden selection
    mMsgActions->printAction()->setEnabled(singleVisibleMessageSelected);
    // "Print preview" will act on the current message: it will ignore any hidden selection
    QAction *printPreviewAction = mMsgActions->printPreviewAction();
    if (printPreviewAction) {
        printPreviewAction->setEnabled(singleVisibleMessageSelected);
    }

    // "View Source" will act on the current message: it will ignore any hidden selection
    if (mMsgView) {
        mMsgView->viewSourceAction()->setEnabled(singleVisibleMessageSelected);
    }
    MessageStatus status;
    status.setStatusFromFlags(currentMessage.flags());

    QList< QAction *> actionList;
    bool statusSendAgain = single_actions && ((currentMessage.isValid() && status.isSent()) || (currentMessage.isValid() && CommonKernel->folderIsSentMailFolder(mCurrentFolder->collection())));
    if (statusSendAgain) {
        actionList << mSendAgainAction;
    } else if (single_actions) {
        actionList << messageActions()->editAction();
    }
    actionList << mSaveAttachmentsAction;
    if (mCurrentFolder && FolderArchive::FolderArchiveUtil::resourceSupportArchiving(mCurrentFolder->collection().resource())) {
        actionList << mArchiveAction;
    }
    mGUIClient->unplugActionList(QLatin1String("messagelist_actionlist"));
    mGUIClient->plugActionList(QLatin1String("messagelist_actionlist"), actionList);
    mSendAgainAction->setEnabled(statusSendAgain);

    mSaveAsAction->setEnabled(mass_actions);

    if ((mCurrentFolder && mCurrentFolder->isValid())) {
        updateMoveAction(mCurrentFolder->statistics());
    } else {
        updateMoveAction(false, false);
    }

    const qint64 nbMsgOutboxCollection = MailCommon::Util::updatedCollection(CommonKernel->outboxCollectionFolder()).statistics().count();

    mSendQueued->setEnabled(nbMsgOutboxCollection > 0);
    mSendActionMenu->setEnabled(nbMsgOutboxCollection > 0);

    const bool newPostToMailingList = mCurrentFolder && mCurrentFolder->isMailingListEnabled();
    mMessageNewList->setEnabled(newPostToMailingList);

    slotUpdateOnlineStatus(static_cast<GlobalSettingsBase::EnumNetworkState::type>(GlobalSettings::self()->networkState()));
    if (action(QLatin1String("kmail_undo"))) {
        action(QLatin1String("kmail_undo"))->setEnabled(kmkernel->undoStack()->size() > 0);
    }

    // Enable / disable all filters.
    foreach (QAction *filterAction, mFilterMenuActions) {
        filterAction->setEnabled(count > 0);
    }

    mApplyAllFiltersAction->setEnabled(count);
    mApplyFilterActionsMenu->setEnabled(count);
}

void KMMainWidget::slotAkonadiStandardActionUpdated()
{
    bool multiFolder = false;
    if (mFolderTreeWidget) {
        multiFolder = mFolderTreeWidget->selectedCollections().count() > 1;
    }
    if (mCollectionProperties) {
        if (mCurrentFolder && mCurrentFolder->collection().isValid()) {
            const Akonadi::AgentInstance instance =
                Akonadi::AgentManager::self()->instance(mCurrentFolder->collection().resource());

            mCollectionProperties->setEnabled(!multiFolder &&
                                              !mCurrentFolder->isStructural() &&
                                              (instance.status() != Akonadi::AgentInstance::Broken));
        } else {
            mCollectionProperties->setEnabled(false);
        }
        QList< QAction * > collectionProperties;
        if (mCollectionProperties->isEnabled()) {
            collectionProperties << mCollectionProperties;
        }
        mGUIClient->unplugActionList(QLatin1String("akonadi_collection_collectionproperties_actionlist"));
        mGUIClient->plugActionList(QLatin1String("akonadi_collection_collectionproperties_actionlist"), collectionProperties);

    }

    const bool folderWithContent = mCurrentFolder && !mCurrentFolder->isStructural();

    if (mAkonadiStandardActionManager->action(Akonadi::StandardActionManager::DeleteCollections)) {

        mAkonadiStandardActionManager->action(Akonadi::StandardActionManager::DeleteCollections)->setEnabled(mCurrentFolder
                && !multiFolder
                && (mCurrentFolder->collection().rights() & Collection::CanDeleteCollection)
                && !mCurrentFolder->isSystemFolder()
                && folderWithContent);
    }

    if (mAkonadiStandardActionManager->action(Akonadi::StandardMailActionManager::MoveAllToTrash)) {
        mAkonadiStandardActionManager->action(Akonadi::StandardMailActionManager::MoveAllToTrash)->setEnabled(folderWithContent
                && (mCurrentFolder->count() > 0)
                && mCurrentFolder->canDeleteMessages()
                && !multiFolder);
        mAkonadiStandardActionManager->action(Akonadi::StandardMailActionManager::MoveAllToTrash)->setText((mCurrentFolder && CommonKernel->folderIsTrash(mCurrentFolder->collection())) ? i18n("E&mpty Trash") : i18n("&Move All Messages to Trash"));
    }

    QList< QAction * > addToFavorite;
    QAction *actionAddToFavoriteCollections = akonadiStandardAction(Akonadi::StandardActionManager::AddToFavoriteCollections);
    if (actionAddToFavoriteCollections) {
        if (mEnableFavoriteFolderView && actionAddToFavoriteCollections->isEnabled()) {
            addToFavorite << actionAddToFavoriteCollections;
        }
        mGUIClient->unplugActionList(QLatin1String("akonadi_collection_add_to_favorites_actionlist"));
        mGUIClient->plugActionList(QLatin1String("akonadi_collection_add_to_favorites_actionlist"), addToFavorite);
    }

    QList< QAction * > syncActionList;
    QAction *actionSync = akonadiStandardAction(Akonadi::StandardActionManager::SynchronizeCollections);
    if (actionSync && actionSync->isEnabled()) {
        syncActionList << actionSync;
    }
    actionSync = akonadiStandardAction(Akonadi::StandardActionManager::SynchronizeCollectionsRecursive);
    if (actionSync && actionSync->isEnabled()) {
        syncActionList << actionSync;
    }
    mGUIClient->unplugActionList(QLatin1String("akonadi_collection_sync_actionlist"));
    mGUIClient->plugActionList(QLatin1String("akonadi_collection_sync_actionlist"), syncActionList);

    QList< QAction * > actionList;

    QAction *action = mAkonadiStandardActionManager->action(Akonadi::StandardActionManager::CreateCollection);
    if (action && action->isEnabled()) {
        actionList << action;
    }

    action =  mAkonadiStandardActionManager->action(Akonadi::StandardActionManager::MoveCollectionToMenu);
    if (action && action->isEnabled()) {
        actionList << action;
    }

    action =  mAkonadiStandardActionManager->action(Akonadi::StandardActionManager::CopyCollectionToMenu);
    if (action && action->isEnabled()) {
        actionList << action;
    }
    mGUIClient->unplugActionList(QLatin1String("akonadi_collection_move_copy_menu_actionlist"));
    mGUIClient->plugActionList(QLatin1String("akonadi_collection_move_copy_menu_actionlist"), actionList);

}

void KMMainWidget::updateHtmlMenuEntry()
{
    if (mDisplayMessageFormatMenu && mPreferHtmlLoadExtAction) {
        bool multiFolder = false;
        if (mFolderTreeWidget) {
            multiFolder = mFolderTreeWidget->selectedCollections().count() > 1;
        }
        // the visual ones only make sense if we are showing a message list
        const bool enabledAction = (mFolderTreeWidget &&
                                    mFolderTreeWidget->folderTreeView()->currentFolder().isValid() &&
                                    !multiFolder);

        mDisplayMessageFormatMenu->setEnabled(enabledAction);
        const bool isEnabled = (mFolderTreeWidget &&
                                mFolderTreeWidget->folderTreeView()->currentFolder().isValid() &&
                                !multiFolder);
        const bool useHtml = (mFolderDisplayFormatPreference == MessageViewer::Viewer::Html || (mHtmlGlobalSetting && mFolderDisplayFormatPreference == MessageViewer::Viewer::UseGlobalSetting));
        mPreferHtmlLoadExtAction->setEnabled(isEnabled && useHtml);

        mDisplayMessageFormatMenu->setDisplayMessageFormat(mFolderDisplayFormatPreference);

        mPreferHtmlLoadExtAction->setChecked(!multiFolder && (mHtmlLoadExtGlobalSetting ? !mFolderHtmlLoadExtPreference : mFolderHtmlLoadExtPreference));
    }
}

//-----------------------------------------------------------------------------
void KMMainWidget::updateFolderMenu()
{
    if (!CommonKernel->outboxCollectionFolder().isValid()) {
        QTimer::singleShot(1000, this, SLOT(updateFolderMenu()));
        return;
    }

    const bool folderWithContent = mCurrentFolder && !mCurrentFolder->isStructural();
    bool multiFolder = false;
    if (mFolderTreeWidget) {
        multiFolder = mFolderTreeWidget->selectedCollections().count() > 1;
    }
    mFolderMailingListPropertiesAction->setEnabled(folderWithContent &&
            !multiFolder &&
            !mCurrentFolder->isSystemFolder());

    QList< QAction * > actionlist;
    if (mCurrentFolder && mCurrentFolder->collection().id() == CommonKernel->outboxCollectionFolder().id() && (mCurrentFolder->collection()).statistics().count() > 0) {
        qCDebug(KMAIL_LOG) << "Enabling send queued";
        mSendQueued->setEnabled(true);
        actionlist << mSendQueued;
    }
    //   if ( mCurrentFolder && mCurrentFolder->collection().id() != CommonKernel->trashCollectionFolder().id() ) {
    //     actionlist << mTrashAction;
    //   }
    mGUIClient->unplugActionList(QLatin1String("outbox_folder_actionlist"));
    mGUIClient->plugActionList(QLatin1String("outbox_folder_actionlist"), actionlist);
    actionlist.clear();

    const bool isASearchFolder = mCurrentFolder && mCurrentFolder->collection().resource() == QLatin1String("akonadi_search_resource");
    if (isASearchFolder) {
        mAkonadiStandardActionManager->action(Akonadi::StandardActionManager::DeleteCollections)->setText(i18n("&Delete Search"));
    }

    mArchiveFolderAction->setEnabled(mCurrentFolder && !multiFolder && folderWithContent);

    bool isInTrashFolder = (mCurrentFolder && CommonKernel->folderIsTrash(mCurrentFolder->collection()));
    QAction *moveToTrash = akonadiStandardAction(Akonadi::StandardMailActionManager::MoveToTrash);
    akonadiStandardAction(Akonadi::StandardMailActionManager::MoveToTrash)->setText(isInTrashFolder ? i18nc("@action Hard delete, bypassing trash", "&Delete") : i18n("&Move to Trash"));
    akonadiStandardAction(Akonadi::StandardMailActionManager::MoveToTrash)->setIcon(isInTrashFolder ? QIcon::fromTheme(QLatin1String("edit-delete"))  : QIcon::fromTheme(QLatin1String("user-trash")));
    //Use same text as in Text property. Change it in kf5
    moveToTrash->setToolTip(isInTrashFolder ? i18nc("@action Hard delete, bypassing trash", "&Delete") : i18n("&Move to Trash"));

    mTrashThreadAction->setIcon(isInTrashFolder ? QIcon::fromTheme(QLatin1String("edit-delete")) : QIcon::fromTheme(QLatin1String("user-trash")));
    mTrashThreadAction->setText(isInTrashFolder ? i18n("Delete T&hread") : i18n("M&ove Thread to Trash"));

    mSearchMessages->setText((mCurrentFolder && mCurrentFolder->collection().resource() == QLatin1String("akonadi_search_resource")) ? i18n("Edit Search...") : i18n("&Find Messages..."));

    mExpireConfigAction->setEnabled(mCurrentFolder &&
                                    !mCurrentFolder->isStructural() &&
                                    !multiFolder &&
                                    mCurrentFolder->canDeleteMessages() &&
                                    folderWithContent &&
                                    !MailCommon::Util::isVirtualCollection(mCurrentFolder->collection()));

    updateHtmlMenuEntry();

    mShowFolderShortcutDialogAction->setEnabled(!multiFolder && folderWithContent);

    actionlist << akonadiStandardAction(Akonadi::StandardActionManager::ManageLocalSubscriptions);
    bool imapFolderIsOnline = false;
    if (mCurrentFolder && kmkernel->isImapFolder(mCurrentFolder->collection(), imapFolderIsOnline)) {
        if (imapFolderIsOnline) {
            actionlist << mServerSideSubscription;
        }
    }

    mGUIClient->unplugActionList(QLatin1String("collectionview_actionlist"));
    mGUIClient->plugActionList(QLatin1String("collectionview_actionlist"), actionlist);

}

//-----------------------------------------------------------------------------
void KMMainWidget::slotIntro()
{
    if (!mMsgView) {
        return;
    }

    mMsgView->clear(true);

    // hide widgets that are in the way:
    if (mMessagePane && mLongFolderList) {
        mMessagePane->hide();
    }
    mMsgView->displayAboutPage();

    mCurrentFolder.clear();
}

void KMMainWidget::slotShowStartupFolder()
{
    connect(MailCommon::FilterManager::instance(), SIGNAL(filtersChanged()),
            this, SLOT(initializeFilterActions()));
    // Plug various action lists. This can't be done in the constructor, as that is called before
    // the main window or Kontact calls createGUI().
    // This function however is called with a single shot timer.
    checkAkonadiServerManagerState();
    mFolderShortcutActionManager->createActions();
    mTagActionManager->createActions();
    messageActions()->setupForwardingActionsList(mGUIClient);

    QString newFeaturesMD5 = KMReaderWin::newFeaturesMD5();
    if (kmkernel->firstStart() ||
            GlobalSettings::self()->previousNewFeaturesMD5() != newFeaturesMD5) {
        GlobalSettings::self()->setPreviousNewFeaturesMD5(newFeaturesMD5);
        slotIntro();
        return;
    }
}

void KMMainWidget::checkAkonadiServerManagerState()
{
    Akonadi::ServerManager::State state = Akonadi::ServerManager::self()->state();
    if (state == Akonadi::ServerManager::Running) {
        initializeFilterActions();
    } else {
        connect(Akonadi::ServerManager::self(), SIGNAL(stateChanged(Akonadi::ServerManager::State)),
                SLOT(slotServerStateChanged(Akonadi::ServerManager::State)));
    }
}

void KMMainWidget::slotServerStateChanged(Akonadi::ServerManager::State state)
{
    if (state == Akonadi::ServerManager::Running) {
        initializeFilterActions();
        disconnect(Akonadi::ServerManager::self(), SIGNAL(stateChanged(Akonadi::ServerManager::State)));
    }
}

QList<KActionCollection *> KMMainWidget::actionCollections() const
{
    return QList<KActionCollection *>() << actionCollection();
}

//-----------------------------------------------------------------------------
void KMMainWidget::slotUpdateUndo()
{
    if (actionCollection()->action(QLatin1String("kmail_undo"))) {
        QAction *act = actionCollection()->action(QLatin1String("kmail_undo"));
        act->setEnabled(!kmkernel->undoStack()->isEmpty());
        const QString infoStr = kmkernel->undoStack()->undoInfo();
        if (infoStr.isEmpty()) {
            act->setText(i18n("&Undo"));
        } else {
            act->setText(i18n("&Undo: \"%1\"", kmkernel->undoStack()->undoInfo()));
        }
    }
}

//-----------------------------------------------------------------------------
void KMMainWidget::clearFilterActions()
{
    if (!mFilterTBarActions.isEmpty())
        if (mGUIClient->factory()) {
            mGUIClient->unplugActionList(QLatin1String("toolbar_filter_actions"));
        }

    if (!mFilterMenuActions.isEmpty())
        if (mGUIClient->factory()) {
            mGUIClient->unplugActionList(QLatin1String("menu_filter_actions"));
        }

    foreach (QAction *a, mFilterMenuActions) {
        actionCollection()->removeAction(a);
    }

    mApplyFilterActionsMenu->menu()->clear();
    mFilterTBarActions.clear();
    mFilterMenuActions.clear();

    qDeleteAll(mFilterCommands);
    mFilterCommands.clear();
}

//-----------------------------------------------------------------------------
void KMMainWidget::initializeFilterActions()
{
    clearFilterActions();
    mApplyFilterActionsMenu->menu()->addAction(mApplyAllFiltersAction);
    bool addedSeparator = false;

    foreach (MailFilter *filter, MailCommon::FilterManager::instance()->filters()) {
        if (!filter->isEmpty() && filter->configureShortcut() && filter->isEnabled()) {
            QString filterName = QStringLiteral("Filter %1").arg(filter->name());
            QString normalizedName = filterName.replace(QLatin1Char(' '), QLatin1Char('_'));
            if (action(normalizedName)) {
                continue;
            }
            KMMetaFilterActionCommand *filterCommand = new KMMetaFilterActionCommand(filter->identifier(), this);
            mFilterCommands.append(filterCommand);
            QString displayText = i18n("Filter %1", filter->name());
            QString icon = filter->icon();
            if (icon.isEmpty()) {
                icon = QLatin1String("system-run");
            }
            QAction *filterAction = new QAction(QIcon::fromTheme(icon), displayText, actionCollection());
            filterAction->setIconText(filter->toolbarName());

            // The shortcut configuration is done in the filter dialog.
            // The shortcut set in the shortcut dialog would not be saved back to
            // the filter settings correctly.
            actionCollection()->setShortcutsConfigurable(filterAction, false);
            actionCollection()->addAction(normalizedName,
                                          filterAction);
            connect(filterAction, SIGNAL(triggered(bool)),
                    filterCommand, SLOT(start()));
            actionCollection()->setDefaultShortcut(filterAction, filter->shortcut());
            if (!addedSeparator) {
                QAction *a = mApplyFilterActionsMenu->menu()->addSeparator();
                mFilterMenuActions.append(a);
                addedSeparator = true;
            }
            mApplyFilterActionsMenu->menu()->addAction(filterAction);
            mFilterMenuActions.append(filterAction);
            if (filter->configureToolbar()) {
                mFilterTBarActions.append(filterAction);
            }
        }
    }
    if (!mFilterMenuActions.isEmpty() && mGUIClient->factory()) {
        mGUIClient->plugActionList(QLatin1String("menu_filter_actions"), mFilterMenuActions);
    }
    if (!mFilterTBarActions.isEmpty() && mGUIClient->factory()) {
        mFilterTBarActions.prepend(mToolbarActionSeparator);
        mGUIClient->plugActionList(QLatin1String("toolbar_filter_actions"), mFilterTBarActions);
    }

    // Our filters have changed, now enable/disable them
    updateMessageActions();
}

void KMMainWidget::updateFileMenu()
{
    const bool isEmpty = MailCommon::Util::agentInstances().isEmpty();
    actionCollection()->action(QLatin1String("check_mail"))->setEnabled(!isEmpty);
    actionCollection()->action(QLatin1String("check_mail_in"))->setEnabled(!isEmpty);
}

//-----------------------------------------------------------------------------
const KMMainWidget::PtrList *KMMainWidget::mainWidgetList()
{
    // better safe than sorry; check whether the global static has already been destroyed
    if (theMainWidgetList.isDestroyed()) {
        return Q_NULLPTR;
    }
    return theMainWidgetList;
}

QSharedPointer<FolderCollection> KMMainWidget::currentFolder() const
{
    return mCurrentFolder;
}

//-----------------------------------------------------------------------------
QString KMMainWidget::overrideEncoding() const
{
    if (mMsgView) {
        return mMsgView->overrideEncoding();
    } else {
        return MessageCore::GlobalSettings::self()->overrideCharacterEncoding();
    }
}

void KMMainWidget::showEvent(QShowEvent *event)
{
    QWidget::showEvent(event);
    mWasEverShown = true;
}

void KMMainWidget::slotRequestFullSearchFromQuickSearch()
{
    // First, open the search window. If we are currently on a search folder,
    // the search associated with that will be loaded.
    if (!slotSearch()) {
        return;
    }

    assert(mSearchWin);

    // Now we look at the current state of the quick search, and if there's
    // something in there, we add the criteria to the existing search for
    // the search folder, if applicable, or make a new one from it.
    SearchPattern pattern;
    const QString searchString = mMessagePane->currentFilterSearchString();
    if (!searchString.isEmpty()) {
        MessageList::Core::QuickSearchLine::SearchOptions options = mMessagePane->currentOptions();
        QByteArray searchStringVal;
        if (options & MessageList::Core::QuickSearchLine::SearchEveryWhere) {
            searchStringVal = "<message>";
        } else if (options & MessageList::Core::QuickSearchLine::SearchAgainstSubject) {
            searchStringVal = "subject";
        } else if (options & MessageList::Core::QuickSearchLine::SearchAgainstBody) {
            searchStringVal = "<body>";
        } else if (options & MessageList::Core::QuickSearchLine::SearchAgainstFrom) {
            searchStringVal = "from";
        } else if (options & MessageList::Core::QuickSearchLine::SearchAgainstBcc) {
            searchStringVal = "bcc";
        } else if (options & MessageList::Core::QuickSearchLine::SearchAgainstTo) {
            searchStringVal = "to";
        } else {
            searchStringVal = "<message>";
        }
        pattern.append(SearchRule::createInstance(searchStringVal, SearchRule::FuncContains, searchString));
        QList<MessageStatus> statusList = mMessagePane->currentFilterStatus();
        Q_FOREACH (MessageStatus status, statusList) {
            if (status.hasAttachment()) {
                pattern.append(SearchRule::createInstance(searchStringVal, SearchRule::FuncHasAttachment, searchString));
                status.setHasAttachment(false);
            }
            if (!status.isOfUnknownStatus()) {
                pattern.append(SearchRule::Ptr(new SearchRuleStatus(status)));
            }
        }
    }
    if (!pattern.isEmpty()) {
        mSearchWin->addRulesToSearchPattern(pattern);
    }
}

void KMMainWidget::updateVacationScriptStatus(bool active, const QString &serverName)
{
    mVacationScriptIndicator->setVacationScriptActive(active, serverName);
    mVacationIndicatorActive = mVacationScriptIndicator->hasVacationScriptActive();
}

QWidget *KMMainWidget::vacationScriptIndicator() const
{
    return mVacationScriptIndicator;
}

void KMMainWidget::updateVacationScriptStatus()
{
    updateVacationScriptStatus(mVacationIndicatorActive);
}

KMail::TagActionManager *KMMainWidget::tagActionManager() const
{
    return mTagActionManager;
}

KMail::FolderShortcutActionManager *KMMainWidget::folderShortcutActionManager() const
{
    return mFolderShortcutActionManager;
}

void KMMainWidget::slotMessageSelected(const Akonadi::Item &item)
{
    delete mShowBusySplashTimer;
    mShowBusySplashTimer = Q_NULLPTR;
    if (mMsgView) {
        // The current selection was cleared, so we'll remove the previously
        // selected message from the preview pane
        if (!item.isValid()) {
            mMsgView->clear();
        } else {
            mShowBusySplashTimer = new QTimer(this);
            mShowBusySplashTimer->setSingleShot(true);
            connect(mShowBusySplashTimer, &QTimer::timeout, this, &KMMainWidget::slotShowBusySplash);
            mShowBusySplashTimer->start(GlobalSettings::self()->folderLoadingTimeout());   //TODO: check if we need a different timeout setting for this

            Akonadi::ItemFetchJob *itemFetchJob = MessageViewer::Viewer::createFetchJob(item);
            if (mCurrentFolder) {
                const QString resource = mCurrentFolder->collection().resource();
                itemFetchJob->setProperty("_resource", QVariant::fromValue(resource));
                connect(itemFetchJob, SIGNAL(itemsReceived(Akonadi::Item::List)),
                        SLOT(itemsReceived(Akonadi::Item::List)));
                connect(itemFetchJob, &Akonadi::ItemFetchJob::result, this, &KMMainWidget::itemsFetchDone);
            }
        }
    }
}

void KMMainWidget::itemsReceived(const Akonadi::Item::List &list)
{
    Q_ASSERT(list.size() == 1);
    delete mShowBusySplashTimer;
    mShowBusySplashTimer = Q_NULLPTR;

    if (!mMsgView) {
        return;
    }

    Item item = list.first();

    if (mMessagePane) {
        mMessagePane->show();

        if (mMessagePane->currentItem() != item) {
            // The user has selected another email already, so don't render this one.
            // Mark it as read, though, if the user settings say so.
            if (MessageViewer::GlobalSettings::self()->delayedMarkAsRead() &&
                    MessageViewer::GlobalSettings::self()->delayedMarkTime() == 0) {
                item.setFlag(Akonadi::MessageFlags::Seen);
                Akonadi::ItemModifyJob *modifyJob = new Akonadi::ItemModifyJob(item, this);
                modifyJob->disableRevisionCheck();
                modifyJob->setIgnorePayload(true);
            }
            return;
        }
    }

    mMsgView->setMessage(item);
    // reset HTML Q_DECL_OVERRIDE to the folder setting
    mMsgView->setDisplayFormatMessageOverwrite(mFolderDisplayFormatPreference);
    mMsgView->setHtmlLoadExtOverride(mFolderHtmlLoadExtPreference);
    mMsgView->setDecryptMessageOverwrite(false);
    mMsgActions->setCurrentMessage(item);
}

void KMMainWidget::itemsFetchDone(KJob *job)
{
    delete mShowBusySplashTimer;
    mShowBusySplashTimer = Q_NULLPTR;
    if (job->error()) {
        // Unfortunately job->error() is Job::Unknown in many cases.
        // (see JobPrivate::handleResponse in akonadi/job.cpp)
        // So we show the "offline" page after checking the resource status.
        qCDebug(KMAIL_LOG) << job->error() << job->errorString();

        const QString resource = job->property("_resource").toString();
        const Akonadi::AgentInstance agentInstance = Akonadi::AgentManager::self()->instance(resource);
        if (!agentInstance.isOnline()) {
            // The resource is offline
            if (mMsgView) {
                mMsgView->viewer()->enableMessageDisplay();
                mMsgView->clear(true);
            }
            mMessagePane->show();

            if (kmkernel->isOffline()) {
                showOfflinePage();
            } else {
                showResourceOfflinePage();
            }
        } else {
            // Some other error
            BroadcastStatus::instance()->setStatusMsg(job->errorString());
        }
    }
}

QAction *KMMainWidget::akonadiStandardAction(Akonadi::StandardActionManager::Type type)
{
    return mAkonadiStandardActionManager->action(type);
}

QAction *KMMainWidget::akonadiStandardAction(Akonadi::StandardMailActionManager::Type type)
{
    return mAkonadiStandardActionManager->action(type);
}

void KMMainWidget::slotRemoveDuplicates()
{
    RemoveDuplicateMailJob *job = new RemoveDuplicateMailJob(mFolderTreeWidget->folderTreeView()->selectionModel(), this, this);
    job->start();
}

void KMMainWidget::slotServerSideSubscription()
{
    if (!mCurrentFolder) {
        return;
    }
    ManageServerSideSubscriptionJob *job = new ManageServerSideSubscriptionJob(this);
    job->setCurrentFolder(mCurrentFolder);
    job->setParentWidget(this);
    job->start();
}

void KMMainWidget::savePaneSelection()
{
    if (mMessagePane) {
        mMessagePane->saveCurrentSelection();
    }
}

void KMMainWidget::updatePaneTagComboBox()
{
    if (mMessagePane) {
        mMessagePane->updateTagComboBox();
    }
}

void KMMainWidget::slotCreateAddressBookContact()
{
    CreateNewContactJob *job = new CreateNewContactJob(this, this);
    job->start();
}

void KMMainWidget::slotOpenRecentMsg(const QUrl &url)
{
    KMOpenMsgCommand *openCommand = new KMOpenMsgCommand(this, url, overrideEncoding(), this);
    openCommand->start();
}

void KMMainWidget::addRecentFile(const QUrl &mUrl)
{
    mOpenRecentAction->addUrl(mUrl);
    KConfigGroup grp = mConfig->group(QLatin1String("Recent Files"));
    mOpenRecentAction->saveEntries(grp);
    grp.sync();
}

void KMMainWidget::slotMoveMessageToTrash()
{
    if (messageView() && messageView()->viewer()) {
        KMTrashMsgCommand *command = new KMTrashMsgCommand(mCurrentFolder->collection(), messageView()->viewer()->messageItem(), -1);
        command->start();
    }
}

void KMMainWidget::slotArchiveMails()
{
    const QList<Akonadi::Item> selectedMessages = mMessagePane->selectionAsMessageItemList();
    KMKernel::self()->folderArchiveManager()->setArchiveItems(selectedMessages, mCurrentFolder->collection().resource());
}

void KMMainWidget::updateQuickSearchLineText()
{
    //If change change shortcut
    mMessagePane->setQuickSearchClickMessage(i18nc("Show shortcut for focus quick search. Don't change it", "Search...<%1>", mQuickSearchAction->shortcut().toString()));
}

void KMMainWidget::slotChangeDisplayMessageFormat(MessageViewer::Viewer::DisplayFormatMessage format)
{
    if (format == MessageViewer::Viewer::Html) {
        const int result = KMessageBox::warningContinueCancel(this,
                           // the warning text is taken from configuredialog.cpp:
                           i18n("Use of HTML in mail will make you more vulnerable to "
                                "\"spam\" and may increase the likelihood that your system will be "
                                "compromised by other present and anticipated security exploits."),
                           i18n("Security Warning"),
                           KGuiItem(i18n("Use HTML")),
                           KStandardGuiItem::cancel(),
                           QLatin1String("OverrideHtmlWarning"), Q_NULLPTR);
        if (result == KMessageBox::Cancel) {
            mDisplayMessageFormatMenu->setDisplayMessageFormat(MessageViewer::Viewer::Text);
            return;
        }
    }
    mFolderDisplayFormatPreference = format;

    //Update mPrefererHtmlLoadExtAction
    const bool useHtml = (mFolderDisplayFormatPreference == MessageViewer::Viewer::Html || (mHtmlGlobalSetting && mFolderDisplayFormatPreference == MessageViewer::Viewer::UseGlobalSetting));
    mPreferHtmlLoadExtAction->setEnabled(useHtml);

    if (mMsgView) {
        mMsgView->setDisplayFormatMessageOverwrite(mFolderDisplayFormatPreference);
        mMsgView->update(true);
    }
}

void KMMainWidget::populateMessageListStatusFilterCombo()
{
    mMessagePane->populateStatusFilterCombo();
}

void KMMainWidget::slotCollectionRemoved(const Akonadi::Collection &col)
{
    if (mFavoritesModel) {
        mFavoritesModel->removeCollection(col);
    }
}<|MERGE_RESOLUTION|>--- conflicted
+++ resolved
@@ -1928,15 +1928,8 @@
     dlg.setActionCollection(QList<KActionCollection*>() << actionCollection());
     if (dlg.exec()) {
         const Akonadi::Tag::List lst = dlg.selectedTag();
-<<<<<<< HEAD
-        if (!lst.isEmpty()) {
-            KMCommand *command = new KMSetTagCommand(lst, selectedMessages, KMSetTagCommand::CleanExistingAndAddNew);
-            command->start();
-        }
-=======
         KMCommand *command = new KMSetTagCommand( lst, selectedMessages, KMSetTagCommand::CleanExistingAndAddNew );
         command->start();
->>>>>>> cb6c405b
     }
 }
 
