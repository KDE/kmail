/* -*- mode: C++; c-file-style: "gnu" -*-
  This file is part of KMail, the KDE mail client.
  Copyright (c) 2002 Don Sanders <sanders@kde.org>
  Copyright (c) 2009, 2010, 2011, 2012 Montel Laurent <montel@kde.org>

  Based on the work of Stefan Taferner <taferner@kde.org>

  KMail is free software; you can redistribute it and/or modify it
  under the terms of the GNU General Public License, version 2, as
  published by the Free Software Foundation.

  KMail is distributed in the hope that it will be useful, but
  WITHOUT ANY WARRANTY; without even the implied warranty of
  MERCHANTABILITY or FITNESS FOR A PARTICULAR PURPOSE.  See the GNU
  General Public License for more details.

  You should have received a copy of the GNU General Public License along
  with this program; if not, write to the Free Software Foundation, Inc.,
  51 Franklin Street, Fifth Floor, Boston, MA  02110-1301  USA
*/

// KMail includes
#include "kmreadermainwin.h"
#include "editor/composer.h"
#include "searchdialog/searchwindow.h"
#include "antispam-virus/antispamwizard.h"
#include "widgets/vacationscriptindicatorwidget.h"
#include "undostack.h"
#include "kmcommands.h"
#include "kmmainwin.h"
#include "kmsystemtray.h"
#include "customtemplatesmenu.h"
#include "folderselectiondialog.h"
#include "foldertreewidget.h"
#include "util.h"
#include "util/mailutil.h"
#include "kernel/mailkernel.h"
#include "dialog/archivefolderdialog.h"
#include "settings/globalsettings.h"
#include "foldertreeview.h"
#include "tag/tagactionmanager.h"
#include "foldershortcutactionmanager.h"
#include "widgets/collectionpane.h"
#if !defined(NDEBUG)
#include <ksieveui/debug/sievedebugdialog.h>
using KSieveUi::SieveDebugDialog;
#endif

#include "collectionpage/collectionmaintenancepage.h"
#include "collectionpage/collectionquotapage.h"
#include "collectionpage/collectiontemplatespage.h"
#include "collectionpage/collectionshortcutpage.h"
#include "collectionpage/collectionviewpage.h"
#include "collectionpage/collectionmailinglistpage.h"
#include "tag/tagselectdialog.h"
#include "job/createnewcontactjob.h"
#include "folderarchive/folderarchiveutil.h"
#include "folderarchive/folderarchivemanager.h"

#include "pimcommon/acl/collectionaclpage.h"
#include "mailcommon/collectionpage/collectiongeneralpage.h"
#include "mailcommon/collectionpage/collectionexpirypage.h"
#include "mailcommon/collectionpage/expirecollectionattribute.h"
#include "mailcommon/filter/filtermanager.h"
#include "mailcommon/filter/mailfilter.h"
#include "mailcommon/widgets/favoritecollectionwidget.h"
#include "mailcommon/folder/foldertreewidget.h"
#include "mailcommon/folder/foldertreeview.h"
#include "mailcommon/mailcommonsettings_base.h"
#include "kmmainwidget.h"

// Other PIM includes
#include "kdepim-version.h"

#include "messageviewer/utils/autoqpointer.h"
#include "messageviewer/settings/globalsettings.h"
#include "messageviewer/viewer/viewer.h"
#include "messageviewer/viewer/attachmentstrategy.h"
#include "messageviewer/header/headerstrategy.h"
#include "messageviewer/header/headerstyle.h"
#ifndef QT_NO_CURSOR
#include "messageviewer/utils/kcursorsaver.h"
#endif

#include "messagecomposer/sender/messagesender.h"
#include "messagecomposer/helper/messagehelper.h"

#include "templateparser/templateparser.h"

#include "messagecore/settings/globalsettings.h"
#include "messagecore/misc/mailinglist.h"
#include "messagecore/helpers/messagehelpers.h"

#include "dialog/kmknotify.h"
#include "widgets/displaymessageformatactionmenu.h"

#include "ksieveui/vacation/vacationmanager.h"
<<<<<<< HEAD
=======
#include "kmconfigureagent.h"
>>>>>>> 92c99f88

// LIBKDEPIM includes
#include "progresswidget/progressmanager.h"
#include "misc/broadcaststatus.h"

// KDEPIMLIBS includes
#include <AkonadiCore/AgentManager>
#include <AkonadiCore/AttributeFactory>
#include <AkonadiCore/itemfetchjob.h>
#include <AkonadiCore/collectionattributessynchronizationjob.h>
#include <AkonadiCore/collectionfetchjob.h>
#include <AkonadiCore/collectionfetchscope.h>
#include <Akonadi/Contact/ContactSearchJob>
#include <AkonadiWidgets/collectionpropertiesdialog.h>
#include <AkonadiCore/entitydisplayattribute.h>
#include <AkonadiWidgets/entitylistview.h>
#include <AkonadiWidgets/etmviewstatesaver.h>
#include <AkonadiCore/agentinstance.h>
#include <AkonadiCore/agenttype.h>
#include <AkonadiCore/changerecorder.h>
#include <AkonadiCore/session.h>
#include <AkonadiCore/entitytreemodel.h>
#include <AkonadiCore/favoritecollectionsmodel.h>
#include <AkonadiCore/itemfetchscope.h>
#include <AkonadiCore/itemmodifyjob.h>
#include <AkonadiCore/control.h>
#include <AkonadiWidgets/collectiondialog.h>
#include <AkonadiCore/collectionstatistics.h>
#include <AkonadiWidgets/collectionstatisticsdelegate.h>
#include <AkonadiCore/EntityMimeTypeFilterModel>
#include <Akonadi/KMime/MessageFlags>
#include <Akonadi/KMime/RemoveDuplicatesJob>
#include <AkonadiCore/collectiondeletejob.h>
#include <kdbusconnectionpool.h>
#include <AkonadiCore/CachePolicy>

#include <kidentitymanagement/identity.h>
#include <kidentitymanagement/identitymanager.h>
#include <kpimutils/email.h>
#include <mailtransport/transportmanager.h>
#include <mailtransport/transport.h>
#include <kmime/kmime_mdn.h>
#include <kmime/kmime_header_parsing.h>
#include <kmime/kmime_message.h>
#include <ksieveui/managesievescriptsdialog.h>
#include <ksieveui/util/util.h>

// KDELIBS includes
#include <kwindowsystem.h>
#include <krun.h>
#include <kmessagebox.h>
#include <kactionmenu.h>
#include <QMenu>
#include <kacceleratormanager.h>
#include <kglobalsettings.h>
#include <kstandardshortcut.h>
#include <kshortcutsdialog.h>
#include <kcharsets.h>
#include <qdebug.h>
#include <ktip.h>

#include <kstandardaction.h>
#include <ktoggleaction.h>
#include <knotification.h>
#include <knotifyconfigwidget.h>
#include <kstringhandler.h>
#include <kconfiggroup.h>
#include <ktoolinvocation.h>
#include <kxmlguifactory.h>
#include <kxmlguiclient.h>
#include <QStatusBar>
#include <QAction>
#include <ktreewidgetsearchline.h>
#include <Solid/Networking>
#include <KRecentFilesAction>

// Qt includes
#include <QByteArray>
#include <QHeaderView>
#include <QList>
#include <QSplitter>
#include <QVBoxLayout>
#include <QShortcut>
#include <QProcess>
#include <QDBusConnection>
#include <QTextDocument>
#include <QtDBus/QDBusInterface>
#include <QtDBus/QDBusReply>
#include <QDBusPendingCallWatcher>

// System includes
#include <assert.h>
#include <errno.h> // ugh
#include <AkonadiWidgets/standardactionmanager.h>
#include <KHelpClient>
#include <QStandardPaths>
#include <job/removeduplicatemailjob.h>

using namespace KMime;
using namespace Akonadi;
using namespace MailCommon;
using KPIM::ProgressManager;
using KPIM::BroadcastStatus;
using KMail::SearchWindow;
using KMail::AntiSpamWizard;
using KMime::Types::AddrSpecList;
using MessageViewer::AttachmentStrategy;

Q_DECLARE_METATYPE(KPIM::ProgressItem *)
Q_DECLARE_METATYPE(Akonadi::Job *)
Q_DECLARE_METATYPE(QPointer<KPIM::ProgressItem>)
Q_GLOBAL_STATIC(KMMainWidget::PtrList, theMainWidgetList)

//-----------------------------------------------------------------------------
KMMainWidget::KMMainWidget(QWidget *parent, KXMLGUIClient *aGUIClient,
                           KActionCollection *actionCollection, KSharedConfig::Ptr config) :
    QWidget(parent),
    mMoveMsgToFolderAction(0),
    mCollectionProperties(0),
    mFavoriteCollectionsView(0),
    mMsgView(0),
    mSplitter1(0),
    mSplitter2(0),
    mFolderViewSplitter(0),
    mArchiveFolderAction(0),
    mShowBusySplashTimer(0),
    mMsgActions(0),
    mCurrentFolder(0),
    mVacationIndicatorActive(false),
    mGoToFirstUnreadMessageInSelectedFolder(false),
    mDisplayMessageFormatMenu(0),
    mFolderDisplayFormatPreference(MessageViewer::Viewer::UseGlobalSetting),
    mSearchMessages(0)
{
    mConfigAgent = new KMConfigureAgent(this, this);
    // must be the first line of the constructor:
    mStartupDone = false;
    mWasEverShown = false;
    mReaderWindowActive = true;
    mReaderWindowBelow = true;
    mFolderHtmlLoadExtPreference = false;
    mDestructed = false;
    mActionCollection = actionCollection;
    mTopLayout = new QVBoxLayout(this);
    mTopLayout->setMargin(0);
    mConfig = config;
    mGUIClient = aGUIClient;
    mFolderTreeWidget = 0;
    mPreferHtmlLoadExtAction = 0;
    Akonadi::Control::widgetNeedsAkonadi(this);
    mFavoritesModel = 0;
    mVacationManager = new KSieveUi::VacationManager(this);

    // FIXME This should become a line separator as soon as the API
    // is extended in kdelibs.
    mToolbarActionSeparator = new QAction(this);
    mToolbarActionSeparator->setSeparator(true);

    theMainWidgetList->append(this);

    readPreConfig();
    createWidgets();
    setupActions();

    readConfig();

    if (!kmkernel->isOffline()) {   //kmail is set to online mode, make sure the agents are also online
        kmkernel->setAccountStatus(true);
    }

    QTimer::singleShot(0, this, SLOT(slotShowStartupFolder()));

    connect(kmkernel, SIGNAL(startCheckMail()),
            this, SLOT(slotStartCheckMail()));

    connect(kmkernel, SIGNAL(endCheckMail()),
            this, SLOT(slotEndCheckMail()));

    connect(kmkernel, SIGNAL(configChanged()),
            this, SLOT(slotConfigChanged()));

    connect(kmkernel, SIGNAL(onlineStatusChanged(GlobalSettings::EnumNetworkState::type)),
            this, SLOT(slotUpdateOnlineStatus(GlobalSettings::EnumNetworkState::type)));

    connect(mTagActionManager, SIGNAL(tagActionTriggered(Akonadi::Tag)),
            this, SLOT(slotUpdateMessageTagList(Akonadi::Tag)));

    connect(mTagActionManager, SIGNAL(tagMoreActionClicked()),
            this, SLOT(slotSelectMoreMessageTagList()));

    kmkernel->toggleSystemTray();

    {
        // make sure the pages are registered only once, since there can be multiple instances of KMMainWidget
        static bool pagesRegistered = false;

        if (!pagesRegistered) {
            Akonadi::CollectionPropertiesDialog::registerPage(new PimCommon::CollectionAclPageFactory);
            Akonadi::CollectionPropertiesDialog::registerPage(new MailCommon::CollectionGeneralPageFactory);
            Akonadi::CollectionPropertiesDialog::registerPage(new CollectionMaintenancePageFactory);
            Akonadi::CollectionPropertiesDialog::registerPage(new CollectionQuotaPageFactory);
            Akonadi::CollectionPropertiesDialog::registerPage(new CollectionTemplatesPageFactory);
            Akonadi::CollectionPropertiesDialog::registerPage(new MailCommon::CollectionExpiryPageFactory);
            Akonadi::CollectionPropertiesDialog::registerPage(new CollectionViewPageFactory);
            Akonadi::CollectionPropertiesDialog::registerPage(new CollectionMailingListPageFactory);
            Akonadi::CollectionPropertiesDialog::registerPage(new CollectionShortcutPageFactory);

            pagesRegistered = true;
        }
    }

    KMainWindow *mainWin = dynamic_cast<KMainWindow *>(window());
    QStatusBar *sb =  mainWin ? mainWin->statusBar() : 0;
    mVacationScriptIndicator = new KMail::VacationScriptIndicatorWidget(sb);
    mVacationScriptIndicator->hide();
    connect(mVacationScriptIndicator, SIGNAL(clicked(QString)), SLOT(slotEditVacation(QString)));
    if (KSieveUi::Util::checkOutOfOfficeOnStartup()) {
        QTimer::singleShot(0, this, SLOT(slotCheckVacation()));
    }

    connect(mFolderTreeWidget->folderTreeView()->model(), SIGNAL(modelReset()),
            this, SLOT(restoreCollectionFolderViewConfig()));
    restoreCollectionFolderViewConfig();

    if (kmkernel->firstStart()) {
        if (MailCommon::Util::foundMailer()) {
            if (KMessageBox::questionYesNo(this, i18n("Another mailer was found on system. Do you want to import data from it?")) == KMessageBox::Yes) {
                const QString path = QStandardPaths::findExecutable(QLatin1String("importwizard"));
                if (!QProcess::startDetached(path)) {
                    KMessageBox::error(this, i18n("Could not start the import wizard. "
                                                  "Please check your installation."),
                                       i18n("Unable to start import wizard"));
                }
            } else {
                KMail::Util::launchAccountWizard(this);
            }
        } else {
            KMail::Util::launchAccountWizard(this);
        }
    }
    // must be the last line of the constructor:
    mStartupDone = true;

    mCheckMailTimer.setInterval(3 * 1000);
    mCheckMailTimer.setSingleShot(true);
    connect(&mCheckMailTimer, &QTimer::timeout, this, &KMMainWidget::slotUpdateActionsAfterMailChecking);

}

void KMMainWidget::restoreCollectionFolderViewConfig()
{
    ETMViewStateSaver *saver = new ETMViewStateSaver;
    saver->setView(mFolderTreeWidget->folderTreeView());
    const KConfigGroup cfg(KMKernel::self()->config(), "CollectionFolderView");
    mFolderTreeWidget->restoreHeaderState(cfg.readEntry("HeaderState", QByteArray()));
    saver->restoreState(cfg);
    //Restore startup folder

    Akonadi::Collection::Id id = -1;
    if (mCurrentFolder && mCurrentFolder->collection().isValid()) {
        id = mCurrentFolder->collection().id();
    }

    if (id == -1) {
        if (GlobalSettings::self()->startSpecificFolderAtStartup()) {
            Akonadi::Collection::Id startupFolder = GlobalSettings::self()->startupFolder();
            if (startupFolder > 0) {
                saver->restoreCurrentItem(QStringLiteral("c%1").arg(startupFolder));
            }
        }
    } else {
        saver->restoreCurrentItem(QStringLiteral("c%1").arg(id));
    }
}

//-----------------------------------------------------------------------------
//The kernel may have already been deleted when this method is called,
//perform all cleanup that requires the kernel in destruct()
KMMainWidget::~KMMainWidget()
{
    theMainWidgetList->removeAll(this);
    qDeleteAll(mFilterCommands);
    destruct();
}

//-----------------------------------------------------------------------------
//This method performs all cleanup that requires the kernel to exist.
void KMMainWidget::destruct()
{
    if (mDestructed) {
        return;
    }
    if (mSearchWin) {
        mSearchWin->close();
    }
    writeConfig(false); /* don't force kmkernel sync when close BUG: 289287 */
    writeFolderConfig();
    deleteWidgets();
    mCurrentFolder.clear();
    delete mMoveOrCopyToDialog;
    delete mSelectFromAllFoldersDialog;

    disconnect(kmkernel->folderCollectionMonitor(), SIGNAL(itemAdded(Akonadi::Item,Akonadi::Collection)), this, 0);
    disconnect(kmkernel->folderCollectionMonitor(), SIGNAL(itemRemoved(Akonadi::Item)), this, 0);
    disconnect(kmkernel->folderCollectionMonitor(), SIGNAL(itemMoved(Akonadi::Item,Akonadi::Collection,Akonadi::Collection)), this, 0);
    disconnect(kmkernel->folderCollectionMonitor(), SIGNAL(collectionChanged(Akonadi::Collection,QSet<QByteArray>)), this, 0);
    disconnect(kmkernel->folderCollectionMonitor(), SIGNAL(collectionStatisticsChanged(Akonadi::Collection::Id,Akonadi::CollectionStatistics)), this, 0);

    mDestructed = true;
}

void KMMainWidget::slotStartCheckMail()
{
    if (mCheckMailTimer.isActive()) {
        mCheckMailTimer.stop();
    }
}

void KMMainWidget::slotEndCheckMail()
{
    if (!mCheckMailTimer.isActive()) {
        mCheckMailTimer.start();
    }
}

void KMMainWidget::slotUpdateActionsAfterMailChecking()
{
    const bool sendOnAll =
        GlobalSettings::self()->sendOnCheck() == GlobalSettings::EnumSendOnCheck::SendOnAllChecks;
    const bool sendOnManual =
        GlobalSettings::self()->sendOnCheck() == GlobalSettings::EnumSendOnCheck::SendOnManualChecks;
    if (!kmkernel->isOffline() && (sendOnAll || (sendOnManual /*&& sendOnCheck*/))) {
        slotSendQueued();
    }
    // update folder menus in case some mail got filtered to trash/current folder
    // and we can enable "empty trash/move all to trash" action etc.
    updateFolderMenu();
}

void KMMainWidget::slotCollectionFetched(int collectionId)
{
    // Called when a collection is fetched for the first time by the ETM.
    // This is the right time to update the caption (which still says "Loading...")
    // and to update the actions that depend on the number of mails in the folder.
    if (mCurrentFolder && collectionId == mCurrentFolder->collection().id()) {
        mCurrentFolder->setCollection(MailCommon::Util::updatedCollection(mCurrentFolder->collection()));
        updateMessageActions();
        updateFolderMenu();
    }
    // We call this for any collection, it could be one of our parents...
    if (mCurrentFolder) {
        emit captionChangeRequest(MailCommon::Util::fullCollectionPath(mCurrentFolder->collection()));
    }
}

void KMMainWidget::slotFolderChanged(const Akonadi::Collection &collection)
{
    folderSelected(collection);
    if (collection.cachePolicy().syncOnDemand()) {
        AgentManager::self()->synchronizeCollection(collection, false);
    }
    mMsgActions->setCurrentMessage(Akonadi::Item());
    emit captionChangeRequest(MailCommon::Util::fullCollectionPath(collection));
}

void KMMainWidget::folderSelected(const Akonadi::Collection &col)
{
    // This is connected to the MainFolderView signal triggering when a folder is selected

    if (mGoToFirstUnreadMessageInSelectedFolder) {
        // the default action has been overridden from outside
        mPreSelectionMode = MessageList::Core::PreSelectFirstUnreadCentered;
    } else {
        // use the default action
        switch (GlobalSettings::self()->actionEnterFolder()) {
        case GlobalSettings::EnumActionEnterFolder::SelectFirstUnread:
            mPreSelectionMode = MessageList::Core::PreSelectFirstUnreadCentered;
            break;
        case GlobalSettings::EnumActionEnterFolder::SelectLastSelected:
            mPreSelectionMode = MessageList::Core::PreSelectLastSelected;
            break;
        case GlobalSettings::EnumActionEnterFolder::SelectNewest:
            mPreSelectionMode = MessageList::Core::PreSelectNewestCentered;
            break;
        case GlobalSettings::EnumActionEnterFolder::SelectOldest:
            mPreSelectionMode = MessageList::Core::PreSelectOldestCentered;
            break;
        default:
            mPreSelectionMode = MessageList::Core::PreSelectNone;
            break;
        }
    }

    mGoToFirstUnreadMessageInSelectedFolder = false;
#ifndef QT_NO_CURSOR
    MessageViewer::KCursorSaver busy(MessageViewer::KBusyPtr::busy());
#endif

    if (mMsgView) {
        mMsgView->clear(true);
    }
    const bool newFolder = mCurrentFolder && (mCurrentFolder->collection() != col);

    // Delete any pending timer, if needed it will be recreated below
    delete mShowBusySplashTimer;
    mShowBusySplashTimer = 0;
    if (newFolder) {
        // We're changing folder: write configuration for the old one
        writeFolderConfig();
    }

    mCurrentFolder = FolderCollection::forCollection(col);

    readFolderConfig();
    if (mMsgView) {
        mMsgView->setDisplayFormatMessageOverwrite(mFolderDisplayFormatPreference);
        mMsgView->setHtmlLoadExtOverride(mFolderHtmlLoadExtPreference);
    }

    if (!mCurrentFolder->isValid() && (mMessagePane->count() < 2)) {
        slotIntro();
    }

    updateMessageActions();
    updateFolderMenu();

    // The message pane uses the selection model of the folder view to load the correct aggregation model and theme
    //  settings. At this point the selection model hasn't been updated yet to the user's new choice, so it would load
    //  the old folder settings instead.
    QTimer::singleShot(0, this, SLOT(slotShowSelectedFolderInPane()));
}

void KMMainWidget::slotShowSelectedFolderInPane()
{
    if (mCurrentFolder && mCurrentFolder->collection().isValid()) {
        mMessagePane->setCurrentFolder(mCurrentFolder->collection(), false , mPreSelectionMode);
    }
}

void KMMainWidget::clearViewer()
{
    if (mMsgView) {
        mMsgView->clear(true);
        mMsgView->displayAboutPage();
    }
}

//-----------------------------------------------------------------------------
void KMMainWidget::readPreConfig()
{
    mLongFolderList = GlobalSettings::self()->folderList() == GlobalSettings::EnumFolderList::longlist;
    mReaderWindowActive = GlobalSettings::self()->readerWindowMode() != GlobalSettings::EnumReaderWindowMode::hide;
    mReaderWindowBelow = GlobalSettings::self()->readerWindowMode() == GlobalSettings::EnumReaderWindowMode::below;

    mHtmlGlobalSetting = MessageViewer::GlobalSettings::self()->htmlMail();
    mHtmlLoadExtGlobalSetting = MessageViewer::GlobalSettings::self()->htmlLoadExternal();

    mEnableFavoriteFolderView = (MailCommon::MailCommonSettings::self()->favoriteCollectionViewMode() != MailCommon::MailCommonSettings::EnumFavoriteCollectionViewMode::HiddenMode);
    mEnableFolderQuickSearch = GlobalSettings::self()->enableFolderQuickSearch();
    readFolderConfig();
    updateHtmlMenuEntry();
    if (mMsgView) {
        mMsgView->setDisplayFormatMessageOverwrite(mFolderDisplayFormatPreference);
        mMsgView->update(true);
    }
}

//-----------------------------------------------------------------------------
void KMMainWidget::readFolderConfig()
{
    if (!mCurrentFolder || !mCurrentFolder->isValid()) {
        return;
    }
    KSharedConfig::Ptr config = KMKernel::self()->config();
    KConfigGroup group(config, MailCommon::FolderCollection::configGroupName(mCurrentFolder->collection()));
    if (group.hasKey("htmlMailOverride")) {
        const bool useHtml = group.readEntry("htmlMailOverride", false);
        mFolderDisplayFormatPreference = useHtml ? MessageViewer::Viewer::Html : MessageViewer::Viewer::Text;
        group.deleteEntry("htmlMailOverride");
        group.sync();
    } else {
        mFolderDisplayFormatPreference = static_cast<MessageViewer::Viewer::DisplayFormatMessage>(group.readEntry("displayFormatOverride", static_cast<int>(MessageViewer::Viewer::UseGlobalSetting)));
    }
    mFolderHtmlLoadExtPreference =
        group.readEntry("htmlLoadExternalOverride", false);
}

//-----------------------------------------------------------------------------
void KMMainWidget::writeFolderConfig()
{
    if (mCurrentFolder && mCurrentFolder->isValid()) {
        KSharedConfig::Ptr config = KMKernel::self()->config();
        KConfigGroup group(config, MailCommon::FolderCollection::configGroupName(mCurrentFolder->collection()));
        group.writeEntry("htmlLoadExternalOverride", mFolderHtmlLoadExtPreference);
        if (mFolderDisplayFormatPreference == MessageViewer::Viewer::UseGlobalSetting) {
            group.deleteEntry("displayFormatOverride");
        } else {
            group.writeEntry("displayFormatOverride", static_cast<int>(mFolderDisplayFormatPreference));
        }
    }
}

//-----------------------------------------------------------------------------
void KMMainWidget::layoutSplitters()
{
    // This function can only be called when the old splitters are already deleted
    assert(!mSplitter1);
    assert(!mSplitter2);

    // For some reason, this is necessary here so that the copy action still
    // works after changing the folder layout.
    if (mMsgView)
        disconnect(mMsgView->copyAction(), SIGNAL(triggered(bool)),
                   mMsgView, SLOT(slotCopySelectedText()));

    // If long folder list is enabled, the splitters are:
    // Splitter 1: FolderView vs (HeaderAndSearch vs MessageViewer)
    // Splitter 2: HeaderAndSearch vs MessageViewer
    //
    // If long folder list is disabled, the splitters are:
    // Splitter 1: (FolderView vs HeaderAndSearch) vs MessageViewer
    // Splitter 2: FolderView vs HeaderAndSearch

    // The folder view is both the folder tree and the favorite folder view, if
    // enabled

    const bool opaqueResize = KGlobalSettings::opaqueResize();
    const bool readerWindowAtSide = !mReaderWindowBelow && mReaderWindowActive;
    const bool readerWindowBelow = mReaderWindowBelow && mReaderWindowActive;

    mSplitter1 = new QSplitter(this);
    mSplitter2 = new QSplitter(mSplitter1);

    QWidget *folderTreeWidget = mSearchAndTree;
    if (mFavoriteCollectionsView) {
        mFolderViewSplitter = new QSplitter(Qt::Vertical);
        mFolderViewSplitter->setOpaqueResize(opaqueResize);
        //mFolderViewSplitter->setChildrenCollapsible( false );
        mFolderViewSplitter->addWidget(mFavoriteCollectionsView);
        mFavoriteCollectionsView->setParent(mFolderViewSplitter);
        mFolderViewSplitter->addWidget(mSearchAndTree);
        folderTreeWidget = mFolderViewSplitter;
    }

    if (mLongFolderList) {

        // add folder tree
        mSplitter1->setOrientation(Qt::Horizontal);
        mSplitter1->addWidget(folderTreeWidget);

        // and the rest to the right
        mSplitter1->addWidget(mSplitter2);

        // add the message list to the right or below
        if (readerWindowAtSide) {
            mSplitter2->setOrientation(Qt::Horizontal);
        } else {
            mSplitter2->setOrientation(Qt::Vertical);
        }
        mSplitter2->addWidget(mMessagePane);

        // add the preview window, if there is one
        if (mMsgView) {
            mSplitter2->addWidget(mMsgView);
        }

    } else { // short folder list
        if (mReaderWindowBelow) {
            mSplitter1->setOrientation(Qt::Vertical);
            mSplitter2->setOrientation(Qt::Horizontal);
        } else { // at side or none
            mSplitter1->setOrientation(Qt::Horizontal);
            mSplitter2->setOrientation(Qt::Vertical);
        }

        mSplitter1->addWidget(mSplitter2);

        // add folder tree
        mSplitter2->addWidget(folderTreeWidget);
        // add message list to splitter 2
        mSplitter2->addWidget(mMessagePane);

        // add the preview window, if there is one
        if (mMsgView) {
            mSplitter1->addWidget(mMsgView);
        }
    }

    //
    // Set splitter properties
    //
    mSplitter1->setObjectName(QLatin1String("splitter1"));
    mSplitter1->setOpaqueResize(opaqueResize);
    //mSplitter1->setChildrenCollapsible( false );
    mSplitter2->setObjectName(QLatin1String("splitter2"));
    mSplitter2->setOpaqueResize(opaqueResize);
    //mSplitter2->setChildrenCollapsible( false );

    //
    // Set the stretch factors
    //
    mSplitter1->setStretchFactor(0, 0);
    mSplitter2->setStretchFactor(0, 0);
    mSplitter1->setStretchFactor(1, 1);
    mSplitter2->setStretchFactor(1, 1);

    if (mFavoriteCollectionsView) {
        mFolderViewSplitter->setStretchFactor(0, 0);
        mFolderViewSplitter->setStretchFactor(1, 1);
    }

    // Because the reader windows's width increases a tiny bit after each
    // restart in short folder list mode with message window at side, disable
    // the stretching as a workaround here
    if (readerWindowAtSide && !mLongFolderList) {
        mSplitter1->setStretchFactor(0, 1);
        mSplitter1->setStretchFactor(1, 0);
    }

    //
    // Set the sizes of the splitters to the values stored in the config
    //
    QList<int> splitter1Sizes;
    QList<int> splitter2Sizes;

    const int folderViewWidth = GlobalSettings::self()->folderViewWidth();
    int ftHeight = GlobalSettings::self()->folderTreeHeight();
    int headerHeight = GlobalSettings::self()->searchAndHeaderHeight();
    const int messageViewerWidth = GlobalSettings::self()->readerWindowWidth();
    int headerWidth = GlobalSettings::self()->searchAndHeaderWidth();
    int messageViewerHeight = GlobalSettings::self()->readerWindowHeight();

    int ffvHeight = mFolderViewSplitter ? MailCommon::MailCommonSettings::self()->favoriteCollectionViewHeight() : 0;

    // If the message viewer was hidden before, make sure it is not zero height
    if (messageViewerHeight < 10 && readerWindowBelow) {
        headerHeight /= 2;
        messageViewerHeight = headerHeight;
    }

    if (mLongFolderList) {
        if (!readerWindowAtSide) {
            splitter1Sizes << folderViewWidth << headerWidth;
            splitter2Sizes << headerHeight << messageViewerHeight;
        } else {
            splitter1Sizes << folderViewWidth << (headerWidth + messageViewerWidth);
            splitter2Sizes << headerWidth << messageViewerWidth;
        }
    } else {
        if (!readerWindowAtSide) {
            splitter1Sizes << headerHeight << messageViewerHeight;
            splitter2Sizes << folderViewWidth << headerWidth;
        } else {
            splitter1Sizes << headerWidth << messageViewerWidth;
            splitter2Sizes << ftHeight + ffvHeight << messageViewerHeight;
        }
    }

    mSplitter1->setSizes(splitter1Sizes);
    mSplitter2->setSizes(splitter2Sizes);

    if (mFolderViewSplitter) {
        QList<int> splitterSizes;
        splitterSizes << ffvHeight << ftHeight;
        mFolderViewSplitter->setSizes(splitterSizes);
    }

    //
    // Now add the splitters to the main layout
    //
    mTopLayout->addWidget(mSplitter1);

    // Make sure the focus is on the view, and not on the quick search line edit, because otherwise
    // shortcuts like + or j go to the wrong place.
    // This would normally be done in the message list itself, but apparently something resets the focus
    // again, probably all the reparenting we do here.
    mMessagePane->focusView();

    // By default hide th unread and size columns on first run.
    if (kmkernel->firstStart()) {
        mFolderTreeWidget->folderTreeView()->hideColumn(1);
        mFolderTreeWidget->folderTreeView()->hideColumn(3);
        mFolderTreeWidget->folderTreeView()->header()->resizeSection(0, folderViewWidth * 0.8);
    }

    // Make the copy action work, see disconnect comment above
    if (mMsgView)
        connect(mMsgView->copyAction(), SIGNAL(triggered(bool)),
                mMsgView, SLOT(slotCopySelectedText()));
}

//-----------------------------------------------------------------------------
void KMMainWidget::refreshFavoriteFoldersViewProperties()
{
    if (mFavoriteCollectionsView) {
        if (MailCommon::MailCommonSettings::self()->favoriteCollectionViewMode() == MailCommon::MailCommonSettings::EnumFavoriteCollectionViewMode::IconMode) {
            mFavoriteCollectionsView->changeViewMode(QListView::IconMode);
        } else if (MailCommon::MailCommonSettings::self()->favoriteCollectionViewMode() == MailCommon::MailCommonSettings::EnumFavoriteCollectionViewMode::ListMode) {
            mFavoriteCollectionsView->changeViewMode(QListView::ListMode);
        } else {
            Q_ASSERT(false);    // we should never get here in hidden mode
        }
        mFavoriteCollectionsView->setDropActionMenuEnabled(kmkernel->showPopupAfterDnD());
        mFavoriteCollectionsView->setWordWrap(true);
        mFavoriteCollectionsView->updateMode();
    }
}

//-----------------------------------------------------------------------------
void KMMainWidget::readConfig()
{
    const bool oldLongFolderList = mLongFolderList;
    const bool oldReaderWindowActive = mReaderWindowActive;
    const bool oldReaderWindowBelow = mReaderWindowBelow;
    const bool oldFavoriteFolderView = mEnableFavoriteFolderView;
    const bool oldFolderQuickSearch = mEnableFolderQuickSearch;

    // on startup, the layout is always new and we need to relayout the widgets
    bool layoutChanged = !mStartupDone;

    if (mStartupDone) {
        readPreConfig();

        layoutChanged = (oldLongFolderList != mLongFolderList) ||
                        (oldReaderWindowActive != mReaderWindowActive) ||
                        (oldReaderWindowBelow != mReaderWindowBelow) ||
                        (oldFavoriteFolderView != mEnableFavoriteFolderView);

        if (layoutChanged) {
            deleteWidgets();
            createWidgets();
            restoreCollectionFolderViewConfig();
            emit recreateGui();
        } else if (oldFolderQuickSearch != mEnableFolderQuickSearch) {
            if (mEnableFolderQuickSearch) {
                mFolderTreeWidget->filterFolderLineEdit()->show();
            } else {
                mFolderTreeWidget->filterFolderLineEdit()->hide();
            }
        }
    }

    {
        // Read the config of the folder views and the header
        if (mMsgView) {
            mMsgView->readConfig();
        }
        mMessagePane->reloadGlobalConfiguration();
        mFolderTreeWidget->readConfig();
        if (mFavoriteCollectionsView) {
            mFavoriteCollectionsView->readConfig();
        }
        refreshFavoriteFoldersViewProperties();
    }

    {
        // area for config group "General"
        if (!mStartupDone) {
            // check mail on startup
            // do it after building the kmmainwin, so that the progressdialog is available
            QTimer::singleShot(0, this, SLOT(slotCheckMailOnStartup()));
        }
    }

    if (layoutChanged) {
        layoutSplitters();
    }

    updateMessageMenu();
    updateFileMenu();
    kmkernel->toggleSystemTray();

    connect(Akonadi::AgentManager::self(), SIGNAL(instanceAdded(Akonadi::AgentInstance)),
            this, SLOT(updateFileMenu()));
    connect(Akonadi::AgentManager::self(), SIGNAL(instanceRemoved(Akonadi::AgentInstance)),
            this, SLOT(updateFileMenu()));
}

//-----------------------------------------------------------------------------
void KMMainWidget::writeConfig(bool force)
{
    // Don't save the sizes of all the widgets when we were never shown.
    // This can happen in Kontact, where the KMail plugin is automatically
    // loaded, but not necessarily shown.
    // This prevents invalid sizes from being saved
    if (mWasEverShown) {
        // The height of the header widget can be 0, this happens when the user
        // did not switch to the header widget onced and the "Welcome to KMail"
        // HTML widget was shown the whole time
        int headersHeight = mMessagePane->height();
        if (headersHeight == 0) {
            headersHeight = height() / 2;
        }

        GlobalSettings::self()->setSearchAndHeaderHeight(headersHeight);
        GlobalSettings::self()->setSearchAndHeaderWidth(mMessagePane->width());
        if (mFavoriteCollectionsView) {
            MailCommon::MailCommonSettings::self()->setFavoriteCollectionViewHeight(mFavoriteCollectionsView->height());
            GlobalSettings::self()->setFolderTreeHeight(mFolderTreeWidget->height());
            if (!mLongFolderList) {
                GlobalSettings::self()->setFolderViewHeight(mFolderViewSplitter->height());
            }
        } else if (!mLongFolderList && mFolderTreeWidget) {
            GlobalSettings::self()->setFolderTreeHeight(mFolderTreeWidget->height());
        }
        if (mFolderTreeWidget) {
            GlobalSettings::self()->setFolderViewWidth(mFolderTreeWidget->width());
            KSharedConfig::Ptr config = KMKernel::self()->config();
            KConfigGroup group(config, "CollectionFolderView");

            ETMViewStateSaver saver;
            saver.setView(mFolderTreeWidget->folderTreeView());
            saver.saveState(group);

            group.writeEntry("HeaderState", mFolderTreeWidget->folderTreeView()->header()->saveState());
            //Work around from startup folder
            group.deleteEntry("Selection");
#if 0
            if (!GlobalSettings::self()->startSpecificFolderAtStartup()) {
                group.deleteEntry("Current");
            }
#endif
            group.sync();
        }

        if (mMsgView) {
            if (!mReaderWindowBelow) {
                GlobalSettings::self()->setReaderWindowWidth(mMsgView->width());
            }
            mMsgView->viewer()->writeConfig(force);
            GlobalSettings::self()->setReaderWindowHeight(mMsgView->height());
        }
    }
}

void KMMainWidget::writeReaderConfig()
{
    if (mWasEverShown) {
        if (mMsgView) {
            mMsgView->viewer()->writeConfig();
        }
    }
}

//-----------------------------------------------------------------------------
void KMMainWidget::deleteWidgets()
{
    // Simply delete the top splitter, which always is mSplitter1, regardless
    // of the layout. This deletes all children.
    // akonadi action manager is created in createWidgets(), parented to this
    //  so not autocleaned up.
    delete mAkonadiStandardActionManager;
    mAkonadiStandardActionManager = 0;
    delete mSplitter1;
    mMsgView = 0;
    mSearchAndTree = 0;
    mFolderViewSplitter = 0;
    mFavoriteCollectionsView = 0;
    mSplitter1 = 0;
    mSplitter2 = 0;
    mFavoritesModel = 0;
}

//-----------------------------------------------------------------------------
void KMMainWidget::createWidgets()
{
    // Note that all widgets we create in this function have the parent 'this'.
    // They will be properly reparented in layoutSplitters()

    //
    // Create header view and search bar
    //
    FolderTreeWidget::TreeViewOptions opt = FolderTreeWidget::ShowUnreadCount;
    opt |= FolderTreeWidget::UseLineEditForFiltering;
    opt |= FolderTreeWidget::ShowCollectionStatisticAnimation;
    opt |= FolderTreeWidget::DontKeyFilter;
    mFolderTreeWidget = new FolderTreeWidget(this, mGUIClient, opt);

    connect(mFolderTreeWidget->folderTreeView(), SIGNAL(currentChanged(Akonadi::Collection)), this, SLOT(slotFolderChanged(Akonadi::Collection)));

    connect(mFolderTreeWidget->folderTreeView()->selectionModel(), SIGNAL(selectionChanged(QItemSelection,QItemSelection)), this, SLOT(updateFolderMenu()));

    connect(mFolderTreeWidget->folderTreeView(), SIGNAL(prefereCreateNewTab(bool)), this, SLOT(slotCreateNewTab(bool)));

    mFolderTreeWidget->setSelectionMode(QAbstractItemView::ExtendedSelection);
    mMessagePane = new CollectionPane(!GlobalSettings::self()->startSpecificFolderAtStartup(), KMKernel::self()->entityTreeModel(),
                                      mFolderTreeWidget->folderTreeView()->selectionModel(),
                                      this);
    connect(KMKernel::self()->entityTreeModel(), &Akonadi::EntityTreeModel::collectionFetched, this, &KMMainWidget::slotCollectionFetched);

    mMessagePane->setXmlGuiClient(mGUIClient);
    connect(mMessagePane, SIGNAL(messageSelected(Akonadi::Item)),
            this, SLOT(slotMessageSelected(Akonadi::Item)));
    connect(mMessagePane, SIGNAL(selectionChanged()),
            SLOT(startUpdateMessageActionsTimer()));
    connect(mMessagePane, &CollectionPane::currentTabChanged, this, &KMMainWidget::refreshMessageListSelection);
    connect(mMessagePane, SIGNAL(messageActivated(Akonadi::Item)),
            this, SLOT(slotMessageActivated(Akonadi::Item)));
    connect(mMessagePane, SIGNAL(messageStatusChangeRequest(Akonadi::Item,Akonadi::MessageStatus,Akonadi::MessageStatus)),
            SLOT(slotMessageStatusChangeRequest(Akonadi::Item,Akonadi::MessageStatus,Akonadi::MessageStatus)));

    connect(mMessagePane, SIGNAL(statusMessage(QString)),
            BroadcastStatus::instance(), SLOT(setStatusMsg(QString)));

    //
    // Create the reader window
    //
    if (mReaderWindowActive) {
        mMsgView = new KMReaderWin(this, this, actionCollection(), 0);
        if (mMsgActions) {
            mMsgActions->setMessageView(mMsgView);
        }
        connect(mMsgView->viewer(), SIGNAL(replaceMsgByUnencryptedVersion()),
                this, SLOT(slotReplaceMsgByUnencryptedVersion()));
        connect(mMsgView->viewer(), SIGNAL(popupMenu(Akonadi::Item,KUrl,KUrl,QPoint)),
                this, SLOT(slotMessagePopup(Akonadi::Item,KUrl,KUrl,QPoint)));
        connect(mMsgView->viewer(), SIGNAL(moveMessageToTrash()),
                this, SLOT(slotMoveMessageToTrash()));
    } else {
        if (mMsgActions) {
            mMsgActions->setMessageView(0);
        }
    }

    //
    // Create the folder tree
    // the "folder tree" consists of a quicksearch input field and the tree itself
    //

    mSearchAndTree = new QWidget(this);
    QVBoxLayout *vboxlayout = new QVBoxLayout;
    vboxlayout->setMargin(0);
    mSearchAndTree->setLayout(vboxlayout);

    vboxlayout->addWidget(mFolderTreeWidget);

    if (!GlobalSettings::self()->enableFolderQuickSearch()) {
        mFolderTreeWidget->filterFolderLineEdit()->hide();
    }
    //
    // Create the favorite folder view
    //
    mAkonadiStandardActionManager = new Akonadi::StandardMailActionManager(mGUIClient->actionCollection(), this);
    connect(mAkonadiStandardActionManager, &Akonadi::StandardMailActionManager::actionStateUpdated, this, &KMMainWidget::slotAkonadiStandardActionUpdated);

    mAkonadiStandardActionManager->setCollectionSelectionModel(mFolderTreeWidget->folderTreeView()->selectionModel());
    mAkonadiStandardActionManager->setItemSelectionModel(mMessagePane->currentItemSelectionModel());

    if (mEnableFavoriteFolderView) {

        mFavoriteCollectionsView = new FavoriteCollectionWidget(mGUIClient, this);
        refreshFavoriteFoldersViewProperties();
        connect(mFavoriteCollectionsView, SIGNAL(currentChanged(Akonadi::Collection)), this, SLOT(slotFolderChanged(Akonadi::Collection)));

        mFavoritesModel = new Akonadi::FavoriteCollectionsModel(
            mFolderTreeWidget->folderTreeView()->model(),
            KMKernel::self()->config()->group("FavoriteCollections"), this);

        mFavoriteCollectionsView->setModel(mFavoritesModel);

        Akonadi::CollectionStatisticsDelegate *delegate = new Akonadi::CollectionStatisticsDelegate(mFavoriteCollectionsView);
        delegate->setProgressAnimationEnabled(true);
        mFavoriteCollectionsView->setItemDelegate(delegate);
        delegate->setUnreadCountShown(true);

        mAkonadiStandardActionManager->setFavoriteCollectionsModel(mFavoritesModel);
        mAkonadiStandardActionManager->setFavoriteSelectionModel(mFavoriteCollectionsView->selectionModel());
    }

    //Don't use mMailActionManager->createAllActions() to save memory by not
    //creating actions that doesn't make sense.
    QList<StandardActionManager::Type> standardActions;
    standardActions << StandardActionManager::CreateCollection
                    << StandardActionManager::CopyCollections
                    << StandardActionManager::DeleteCollections
                    << StandardActionManager::SynchronizeCollections
                    << StandardActionManager::CollectionProperties
                    << StandardActionManager::CopyItems
                    << StandardActionManager::Paste
                    << StandardActionManager::DeleteItems
                    << StandardActionManager::ManageLocalSubscriptions
                    << StandardActionManager::CopyCollectionToMenu
                    << StandardActionManager::CopyItemToMenu
                    << StandardActionManager::MoveItemToMenu
                    << StandardActionManager::MoveCollectionToMenu
                    << StandardActionManager::CutItems
                    << StandardActionManager::CutCollections
                    << StandardActionManager::CreateResource
                    << StandardActionManager::DeleteResources
                    << StandardActionManager::ResourceProperties
                    << StandardActionManager::SynchronizeResources
                    << StandardActionManager::ToggleWorkOffline
                    << StandardActionManager::SynchronizeCollectionsRecursive;

    Q_FOREACH (StandardActionManager::Type standardAction, standardActions) {
        mAkonadiStandardActionManager->createAction(standardAction);
    }

    if (mEnableFavoriteFolderView) {
        QList<StandardActionManager::Type> favoriteActions;
        favoriteActions << StandardActionManager::AddToFavoriteCollections
                        << StandardActionManager::RemoveFromFavoriteCollections
                        << StandardActionManager::RenameFavoriteCollection
                        << StandardActionManager::SynchronizeFavoriteCollections;
        Q_FOREACH (StandardActionManager::Type favoriteAction, favoriteActions) {
            mAkonadiStandardActionManager->createAction(favoriteAction);
        }
    }

    QList<StandardMailActionManager::Type> mailActions;
    mailActions << StandardMailActionManager::MarkAllMailAsRead
                << StandardMailActionManager::MoveToTrash
                << StandardMailActionManager::MoveAllToTrash
                << StandardMailActionManager::RemoveDuplicates
                << StandardMailActionManager::EmptyAllTrash
                << StandardMailActionManager::MarkMailAsRead
                << StandardMailActionManager::MarkMailAsUnread
                << StandardMailActionManager::MarkMailAsImportant
                << StandardMailActionManager::MarkMailAsActionItem;

    Q_FOREACH (StandardMailActionManager::Type mailAction, mailActions) {
        mAkonadiStandardActionManager->createAction(mailAction);
    }

    mAkonadiStandardActionManager->interceptAction(Akonadi::StandardActionManager::CollectionProperties);
    connect(mAkonadiStandardActionManager->action(Akonadi::StandardActionManager::CollectionProperties), SIGNAL(triggered(bool)), this, SLOT(slotCollectionProperties()));

    //
    // Create all kinds of actions
    //
    mAkonadiStandardActionManager->action(Akonadi::StandardMailActionManager::RemoveDuplicates)->setShortcut(QKeySequence(Qt::CTRL + Qt::Key_Asterisk));
    mAkonadiStandardActionManager->interceptAction(Akonadi::StandardMailActionManager::RemoveDuplicates);
    connect(mAkonadiStandardActionManager->action(Akonadi::StandardMailActionManager::RemoveDuplicates), SIGNAL(triggered(bool)), this, SLOT(slotRemoveDuplicates()));

    {
        mCollectionProperties = mAkonadiStandardActionManager->action(Akonadi::StandardActionManager::CollectionProperties);
    }
    connect(kmkernel->folderCollectionMonitor(), SIGNAL(itemAdded(Akonadi::Item,Akonadi::Collection)),
            SLOT(slotItemAdded(Akonadi::Item,Akonadi::Collection)));
    connect(kmkernel->folderCollectionMonitor(), SIGNAL(itemRemoved(Akonadi::Item)),
            SLOT(slotItemRemoved(Akonadi::Item)));
    connect(kmkernel->folderCollectionMonitor(), SIGNAL(itemMoved(Akonadi::Item,Akonadi::Collection,Akonadi::Collection)),
            SLOT(slotItemMoved(Akonadi::Item,Akonadi::Collection,Akonadi::Collection)));
    connect(kmkernel->folderCollectionMonitor(), SIGNAL(collectionChanged(Akonadi::Collection,QSet<QByteArray>)), SLOT(slotCollectionChanged(Akonadi::Collection,QSet<QByteArray>)));

    connect(kmkernel->folderCollectionMonitor(), SIGNAL(collectionStatisticsChanged(Akonadi::Collection::Id,Akonadi::CollectionStatistics)), SLOT(slotCollectionStatisticsChanged(Akonadi::Collection::Id,Akonadi::CollectionStatistics)));

}

void KMMainWidget::updateMoveAction(const Akonadi::CollectionStatistics &statistic)
{
    const bool hasUnreadMails = (statistic.unreadCount() > 0);
    const bool hasMails = (statistic.count() > 0);
    updateMoveAction(hasUnreadMails, hasMails);
}

void KMMainWidget::updateMoveAction(bool hasUnreadMails, bool hasMails)
{
    const bool enable_goto_unread = hasUnreadMails
                                    || (GlobalSettings::self()->loopOnGotoUnread() == GlobalSettings::EnumLoopOnGotoUnread::LoopInAllFolders)
                                    || (GlobalSettings::self()->loopOnGotoUnread() == GlobalSettings::EnumLoopOnGotoUnread::LoopInAllMarkedFolders);
    actionCollection()->action(QLatin1String("go_next_message"))->setEnabled(hasMails);
    actionCollection()->action(QLatin1String("go_next_unread_message"))->setEnabled(enable_goto_unread);
    actionCollection()->action(QLatin1String("go_prev_message"))->setEnabled(hasMails);
    actionCollection()->action(QLatin1String("go_prev_unread_message"))->setEnabled(enable_goto_unread);
    if (mAkonadiStandardActionManager && mAkonadiStandardActionManager->action(Akonadi::StandardMailActionManager::MarkAllMailAsRead)) {
        mAkonadiStandardActionManager->action(Akonadi::StandardMailActionManager::MarkAllMailAsRead)->setEnabled(hasUnreadMails);
    }
}

void KMMainWidget::updateAllToTrashAction(int statistics)
{
    bool multiFolder = false;
    if (mFolderTreeWidget) {
        multiFolder = mFolderTreeWidget->selectedCollections().count() > 1;
    }
    if (mAkonadiStandardActionManager->action(Akonadi::StandardMailActionManager::MoveAllToTrash)) {
        const bool folderWithContent = mCurrentFolder && !mCurrentFolder->isStructural();
        mAkonadiStandardActionManager->action(Akonadi::StandardMailActionManager::MoveAllToTrash)->setEnabled(folderWithContent
                && (statistics > 0)
                && mCurrentFolder->canDeleteMessages()
                && !multiFolder);
    }
}

void KMMainWidget::slotCollectionStatisticsChanged(const Akonadi::Collection::Id id, const Akonadi::CollectionStatistics &statistic)
{
    if (id == CommonKernel->outboxCollectionFolder().id()) {
        const qint64 nbMsgOutboxCollection = statistic.count();
        mSendQueued->setEnabled(nbMsgOutboxCollection > 0);
        mSendActionMenu->setEnabled(nbMsgOutboxCollection > 0);
    } else if (mCurrentFolder && (id == mCurrentFolder->collection().id())) {
        updateMoveAction(statistic);
        updateAllToTrashAction(statistic.count());
        mCurrentFolder->setCollection(MailCommon::Util::updatedCollection(mCurrentFolder->collection()));
    }
}

void KMMainWidget::slotCreateNewTab(bool preferNewTab)
{
    mMessagePane->setPreferEmptyTab(preferNewTab);
}

void KMMainWidget::slotCollectionChanged(const Akonadi::Collection &collection, const QSet<QByteArray> &set)
{
    if (mCurrentFolder
            && (collection == mCurrentFolder->collection())
            && (set.contains("MESSAGEFOLDER") || set.contains("expirationcollectionattribute"))) {
        if (set.contains("MESSAGEFOLDER")) {
            mMessagePane->resetModelStorage();
        } else {
            mCurrentFolder->setCollection(collection);
        }
    } else if (set.contains("ENTITYDISPLAY") || set.contains("NAME")) {
        const QModelIndex idx = Akonadi::EntityTreeModel::modelIndexForCollection(KMKernel::self()->collectionModel(), collection);
        if (idx.isValid()) {
            const QString text = idx.data().toString();
            const QIcon icon = idx.data(Qt::DecorationRole).value<QIcon>();
            mMessagePane->updateTabIconText(collection, text, icon);
        }
    }
}

void KMMainWidget::slotItemAdded(const Akonadi::Item &msg, const Akonadi::Collection &col)
{
    Q_UNUSED(msg);
    if (col.isValid()) {
        if (col == CommonKernel->outboxCollectionFolder()) {
            startUpdateMessageActionsTimer();
        }
    }
}

void KMMainWidget::slotItemRemoved(const Akonadi::Item &item)
{
    if (item.isValid() && item.parentCollection().isValid() && (item.parentCollection() == CommonKernel->outboxCollectionFolder())) {
        startUpdateMessageActionsTimer();
    }
}

void KMMainWidget::slotItemMoved(const Akonadi::Item &item, const Akonadi::Collection &from, const Akonadi::Collection &to)
{
    if (item.isValid() && ((from.id() == CommonKernel->outboxCollectionFolder().id())
                           || to.id() == CommonKernel->outboxCollectionFolder().id())) {
        startUpdateMessageActionsTimer();
    }
}

//-------------------------------------------------------------------------
void KMMainWidget::slotFocusQuickSearch()
{
    const QString text = mMsgView ? mMsgView->copyText() : QString();
    mMessagePane->focusQuickSearch(text);
}

//-------------------------------------------------------------------------
bool KMMainWidget::slotSearch()
{
    if (!mSearchWin) {
        mSearchWin = new SearchWindow(this, mCurrentFolder ? mCurrentFolder->collection() : Akonadi::Collection());
        mSearchWin->setModal(false);
        mSearchWin->setObjectName(QLatin1String("Search"));
    } else {
        mSearchWin->activateFolder(mCurrentFolder ? mCurrentFolder->collection() : Akonadi::Collection());
    }

    mSearchWin->show();
    KWindowSystem::activateWindow(mSearchWin->winId());
    return true;
}

//-----------------------------------------------------------------------------
void KMMainWidget::slotHelp()
{
    KHelpClient::invokeHelp();
}

//-----------------------------------------------------------------------------
void KMMainWidget::slotFilter()
{
    FilterIf->openFilterDialog(true);
}

void KMMainWidget::slotManageSieveScripts()
{
    if (!kmkernel->askToGoOnline()) {
        return;
    }
    if (mManageSieveDialog) {
        return;
    }

    mManageSieveDialog = new KSieveUi::ManageSieveScriptsDialog(this);
    mManageSieveDialog->show();
}

//-----------------------------------------------------------------------------
void KMMainWidget::slotAddrBook()
{
    KRun::runCommand(QLatin1String("kaddressbook"), window());
}

//-----------------------------------------------------------------------------
void KMMainWidget::slotImport()
{
    KRun::runCommand(QLatin1String("kmailcvt"), window());
}

//-----------------------------------------------------------------------------
void KMMainWidget::slotCheckMail()
{
    kmkernel->checkMail();
}

//-----------------------------------------------------------------------------
void KMMainWidget::slotCheckMailOnStartup()
{
    kmkernel->checkMailOnStartup();
}

//-----------------------------------------------------------------------------
void KMMainWidget::slotCheckOneAccount(QAction *item)
{
    if (!item) {
        return;
    }

    Akonadi::AgentInstance agent = Akonadi::AgentManager::self()->instance(item->data().toString());
    if (agent.isValid()) {
        if (!agent.isOnline()) {
            agent.setIsOnline(true);
        }
        agent.synchronize();
    } else {
        qDebug() << "account with identifier" << item->data().toString() << "not found";
    }
}

//-----------------------------------------------------------------------------
void KMMainWidget::slotCompose()
{
    KMail::Composer *win;
    KMime::Message::Ptr msg(new KMime::Message());

    bool forceCursorPosition = false;
    if (mCurrentFolder) {
        MessageHelper::initHeader(msg, KMKernel::self()->identityManager(), mCurrentFolder->identity());
        //Laurent: bug 289905
        /*
        if ( mCurrentFolder->collection().isValid() && mCurrentFolder->putRepliesInSameFolder() ) {
        KMime::Headers::Generic *header = new KMime::Headers::Generic( "X-KMail-Fcc", msg.get(), QString::number( mCurrentFolder->collection().id() ), "utf-8" );
        msg->setHeader( header );
        }
        */
        TemplateParser::TemplateParser parser(msg, TemplateParser::TemplateParser::NewMessage);
        parser.setIdentityManager(KMKernel::self()->identityManager());
        parser.process(msg, mCurrentFolder->collection());
        win = KMail::makeComposer(msg, false, false, KMail::Composer::New, mCurrentFolder->identity());
        win->setCollectionForNewMessage(mCurrentFolder->collection());
        forceCursorPosition = parser.cursorPositionWasSet();
    } else {
        MessageHelper::initHeader(msg, KMKernel::self()->identityManager());
        TemplateParser::TemplateParser parser(msg, TemplateParser::TemplateParser::NewMessage);
        parser.setIdentityManager(KMKernel::self()->identityManager());
        parser.process(KMime::Message::Ptr(), Akonadi::Collection());
        win = KMail::makeComposer(msg, false, false, KMail::Composer::New);
        forceCursorPosition = parser.cursorPositionWasSet();
    }
    if (forceCursorPosition) {
        win->setFocusToEditor();
    }
    win->show();

}

//-----------------------------------------------------------------------------
// TODO: do we want the list sorted alphabetically?
void KMMainWidget::slotShowNewFromTemplate()
{
    if (mCurrentFolder) {
        const KIdentityManagement::Identity &ident =
            kmkernel->identityManager()->identityForUoidOrDefault(mCurrentFolder->identity());
        mTemplateFolder = CommonKernel->collectionFromId(ident.templates().toLongLong());
    }

    if (!mTemplateFolder.isValid()) {
        mTemplateFolder = CommonKernel->templatesCollectionFolder();
    }
    if (!mTemplateFolder.isValid()) {
        return;
    }

    mTemplateMenu->menu()->clear();

    Akonadi::ItemFetchJob *job = new Akonadi::ItemFetchJob(mTemplateFolder);
    job->fetchScope().setAncestorRetrieval(ItemFetchScope::Parent);
    job->fetchScope().fetchFullPayload();
    connect(job, &Akonadi::ItemFetchJob::result, this, &KMMainWidget::slotDelayedShowNewFromTemplate);
}

void KMMainWidget::slotDelayedShowNewFromTemplate(KJob *job)
{
    Akonadi::ItemFetchJob *fetchJob = qobject_cast<Akonadi::ItemFetchJob *>(job);

    const Akonadi::Item::List items = fetchJob->items();
    const int numberOfItems = items.count();
    for (int idx = 0; idx < numberOfItems; ++idx) {
        KMime::Message::Ptr msg = MessageCore::Util::message(items.at(idx));
        if (msg) {
            QString subj = msg->subject()->asUnicodeString();
            if (subj.isEmpty()) {
                subj = i18n("No Subject");
            }

            QAction *templateAction = mTemplateMenu->menu()->addAction(KStringHandler::rsqueeze(subj.replace(QLatin1Char('&'), QLatin1String("&&"))));
            QVariant var;
            var.setValue(items.at(idx));
            templateAction->setData(var);
        }
    }

    // If there are no templates available, add a menu entry which informs
    // the user about this.
    if (mTemplateMenu->menu()->actions().isEmpty()) {
        QAction *noAction = mTemplateMenu->menu()->addAction(
                                i18n("(no templates)"));
        noAction->setEnabled(false);
    }
}

//-----------------------------------------------------------------------------
void KMMainWidget::slotNewFromTemplate(QAction *action)
{

    if (!mTemplateFolder.isValid()) {
        return;
    }
    const Akonadi::Item item = action->data().value<Akonadi::Item>();
    newFromTemplate(item);
}

//-----------------------------------------------------------------------------
void KMMainWidget::newFromTemplate(const Akonadi::Item &msg)
{
    if (!msg.isValid()) {
        return;
    }
    KMCommand *command = new KMUseTemplateCommand(this, msg);
    command->start();
}

//-----------------------------------------------------------------------------
void KMMainWidget::slotPostToML()
{
    if (mCurrentFolder && mCurrentFolder->isMailingListEnabled()) {
        if (KMail::Util::mailingListPost(mCurrentFolder)) {
            return;
        }
    }
    slotCompose();
}

//-----------------------------------------------------------------------------
void KMMainWidget::slotFolderMailingListProperties()
{
    showCollectionProperties(QLatin1String("KMail::CollectionMailingListPage"));
}

//-----------------------------------------------------------------------------
void KMMainWidget::slotShowFolderShortcutDialog()
{
    showCollectionProperties(QLatin1String("KMail::CollectionShortcutPage"));
}

//-----------------------------------------------------------------------------
void KMMainWidget::slotExpireFolder()
{
    if (!mCurrentFolder) {
        return;
    }
    bool mustDeleteExpirationAttribute = false;
    MailCommon::ExpireCollectionAttribute *attr = MailCommon::ExpireCollectionAttribute::expirationCollectionAttribute(mCurrentFolder->collection(), mustDeleteExpirationAttribute);
    ;
    bool canBeExpired = true;
    if (!attr->isAutoExpire()) {
        canBeExpired = false;
    } else if (attr->unreadExpireUnits() == MailCommon::ExpireCollectionAttribute::ExpireNever &&
               attr->readExpireUnits() == MailCommon::ExpireCollectionAttribute::ExpireNever) {
        canBeExpired = false;
    }

    if (!canBeExpired) {
        const QString message = i18n("This folder does not have any expiry options set");
        KMessageBox::information(this, message);
        if (mustDeleteExpirationAttribute) {
            delete attr;
        }
        return;
    }

    if (GlobalSettings::self()->warnBeforeExpire()) {
        const QString message = i18n("<qt>Are you sure you want to expire the folder <b>%1</b>?</qt>",
                                     mCurrentFolder->name().toHtmlEscaped());
        if (KMessageBox::warningContinueCancel(this, message, i18n("Expire Folder"),
                                               KGuiItem(i18n("&Expire")))
                != KMessageBox::Continue) {
            if (mustDeleteExpirationAttribute) {
                delete attr;
            }
            return;
        }
    }

    MailCommon::Util::expireOldMessages(mCurrentFolder->collection(), true /*immediate*/);
    if (mustDeleteExpirationAttribute) {
        delete attr;
    }
}

//-----------------------------------------------------------------------------
void KMMainWidget::slotEmptyFolder()
{
    if (!mCurrentFolder) {
        return;
    }
    const bool isTrash = CommonKernel->folderIsTrash(mCurrentFolder->collection());
    if (GlobalSettings::self()->confirmBeforeEmpty()) {
        const QString title = (isTrash) ? i18n("Empty Trash") : i18n("Move to Trash");
        const QString text = (isTrash) ?
                             i18n("Are you sure you want to empty the trash folder?") :
                             i18n("<qt>Are you sure you want to move all messages from "
                                  "folder <b>%1</b> to the trash?</qt>", mCurrentFolder->name().toHtmlEscaped());

        if (KMessageBox::warningContinueCancel(this, text, title, KGuiItem(title, QLatin1String("user-trash")))
                != KMessageBox::Continue) {
            return;
        }
    }
#ifndef QT_NO_CURSOR
    MessageViewer::KCursorSaver busy(MessageViewer::KBusyPtr::busy());
#endif
    slotMarkAll();
    if (isTrash) {
        /* Don't ask for confirmation again when deleting, the user has already
        confirmed. */
        slotDeleteMsg(false);
    } else {
        slotTrashSelectedMessages();
    }

    if (mMsgView) {
        mMsgView->clearCache();
    }

    if (!isTrash) {
        BroadcastStatus::instance()->setStatusMsg(i18n("Moved all messages to the trash"));
    }

    updateMessageActions();

    // Disable empty trash/move all to trash action - we've just deleted/moved
    // all folder contents.
    mAkonadiStandardActionManager->action(Akonadi::StandardMailActionManager::MoveAllToTrash)->setEnabled(false);
}

//-----------------------------------------------------------------------------
void KMMainWidget::slotArchiveFolder()
{
    if (mCurrentFolder && mCurrentFolder->collection().isValid()) {
        KMail::ArchiveFolderDialog archiveDialog;
        archiveDialog.setFolder(mCurrentFolder->collection());
        archiveDialog.exec();
    }
}

//-----------------------------------------------------------------------------
void KMMainWidget::slotRemoveFolder()
{
    if (!mCurrentFolder) {
        return;
    }
    if (!mCurrentFolder->collection().isValid()) {
        return;
    }
    if (mCurrentFolder->isSystemFolder()) {
        return;
    }
    if (mCurrentFolder->isReadOnly()) {
        return;
    }

    Akonadi::CollectionFetchJob *job = new Akonadi::CollectionFetchJob(mCurrentFolder->collection(), CollectionFetchJob::FirstLevel, this);
    job->fetchScope().setContentMimeTypes(QStringList() << KMime::Message::mimeType());
    job->setProperty("collectionId", mCurrentFolder->collection().id());
    connect(job, &Akonadi::CollectionFetchJob::result, this, &KMMainWidget::slotDelayedRemoveFolder);
}

void KMMainWidget::slotDelayedRemoveFolder(KJob *job)
{
    const Akonadi::CollectionFetchJob *fetchJob = qobject_cast<Akonadi::CollectionFetchJob *>(job);
    Akonadi::Collection::List listOfCollection = fetchJob->collections();
    const bool hasNotSubDirectory = listOfCollection.isEmpty();

    const Akonadi::Collection::Id id = fetchJob->property("collectionId").toLongLong();
    Akonadi::Collection col = MailCommon::Util::updatedCollection(CommonKernel->collectionFromId(id));
    QDir dir;
    QString str;
    QString title;
    QString buttonLabel;
    if (col.resource() == QLatin1String("akonadi_search_resource")) {
        title = i18n("Delete Search");
        str = i18n("<qt>Are you sure you want to delete the search <b>%1</b>?<br />"
                   "Any messages it shows will still be available in their original folder.</qt>",
                   col.name().toHtmlEscaped());
        buttonLabel = i18nc("@action:button Delete search", "&Delete");
    } else {
        title = i18n("Delete Folder");

        if (col.statistics().count() == 0) {
            if (hasNotSubDirectory) {
                str = i18n("<qt>Are you sure you want to delete the empty folder "
                           "<b>%1</b>?</qt>",
                           col.name().toHtmlEscaped());
            } else {
                str = xi18n("<qt>Are you sure you want to delete the empty folder "
                            "<resource>%1</resource> and all its subfolders? Those subfolders might "
                            "not be empty and their contents will be discarded as well. "
                            "<p><b>Beware</b> that discarded messages are not saved "
                            "into your Trash folder and are permanently deleted.</p></qt>",
                            col.name().toHtmlEscaped());
            }
        } else {
            if (hasNotSubDirectory) {
                str = xi18n("<qt>Are you sure you want to delete the folder "
                            "<resource>%1</resource>, discarding its contents? "
                            "<p><b>Beware</b> that discarded messages are not saved "
                            "into your Trash folder and are permanently deleted.</p></qt>",
                            col.name().toHtmlEscaped());
            } else {
                str = xi18n("<qt>Are you sure you want to delete the folder <resource>%1</resource> "
                            "and all its subfolders, discarding their contents? "
                            "<p><b>Beware</b> that discarded messages are not saved "
                            "into your Trash folder and are permanently deleted.</p></qt>",
                            col.name().toHtmlEscaped());
            }
        }
        buttonLabel = i18nc("@action:button Delete folder", "&Delete");
    }

    if (KMessageBox::warningContinueCancel(this, str, title,
                                           KGuiItem(buttonLabel, QLatin1String("edit-delete")),
                                           KStandardGuiItem::cancel(), QString(),
                                           KMessageBox::Notify | KMessageBox::Dangerous)
            == KMessageBox::Continue) {
        kmkernel->checkFolderFromResources(listOfCollection << col);

        if (col.id() == mCurrentFolder->collection().id()) {
            mCurrentFolder.clear();
        }

        Akonadi::CollectionDeleteJob *job = new Akonadi::CollectionDeleteJob(col);
        connect(job, &Akonadi::CollectionDeleteJob::result, this, &KMMainWidget::slotDeletionCollectionResult);
    }
}

void KMMainWidget::slotDeletionCollectionResult(KJob *job)
{
    if (job) {
        if (Util::showJobErrorMessage(job)) {
            return;
        }
    }
}

//-----------------------------------------------------------------------------
void KMMainWidget::slotExpireAll()
{
    if (GlobalSettings::self()->warnBeforeExpire()) {
        const int ret = KMessageBox::warningContinueCancel(KMainWindow::memberList().first(),
                        i18n("Are you sure you want to expire all old messages?"),
                        i18n("Expire Old Messages?"), KGuiItem(i18n("Expire")));
        if (ret != KMessageBox::Continue) {
            return;
        }
    }

    kmkernel->expireAllFoldersNow();
}

//-----------------------------------------------------------------------------
void KMMainWidget::slotOverrideHtmlLoadExt()
{
    if (mHtmlLoadExtGlobalSetting == mFolderHtmlLoadExtPreference) {
        int result = KMessageBox::warningContinueCancel(this,
                     // the warning text is taken from configuredialog.cpp:
                     i18n("Loading external references in html mail will make you more vulnerable to "
                          "\"spam\" and may increase the likelihood that your system will be "
                          "compromised by other present and anticipated security exploits."),
                     i18n("Security Warning"),
                     KGuiItem(i18n("Load External References")),
                     KStandardGuiItem::cancel(),
                     QLatin1String("OverrideHtmlLoadExtWarning"), 0);
        if (result == KMessageBox::Cancel) {
            mPreferHtmlLoadExtAction->setChecked(false);
            return;
        }
    }
    mFolderHtmlLoadExtPreference = !mFolderHtmlLoadExtPreference;

    if (mMsgView) {
        mMsgView->setHtmlLoadExtOverride(mFolderHtmlLoadExtPreference);
        mMsgView->update(true);
    }
}

//-----------------------------------------------------------------------------
void KMMainWidget::slotMessageQueuedOrDrafted()
{
    if (!CommonKernel->folderIsDraftOrOutbox(mCurrentFolder->collection())) {
        return;
    }
    if (mMsgView) {
        mMsgView->update(true);
    }
}

//-----------------------------------------------------------------------------
void KMMainWidget::slotForwardInlineMsg()
{
    if (!mCurrentFolder) {
        return;
    }

    const QList<Akonadi::Item> selectedMessages = mMessagePane->selectionAsMessageItemList();
    if (selectedMessages.isEmpty()) {
        return;
    }
    KMForwardCommand *command = new KMForwardCommand(
        this, selectedMessages, mCurrentFolder->identity()
    );

    command->start();
}

//-----------------------------------------------------------------------------
void KMMainWidget::slotForwardAttachedMsg()
{
    if (!mCurrentFolder) {
        return;
    }

    const QList<Akonadi::Item> selectedMessages = mMessagePane->selectionAsMessageItemList();
    if (selectedMessages.isEmpty()) {
        return;
    }
    KMForwardAttachedCommand *command = new KMForwardAttachedCommand(
        this, selectedMessages, mCurrentFolder->identity()
    );

    command->start();
}

//-----------------------------------------------------------------------------
void KMMainWidget::slotUseTemplate()
{
    newFromTemplate(mMessagePane->currentItem());
}

//-----------------------------------------------------------------------------
void KMMainWidget::slotResendMsg()
{
    const Akonadi::Item msg = mMessagePane->currentItem();
    if (!msg.isValid()) {
        return;
    }
    KMCommand *command = new KMResendMessageCommand(this, msg);

    command->start();
}

//-----------------------------------------------------------------------------
// Message moving and permanent deletion
//

void KMMainWidget::moveMessageSelected(MessageList::Core::MessageItemSetReference ref, const Akonadi::Collection &dest, bool confirmOnDeletion)
{
    QList<Akonadi::Item> selectMsg  = mMessagePane->itemListFromPersistentSet(ref);
    // If this is a deletion, ask for confirmation
    if (!dest.isValid() && confirmOnDeletion) {
        int ret = KMessageBox::warningContinueCancel(
                      this,
                      i18np(
                          "<qt>Do you really want to delete the selected message?<br />"
                          "Once deleted, it cannot be restored.</qt>",
                          "<qt>Do you really want to delete the %1 selected messages?<br />"
                          "Once deleted, they cannot be restored.</qt>",
                          selectMsg.count()
                      ),
                      selectMsg.count() > 1 ? i18n("Delete Messages") : i18n("Delete Message"),
                      KStandardGuiItem::del(),
                      KStandardGuiItem::cancel(),
                      QLatin1String("NoConfirmDelete")
                  );
        if (ret == KMessageBox::Cancel) {
            mMessagePane->deletePersistentSet(ref);
            return;  // user canceled the action
        }
    }
    mMessagePane->markMessageItemsAsAboutToBeRemoved(ref, true);
    // And stuff them into a KMMoveCommand :)
    KMMoveCommand *command = new KMMoveCommand(dest, selectMsg, ref);
    QObject::connect(
        command, SIGNAL(moveDone(KMMoveCommand*)),
        this, SLOT(slotMoveMessagesCompleted(KMMoveCommand*))
    );
    command->start();

    if (dest.isValid()) {
        BroadcastStatus::instance()->setStatusMsg(i18n("Moving messages..."));
    } else {
        BroadcastStatus::instance()->setStatusMsg(i18n("Deleting messages..."));
    }
}

void KMMainWidget::slotMoveMessagesCompleted(KMMoveCommand *command)
{
    Q_ASSERT(command);
    mMessagePane->markMessageItemsAsAboutToBeRemoved(command->refSet(), false);
    mMessagePane->deletePersistentSet(command->refSet());
    // Bleah :D
    const bool moveWasReallyADelete = !command->destFolder().isValid();

    if (command->result() == KMCommand::OK) {
        if (moveWasReallyADelete) {
            BroadcastStatus::instance()->setStatusMsg(i18n("Messages deleted successfully."));
        } else {
            BroadcastStatus::instance()->setStatusMsg(i18n("Messages moved successfully."));
        }
    } else {
        if (moveWasReallyADelete) {
            if (command->result() == KMCommand::Failed) {
                BroadcastStatus::instance()->setStatusMsg(i18n("Deleting messages failed."));
            } else {
                BroadcastStatus::instance()->setStatusMsg(i18n("Deleting messages canceled."));
            }
        } else {
            if (command->result() == KMCommand::Failed) {
                BroadcastStatus::instance()->setStatusMsg(i18n("Moving messages failed."));
            } else {
                BroadcastStatus::instance()->setStatusMsg(i18n("Moving messages canceled."));
            }
        }
    }
    // The command will autodelete itself and will also kill the set.
}

void KMMainWidget::slotDeleteMsg(bool confirmDelete)
{
    // Create a persistent message set from the current selection
    MessageList::Core::MessageItemSetReference ref = mMessagePane->selectionAsPersistentSet();
    if (ref != -1) {
        moveMessageSelected(ref, Akonadi::Collection(), confirmDelete);
    }
}

void KMMainWidget::slotDeleteThread(bool confirmDelete)
{
    // Create a persistent set from the current thread.
    MessageList::Core::MessageItemSetReference ref = mMessagePane->currentThreadAsPersistentSet();
    if (ref != -1) {
        moveMessageSelected(ref, Akonadi::Collection(), confirmDelete);
    }
}

FolderSelectionDialog *KMMainWidget::moveOrCopyToDialog()
{
    if (!mMoveOrCopyToDialog) {
        FolderSelectionDialog::SelectionFolderOption options = FolderSelectionDialog::HideVirtualFolder;
        mMoveOrCopyToDialog = new FolderSelectionDialog(this, options);
        mMoveOrCopyToDialog->setModal(true);
    }
    return mMoveOrCopyToDialog;
}

FolderSelectionDialog *KMMainWidget::selectFromAllFoldersDialog()
{
    if (!mSelectFromAllFoldersDialog) {
        FolderSelectionDialog::SelectionFolderOptions options = FolderSelectionDialog::None;
        options |= FolderSelectionDialog::NotAllowToCreateNewFolder;

        mSelectFromAllFoldersDialog = new FolderSelectionDialog(this, options);
        mSelectFromAllFoldersDialog->setModal(true);
    }
    return mSelectFromAllFoldersDialog;
}

void KMMainWidget::slotMoveSelectedMessageToFolder()
{
    QPointer<MailCommon::FolderSelectionDialog> dialog(moveOrCopyToDialog());
    dialog->setWindowTitle(i18n("Move Messages to Folder"));
    if (dialog->exec() && dialog) {
        const Akonadi::Collection dest = dialog->selectedCollection();
        if (dest.isValid()) {
            moveSelectedMessagesToFolder(dest);
        }
    }
}

void KMMainWidget::moveSelectedMessagesToFolder(const Akonadi::Collection &dest)
{
    MessageList::Core::MessageItemSetReference ref = mMessagePane->selectionAsPersistentSet();
    if (ref != -1) {
        //Need to verify if dest == src ??? akonadi do it for us.
        moveMessageSelected(ref, dest, false);
    }
}

void KMMainWidget::copyMessageSelected(const QList<Akonadi::Item> &selectMsg, const Akonadi::Collection &dest)
{
    if (selectMsg.isEmpty()) {
        return;
    }
    // And stuff them into a KMCopyCommand :)
    KMCommand *command = new KMCopyCommand(dest, selectMsg);
    QObject::connect(
        command, SIGNAL(completed(KMCommand*)),
        this, SLOT(slotCopyMessagesCompleted(KMCommand*))
    );
    command->start();
    BroadcastStatus::instance()->setStatusMsg(i18n("Copying messages..."));
}

void KMMainWidget::slotCopyMessagesCompleted(KMCommand *command)
{
    Q_ASSERT(command);
    if (command->result() == KMCommand::OK) {
        BroadcastStatus::instance()->setStatusMsg(i18n("Messages copied successfully."));
    } else {
        if (command->result() == KMCommand::Failed) {
            BroadcastStatus::instance()->setStatusMsg(i18n("Copying messages failed."));
        } else {
            BroadcastStatus::instance()->setStatusMsg(i18n("Copying messages canceled."));
        }
    }
    // The command will autodelete itself and will also kill the set.
}

void KMMainWidget::slotCopySelectedMessagesToFolder()
{
    QPointer<MailCommon::FolderSelectionDialog> dialog(moveOrCopyToDialog());
    dialog->setWindowTitle(i18n("Copy Messages to Folder"));

    if (dialog->exec() && dialog) {
        const Akonadi::Collection dest = dialog->selectedCollection();
        if (dest.isValid()) {
            copySelectedMessagesToFolder(dest);
        }
    }
}

void KMMainWidget::copySelectedMessagesToFolder(const Akonadi::Collection &dest)
{
    const QList<Akonadi::Item > lstMsg = mMessagePane->selectionAsMessageItemList();
    if (!lstMsg.isEmpty()) {
        copyMessageSelected(lstMsg, dest);
    }
}

//-----------------------------------------------------------------------------
// Message trashing
//
void KMMainWidget::trashMessageSelected(MessageList::Core::MessageItemSetReference ref)
{
    if (!mCurrentFolder) {
        return;
    }

    const QList<Akonadi::Item> select = mMessagePane->itemListFromPersistentSet(ref);
    mMessagePane->markMessageItemsAsAboutToBeRemoved(ref, true);

    // FIXME: Why we don't use KMMoveCommand( trashFolder(), selectedMessages ); ?
    // And stuff them into a KMTrashMsgCommand :)
    KMCommand *command = new KMTrashMsgCommand(mCurrentFolder->collection(), select, ref);

    QObject::connect(
        command, SIGNAL(moveDone(KMMoveCommand*)),
        this, SLOT(slotTrashMessagesCompleted(KMMoveCommand*))
    );
    command->start();
    BroadcastStatus::instance()->setStatusMsg(i18n("Moving messages to trash..."));
}

void KMMainWidget::slotTrashMessagesCompleted(KMMoveCommand *command)
{
    Q_ASSERT(command);
    mMessagePane->markMessageItemsAsAboutToBeRemoved(command->refSet(), false);
    mMessagePane->deletePersistentSet(command->refSet());
    if (command->result() == KMCommand::OK) {
        BroadcastStatus::instance()->setStatusMsg(i18n("Messages moved to trash successfully."));
    } else {
        if (command->result() == KMCommand::Failed) {
            BroadcastStatus::instance()->setStatusMsg(i18n("Moving messages to trash failed."));
        } else {
            BroadcastStatus::instance()->setStatusMsg(i18n("Moving messages to trash canceled."));
        }
    }

    // The command will autodelete itself and will also kill the set.
}

void KMMainWidget::slotTrashSelectedMessages()
{
    MessageList::Core::MessageItemSetReference ref = mMessagePane->selectionAsPersistentSet();
    if (ref != -1) {
        trashMessageSelected(ref);
    }
}

void KMMainWidget::slotTrashThread()
{
    MessageList::Core::MessageItemSetReference ref = mMessagePane->currentThreadAsPersistentSet();
    if (ref != -1) {
        trashMessageSelected(ref);
    }
}

//-----------------------------------------------------------------------------
// Message tag setting for messages
//
// FIXME: The "selection" version of these functions is in MessageActions.
//        We should probably move everything there....
void KMMainWidget::toggleMessageSetTag(const QList<Akonadi::Item> &select, const Akonadi::Tag &tag)
{
    if (select.isEmpty()) {
        return;
    }
    KMCommand *command = new KMSetTagCommand(Akonadi::Tag::List() << tag, select, KMSetTagCommand::Toggle);
    command->start();
}

void KMMainWidget::slotSelectMoreMessageTagList()
{
    const QList<Akonadi::Item> selectedMessages = mMessagePane->selectionAsMessageItemList();
    if (selectedMessages.isEmpty()) {
        return;
    }

    TagSelectDialog dlg(this, selectedMessages.count(), selectedMessages.first());
    if (dlg.exec()) {
        const Akonadi::Tag::List lst = dlg.selectedTag();

        KMCommand *command = new KMSetTagCommand(lst, selectedMessages, KMSetTagCommand::CleanExistingAndAddNew);
        command->start();
    }
}

void KMMainWidget::slotUpdateMessageTagList(const Akonadi::Tag &tag)
{
    // Create a persistent set from the current thread.
    const QList<Akonadi::Item> selectedMessages = mMessagePane->selectionAsMessageItemList();
    if (selectedMessages.isEmpty()) {
        return;
    }
    toggleMessageSetTag(selectedMessages, tag);
}

void KMMainWidget::refreshMessageListSelection()
{
    mAkonadiStandardActionManager->setItemSelectionModel(mMessagePane->currentItemSelectionModel());
    slotMessageSelected(mMessagePane->currentItem());
}

//-----------------------------------------------------------------------------
// Status setting for threads
//
// FIXME: The "selection" version of these functions is in MessageActions.
//        We should probably move everything there....
void KMMainWidget::setMessageSetStatus(const QList<Akonadi::Item> &select,
                                       const Akonadi::MessageStatus &status,
                                       bool toggle)
{
    KMCommand *command = new KMSetStatusCommand(status, select, toggle);
    command->start();
}

void KMMainWidget::setCurrentThreadStatus(const Akonadi::MessageStatus &status, bool toggle)
{
    const QList<Akonadi::Item> select = mMessagePane->currentThreadAsMessageList();
    if (select.isEmpty()) {
        return;
    }
    setMessageSetStatus(select, status, toggle);
}

void KMMainWidget::slotSetThreadStatusUnread()
{
    setCurrentThreadStatus(MessageStatus::statusRead(), true);
}

void KMMainWidget::slotSetThreadStatusImportant()
{
    setCurrentThreadStatus(MessageStatus::statusImportant(), true);
}

void KMMainWidget::slotSetThreadStatusRead()
{
    setCurrentThreadStatus(MessageStatus::statusRead(), false);
}

void KMMainWidget::slotSetThreadStatusToAct()
{
    setCurrentThreadStatus(MessageStatus::statusToAct(), true);
}

void KMMainWidget::slotSetThreadStatusWatched()
{
    setCurrentThreadStatus(MessageStatus::statusWatched(), true);
    if (mWatchThreadAction->isChecked()) {
        mIgnoreThreadAction->setChecked(false);
    }
}

void KMMainWidget::slotSetThreadStatusIgnored()
{
    setCurrentThreadStatus(MessageStatus::statusIgnored(), true);
    if (mIgnoreThreadAction->isChecked()) {
        mWatchThreadAction->setChecked(false);
    }
}

//-----------------------------------------------------------------------------
void KMMainWidget::slotRedirectMsg()
{
    const QList<Akonadi::Item> selectedMessages = mMessagePane->selectionAsMessageItemList();
    if (selectedMessages.isEmpty()) {
        return;
    }

    KMCommand *command = new KMRedirectCommand(this, selectedMessages);
    command->start();
}

//-----------------------------------------------------------------------------
void KMMainWidget::slotCustomReplyToMsg(const QString &tmpl)
{
    const Akonadi::Item msg = mMessagePane->currentItem();
    if (!msg.isValid()) {
        return;
    }

    const QString text = mMsgView ? mMsgView->copyText() : QString();

    qDebug() << "Reply with template:" << tmpl;

    KMCommand *command = new KMReplyCommand(this,
                                            msg,
                                            MessageComposer::ReplySmart,
                                            text, false,
                                            tmpl);
    command->start();
}

//-----------------------------------------------------------------------------
void KMMainWidget::slotCustomReplyAllToMsg(const QString &tmpl)
{
    const Akonadi::Item msg = mMessagePane->currentItem();
    if (!msg.isValid()) {
        return;
    }

    const QString text = mMsgView ? mMsgView->copyText() : QString();

    qDebug() << "Reply to All with template:" << tmpl;

    KMCommand *command = new KMReplyCommand(this,
                                            msg,
                                            MessageComposer::ReplyAll,
                                            text,
                                            false,
                                            tmpl
                                           );

    command->start();
}

//-----------------------------------------------------------------------------
void KMMainWidget::slotCustomForwardMsg(const QString &tmpl)
{
    if (!mCurrentFolder) {
        return;
    }

    const QList<Akonadi::Item> selectedMessages = mMessagePane->selectionAsMessageItemList();
    if (selectedMessages.isEmpty()) {
        return;
    }

    qDebug() << "Forward with template:" << tmpl;
    KMForwardCommand *command = new KMForwardCommand(
        this, selectedMessages, mCurrentFolder->identity(), tmpl
    );

    command->start();
}

void KMMainWidget::openFilterDialog(const QByteArray &field, const QString &value)
{
    FilterIf->openFilterDialog(false);
    FilterIf->createFilter(field, value);
}

//-----------------------------------------------------------------------------
void KMMainWidget::slotSubjectFilter()
{
    const KMime::Message::Ptr msg = mMessagePane->currentMessage();
    if (!msg) {
        return;
    }

    openFilterDialog("Subject", msg->subject()->asUnicodeString());
}

//-----------------------------------------------------------------------------
void KMMainWidget::slotFromFilter()
{
    KMime::Message::Ptr msg = mMessagePane->currentMessage();
    if (!msg) {
        return;
    }

    AddrSpecList al = MessageHelper::extractAddrSpecs(msg, "From");
    if (al.empty()) {
        openFilterDialog("From",  msg->from()->asUnicodeString());
    } else {
        openFilterDialog("From",  al.front().asString());
    }
}

//-----------------------------------------------------------------------------
void KMMainWidget::slotToFilter()
{
    KMime::Message::Ptr msg = mMessagePane->currentMessage();
    if (!msg) {
        return;
    }
    openFilterDialog("To",  msg->to()->asUnicodeString());
}

//-----------------------------------------------------------------------------
void KMMainWidget::slotUndo()
{
    kmkernel->undoStack()->undo();
    updateMessageActions();
    updateFolderMenu();
}

//-----------------------------------------------------------------------------
void KMMainWidget::slotJumpToFolder()
{
    QPointer<MailCommon::FolderSelectionDialog> dialog(selectFromAllFoldersDialog());
    dialog->setWindowTitle(i18n("Jump to Folder"));
    if (dialog->exec() && dialog) {
        Akonadi::Collection collection = dialog->selectedCollection();
        if (collection.isValid()) {
            slotSelectCollectionFolder(collection);
        }
    }
}

void KMMainWidget::slotSelectCollectionFolder(const Akonadi::Collection &col)
{
    if (mFolderTreeWidget) {
        mFolderTreeWidget->selectCollectionFolder(col);
        slotFolderChanged(col);
    }
}

void KMMainWidget::slotApplyFilters()
{
    const QList<Akonadi::Item> selectedMessages = mMessagePane->selectionAsMessageItemList();
    if (selectedMessages.isEmpty()) {
        return;
    }
    applyFilters(selectedMessages);
}

void KMMainWidget::slotApplyFiltersOnFolder()
{
    if (mCurrentFolder && mCurrentFolder->collection().isValid()) {
        Akonadi::ItemFetchJob *job = new Akonadi::ItemFetchJob(mCurrentFolder->collection(), this);
        connect(job, &Akonadi::ItemFetchJob::result, this, &KMMainWidget::slotFetchItemsForFolderDone);
    }
}

void KMMainWidget::slotFetchItemsForFolderDone(KJob *job)
{
    Akonadi::ItemFetchJob *fjob = dynamic_cast<Akonadi::ItemFetchJob *>(job);
    Q_ASSERT(fjob);
    Akonadi::Item::List items = fjob->items();
    applyFilters(items);
}

void KMMainWidget::applyFilters(const QList<Akonadi::Item> &selectedMessages)
{
#ifndef QT_NO_CURSOR
    MessageViewer::KCursorSaver busy(MessageViewer::KBusyPtr::busy());
#endif

    MailCommon::FilterManager::instance()->filter(selectedMessages);
}

//-----------------------------------------------------------------------------
void KMMainWidget::slotCheckVacation()
{
    updateVacationScriptStatus(false);
    if (!kmkernel->askToGoOnline()) {
        return;
    }

    mVacationManager->checkVacation();
    connect(mVacationManager, SIGNAL(updateVacationScriptStatus(bool,QString)), SLOT(updateVacationScriptStatus(bool,QString)));
    connect(mVacationManager, SIGNAL(editVacation()), SLOT(slotEditVacation()));
}

void KMMainWidget::slotEditVacation(const QString &serverName)
{
    if (!kmkernel->askToGoOnline()) {
        return;
    }

    mVacationManager->slotEditVacation(serverName);
}

//-----------------------------------------------------------------------------
void KMMainWidget::slotDebugSieve()
{
#if !defined(NDEBUG)
    if (mSieveDebugDialog) {
        return;
    }

    mSieveDebugDialog = new KSieveUi::SieveDebugDialog(this);
    mSieveDebugDialog->exec();
    delete mSieveDebugDialog;
#endif
}

//-----------------------------------------------------------------------------
void KMMainWidget::slotStartCertManager()
{
    if (!QProcess::startDetached(QLatin1String("kleopatra")))
        KMessageBox::error(this, i18n("Could not start certificate manager; "
                                      "please check your installation."),
                           i18n("KMail Error"));
    else {
        qDebug() << "\nslotStartCertManager(): certificate manager started.";
    }
}

//-----------------------------------------------------------------------------
void KMMainWidget::slotStartWatchGnuPG()
{
    if (!QProcess::startDetached(QLatin1String("kwatchgnupg")))
        KMessageBox::error(this, i18n("Could not start GnuPG LogViewer (kwatchgnupg); "
                                      "please check your installation."),
                           i18n("KMail Error"));
}

//-----------------------------------------------------------------------------
void KMMainWidget::slotConfigChanged()
{
    readConfig();
    mMsgActions->setupForwardActions(actionCollection());
    mMsgActions->setupForwardingActionsList(mGUIClient);
}

//-----------------------------------------------------------------------------
void KMMainWidget::slotSaveMsg()
{
    const QList<Akonadi::Item> selectedMessages = mMessagePane->selectionAsMessageItemList();
    if (selectedMessages.isEmpty()) {
        return;
    }
    KMSaveMsgCommand *saveCommand = new KMSaveMsgCommand(this, selectedMessages);
    saveCommand->start();
}

//-----------------------------------------------------------------------------
void KMMainWidget::slotOpenMsg()
{
    KMOpenMsgCommand *openCommand = new KMOpenMsgCommand(this, KUrl(), overrideEncoding(), this);

    openCommand->start();
}

//-----------------------------------------------------------------------------
void KMMainWidget::slotSaveAttachments()
{
    const QList<Akonadi::Item> selectedMessages = mMessagePane->selectionAsMessageItemList();
    if (selectedMessages.isEmpty()) {
        return;
    }
    // Avoid re-downloading in the common case that only one message is selected, and the message
    // is also displayed in the viewer. For this, create a dummy item without a parent collection / item id,
    // so that KMCommand doesn't download it.
    KMSaveAttachmentsCommand *saveCommand = 0;
    if (mMsgView && selectedMessages.size() == 1 &&
            mMsgView->message().hasPayload<KMime::Message::Ptr>() &&
            selectedMessages.first().id() == mMsgView->message().id()) {
        Akonadi::Item dummyItem;
        dummyItem.setPayload<KMime::Message::Ptr>(mMsgView->message().payload<KMime::Message::Ptr>());
        saveCommand = new KMSaveAttachmentsCommand(this, dummyItem, mMsgView->viewer());
    } else {
        saveCommand = new KMSaveAttachmentsCommand(this, selectedMessages);
    }

    saveCommand->start();
}

void KMMainWidget::slotOnlineStatus()
{
    // KMKernel will emit a signal when we toggle the network state that is caught by
    // KMMainWidget::slotUpdateOnlineStatus to update our GUI
    if (GlobalSettings::self()->networkState() == GlobalSettings::EnumNetworkState::Online) {
        // if online; then toggle and set it offline.
        kmkernel->stopNetworkJobs();
    } else {
        kmkernel->resumeNetworkJobs();
        slotCheckVacation();
    }
}

void KMMainWidget::slotUpdateOnlineStatus(GlobalSettings::EnumNetworkState::type)
{
    if (!mAkonadiStandardActionManager) {
        return;
    }
    QAction *action = mAkonadiStandardActionManager->action(Akonadi::StandardActionManager::ToggleWorkOffline);
    if (GlobalSettings::self()->networkState() == GlobalSettings::EnumNetworkState::Online) {
        action->setText(i18n("Work Offline"));
        action->setIcon(QIcon::fromTheme(QLatin1String("user-offline")));
    } else {
        action->setText(i18n("Work Online"));
        action->setIcon(QIcon::fromTheme(QLatin1String("user-online")));
    }
}

//-----------------------------------------------------------------------------
void KMMainWidget::slotSendQueued()
{
    if (kmkernel->msgSender()) {
        kmkernel->msgSender()->sendQueued();
    }
}

//-----------------------------------------------------------------------------
void KMMainWidget::slotSendQueuedVia(QAction *item)
{
    const QStringList availTransports = MailTransport::TransportManager::self()->transportNames();
    if (!availTransports.isEmpty() && availTransports.contains(item->text())) {
        if (kmkernel->msgSender()) {
            kmkernel->msgSender()->sendQueued(item->text());
        }
    }
}

//-----------------------------------------------------------------------------
void KMMainWidget::slotShowBusySplash()
{
    if (mReaderWindowActive) {
        mMsgView->displayBusyPage();
    }
}

void KMMainWidget::showOfflinePage()
{
    if (!mReaderWindowActive) {
        return;
    }

    mMsgView->displayOfflinePage();
}

void KMMainWidget::showResourceOfflinePage()
{
    if (!mReaderWindowActive) {
        return;
    }

    mMsgView->displayResourceOfflinePage();
}

//-----------------------------------------------------------------------------
void KMMainWidget::slotReplaceMsgByUnencryptedVersion()
{
    qDebug();
    Akonadi::Item oldMsg = mMessagePane->currentItem();
    if (oldMsg.isValid()) {
#if 0
        qDebug() << "Old message found";
        if (oldMsg->hasUnencryptedMsg()) {
            qDebug() << "Extra unencrypted message found";
            KMime::Message *newMsg = oldMsg->unencryptedMsg();
            // adjust the message id
            {
                QString msgId(oldMsg->msgId());
                QString prefix("DecryptedMsg.");
                int oldIdx = msgId.indexOf(prefix, 0, Qt::CaseInsensitive);
                if (-1 == oldIdx) {
                    int leftAngle = msgId.lastIndexOf('<');
                    msgId = msgId.insert((-1 == leftAngle) ? 0 : ++leftAngle, prefix);
                } else {
                    // toggle between "DecryptedMsg." and "DeCryptedMsg."
                    // to avoid same message id
                    QCharRef c = msgId[ oldIdx + 2 ];
                    if ('C' == c) {
                        c = 'c';
                    } else {
                        c = 'C';
                    }
                }
                newMsg->setMsgId(msgId);
                mMsgView->setIdOfLastViewedMessage(msgId);
            }
            // insert the unencrypted message
            qDebug() << "Adding unencrypted message to folder";
            mFolder->addMsg(newMsg);
            /* Figure out its index in the folder for selecting. This must be count()-1,
            * since we append. Be safe and do find, though, just in case. */
            int newMsgIdx = mFolder->find(newMsg);
            Q_ASSERT(newMsgIdx != -1);
            /* we need this unget, to have the message displayed correctly initially */
            mFolder->unGetMsg(newMsgIdx);
            int idx = mFolder->find(oldMsg);
            Q_ASSERT(idx != -1);
            /* only select here, so the old one is not un-Gotten before, which would
            * render the pointer we hold invalid so that find would fail */
#if 0
            // FIXME (Pragma)
            mHeaders->setCurrentItemByIndex(newMsgIdx);
#endif
            // remove the old one
            if (idx != -1) {
                qDebug() << "Deleting encrypted message";
                mFolder->take(idx);
            }

            qDebug() << "Updating message actions";
            updateMessageActions();

            qDebug() << "Done.";
        } else {
            qDebug() << "NO EXTRA UNENCRYPTED MESSAGE FOUND";
        }
#else
        qDebug() << "AKONADI PORT: Disabled code in  " << Q_FUNC_INFO;
#endif
    } else {
        qDebug() << "PANIC: NO OLD MESSAGE FOUND";
    }
}

void KMMainWidget::slotFocusOnNextMessage()
{
    mMessagePane->focusNextMessageItem(MessageList::Core::MessageTypeAny, true, false);
}

void KMMainWidget::slotFocusOnPrevMessage()
{
    mMessagePane->focusPreviousMessageItem(MessageList::Core::MessageTypeAny, true, false);
}

void KMMainWidget::slotSelectFirstMessage()
{
    mMessagePane->selectFirstMessageItem(MessageList::Core::MessageTypeAny, true);
}

void KMMainWidget::slotSelectLastMessage()
{
    mMessagePane->selectLastMessageItem(MessageList::Core::MessageTypeAny, true);
}

void KMMainWidget::slotSelectFocusedMessage()
{
    mMessagePane->selectFocusedMessageItem(true);
}

void KMMainWidget::slotSelectNextMessage()
{
    mMessagePane->selectNextMessageItem(MessageList::Core::MessageTypeAny,
                                        MessageList::Core::ClearExistingSelection,
                                        true, false);
}

void KMMainWidget::slotExtendSelectionToNextMessage()
{
    mMessagePane->selectNextMessageItem(
        MessageList::Core::MessageTypeAny,
        MessageList::Core::GrowOrShrinkExistingSelection,
        true,  // center item
        false  // don't loop in folder
    );
}

void KMMainWidget::slotSelectNextUnreadMessage()
{
    // The looping logic is: "Don't loop" just never loops, "Loop in current folder"
    // loops just in current folder, "Loop in all folders" loops in the current folder
    // first and then after confirmation jumps to the next folder.
    // A bad point here is that if you answer "No, and don't ask me again" to the confirmation
    // dialog then you have "Loop in current folder" and "Loop in all folders" that do
    // the same thing and no way to get the old behaviour. However, after a consultation on #kontact,
    // for bug-to-bug backward compatibility, the masters decided to keep it b0rken :D
    // If nobody complains, it stays like it is: if you complain enough maybe the masters will
    // decide to reconsider :)
    if (!mMessagePane->selectNextMessageItem(
                MessageList::Core::MessageTypeUnreadOnly,
                MessageList::Core::ClearExistingSelection,
                true,  // center item
                /*GlobalSettings::self()->loopOnGotoUnread() == GlobalSettings::EnumLoopOnGotoUnread::LoopInCurrentFolder*/
                GlobalSettings::self()->loopOnGotoUnread() != GlobalSettings::EnumLoopOnGotoUnread::DontLoop
            )) {
        // no next unread message was found in the current folder
        if ((GlobalSettings::self()->loopOnGotoUnread() ==
                GlobalSettings::EnumLoopOnGotoUnread::LoopInAllFolders) ||
                (GlobalSettings::self()->loopOnGotoUnread() ==
                 GlobalSettings::EnumLoopOnGotoUnread::LoopInAllMarkedFolders)) {
            mGoToFirstUnreadMessageInSelectedFolder = true;
            mFolderTreeWidget->folderTreeView()->selectNextUnreadFolder(true);
            mGoToFirstUnreadMessageInSelectedFolder = false;
        }
    }
}

void KMMainWidget::slotSelectPreviousMessage()
{
    mMessagePane->selectPreviousMessageItem(MessageList::Core::MessageTypeAny,
                                            MessageList::Core::ClearExistingSelection,
                                            true, false);
}

void KMMainWidget::slotExtendSelectionToPreviousMessage()
{
    mMessagePane->selectPreviousMessageItem(
        MessageList::Core::MessageTypeAny,
        MessageList::Core::GrowOrShrinkExistingSelection,
        true,  // center item
        false  // don't loop in folder
    );
}

void KMMainWidget::slotSelectPreviousUnreadMessage()
{
    if (!mMessagePane->selectPreviousMessageItem(
                MessageList::Core::MessageTypeUnreadOnly,
                MessageList::Core::ClearExistingSelection,
                true,  // center item
                GlobalSettings::self()->loopOnGotoUnread() == GlobalSettings::EnumLoopOnGotoUnread::LoopInCurrentFolder
            )) {
        // no next unread message was found in the current folder
        if ((GlobalSettings::self()->loopOnGotoUnread() ==
                GlobalSettings::EnumLoopOnGotoUnread::LoopInAllFolders) ||
                (GlobalSettings::self()->loopOnGotoUnread() ==
                 GlobalSettings::EnumLoopOnGotoUnread::LoopInAllMarkedFolders)) {
            mGoToFirstUnreadMessageInSelectedFolder = true;
            mFolderTreeWidget->folderTreeView()->selectPrevUnreadFolder();
            mGoToFirstUnreadMessageInSelectedFolder = false;
        }
    }
}

void KMMainWidget::slotDisplayCurrentMessage()
{
    if (mMessagePane->currentItem().isValid() && !mMessagePane->searchEditHasFocus()) {
        slotMessageActivated(mMessagePane->currentItem());
    }
}

// Called by double-clicked or 'Enter' in the messagelist -> pop up reader window
void KMMainWidget::slotMessageActivated(const Akonadi::Item &msg)
{
    if (!mCurrentFolder || !msg.isValid()) {
        return;
    }

    if (CommonKernel->folderIsDraftOrOutbox(mCurrentFolder->collection())) {
        mMsgActions->setCurrentMessage(msg);
        mMsgActions->editCurrentMessage();
        return;
    }

    if (CommonKernel->folderIsTemplates(mCurrentFolder->collection())) {
        slotUseTemplate();
        return;
    }

    // Try to fetch the mail, even in offline mode, it might be cached
    KMFetchMessageCommand *cmd = new KMFetchMessageCommand(this, msg);
    connect(cmd, SIGNAL(completed(KMCommand*)),
            this, SLOT(slotItemsFetchedForActivation(KMCommand*)));
    cmd->start();
}

void KMMainWidget::slotItemsFetchedForActivation(KMCommand *command)
{
    KMCommand::Result result = command->result();
    if (result != KMCommand::OK) {
        qDebug() << "Result:" << result;
        return;
    }

    KMFetchMessageCommand *fetchCmd = qobject_cast<KMFetchMessageCommand *>(command);
    const Item msg = fetchCmd->item();

    KMReaderMainWin *win = new KMReaderMainWin(mFolderDisplayFormatPreference, mFolderHtmlLoadExtPreference);
    const bool useFixedFont = mMsgView ? mMsgView->isFixedFont() :
                              MessageViewer::GlobalSettings::self()->useFixedFont();
    win->setUseFixedFont(useFixedFont);

    const Akonadi::Collection parentCollection = MailCommon::Util::parentCollectionFromItem(msg);
    win->showMessage(overrideEncoding(), msg, parentCollection);
    win->show();
}

void KMMainWidget::slotMessageStatusChangeRequest(const Akonadi::Item &item, const Akonadi::MessageStatus &set, const Akonadi::MessageStatus &clear)
{
    if (!item.isValid()) {
        return;
    }

    if (clear.toQInt32() != Akonadi::MessageStatus().toQInt32()) {
        KMCommand *command = new KMSetStatusCommand(clear, Akonadi::Item::List() << item, true);
        command->start();
    }

    if (set.toQInt32() != Akonadi::MessageStatus().toQInt32()) {
        KMCommand *command = new KMSetStatusCommand(set, Akonadi::Item::List() << item, false);
        command->start();
    }
}

//-----------------------------------------------------------------------------
void KMMainWidget::slotMarkAll()
{
    mMessagePane->selectAll();
    updateMessageActions();
}

void KMMainWidget::slotMessagePopup(const Akonadi::Item &msg , const KUrl &aUrl, const KUrl &imageUrl, const QPoint &aPoint)
{
    updateMessageMenu();

    const QString email =  KPIMUtils::firstEmailAddress(aUrl.path()).toLower();
    if (aUrl.protocol() == QLatin1String("mailto") && !email.isEmpty()) {
        Akonadi::ContactSearchJob *job = new Akonadi::ContactSearchJob(this);
        job->setLimit(1);
        job->setQuery(Akonadi::ContactSearchJob::Email, email, Akonadi::ContactSearchJob::ExactMatch);
        job->setProperty("msg", QVariant::fromValue(msg));
        job->setProperty("point", aPoint);
        job->setProperty("imageUrl", imageUrl);
        job->setProperty("url", aUrl);
        connect(job, &Akonadi::ContactSearchJob::result, this, &KMMainWidget::slotContactSearchJobForMessagePopupDone);
    } else {
        showMessagePopup(msg, aUrl, imageUrl, aPoint, false, false);
    }
}

void KMMainWidget::slotContactSearchJobForMessagePopupDone(KJob *job)
{
    const Akonadi::ContactSearchJob *searchJob = qobject_cast<Akonadi::ContactSearchJob *>(job);
    const bool contactAlreadyExists = !searchJob->contacts().isEmpty();

    const QList<Akonadi::Item> listContact = searchJob->items();
    const bool uniqueContactFound = (listContact.count() == 1);
    if (uniqueContactFound) {
        mMsgView->setContactItem(listContact.first(), searchJob->contacts().at(0));
    } else {
        mMsgView->clearContactItem();
    }
    const Akonadi::Item msg = job->property("msg").value<Akonadi::Item>();
    const QPoint aPoint = job->property("point").toPoint();
    const KUrl imageUrl = job->property("imageUrl").value<KUrl>();
    const KUrl url = job->property("url").value<KUrl>();

    showMessagePopup(msg, url, imageUrl, aPoint, contactAlreadyExists, uniqueContactFound);
}

void KMMainWidget::showMessagePopup(const Akonadi::Item &msg , const KUrl &url, const KUrl &imageUrl, const QPoint &aPoint, bool contactAlreadyExists, bool uniqueContactFound)
{
    QMenu *menu = new QMenu;

    bool urlMenuAdded = false;

    if (!url.isEmpty()) {
        if (url.protocol() == QLatin1String("mailto")) {
            // popup on a mailto URL
            menu->addAction(mMsgView->mailToComposeAction());
            menu->addAction(mMsgView->mailToReplyAction());
            menu->addAction(mMsgView->mailToForwardAction());

            menu->addSeparator();

            if (contactAlreadyExists) {
                if (uniqueContactFound) {
                    menu->addAction(mMsgView->editContactAction());
                } else {
                    menu->addAction(mMsgView->openAddrBookAction());
                }
            } else {
                menu->addAction(mMsgView->addAddrBookAction());
                menu->addAction(mMsgView->addToExistingContactAction());
            }
            menu->addSeparator();
            menu->addMenu(mMsgView->viewHtmlOption());
            menu->addSeparator();
            menu->addAction(mMsgView->copyURLAction());
            urlMenuAdded = true;
        } else if (url.protocol() != QLatin1String("attachment")) {
            // popup on a not-mailto URL
            menu->addAction(mMsgView->urlOpenAction());
            menu->addAction(mMsgView->addBookmarksAction());
            menu->addAction(mMsgView->urlSaveAsAction());
            menu->addAction(mMsgView->copyURLAction());
            if (mMsgView->isAShortUrl(url)) {
                menu->addSeparator();
                menu->addAction(mMsgView->expandShortUrlAction());
            }
            if (!imageUrl.isEmpty()) {
                menu->addSeparator();
                menu->addAction(mMsgView->copyImageLocation());
                menu->addAction(mMsgView->downloadImageToDiskAction());
                menu->addAction(mMsgView->shareImage());
                if (mMsgView->adblockEnabled()) {
                    menu->addSeparator();
                    menu->addAction(mMsgView->blockImage());
                }
            }
            urlMenuAdded = true;
        }
        qDebug() << "URL is:" << url;
    }
    const QString selectedText = mMsgView ? mMsgView->copyText() : QString();
    if (mMsgView && !selectedText.isEmpty()) {
        if (urlMenuAdded) {
            menu->addSeparator();
        }
        menu->addAction(mMsgActions->replyMenu());
        menu->addSeparator();

        menu->addAction(mMsgView->copyAction());
        menu->addAction(mMsgView->selectAllAction());
        menu->addSeparator();
        mMsgActions->addWebShortcutsMenu(menu, selectedText);
        menu->addSeparator();
        menu->addAction(mMsgView->translateAction());
        menu->addSeparator();
        menu->addAction(mMsgView->speakTextAction());
    } else if (!urlMenuAdded) {
        // popup somewhere else (i.e., not a URL) on the message
        if (!mMessagePane->currentMessage()) {
            // no messages
            delete menu;
            return;
        }
        Akonadi::Collection parentCol = msg.parentCollection();
        if (parentCol.isValid() && CommonKernel->folderIsTemplates(parentCol)) {
            menu->addAction(mUseAction);
        } else {
            menu->addAction(mMsgActions->replyMenu());
            menu->addAction(mMsgActions->forwardMenu());
        }
        if (parentCol.isValid() && CommonKernel->folderIsSentMailFolder(parentCol)) {
            menu->addAction(sendAgainAction());
        } else {
            menu->addAction(editAction());
        }
        menu->addAction(mailingListActionMenu());
        menu->addSeparator();

        menu->addAction(mCopyActionMenu);
        menu->addAction(mMoveActionMenu);

        menu->addSeparator();

        menu->addAction(mMsgActions->messageStatusMenu());
        menu->addSeparator();
        if (mMsgView) {
            if (!imageUrl.isEmpty()) {
                menu->addSeparator();
                menu->addAction(mMsgView->copyImageLocation());
                menu->addAction(mMsgView->downloadImageToDiskAction());
                menu->addAction(mMsgView->shareImage());
                menu->addSeparator();
                if (mMsgView->adblockEnabled()) {
                    menu->addAction(mMsgView->blockImage());
                    menu->addSeparator();
                }
            }
            menu->addAction(mMsgView->viewSourceAction());
            menu->addAction(mMsgView->toggleFixFontAction());
            menu->addAction(mMsgView->toggleMimePartTreeAction());
        }
        menu->addSeparator();
        if (mMsgActions->printPreviewAction()) {
            menu->addAction(mMsgActions->printPreviewAction());
        }
        menu->addAction(mMsgActions->printAction());
        menu->addAction(mSaveAsAction);
        menu->addAction(mSaveAttachmentsAction);
        menu->addSeparator();
        if (parentCol.isValid() && CommonKernel->folderIsTrash(parentCol)) {
            menu->addAction(mDeleteAction);
        } else {
            menu->addAction(akonadiStandardAction(Akonadi::StandardMailActionManager::MoveToTrash));
        }
        menu->addSeparator();
        menu->addAction(mMsgView->createTodoAction());
        menu->addAction(mMsgView->createEventAction());
        menu->addSeparator();
        if (mMsgView) {
            menu->addAction(mMsgView->saveMessageDisplayFormatAction());
            menu->addAction(mMsgView->resetMessageDisplayFormatAction());
            menu->addSeparator();
        }
        menu->addAction(mMsgActions->annotateAction());
        if (mMsgView && mMsgView->adblockEnabled()) {
            menu->addSeparator();
            menu->addAction(mMsgView->openBlockableItems());
        }
        if (kmkernel->allowToDebugBalooSupport()) {
            menu->addSeparator();
            menu->addAction(mMsgActions->debugBalooAction());
        }
    }
    KAcceleratorManager::manage(menu);
    menu->exec(aPoint, 0);
    delete menu;
}
//-----------------------------------------------------------------------------
void KMMainWidget::getAccountMenu()
{
    mActMenu->clear();
    const Akonadi::AgentInstance::List lst = MailCommon::Util::agentInstances();
    foreach (const Akonadi::AgentInstance &type, lst) {
        // Explicitly make a copy, as we're not changing values of the list but only
        // the local copy which is passed to action.
        QAction *action = mActMenu->addAction(QString(type.name()).replace(QLatin1Char('&'), QLatin1String("&&")));
        action->setData(type.identifier());
    }
}

//-----------------------------------------------------------------------------
void KMMainWidget::getTransportMenu()
{

    mSendMenu->clear();
    QStringList availTransports = MailTransport::TransportManager::self()->transportNames();
    QStringList::Iterator it;
    QStringList::Iterator end(availTransports.end());

    for (it = availTransports.begin(); it != end ; ++it) {
        mSendMenu->addAction((*it).replace(QLatin1Char('&'), QLatin1String("&&")));
    }
}

//-----------------------------------------------------------------------------
void KMMainWidget::setupActions()
{
    mMsgActions = new KMail::MessageActions(actionCollection(), this);
    mMsgActions->setMessageView(mMsgView);

    //----- File Menu
    mSaveAsAction = new QAction(QIcon::fromTheme(QLatin1String("document-save")), i18n("Save &As..."), this);
    actionCollection()->addAction(QLatin1String("file_save_as"), mSaveAsAction);
    connect(mSaveAsAction, &QAction::triggered, this, &KMMainWidget::slotSaveMsg);
    actionCollection()->setDefaultShortcut(mSaveAsAction, KStandardShortcut::save().first());

    mOpenAction = KStandardAction::open(this, SLOT(slotOpenMsg()),
                                        actionCollection());

    mOpenRecentAction = KStandardAction::openRecent(this, SLOT(slotOpenRecentMsg(QUrl)),
                        actionCollection());
    KConfigGroup grp = mConfig->group(QLatin1String("Recent Files"));
    mOpenRecentAction->loadEntries(grp);

    {
        QAction *action = new QAction(i18n("&Expire All Folders"), this);
        actionCollection()->addAction(QLatin1String("expire_all_folders"), action);
        connect(action, &QAction::triggered, this, &KMMainWidget::slotExpireAll);
    }
    {
        QAction *action = new QAction(QIcon::fromTheme(QLatin1String("mail-receive")), i18n("Check &Mail"), this);
        actionCollection()->addAction(QLatin1String("check_mail"), action);
        connect(action, &QAction::triggered, this, &KMMainWidget::slotCheckMail);
        actionCollection()->setDefaultShortcut(action, QKeySequence(Qt::CTRL + Qt::Key_L));
    }

    KActionMenu *actActionMenu = new KActionMenu(QIcon::fromTheme(QLatin1String("mail-receive")), i18n("Check Mail In"), this);
    actActionMenu->setIconText(i18n("Check Mail"));
    actActionMenu->setToolTip(i18n("Check Mail"));
    actionCollection()->addAction(QLatin1String("check_mail_in"), actActionMenu);
    actActionMenu->setDelayed(true); //needed for checking "all accounts"
    connect(actActionMenu, &KActionMenu::triggered, this, &KMMainWidget::slotCheckMail);
    mActMenu = actActionMenu->menu();
    connect(mActMenu, SIGNAL(triggered(QAction*)),
            SLOT(slotCheckOneAccount(QAction*)));
    connect(mActMenu, &QMenu::aboutToShow, this, &KMMainWidget::getAccountMenu);

    mSendQueued = new QAction(QIcon::fromTheme(QLatin1String("mail-send")), i18n("&Send Queued Messages"), this);
    actionCollection()->addAction(QLatin1String("send_queued"), mSendQueued);
    connect(mSendQueued, &QAction::triggered, this, &KMMainWidget::slotSendQueued);
    {

        QAction *action = mAkonadiStandardActionManager->action(Akonadi::StandardActionManager::ToggleWorkOffline);
        mAkonadiStandardActionManager->interceptAction(Akonadi::StandardActionManager::ToggleWorkOffline);
        action->setCheckable(false);
        connect(action, &QAction::triggered, this, &KMMainWidget::slotOnlineStatus);
        action->setText(i18n("Online status (unknown)"));
    }

    mSendActionMenu = new KActionMenu(QIcon::fromTheme(QLatin1String("mail-send-via")), i18n("Send Queued Messages Via"), this);
    actionCollection()->addAction(QLatin1String("send_queued_via"), mSendActionMenu);
    mSendActionMenu->setDelayed(true);

    mSendMenu = mSendActionMenu->menu();
    connect(mSendMenu, &QMenu::triggered, this, &KMMainWidget::slotSendQueuedVia);
    connect(mSendMenu, &QMenu::aboutToShow, this, &KMMainWidget::getTransportMenu);

    //----- Tools menu
    if (parent()->inherits("KMMainWin")) {
        QAction *action = new QAction(QIcon::fromTheme(QLatin1String("x-office-address-book")), i18n("&Address Book"), this);
        actionCollection()->addAction(QLatin1String("addressbook"), action);
        connect(action, &QAction::triggered, this, &KMMainWidget::slotAddrBook);
        if (QStandardPaths::findExecutable(QLatin1String("kaddressbook")).isEmpty()) {
            action->setEnabled(false);
        }
    }

    {
        QAction *action = new QAction(QIcon::fromTheme(QLatin1String("pgp-keys")), i18n("Certificate Manager"), this);
        actionCollection()->addAction(QLatin1String("tools_start_certman"), action);
        connect(action, &QAction::triggered, this, &KMMainWidget::slotStartCertManager);
        // disable action if no certman binary is around
        if (QStandardPaths::findExecutable(QLatin1String("kleopatra")).isEmpty()) {
            action->setEnabled(false);
        }
    }
    {
        QAction *action = new QAction(QIcon::fromTheme(QLatin1String("pgp-keys")), i18n("GnuPG Log Viewer"), this);
        actionCollection()->addAction(QLatin1String("tools_start_kwatchgnupg"), action);
        connect(action, &QAction::triggered, this, &KMMainWidget::slotStartWatchGnuPG);
#ifdef Q_OS_WIN32
        // not ported yet, underlying infrastructure missing on Windows
        const bool usableKWatchGnupg = false;
#else
        // disable action if no kwatchgnupg binary is around
        bool usableKWatchGnupg = !QStandardPaths::findExecutable(QLatin1String("kwatchgnupg")).isEmpty();
#endif
        action->setEnabled(usableKWatchGnupg);
    }
    {
        QAction *action = new QAction(QIcon::fromTheme(QLatin1String("document-import")), i18n("&Import Messages..."), this);
        actionCollection()->addAction(QLatin1String("import"), action);
        connect(action, &QAction::triggered, this, &KMMainWidget::slotImport);
        if (QStandardPaths::findExecutable(QLatin1String("kmailcvt")).isEmpty()) {
            action->setEnabled(false);
        }
    }

#if !defined(NDEBUG)
    {
        QAction *action = new QAction(i18n("&Debug Sieve..."), this);
        actionCollection()->addAction(QLatin1String("tools_debug_sieve"), action);
        connect(action, &QAction::triggered, this, &KMMainWidget::slotDebugSieve);
    }
#endif

    {
        QAction *action = new QAction(i18n("Filter &Log Viewer..."), this);
        actionCollection()->addAction(QLatin1String("filter_log_viewer"), action);
        connect(action, &QAction::triggered, this, &KMMainWidget::slotFilterLogViewer);
    }
    {
        QAction *action = new QAction(i18n("&Anti-Spam Wizard..."), this);
        actionCollection()->addAction(QLatin1String("antiSpamWizard"), action);
        connect(action, &QAction::triggered, this, &KMMainWidget::slotAntiSpamWizard);
    }
    {
        QAction *action = new QAction(i18n("&Anti-Virus Wizard..."), this);
        actionCollection()->addAction(QLatin1String("antiVirusWizard"), action);
        connect(action, &QAction::triggered, this, &KMMainWidget::slotAntiVirusWizard);
    }
    {
        QAction *action = new QAction(i18n("&Account Wizard..."), this);
        actionCollection()->addAction(QLatin1String("accountWizard"), action);
        connect(action, &QAction::triggered, this, &KMMainWidget::slotAccountWizard);
    }
    {
        QAction *action = new QAction(i18n("&Import Wizard..."), this);
        actionCollection()->addAction(QLatin1String("importWizard"), action);
        connect(action, &QAction::triggered, this, &KMMainWidget::slotImportWizard);
    }
    if (KSieveUi::Util::allowOutOfOfficeSettings()) {
        QAction *action = new QAction(i18n("Edit \"Out of Office\" Replies..."), this);
        actionCollection()->addAction(QLatin1String("tools_edit_vacation"), action);
        connect(action, SIGNAL(triggered(bool)), SLOT(slotEditVacation()));
    }

    {
<<<<<<< HEAD
        QAction *action = new QAction(i18n("&Configure Automatic Archiving..."), this);
        actionCollection()->addAction(QLatin1String("tools_automatic_archiving"), action);
        connect(action, &QAction::triggered, this, &KMMainWidget::slotConfigureAutomaticArchiving);
    }

    {
        QAction *action = new QAction(i18n("Delayed Messages..."), this);
        actionCollection()->addAction(QLatin1String("message_delayed"), action);
        connect(action, &QAction::triggered, this, &KMMainWidget::slotConfigureSendLater);
=======
        KAction *action = new KAction(i18n("&Configure Automatic Archiving..."), this);
        actionCollection()->addAction(QLatin1String("tools_automatic_archiving"), action );
        connect(action, SIGNAL(triggered(bool)), mConfigAgent, SLOT(slotConfigureAutomaticArchiving()));
    }

    {
        KAction *action = new KAction(i18n("Delayed Messages..."), this);
        actionCollection()->addAction(QLatin1String("message_delayed"), action );
        connect(action, SIGNAL(triggered(bool)), mConfigAgent, SLOT(slotConfigureSendLater()));
>>>>>>> 92c99f88
    }

    // Disable the standard action delete key sortcut.
    QAction *const standardDelAction = akonadiStandardAction(Akonadi::StandardActionManager::DeleteItems);
    standardDelAction->setShortcut(QKeySequence());

    //----- Edit Menu

    /* The delete action is nowhere in the gui, by default, so we need to make
    * sure it is plugged into the KAccel now, since that won't happen on
    * XMLGui construction or manual ->plug(). This is only a problem when run
    * as a part, though. */
    mDeleteAction = new QAction(QIcon::fromTheme(QLatin1String("edit-delete")), i18nc("@action Hard delete, bypassing trash", "&Delete"), this);
    actionCollection()->addAction(QLatin1String("delete"), mDeleteAction);
    connect(mDeleteAction, SIGNAL(triggered(bool)), SLOT(slotDeleteMsg()));
    actionCollection()->setDefaultShortcut(mDeleteAction, QKeySequence(Qt::SHIFT + Qt::Key_Delete));

    mTrashThreadAction = new QAction(i18n("M&ove Thread to Trash"), this);
    actionCollection()->addAction(QLatin1String("move_thread_to_trash"), mTrashThreadAction);
    actionCollection()->setDefaultShortcut(mTrashThreadAction, QKeySequence(Qt::CTRL + Qt::Key_Delete));
    mTrashThreadAction->setIcon(QIcon::fromTheme(QLatin1String("user-trash")));
    KMail::Util::addQActionHelpText(mTrashThreadAction, i18n("Move thread to trashcan"));
    connect(mTrashThreadAction, &QAction::triggered, this, &KMMainWidget::slotTrashThread);

    mDeleteThreadAction = new QAction(QIcon::fromTheme(QLatin1String("edit-delete")), i18n("Delete T&hread"), this);
    actionCollection()->addAction(QLatin1String("delete_thread"), mDeleteThreadAction);
    connect(mDeleteThreadAction, SIGNAL(triggered(bool)), SLOT(slotDeleteThread()));
    actionCollection()->setDefaultShortcut(mDeleteThreadAction, QKeySequence(Qt::CTRL + Qt::SHIFT + Qt::Key_Delete));

    mSearchMessages = new QAction(QIcon::fromTheme(QLatin1String("edit-find-mail")), i18n("&Find Messages..."), this);
    actionCollection()->addAction(QLatin1String("search_messages"), mSearchMessages);
    connect(mSearchMessages, &QAction::triggered, this, &KMMainWidget::slotRequestFullSearchFromQuickSearch);
    actionCollection()->setDefaultShortcut(mSearchMessages, QKeySequence(Qt::Key_S));

    {
        QAction *action = new QAction(i18n("Select &All Messages"), this);
        actionCollection()->addAction(QLatin1String("mark_all_messages"), action);
        connect(action, &QAction::triggered, this, &KMMainWidget::slotMarkAll);
        actionCollection()->setDefaultShortcut(action, QKeySequence(Qt::CTRL + Qt::Key_A));
    }

    //----- Folder Menu

    mFolderMailingListPropertiesAction = new QAction(i18n("&Mailing List Management..."), this);
    actionCollection()->addAction(QLatin1String("folder_mailinglist_properties"), mFolderMailingListPropertiesAction);
    connect(mFolderMailingListPropertiesAction, &QAction::triggered, this, &KMMainWidget::slotFolderMailingListProperties);
    // mFolderMailingListPropertiesAction->setIcon(QIcon::fromTheme("document-properties-mailing-list"));

    mShowFolderShortcutDialogAction = new QAction(QIcon::fromTheme(QLatin1String("configure-shortcuts")), i18n("&Assign Shortcut..."), this);
    actionCollection()->addAction(QLatin1String("folder_shortcut_command"), mShowFolderShortcutDialogAction);
    connect(mShowFolderShortcutDialogAction, SIGNAL(triggered(bool)),
            SLOT(slotShowFolderShortcutDialog()));

    // FIXME: this action is not currently enabled in the rc file, but even if
    // it were there is inconsistency between the action name and action.
    // "Expiration Settings" implies that this will lead to a settings dialogue
    // and it should be followed by a "...", but slotExpireFolder() performs
    // an immediate expiry.
    //
    // TODO: expire action should be disabled if there is no content or if
    // the folder can't delete messages.
    //
    // Leaving the action here for the moment, it and the "Expire" option in the
    // folder popup menu should be combined or at least made consistent.  Same for
    // slotExpireFolder() and FolderViewItem::slotShowExpiryProperties().
    mExpireFolderAction = new QAction(i18n("&Expiration Settings"), this);
    actionCollection()->addAction(QLatin1String("expire"), mExpireFolderAction);
    connect(mExpireFolderAction, &QAction::triggered, this, &KMMainWidget::slotExpireFolder);

    mAkonadiStandardActionManager->interceptAction(Akonadi::StandardMailActionManager::MoveToTrash);
    connect(mAkonadiStandardActionManager->action(Akonadi::StandardMailActionManager::MoveToTrash), SIGNAL(triggered(bool)), this, SLOT(slotTrashSelectedMessages()));

    mAkonadiStandardActionManager->interceptAction(Akonadi::StandardMailActionManager::MoveAllToTrash);
    connect(mAkonadiStandardActionManager->action(Akonadi::StandardMailActionManager::MoveAllToTrash), SIGNAL(triggered(bool)), this, SLOT(slotEmptyFolder()));

    mAkonadiStandardActionManager->interceptAction(Akonadi::StandardActionManager::DeleteCollections);
    connect(mAkonadiStandardActionManager->action(Akonadi::StandardActionManager::DeleteCollections), SIGNAL(triggered(bool)), this, SLOT(slotRemoveFolder()));

    // ### PORT ME: Add this to the context menu. Not possible right now because
    //              the context menu uses XMLGUI, and that would add the entry to
    //              all collection context menus
    mArchiveFolderAction = new QAction(i18n("&Archive Folder..."), this);
    actionCollection()->addAction(QLatin1String("archive_folder"), mArchiveFolderAction);
    connect(mArchiveFolderAction, &QAction::triggered, this, &KMMainWidget::slotArchiveFolder);

    mDisplayMessageFormatMenu = new DisplayMessageFormatActionMenu(this);
    connect(mDisplayMessageFormatMenu, &DisplayMessageFormatActionMenu::changeDisplayMessageFormat, this, &KMMainWidget::slotChangeDisplayMessageFormat);
    actionCollection()->addAction(QLatin1String("display_format_message"), mDisplayMessageFormatMenu);

    mPreferHtmlLoadExtAction = new KToggleAction(i18n("Load E&xternal References"), this);
    actionCollection()->addAction(QLatin1String("prefer_html_external_refs"), mPreferHtmlLoadExtAction);
    connect(mPreferHtmlLoadExtAction, &KToggleAction::triggered, this, &KMMainWidget::slotOverrideHtmlLoadExt);

    {
        QAction *action =  mAkonadiStandardActionManager->action(Akonadi::StandardActionManager::CopyCollections);
        actionCollection()->setDefaultShortcut(action, QKeySequence(Qt::SHIFT + Qt::CTRL + Qt::Key_C));
    }
    {
        QAction *action = mAkonadiStandardActionManager->action(Akonadi::StandardActionManager::Paste);
        actionCollection()->setDefaultShortcut(action, QKeySequence(Qt::SHIFT + Qt::CTRL + Qt::Key_V));
    }
    {
        QAction *action = mAkonadiStandardActionManager->action(Akonadi::StandardActionManager::CopyItems);
        actionCollection()->setDefaultShortcut(action, QKeySequence(Qt::ALT + Qt::CTRL + Qt::Key_C));
    }
    {
        QAction *action = mAkonadiStandardActionManager->action(Akonadi::StandardActionManager::CutItems);
        action->setShortcut(QKeySequence(Qt::ALT + Qt::CTRL + Qt::Key_X));
    }

    {
        QAction *action = mAkonadiStandardActionManager->action(Akonadi::StandardActionManager::CopyItemToMenu);
        action->setText(i18n("Copy Message To..."));
        action = mAkonadiStandardActionManager->action(Akonadi::StandardActionManager::MoveItemToMenu);
        action->setText(i18n("Move Message To..."));
    }

    //----- Message Menu
    {
        QAction *action = new QAction(QIcon::fromTheme(QLatin1String("mail-message-new")), i18n("&New Message..."), this);
        actionCollection()->addAction(QLatin1String("new_message"), action);
        action->setIconText(i18nc("@action:intoolbar New Empty Message", "New"));
        connect(action, &QAction::triggered, this, &KMMainWidget::slotCompose);
        // do not set a New shortcut if kmail is a component
        if (!kmkernel->xmlGuiInstance().isValid()) {
            action->setShortcut(KStandardShortcut::openNew().first());
        }
    }

    mTemplateMenu = new KActionMenu(QIcon::fromTheme(QLatin1String("document-new")), i18n("Message From &Template"),
                                    actionCollection());
    mTemplateMenu->setDelayed(true);
    actionCollection()->addAction(QLatin1String("new_from_template"), mTemplateMenu);
    connect(mTemplateMenu->menu(), SIGNAL(aboutToShow()), this,
            SLOT(slotShowNewFromTemplate()));
    connect(mTemplateMenu->menu(), SIGNAL(triggered(QAction*)), this,
            SLOT(slotNewFromTemplate(QAction*)));

    mMessageNewList = new QAction(QIcon::fromTheme(QLatin1String("mail-message-new-list")),
                                  i18n("New Message t&o Mailing-List..."),
                                  this);
    actionCollection()->addAction(QLatin1String("post_message"),  mMessageNewList);
    connect(mMessageNewList, SIGNAL(triggered(bool)),
            SLOT(slotPostToML()));
    actionCollection()->setDefaultShortcut(mMessageNewList, QKeySequence(Qt::CTRL + Qt::SHIFT + Qt::Key_N));

    mSendAgainAction = new QAction(i18n("Send A&gain..."), this);
    actionCollection()->addAction(QLatin1String("send_again"), mSendAgainAction);
    connect(mSendAgainAction, &QAction::triggered, this, &KMMainWidget::slotResendMsg);

    //----- Create filter actions
    mFilterMenu = new KActionMenu(QIcon::fromTheme(QLatin1String("view-filter")), i18n("&Create Filter"), this);
    actionCollection()->addAction(QLatin1String("create_filter"), mFilterMenu);
    connect(mFilterMenu, SIGNAL(triggered(bool)), this,
            SLOT(slotFilter()));
    {
        QAction *action = new QAction(i18n("Filter on &Subject..."), this);
        actionCollection()->addAction(QLatin1String("subject_filter"), action);
        connect(action, &QAction::triggered, this, &KMMainWidget::slotSubjectFilter);
        mFilterMenu->addAction(action);
    }

    {
        QAction *action = new QAction(i18n("Filter on &From..."), this);
        actionCollection()->addAction(QLatin1String("from_filter"), action);
        connect(action, &QAction::triggered, this, &KMMainWidget::slotFromFilter);
        mFilterMenu->addAction(action);
    }
    {
        QAction *action = new QAction(i18n("Filter on &To..."), this);
        actionCollection()->addAction(QLatin1String("to_filter"), action);
        connect(action, &QAction::triggered, this, &KMMainWidget::slotToFilter);
        mFilterMenu->addAction(action);
    }
    mFilterMenu->addAction(mMsgActions->listFilterAction());

    mUseAction = new QAction(QIcon::fromTheme(QLatin1String("document-new")), i18n("New Message From &Template"), this);
    actionCollection()->addAction(QLatin1String("use_template"), mUseAction);
    connect(mUseAction, &QAction::triggered, this, &KMMainWidget::slotUseTemplate);
    actionCollection()->setDefaultShortcut(mUseAction, QKeySequence(Qt::SHIFT + Qt::Key_N));

    //----- "Mark Thread" submenu
    mThreadStatusMenu = new KActionMenu(i18n("Mark &Thread"), this);
    actionCollection()->addAction(QLatin1String("thread_status"), mThreadStatusMenu);

    mMarkThreadAsReadAction = new QAction(QIcon::fromTheme(QLatin1String("mail-mark-read")), i18n("Mark Thread as &Read"), this);
    actionCollection()->addAction(QLatin1String("thread_read"), mMarkThreadAsReadAction);
    connect(mMarkThreadAsReadAction, &QAction::triggered, this, &KMMainWidget::slotSetThreadStatusRead);
    KMail::Util::addQActionHelpText(mMarkThreadAsReadAction, i18n("Mark all messages in the selected thread as read"));
    mThreadStatusMenu->addAction(mMarkThreadAsReadAction);

    mMarkThreadAsUnreadAction = new QAction(QIcon::fromTheme(QLatin1String("mail-mark-unread")), i18n("Mark Thread as &Unread"), this);
    actionCollection()->addAction(QLatin1String("thread_unread"), mMarkThreadAsUnreadAction);
    connect(mMarkThreadAsUnreadAction, &QAction::triggered, this, &KMMainWidget::slotSetThreadStatusUnread);
    KMail::Util::addQActionHelpText(mMarkThreadAsUnreadAction, i18n("Mark all messages in the selected thread as unread"));
    mThreadStatusMenu->addAction(mMarkThreadAsUnreadAction);

    mThreadStatusMenu->addSeparator();

    //----- "Mark Thread" toggle actions
    mToggleThreadImportantAction = new KToggleAction(QIcon::fromTheme(QLatin1String("mail-mark-important")), i18n("Mark Thread as &Important"), this);
    actionCollection()->addAction(QLatin1String("thread_flag"), mToggleThreadImportantAction);
    connect(mToggleThreadImportantAction, &KToggleAction::triggered, this, &KMMainWidget::slotSetThreadStatusImportant);
    mToggleThreadImportantAction->setCheckedState(KGuiItem(i18n("Remove &Important Thread Mark")));
    mThreadStatusMenu->addAction(mToggleThreadImportantAction);

    mToggleThreadToActAction = new KToggleAction(QIcon::fromTheme(QLatin1String("mail-mark-task")), i18n("Mark Thread as &Action Item"), this);
    actionCollection()->addAction(QLatin1String("thread_toact"), mToggleThreadToActAction);
    connect(mToggleThreadToActAction, &KToggleAction::triggered, this, &KMMainWidget::slotSetThreadStatusToAct);
    mToggleThreadToActAction->setCheckedState(KGuiItem(i18n("Remove &Action Item Thread Mark")));
    mThreadStatusMenu->addAction(mToggleThreadToActAction);

    //------- "Watch and ignore thread" actions
    mWatchThreadAction = new KToggleAction(QIcon::fromTheme(QLatin1String("mail-thread-watch")), i18n("&Watch Thread"), this);
    actionCollection()->addAction(QLatin1String("thread_watched"), mWatchThreadAction);
    connect(mWatchThreadAction, &KToggleAction::triggered, this, &KMMainWidget::slotSetThreadStatusWatched);

    mIgnoreThreadAction = new KToggleAction(QIcon::fromTheme(QLatin1String("mail-thread-ignored")), i18n("&Ignore Thread"), this);
    actionCollection()->addAction(QLatin1String("thread_ignored"), mIgnoreThreadAction);
    connect(mIgnoreThreadAction, &KToggleAction::triggered, this, &KMMainWidget::slotSetThreadStatusIgnored);

    mThreadStatusMenu->addSeparator();
    mThreadStatusMenu->addAction(mWatchThreadAction);
    mThreadStatusMenu->addAction(mIgnoreThreadAction);

    mSaveAttachmentsAction = new QAction(QIcon::fromTheme(QLatin1String("mail-attachment")), i18n("Save A&ttachments..."), this);
    actionCollection()->addAction(QLatin1String("file_save_attachments"), mSaveAttachmentsAction);
    connect(mSaveAttachmentsAction, &QAction::triggered, this, &KMMainWidget::slotSaveAttachments);

    mMoveActionMenu = mAkonadiStandardActionManager->action(Akonadi::StandardActionManager::MoveItemToMenu);

    mCopyActionMenu = mAkonadiStandardActionManager->action(Akonadi::StandardActionManager::CopyItemToMenu);

    mApplyAllFiltersAction =
        new QAction(QIcon::fromTheme(QLatin1String("view-filter")), i18n("Appl&y All Filters"), this);
    actionCollection()->addAction(QLatin1String("apply_filters"), mApplyAllFiltersAction);
    connect(mApplyAllFiltersAction, SIGNAL(triggered(bool)),
            SLOT(slotApplyFilters()));
    actionCollection()->setDefaultShortcut(mApplyAllFiltersAction, QKeySequence(Qt::CTRL + Qt::Key_J));

    mApplyFilterActionsMenu = new KActionMenu(i18n("A&pply Filter"), this);
    actionCollection()->addAction(QLatin1String("apply_filter_actions"), mApplyFilterActionsMenu);

    {
        QAction *action = new QAction(i18nc("View->", "&Expand Thread / Group"), this);
        actionCollection()->addAction(QLatin1String("expand_thread"), action);
        actionCollection()->setDefaultShortcut(action, QKeySequence(Qt::Key_Period));
        KMail::Util::addQActionHelpText(action, i18n("Expand the current thread or group"));
        connect(action, &QAction::triggered, this, &KMMainWidget::slotExpandThread);
    }
    {
        QAction *action = new QAction(i18nc("View->", "&Collapse Thread / Group"), this);
        actionCollection()->addAction(QLatin1String("collapse_thread"), action);
        actionCollection()->setDefaultShortcut(action, QKeySequence(Qt::Key_Comma));
        KMail::Util::addQActionHelpText(action, i18n("Collapse the current thread or group"));
        connect(action, &QAction::triggered, this, &KMMainWidget::slotCollapseThread);
    }
    {
        QAction *action = new QAction(i18nc("View->", "Ex&pand All Threads"), this);
        actionCollection()->addAction(QLatin1String("expand_all_threads"), action);
        actionCollection()->setDefaultShortcut(action, QKeySequence(Qt::CTRL + Qt::Key_Period));
        KMail::Util::addQActionHelpText(action, i18n("Expand all threads in the current folder"));
        connect(action, &QAction::triggered, this, &KMMainWidget::slotExpandAllThreads);
    }
    {
        QAction *action = new QAction(i18nc("View->", "C&ollapse All Threads"), this);
        actionCollection()->addAction(QLatin1String("collapse_all_threads"), action);
        actionCollection()->setDefaultShortcut(action, QKeySequence(Qt::CTRL + Qt::Key_Comma));
        KMail::Util::addQActionHelpText(action, i18n("Collapse all threads in the current folder"));
        connect(action, &QAction::triggered, this, &KMMainWidget::slotCollapseAllThreads);
    }

    QAction *dukeOfMonmoth = new QAction(i18n("&Display Message"), this);
    actionCollection()->addAction(QLatin1String("display_message"), dukeOfMonmoth);
    connect(dukeOfMonmoth, &QAction::triggered, this, &KMMainWidget::slotDisplayCurrentMessage);
    QList<QKeySequence> shortcuts;
    shortcuts << QKeySequence(Qt::Key_Enter) << QKeySequence(Qt::Key_Return);
    actionCollection()->setDefaultShortcuts(dukeOfMonmoth, shortcuts);

    //----- Go Menu
    {
        QAction *action = new QAction(i18n("&Next Message"), this);
        actionCollection()->addAction(QLatin1String("go_next_message"), action);
        actionCollection()->setDefaultShortcut(action, QKeySequence(QLatin1String("N; Right")));
        KMail::Util::addQActionHelpText(action, i18n("Go to the next message"));
        connect(action, &QAction::triggered, this, &KMMainWidget::slotSelectNextMessage);
    }
    {
        QAction *action = new QAction(i18n("Next &Unread Message"), this);
        actionCollection()->addAction(QLatin1String("go_next_unread_message"), action);
        actionCollection()->setDefaultShortcut(action, QKeySequence(Qt::Key_Plus));
        if (QApplication::isRightToLeft()) {
            action->setIcon(QIcon::fromTheme(QLatin1String("go-previous")));
        } else {
            action->setIcon(QIcon::fromTheme(QLatin1String("go-next")));
        }
        action->setIconText(i18nc("@action:inmenu Goto next unread message", "Next"));
        KMail::Util::addQActionHelpText(action, i18n("Go to the next unread message"));
        connect(action, &QAction::triggered, this, &KMMainWidget::slotSelectNextUnreadMessage);
    }
    {
        QAction *action = new QAction(i18n("&Previous Message"), this);
        actionCollection()->addAction(QLatin1String("go_prev_message"), action);
        KMail::Util::addQActionHelpText(action, i18n("Go to the previous message"));
        actionCollection()->setDefaultShortcut(action, QKeySequence(QLatin1String("P; Left")));
        connect(action, &QAction::triggered, this, &KMMainWidget::slotSelectPreviousMessage);
    }
    {
        QAction *action = new QAction(i18n("Previous Unread &Message"), this);
        actionCollection()->addAction(QLatin1String("go_prev_unread_message"), action);
        actionCollection()->setDefaultShortcut(action, QKeySequence(Qt::Key_Minus));
        if (QApplication::isRightToLeft()) {
            action->setIcon(QIcon::fromTheme(QLatin1String("go-next")));
        } else {
            action->setIcon(QIcon::fromTheme(QLatin1String("go-previous")));
        }
        action->setIconText(i18nc("@action:inmenu Goto previous unread message.", "Previous"));
        KMail::Util::addQActionHelpText(action, i18n("Go to the previous unread message"));
        connect(action, &QAction::triggered, this, &KMMainWidget::slotSelectPreviousUnreadMessage);
    }
    {
        QAction *action = new QAction(i18n("Next Unread &Folder"), this);
        actionCollection()->addAction(QLatin1String("go_next_unread_folder"), action);
        connect(action, &QAction::triggered, this, &KMMainWidget::slotNextUnreadFolder);
        actionCollection()->setDefaultShortcut(action, QKeySequence(Qt::ALT + Qt::Key_Plus));
        KMail::Util::addQActionHelpText(action, i18n("Go to the next folder with unread messages"));
    }
    {
        QAction *action = new QAction(i18n("Previous Unread F&older"), this);
        actionCollection()->addAction(QLatin1String("go_prev_unread_folder"), action);
        actionCollection()->setDefaultShortcut(action, QKeySequence(Qt::ALT + Qt::Key_Minus));
        KMail::Util::addQActionHelpText(action, i18n("Go to the previous folder with unread messages"));
        connect(action, &QAction::triggered, this, &KMMainWidget::slotPrevUnreadFolder);
    }
    {
        QAction *action = new QAction(i18nc("Go->", "Next Unread &Text"), this);
        actionCollection()->addAction(QLatin1String("go_next_unread_text"), action);
        actionCollection()->setDefaultShortcut(action, QKeySequence(Qt::Key_Space));
        KMail::Util::addQActionHelpText(action, i18n("Go to the next unread text"));
        action->setWhatsThis(i18n("Scroll down current message. "
                                  "If at end of current message, "
                                  "go to next unread message."));
        connect(action, &QAction::triggered, this, &KMMainWidget::slotReadOn);
    }

    //----- Settings Menu
    {
        QAction *action = new QAction(i18n("Configure &Filters..."), this);
        action->setMenuRole(QAction::NoRole);   // do not move to application menu on OS X
        actionCollection()->addAction(QLatin1String("filter"), action);
        connect(action, &QAction::triggered, this, &KMMainWidget::slotFilter);
    }
    {
        QAction *action = new QAction(i18n("Manage &Sieve Scripts..."), this);
        actionCollection()->addAction(QLatin1String("sieveFilters"), action);
        connect(action, &QAction::triggered, this, &KMMainWidget::slotManageSieveScripts);
    }
    {
        QAction *action = new QAction(QIcon::fromTheme(QLatin1String("kmail")), i18n("KMail &Introduction"), this);
        actionCollection()->addAction(QLatin1String("help_kmail_welcomepage"), action);
        KMail::Util::addQActionHelpText(action, i18n("Display KMail's Welcome Page"));
        connect(action, &QAction::triggered, this, &KMMainWidget::slotIntro);
    }

    // ----- Standard Actions

    //  KStandardAction::configureNotifications(this, SLOT(slotEditNotifications()), actionCollection());
    {
        QAction *action = new QAction(QIcon::fromTheme(QLatin1String("preferences-desktop-notification")),
                                      i18n("Configure &Notifications..."), this);
        action->setMenuRole(QAction::NoRole);   // do not move to application menu on OS X
        actionCollection()->addAction(QLatin1String("kmail_configure_notifications"), action);
        connect(action, &QAction::triggered, this, &KMMainWidget::slotEditNotifications);
    }

    {
        QAction *action = new QAction(QIcon::fromTheme(QLatin1String("configure")), i18n("&Configure KMail..."), this);
        action->setMenuRole(QAction::PreferencesRole);   // this one should move to the application menu on OS X
        actionCollection()->addAction(QLatin1String("kmail_configure_kmail"), action);
        connect(action, SIGNAL(triggered(bool)), kmkernel, SLOT(slotShowConfigurationDialog()));
    }

    {
        mExpireConfigAction = new QAction(i18n("Expire..."), this);
        actionCollection()->addAction(QLatin1String("expire_settings"), mExpireConfigAction);
        connect(mExpireConfigAction, &QAction::triggered, this, &KMMainWidget::slotShowExpiryProperties);
    }

    {
        QAction *action = new QAction(QIcon::fromTheme(QLatin1String("bookmark-new")), i18n("Add Favorite Folder..."), this);
        actionCollection()->addAction(QLatin1String("add_favorite_folder"), action);
        connect(action, &QAction::triggered, this, &KMMainWidget::slotAddFavoriteFolder);
    }

    {
        mServerSideSubscription = new QAction(QIcon::fromTheme(QLatin1String("folder-bookmarks")), i18n("Serverside Subscription..."), this);
        actionCollection()->addAction(QLatin1String("serverside_subscription"), mServerSideSubscription);
        connect(mServerSideSubscription, &QAction::triggered, this, &KMMainWidget::slotServerSideSubscription);
    }

    {
        mApplyFiltersOnFolder = new QAction(QIcon::fromTheme(QLatin1String("view-filter")), i18n("Appl&y All Filters On Folder"), this);
        actionCollection()->addAction(QLatin1String("apply_filters_on_folder"), mApplyFiltersOnFolder);
        connect(mApplyFiltersOnFolder, SIGNAL(triggered(bool)),
                SLOT(slotApplyFiltersOnFolder()));

    }

    {
        QAction *action = new QAction(QIcon::fromTheme(QLatin1String("kmail")), i18n("&Export KMail Data..."), this);
        actionCollection()->addAction(QLatin1String("kmail_export_data"), action);
        connect(action, &QAction::triggered, this, &KMMainWidget::slotExportData);
    }

    {
        QAction *action = new QAction(QIcon::fromTheme(QLatin1String("contact-new")), i18n("New AddressBook Contact..."), this);
        actionCollection()->addAction(QLatin1String("kmail_new_addressbook_contact"), action);
        connect(action, &QAction::triggered, this, &KMMainWidget::slotCreateAddressBookContact);

    }

    actionCollection()->addAction(KStandardAction::Undo,  QLatin1String("kmail_undo"), this, SLOT(slotUndo()));

    KStandardAction::tipOfDay(this, SLOT(slotShowTip()), actionCollection());

    menutimer = new QTimer(this);
    menutimer->setObjectName(QLatin1String("menutimer"));
    menutimer->setSingleShot(true);
    connect(menutimer, &QTimer::timeout, this, &KMMainWidget::updateMessageActionsDelayed);
    connect(kmkernel->undoStack(),
            SIGNAL(undoStackChanged()), this, SLOT(slotUpdateUndo()));

    updateMessageActions();
    updateFolderMenu();
    mTagActionManager = new KMail::TagActionManager(this, actionCollection(), mMsgActions,
            mGUIClient);
    mFolderShortcutActionManager = new KMail::FolderShortcutActionManager(this, actionCollection());

    {
        QAction *action = new QAction(i18n("Copy Message to Folder"), this);
        actionCollection()->addAction(QLatin1String("copy_message_to_folder"), action);
        connect(action, SIGNAL(triggered(bool)),
                SLOT(slotCopySelectedMessagesToFolder()));
        actionCollection()->setDefaultShortcut(action, QKeySequence(Qt::Key_C));
    }
    {
        QAction *action = new QAction(i18n("Jump to Folder..."), this);
        actionCollection()->addAction(QLatin1String("jump_to_folder"), action);
        connect(action, SIGNAL(triggered(bool)),
                SLOT(slotJumpToFolder()));
        actionCollection()->setDefaultShortcut(action, QKeySequence(Qt::Key_J));
    }
    {
        QAction *action = new QAction(i18n("Abort Current Operation"), this);
        actionCollection()->addAction(QLatin1String("cancel"), action);
        connect(action, SIGNAL(triggered(bool)),
                ProgressManager::instance(), SLOT(slotAbortAll()));
        actionCollection()->setDefaultShortcut(action, QKeySequence(Qt::Key_Escape));
    }
    {
        QAction *action = new QAction(i18n("Focus on Next Folder"), this);
        actionCollection()->addAction(QLatin1String("inc_current_folder"), action);
        connect(action, SIGNAL(triggered(bool)),
                mFolderTreeWidget->folderTreeView(), SLOT(slotFocusNextFolder()));
        actionCollection()->setDefaultShortcut(action, QKeySequence(Qt::CTRL + Qt::Key_Right));
    }
    {
        QAction *action = new QAction(i18n("Focus on Previous Folder"), this);
        actionCollection()->addAction(QLatin1String("dec_current_folder"), action);
        connect(action, SIGNAL(triggered(bool)),
                mFolderTreeWidget->folderTreeView(), SLOT(slotFocusPrevFolder()));
        actionCollection()->setDefaultShortcut(action, QKeySequence(Qt::CTRL + Qt::Key_Left));
    }
    {
        QAction *action = new QAction(i18n("Select Folder with Focus"), this);
        actionCollection()->addAction(QLatin1String("select_current_folder"), action);

        connect(action, SIGNAL(triggered(bool)),
                mFolderTreeWidget->folderTreeView(), SLOT(slotSelectFocusFolder()));
        actionCollection()->setDefaultShortcut(action, QKeySequence(Qt::CTRL + Qt::Key_Space));
    }
    {
        QAction *action = new QAction(i18n("Focus on First Folder"), this);
        actionCollection()->addAction(QLatin1String("focus_first_folder"), action);
        connect(action, SIGNAL(triggered(bool)),
                mFolderTreeWidget->folderTreeView(), SLOT(slotFocusFirstFolder()));
        actionCollection()->setDefaultShortcut(action, QKeySequence(Qt::CTRL + Qt::Key_Home));
    }
    {
        QAction *action = new QAction(i18n("Focus on Last Folder"), this);
        actionCollection()->addAction(QLatin1String("focus_last_folder"), action);
        connect(action, SIGNAL(triggered(bool)),
                mFolderTreeWidget->folderTreeView(), SLOT(slotFocusLastFolder()));
        actionCollection()->setDefaultShortcut(action, QKeySequence(Qt::CTRL + Qt::Key_End));
    }
    {
        QAction *action = new QAction(i18n("Focus on Next Message"), this);
        actionCollection()->addAction(QLatin1String("inc_current_message"), action);
        connect(action, SIGNAL(triggered(bool)),
                this, SLOT(slotFocusOnNextMessage()));
        actionCollection()->setDefaultShortcut(action, QKeySequence(Qt::ALT + Qt::Key_Right));
    }
    {
        QAction *action = new QAction(i18n("Focus on Previous Message"), this);
        actionCollection()->addAction(QLatin1String("dec_current_message"), action);
        connect(action, SIGNAL(triggered(bool)),
                this, SLOT(slotFocusOnPrevMessage()));
        actionCollection()->setDefaultShortcut(action, QKeySequence(Qt::ALT + Qt::Key_Left));
    }
    {
        QAction *action = new QAction(i18n("Select First Message"), this);
        actionCollection()->addAction(QLatin1String("select_first_message"), action);
        connect(action, SIGNAL(triggered(bool)),
                this, SLOT(slotSelectFirstMessage()));
        actionCollection()->setDefaultShortcut(action, QKeySequence(Qt::ALT + Qt::Key_Home));
    }
    {
        QAction *action = new QAction(i18n("Select Last Message"), this);
        actionCollection()->addAction(QLatin1String("select_last_message"), action);
        connect(action, SIGNAL(triggered(bool)),
                this, SLOT(slotSelectLastMessage()));
        actionCollection()->setDefaultShortcut(action, QKeySequence(Qt::ALT + Qt::Key_End));
    }
    {
        QAction *action = new QAction(i18n("Select Message with Focus"), this);
        actionCollection()->addAction(QLatin1String("select_current_message"), action);
        connect(action, SIGNAL(triggered(bool)),
                this, SLOT(slotSelectFocusedMessage()));
        actionCollection()->setDefaultShortcut(action, QKeySequence(Qt::ALT + Qt::Key_Space));
    }

    {
        mQuickSearchAction = new QAction(i18n("Set Focus to Quick Search"), this);
        //If change shortcut change Panel::setQuickSearchClickMessage(...) message
        actionCollection()->setDefaultShortcut(mQuickSearchAction, QKeySequence(Qt::ALT + Qt::Key_Q));
        actionCollection()->addAction(QLatin1String("focus_to_quickseach"), mQuickSearchAction);
        connect(mQuickSearchAction, SIGNAL(triggered(bool)),
                SLOT(slotFocusQuickSearch()));
        updateQuickSearchLineText();
    }
    {
        QAction *action = new QAction(i18n("Extend Selection to Previous Message"), this);
        actionCollection()->setDefaultShortcut(action, QKeySequence(Qt::SHIFT + Qt::Key_Left));
        actionCollection()->addAction(QLatin1String("previous_message"), action);
        connect(action, SIGNAL(triggered(bool)),
                this, SLOT(slotExtendSelectionToPreviousMessage()));
    }
    {
        QAction *action = new QAction(i18n("Extend Selection to Next Message"), this);
        actionCollection()->setDefaultShortcut(action, QKeySequence(Qt::SHIFT + Qt::Key_Right));
        actionCollection()->addAction(QLatin1String("next_message"), action);
        connect(action, SIGNAL(triggered(bool)),
                this, SLOT(slotExtendSelectionToNextMessage()));
    }

    {
        mMoveMsgToFolderAction = new QAction(i18n("Move Message to Folder"), this);
        actionCollection()->setDefaultShortcut(mMoveMsgToFolderAction, QKeySequence(Qt::Key_M));
        actionCollection()->addAction(QLatin1String("move_message_to_folder"), mMoveMsgToFolderAction);
        connect(mMoveMsgToFolderAction, SIGNAL(triggered(bool)),
                SLOT(slotMoveSelectedMessageToFolder()));
    }

    mArchiveAction = new QAction(i18nc("@action", "Archive"), this);
    actionCollection()->addAction(QLatin1String("archive_mails"), mArchiveAction);
    connect(mArchiveAction, SIGNAL(triggered(bool)),
            SLOT(slotArchiveMails()));

}

void KMMainWidget::slotAddFavoriteFolder()
{
    if (!mFavoritesModel) {
        return;
    }
    QPointer<MailCommon::FolderSelectionDialog> dialog(selectFromAllFoldersDialog());
    dialog->setWindowTitle(i18n("Add Favorite Folder"));
    if (dialog->exec() && dialog) {
        const Akonadi::Collection collection = dialog->selectedCollection();
        if (collection.isValid()) {
            mFavoritesModel->addCollection(collection);
        }
    }
}

//-----------------------------------------------------------------------------
void KMMainWidget::slotEditNotifications()
{
    KMail::KMKnotify notifyDlg(this);
    notifyDlg.exec();
}

void KMMainWidget::slotShowExpiryProperties()
{
    showCollectionProperties(QLatin1String("MailCommon::CollectionExpiryPage"));
}

//-----------------------------------------------------------------------------
void KMMainWidget::slotReadOn()
{
    if (!mMsgView) {
        return;
    }
    if (!mMsgView->viewer()->atBottom()) {
        mMsgView->viewer()->slotJumpDown();
        return;
    }
    slotSelectNextUnreadMessage();
}

void KMMainWidget::slotNextUnreadFolder()
{
    if (!mFolderTreeWidget) {
        return;
    }
    mGoToFirstUnreadMessageInSelectedFolder = true;
    mFolderTreeWidget->folderTreeView()->selectNextUnreadFolder();
    mGoToFirstUnreadMessageInSelectedFolder = false;
}

void KMMainWidget::slotPrevUnreadFolder()
{
    if (!mFolderTreeWidget) {
        return;
    }
    mGoToFirstUnreadMessageInSelectedFolder = true;
    mFolderTreeWidget->folderTreeView()->selectPrevUnreadFolder();
    mGoToFirstUnreadMessageInSelectedFolder = false;
}

void KMMainWidget::slotExpandThread()
{
    mMessagePane->setCurrentThreadExpanded(true);
}

void KMMainWidget::slotCollapseThread()
{
    mMessagePane->setCurrentThreadExpanded(false);
}

void KMMainWidget::slotExpandAllThreads()
{
    // TODO: Make this asynchronous ? (if there is enough demand)
#ifndef QT_NO_CURSOR
    MessageViewer::KCursorSaver busy(MessageViewer::KBusyPtr::busy());
#endif
    mMessagePane->setAllThreadsExpanded(true);
}

void KMMainWidget::slotCollapseAllThreads()
{
    // TODO: Make this asynchronous ? (if there is enough demand)
#ifndef QT_NO_CURSOR
    MessageViewer::KCursorSaver busy(MessageViewer::KBusyPtr::busy());
#endif
    mMessagePane->setAllThreadsExpanded(false);
}

//-----------------------------------------------------------------------------
void KMMainWidget::updateMessageMenu()
{
    updateMessageActions();
}

void KMMainWidget::startUpdateMessageActionsTimer()
{
    // FIXME: This delay effectively CAN make the actions to be in an incoherent state
    //        Maybe we should mark actions as "dirty" here and check it in every action handler...
    updateMessageActions(true);

    menutimer->stop();
    menutimer->start(500);
}

void KMMainWidget::updateMessageActions(bool fast)
{
    Akonadi::Item::List selectedItems;
    Akonadi::Item::List selectedVisibleItems;
    bool allSelectedBelongToSameThread = false;
    if (mCurrentFolder && mCurrentFolder->isValid() &&
            mMessagePane->getSelectionStats(selectedItems, selectedVisibleItems, &allSelectedBelongToSameThread)
       ) {
        mMsgActions->setCurrentMessage(mMessagePane->currentItem(), selectedVisibleItems);
    } else {
        mMsgActions->setCurrentMessage(Akonadi::Item());
    }

    if (!fast) {
        updateMessageActionsDelayed();
    }

}

void KMMainWidget::updateMessageActionsDelayed()
{
    int count;
    Akonadi::Item::List selectedItems;
    Akonadi::Item::List selectedVisibleItems;
    bool allSelectedBelongToSameThread = false;
    Akonadi::Item currentMessage;
    if (mCurrentFolder && mCurrentFolder->isValid() &&
            mMessagePane->getSelectionStats(selectedItems, selectedVisibleItems, &allSelectedBelongToSameThread)
       ) {
        count = selectedItems.count();

        currentMessage = mMessagePane->currentItem();

    } else {
        count = 0;
        currentMessage = Akonadi::Item();
    }

    mApplyFiltersOnFolder->setEnabled(mCurrentFolder && mCurrentFolder->isValid());

    //
    // Here we have:
    //
    // - A list of selected messages stored in selectedSernums.
    //   The selected messages might contain some invisible ones as a selected
    //   collapsed node "includes" all the children in the selection.
    // - A list of selected AND visible messages stored in selectedVisibleSernums.
    //   This list does not contain children of selected and collapsed nodes.
    //
    // Now, actions can operate on:
    // - Any set of messages
    //     These are called "mass actions" and are enabled whenever we have a message selected.
    //     In fact we should differentiate between actions that operate on visible selection
    //     and those that operate on the selection as a whole (without considering visibility)...
    // - A single thread
    //     These are called "thread actions" and are enabled whenever all the selected messages belong
    //     to the same thread. If the selection doesn't cover the whole thread then the action
    //     will act on the whole thread anyway (thus will silently extend the selection)
    // - A single message
    //     And we have two sub-cases:
    //     - The selection must contain exactly one message
    //       These actions can't ignore the hidden messages and thus must be disabled if
    //       the selection contains any.
    //     - The selection must contain exactly one visible message
    //       These actions will ignore the hidden message and thus can be enabled if
    //       the selection contains any.
    //

    bool readOnly = mCurrentFolder && mCurrentFolder->isValid() && (mCurrentFolder->rights() & Akonadi::Collection::ReadOnly);
    // can we apply strictly single message actions ? (this is false if the whole selection contains more than one message)
    bool single_actions = count == 1;
    // can we apply loosely single message actions ? (this is false if the VISIBLE selection contains more than one message)
    bool singleVisibleMessageSelected = selectedVisibleItems.count() == 1;
    // can we apply "mass" actions to the selection ? (this is actually always true if the selection is non-empty)
    bool mass_actions = count >= 1;
    // does the selection identify a single thread ?
    bool thread_actions = mass_actions && allSelectedBelongToSameThread && mMessagePane->isThreaded();
    // can we apply flags to the selected messages ?
    bool flags_available = GlobalSettings::self()->allowLocalFlags() || !(mCurrentFolder &&  mCurrentFolder->isValid() ? readOnly : true);

    mThreadStatusMenu->setEnabled(thread_actions);
    // these need to be handled individually, the user might have them
    // in the toolbar
    mWatchThreadAction->setEnabled(thread_actions && flags_available);
    mIgnoreThreadAction->setEnabled(thread_actions && flags_available);
    mMarkThreadAsReadAction->setEnabled(thread_actions);
    mMarkThreadAsUnreadAction->setEnabled(thread_actions);
    mToggleThreadToActAction->setEnabled(thread_actions && flags_available);
    mToggleThreadImportantAction->setEnabled(thread_actions && flags_available);
    bool canDeleteMessages = mCurrentFolder && mCurrentFolder->isValid() && (mCurrentFolder->rights() & Akonadi::Collection::CanDeleteItem);

    mTrashThreadAction->setEnabled(thread_actions && canDeleteMessages);
    mDeleteThreadAction->setEnabled(thread_actions && canDeleteMessages);

    if (currentMessage.isValid()) {
        MessageStatus status;
        status.setStatusFromFlags(currentMessage.flags());
        mTagActionManager->updateActionStates(count, mMessagePane->currentItem());
        if (thread_actions) {
            mToggleThreadToActAction->setChecked(status.isToAct());
            mToggleThreadImportantAction->setChecked(status.isImportant());
            mWatchThreadAction->setChecked(status.isWatched());
            mIgnoreThreadAction->setChecked(status.isIgnored());
        }
    }

    mMoveActionMenu->setEnabled(mass_actions && canDeleteMessages);
    if (mMoveMsgToFolderAction) {
        mMoveMsgToFolderAction->setEnabled(mass_actions && canDeleteMessages);
    }
    //mCopyActionMenu->setEnabled( mass_actions );

    mDeleteAction->setEnabled(mass_actions && canDeleteMessages);

    mExpireConfigAction->setEnabled(canDeleteMessages);

    if (mMsgView) {
        mMsgView->findInMessageAction()->setEnabled(mass_actions && !CommonKernel->folderIsTemplates(mCurrentFolder->collection()));
    }
    mMsgActions->forwardInlineAction()->setEnabled(mass_actions && !CommonKernel->folderIsTemplates(mCurrentFolder->collection()));
    mMsgActions->forwardAttachedAction()->setEnabled(mass_actions && !CommonKernel->folderIsTemplates(mCurrentFolder->collection()));
    mMsgActions->forwardMenu()->setEnabled(mass_actions && !CommonKernel->folderIsTemplates(mCurrentFolder->collection()));

    mMsgActions->editAction()->setEnabled(single_actions);
    mUseAction->setEnabled(single_actions && CommonKernel->folderIsTemplates(mCurrentFolder->collection()));
    filterMenu()->setEnabled(single_actions);
    mMsgActions->redirectAction()->setEnabled(/*single_actions &&*/mass_actions && !CommonKernel->folderIsTemplates(mCurrentFolder->collection()));

    if (mMsgActions->customTemplatesMenu()) {
        mMsgActions->customTemplatesMenu()->forwardActionMenu()->setEnabled(mass_actions);
        mMsgActions->customTemplatesMenu()->replyActionMenu()->setEnabled(single_actions);
        mMsgActions->customTemplatesMenu()->replyAllActionMenu()->setEnabled(single_actions);
    }

    // "Print" will act on the current message: it will ignore any hidden selection
    mMsgActions->printAction()->setEnabled(singleVisibleMessageSelected);
    // "Print preview" will act on the current message: it will ignore any hidden selection
    QAction *printPreviewAction = mMsgActions->printPreviewAction();
    if (printPreviewAction) {
        printPreviewAction->setEnabled(singleVisibleMessageSelected);
    }

    // "View Source" will act on the current message: it will ignore any hidden selection
    if (mMsgView) {
        mMsgView->viewSourceAction()->setEnabled(singleVisibleMessageSelected);
    }
    MessageStatus status;
    status.setStatusFromFlags(currentMessage.flags());

    QList< QAction *> actionList;
    bool statusSendAgain = single_actions && ((currentMessage.isValid() && status.isSent()) || (currentMessage.isValid() && CommonKernel->folderIsSentMailFolder(mCurrentFolder->collection())));
    if (statusSendAgain) {
        actionList << mSendAgainAction;
    } else if (single_actions) {
        actionList << messageActions()->editAction();
    }
    actionList << mSaveAttachmentsAction;
    if (mCurrentFolder && FolderArchive::FolderArchiveUtil::resourceSupportArchiving(mCurrentFolder->collection().resource())) {
        actionList << mArchiveAction;
    }
    mGUIClient->unplugActionList(QLatin1String("messagelist_actionlist"));
    mGUIClient->plugActionList(QLatin1String("messagelist_actionlist"), actionList);
    mSendAgainAction->setEnabled(statusSendAgain);

    mSaveAsAction->setEnabled(mass_actions);

    if ((mCurrentFolder && mCurrentFolder->isValid())) {
        updateMoveAction(mCurrentFolder->statistics());
    } else {
        updateMoveAction(false, false);
    }

    const qint64 nbMsgOutboxCollection = MailCommon::Util::updatedCollection(CommonKernel->outboxCollectionFolder()).statistics().count();

    mSendQueued->setEnabled(nbMsgOutboxCollection > 0);
    mSendActionMenu->setEnabled(nbMsgOutboxCollection > 0);

    const bool newPostToMailingList = mCurrentFolder && mCurrentFolder->isMailingListEnabled();
    mMessageNewList->setEnabled(newPostToMailingList);

    slotUpdateOnlineStatus(static_cast<GlobalSettingsBase::EnumNetworkState::type>(GlobalSettings::self()->networkState()));
    if (action(QLatin1String("kmail_undo"))) {
        action(QLatin1String("kmail_undo"))->setEnabled(kmkernel->undoStack()->size() > 0);
    }

    // Enable / disable all filters.
    foreach (QAction *filterAction, mFilterMenuActions) {
        filterAction->setEnabled(count > 0);
    }

    mApplyAllFiltersAction->setEnabled(count);
    mApplyFilterActionsMenu->setEnabled(count);
}

void KMMainWidget::slotAkonadiStandardActionUpdated()
{
    bool multiFolder = false;
    if (mFolderTreeWidget) {
        multiFolder = mFolderTreeWidget->selectedCollections().count() > 1;
    }
    if (mCollectionProperties) {
        if (mCurrentFolder && mCurrentFolder->collection().isValid()) {
            const Akonadi::AgentInstance instance =
                Akonadi::AgentManager::self()->instance(mCurrentFolder->collection().resource());

            mCollectionProperties->setEnabled(!multiFolder &&
                                              !mCurrentFolder->isStructural() &&
                                              (instance.status() != Akonadi::AgentInstance::Broken));
        } else {
            mCollectionProperties->setEnabled(false);
        }
        QList< QAction * > collectionProperties;
        if (mCollectionProperties->isEnabled()) {
            collectionProperties << mCollectionProperties;
        }
        mGUIClient->unplugActionList(QLatin1String("akonadi_collection_collectionproperties_actionlist"));
        mGUIClient->plugActionList(QLatin1String("akonadi_collection_collectionproperties_actionlist"), collectionProperties);

    }

    const bool folderWithContent = mCurrentFolder && !mCurrentFolder->isStructural();

    if (mAkonadiStandardActionManager->action(Akonadi::StandardActionManager::DeleteCollections)) {

        mAkonadiStandardActionManager->action(Akonadi::StandardActionManager::DeleteCollections)->setEnabled(mCurrentFolder
                && !multiFolder
                && (mCurrentFolder->collection().rights() & Collection::CanDeleteCollection)
                && !mCurrentFolder->isSystemFolder()
                && folderWithContent);
    }

    if (mAkonadiStandardActionManager->action(Akonadi::StandardMailActionManager::MoveAllToTrash)) {
        mAkonadiStandardActionManager->action(Akonadi::StandardMailActionManager::MoveAllToTrash)->setEnabled(folderWithContent
                && (mCurrentFolder->count() > 0)
                && mCurrentFolder->canDeleteMessages()
                && !multiFolder);
        mAkonadiStandardActionManager->action(Akonadi::StandardMailActionManager::MoveAllToTrash)->setText((mCurrentFolder && CommonKernel->folderIsTrash(mCurrentFolder->collection())) ? i18n("E&mpty Trash") : i18n("&Move All Messages to Trash"));
    }

    QList< QAction * > addToFavorite;
    QAction *actionAddToFavoriteCollections = akonadiStandardAction(Akonadi::StandardActionManager::AddToFavoriteCollections);
    if (actionAddToFavoriteCollections) {
        if (mEnableFavoriteFolderView && actionAddToFavoriteCollections->isEnabled()) {
            addToFavorite << actionAddToFavoriteCollections;
        }
        mGUIClient->unplugActionList(QLatin1String("akonadi_collection_add_to_favorites_actionlist"));
        mGUIClient->plugActionList(QLatin1String("akonadi_collection_add_to_favorites_actionlist"), addToFavorite);
    }

    QList< QAction * > syncActionList;
    QAction *actionSync = akonadiStandardAction(Akonadi::StandardActionManager::SynchronizeCollections);
    if (actionSync && actionSync->isEnabled()) {
        syncActionList << actionSync;
    }
    actionSync = akonadiStandardAction(Akonadi::StandardActionManager::SynchronizeCollectionsRecursive);
    if (actionSync && actionSync->isEnabled()) {
        syncActionList << actionSync;
    }
    mGUIClient->unplugActionList(QLatin1String("akonadi_collection_sync_actionlist"));
    mGUIClient->plugActionList(QLatin1String("akonadi_collection_sync_actionlist"), syncActionList);

    QList< QAction * > actionList;

    QAction *action = mAkonadiStandardActionManager->action(Akonadi::StandardActionManager::CreateCollection);
    if (action && action->isEnabled()) {
        actionList << action;
    }

    action =  mAkonadiStandardActionManager->action(Akonadi::StandardActionManager::MoveCollectionToMenu);
    if (action && action->isEnabled()) {
        actionList << action;
    }

    action =  mAkonadiStandardActionManager->action(Akonadi::StandardActionManager::CopyCollectionToMenu);
    if (action && action->isEnabled()) {
        actionList << action;
    }
    mGUIClient->unplugActionList(QLatin1String("akonadi_collection_move_copy_menu_actionlist"));
    mGUIClient->plugActionList(QLatin1String("akonadi_collection_move_copy_menu_actionlist"), actionList);

}

void KMMainWidget::updateHtmlMenuEntry()
{
    if (mDisplayMessageFormatMenu && mPreferHtmlLoadExtAction) {
        bool multiFolder = false;
        if (mFolderTreeWidget) {
            multiFolder = mFolderTreeWidget->selectedCollections().count() > 1;
        }
        // the visual ones only make sense if we are showing a message list
        const bool enabledAction = (mFolderTreeWidget &&
                                    mFolderTreeWidget->folderTreeView()->currentFolder().isValid() &&
                                    !multiFolder);

        mDisplayMessageFormatMenu->setEnabled(enabledAction);
        const bool isEnabled = (mFolderTreeWidget &&
                                mFolderTreeWidget->folderTreeView()->currentFolder().isValid() &&
                                !multiFolder);
        const bool useHtml = (mFolderDisplayFormatPreference == MessageViewer::Viewer::Html || (mHtmlGlobalSetting && mFolderDisplayFormatPreference == MessageViewer::Viewer::UseGlobalSetting));
        mPreferHtmlLoadExtAction->setEnabled(isEnabled && useHtml);

        mDisplayMessageFormatMenu->setDisplayMessageFormat(mFolderDisplayFormatPreference);

        mPreferHtmlLoadExtAction->setChecked(!multiFolder && (mHtmlLoadExtGlobalSetting ? !mFolderHtmlLoadExtPreference : mFolderHtmlLoadExtPreference));
    }
}

//-----------------------------------------------------------------------------
void KMMainWidget::updateFolderMenu()
{
    if (!CommonKernel->outboxCollectionFolder().isValid()) {
        QTimer::singleShot(1000, this, SLOT(updateFolderMenu()));
        return;
    }

    const bool folderWithContent = mCurrentFolder && !mCurrentFolder->isStructural();
    bool multiFolder = false;
    if (mFolderTreeWidget) {
        multiFolder = mFolderTreeWidget->selectedCollections().count() > 1;
    }
    mFolderMailingListPropertiesAction->setEnabled(folderWithContent &&
            !multiFolder &&
            !mCurrentFolder->isSystemFolder());

    QList< QAction * > actionlist;
    if (mCurrentFolder && mCurrentFolder->collection().id() == CommonKernel->outboxCollectionFolder().id() && (mCurrentFolder->collection()).statistics().count() > 0) {
        qDebug() << "Enabling send queued";
        mSendQueued->setEnabled(true);
        actionlist << mSendQueued;
    }
    //   if ( mCurrentFolder && mCurrentFolder->collection().id() != CommonKernel->trashCollectionFolder().id() ) {
    //     actionlist << mTrashAction;
    //   }
    mGUIClient->unplugActionList(QLatin1String("outbox_folder_actionlist"));
    mGUIClient->plugActionList(QLatin1String("outbox_folder_actionlist"), actionlist);
    actionlist.clear();

    const bool isASearchFolder = mCurrentFolder && mCurrentFolder->collection().resource() == QLatin1String("akonadi_search_resource");
    if (isASearchFolder) {
        mAkonadiStandardActionManager->action(Akonadi::StandardActionManager::DeleteCollections)->setText(i18n("&Delete Search"));
    }

    mArchiveFolderAction->setEnabled(mCurrentFolder && !multiFolder && folderWithContent);

    bool isInTrashFolder = (mCurrentFolder && CommonKernel->folderIsTrash(mCurrentFolder->collection()));
    akonadiStandardAction(Akonadi::StandardMailActionManager::MoveToTrash)->setText(isInTrashFolder ? i18nc("@action Hard delete, bypassing trash", "&Delete") : i18n("&Move to Trash"));

    mTrashThreadAction->setText(isInTrashFolder ? i18n("Delete T&hread") : i18n("M&ove Thread to Trash"));

    mSearchMessages->setText((mCurrentFolder && mCurrentFolder->collection().resource() == QLatin1String("akonadi_search_resource")) ? i18n("Edit Search...") : i18n("&Find Messages..."));

    mExpireConfigAction->setEnabled(mCurrentFolder &&
                                    !mCurrentFolder->isStructural() &&
                                    !multiFolder &&
                                    mCurrentFolder->canDeleteMessages() &&
                                    folderWithContent &&
                                    !MailCommon::Util::isVirtualCollection(mCurrentFolder->collection()));

    updateHtmlMenuEntry();

    mShowFolderShortcutDialogAction->setEnabled(!multiFolder && folderWithContent);

    actionlist << akonadiStandardAction(Akonadi::StandardActionManager::ManageLocalSubscriptions);
    bool imapFolderIsOnline = false;
    if (mCurrentFolder && kmkernel->isImapFolder(mCurrentFolder->collection(), imapFolderIsOnline)) {
        if (imapFolderIsOnline) {
            actionlist << mServerSideSubscription;
        }
    }

    mGUIClient->unplugActionList(QLatin1String("collectionview_actionlist"));
    mGUIClient->plugActionList(QLatin1String("collectionview_actionlist"), actionlist);

}

//-----------------------------------------------------------------------------
void KMMainWidget::slotIntro()
{
    if (!mMsgView) {
        return;
    }

    mMsgView->clear(true);

    // hide widgets that are in the way:
    if (mMessagePane && mLongFolderList) {
        mMessagePane->hide();
    }
    mMsgView->displayAboutPage();

    mCurrentFolder.clear();
}

void KMMainWidget::slotShowStartupFolder()
{
    connect(MailCommon::FilterManager::instance(), SIGNAL(filtersChanged()),
            this, SLOT(initializeFilterActions()));
    // Plug various action lists. This can't be done in the constructor, as that is called before
    // the main window or Kontact calls createGUI().
    // This function however is called with a single shot timer.
    checkAkonadiServerManagerState();
    mFolderShortcutActionManager->createActions();
    mTagActionManager->createActions();
    messageActions()->setupForwardingActionsList(mGUIClient);

    QString newFeaturesMD5 = KMReaderWin::newFeaturesMD5();
    if (kmkernel->firstStart() ||
            GlobalSettings::self()->previousNewFeaturesMD5() != newFeaturesMD5) {
        GlobalSettings::self()->setPreviousNewFeaturesMD5(newFeaturesMD5);
        slotIntro();
        return;
    }
}

void KMMainWidget::checkAkonadiServerManagerState()
{
    Akonadi::ServerManager::State state = Akonadi::ServerManager::self()->state();
    if (state == Akonadi::ServerManager::Running) {
        initializeFilterActions();
    } else {
        connect(Akonadi::ServerManager::self(), SIGNAL(stateChanged(Akonadi::ServerManager::State)),
                SLOT(slotServerStateChanged(Akonadi::ServerManager::State)));
    }
}

void KMMainWidget::slotServerStateChanged(Akonadi::ServerManager::State state)
{
    if (state == Akonadi::ServerManager::Running) {
        initializeFilterActions();
        disconnect(Akonadi::ServerManager::self(), SIGNAL(stateChanged(Akonadi::ServerManager::State)));
    }
}

void KMMainWidget::slotShowTip()
{
    KTipDialog::showTip(this, QString(), true);
}

QList<KActionCollection *> KMMainWidget::actionCollections() const
{
    return QList<KActionCollection *>() << actionCollection();
}

//-----------------------------------------------------------------------------
void KMMainWidget::slotUpdateUndo()
{
    if (actionCollection()->action(QLatin1String("kmail_undo"))) {
        QAction *act = actionCollection()->action(QLatin1String("kmail_undo"));
        act->setEnabled(kmkernel->undoStack()->size() > 0);
        const QString infoStr = kmkernel->undoStack()->undoInfo();
        if (infoStr.isEmpty()) {
            act->setText(i18n("&Undo"));
        } else {
            act->setText(i18n("&Undo: \"%1\"", kmkernel->undoStack()->undoInfo()));
        }
    }
}

//-----------------------------------------------------------------------------
void KMMainWidget::clearFilterActions()
{
    if (!mFilterTBarActions.isEmpty())
        if (mGUIClient->factory()) {
            mGUIClient->unplugActionList(QLatin1String("toolbar_filter_actions"));
        }

    if (!mFilterMenuActions.isEmpty())
        if (mGUIClient->factory()) {
            mGUIClient->unplugActionList(QLatin1String("menu_filter_actions"));
        }

    foreach (QAction *a, mFilterMenuActions) {
        actionCollection()->removeAction(a);
    }

    mApplyFilterActionsMenu->menu()->clear();
    mFilterTBarActions.clear();
    mFilterMenuActions.clear();

    qDeleteAll(mFilterCommands);
    mFilterCommands.clear();
}

//-----------------------------------------------------------------------------
void KMMainWidget::initializeFilterActions()
{
    clearFilterActions();
    mApplyFilterActionsMenu->menu()->addAction(mApplyAllFiltersAction);
    bool addedSeparator = false;

    foreach (MailFilter *filter, MailCommon::FilterManager::instance()->filters()) {
        if (!filter->isEmpty() && filter->configureShortcut() && filter->isEnabled()) {
            QString filterName = QStringLiteral("Filter %1").arg(filter->name());
            QString normalizedName = filterName.replace(QLatin1Char(' '), QLatin1Char('_'));
            if (action(normalizedName)) {
                continue;
            }
            KMMetaFilterActionCommand *filterCommand = new KMMetaFilterActionCommand(filter->identifier(), this);
            mFilterCommands.append(filterCommand);
            QString displayText = i18n("Filter %1", filter->name());
            QString icon = filter->icon();
            if (icon.isEmpty()) {
                icon = QLatin1String("system-run");
            }
            QAction *filterAction = new QAction(QIcon::fromTheme(icon), displayText, actionCollection());
            filterAction->setIconText(filter->toolbarName());

            // The shortcut configuration is done in the filter dialog.
            // The shortcut set in the shortcut dialog would not be saved back to
            // the filter settings correctly.
            actionCollection()->setShortcutsConfigurable(filterAction, false);
            actionCollection()->addAction(normalizedName,
                                          filterAction);
            connect(filterAction, SIGNAL(triggered(bool)),
                    filterCommand, SLOT(start()));
            actionCollection()->setDefaultShortcut(filterAction, filter->shortcut());
            if (!addedSeparator) {
                QAction *a = mApplyFilterActionsMenu->menu()->addSeparator();
                mFilterMenuActions.append(a);
                addedSeparator = true;
            }
            mApplyFilterActionsMenu->menu()->addAction(filterAction);
            mFilterMenuActions.append(filterAction);
            if (filter->configureToolbar()) {
                mFilterTBarActions.append(filterAction);
            }
        }
    }
    if (!mFilterMenuActions.isEmpty() && mGUIClient->factory()) {
        mGUIClient->plugActionList(QLatin1String("menu_filter_actions"), mFilterMenuActions);
    }
    if (!mFilterTBarActions.isEmpty() && mGUIClient->factory()) {
        mFilterTBarActions.prepend(mToolbarActionSeparator);
        mGUIClient->plugActionList(QLatin1String("toolbar_filter_actions"), mFilterTBarActions);
    }

    // Our filters have changed, now enable/disable them
    updateMessageActions();
}

//-----------------------------------------------------------------------------
void KMMainWidget::slotAntiSpamWizard()
{
    AntiSpamWizard wiz(AntiSpamWizard::AntiSpam, this);
    wiz.exec();
}

//-----------------------------------------------------------------------------
void KMMainWidget::slotAntiVirusWizard()
{
    AntiSpamWizard wiz(AntiSpamWizard::AntiVirus, this);
    wiz.exec();
}
//-----------------------------------------------------------------------------
void KMMainWidget::slotAccountWizard()
{
    KMail::Util::launchAccountWizard(this);
}

void KMMainWidget::slotImportWizard()
{
    const QString path = QStandardPaths::findExecutable(QLatin1String("importwizard"));
    if (!QProcess::startDetached(path))
        KMessageBox::error(this, i18n("Could not start the import wizard. "
                                      "Please check your installation."),
                           i18n("Unable to start import wizard"));
}

//-----------------------------------------------------------------------------
void KMMainWidget::slotFilterLogViewer()
{
    MailCommon::FilterManager::instance()->showFilterLogDialog((qlonglong)winId());
}

//-----------------------------------------------------------------------------
void KMMainWidget::updateFileMenu()
{
    const bool isEmpty = MailCommon::Util::agentInstances().isEmpty();
    actionCollection()->action(QLatin1String("check_mail"))->setEnabled(!isEmpty);
    actionCollection()->action(QLatin1String("check_mail_in"))->setEnabled(!isEmpty);
}

//-----------------------------------------------------------------------------
const KMMainWidget::PtrList *KMMainWidget::mainWidgetList()
{
    // better safe than sorry; check whether the global static has already been destroyed
    if (theMainWidgetList.isDestroyed()) {
        return 0;
    }
    return theMainWidgetList;
}

QSharedPointer<FolderCollection> KMMainWidget::currentFolder() const
{
    return mCurrentFolder;
}

//-----------------------------------------------------------------------------
QString KMMainWidget::overrideEncoding() const
{
    if (mMsgView) {
        return mMsgView->overrideEncoding();
    } else {
        return MessageCore::GlobalSettings::self()->overrideCharacterEncoding();
    }
}

void KMMainWidget::showEvent(QShowEvent *event)
{
    QWidget::showEvent(event);
    mWasEverShown = true;
}

void KMMainWidget::slotRequestFullSearchFromQuickSearch()
{
    // First, open the search window. If we are currently on a search folder,
    // the search associated with that will be loaded.
    if (!slotSearch()) {
        return;
    }

    assert(mSearchWin);

    // Now we look at the current state of the quick search, and if there's
    // something in there, we add the criteria to the existing search for
    // the search folder, if applicable, or make a new one from it.
    SearchPattern pattern;
    const QString searchString = mMessagePane->currentFilterSearchString();
    if (!searchString.isEmpty()) {
        pattern.append(SearchRule::createInstance("<message>", SearchRule::FuncContains, searchString));
    }
#if 0 //PORT IT
    QList<MessageStatus> status = mMessagePane->currentFilterStatus();
    if (status.hasAttachment()) {
        pattern.append(SearchRule::createInstance("<message>", SearchRule::FuncHasAttachment));
        status.setHasAttachment(false);
    }

    if (!status.isOfUnknownStatus()) {
        pattern.append(SearchRule::Ptr(new SearchRuleStatus(status)));
    }
#endif
    if (!pattern.isEmpty()) {
        mSearchWin->addRulesToSearchPattern(pattern);
    }
}

void KMMainWidget::updateVacationScriptStatus(bool active, const QString &serverName)
{
    mVacationScriptIndicator->setVacationScriptActive(active, serverName);
    mVacationIndicatorActive = mVacationScriptIndicator->hasVacationScriptActive();
}

QWidget *KMMainWidget::vacationScriptIndicator() const
{
    return mVacationScriptIndicator;
}

void KMMainWidget::updateVacationScriptStatus()
{
    updateVacationScriptStatus(mVacationIndicatorActive);
}

KMail::TagActionManager *KMMainWidget::tagActionManager() const
{
    return mTagActionManager;
}

KMail::FolderShortcutActionManager *KMMainWidget::folderShortcutActionManager() const
{
    return mFolderShortcutActionManager;
}

void KMMainWidget::slotMessageSelected(const Akonadi::Item &item)
{
    delete mShowBusySplashTimer;
    mShowBusySplashTimer = 0;
    if (mMsgView) {
        // The current selection was cleared, so we'll remove the previously
        // selected message from the preview pane
        if (!item.isValid()) {
            mMsgView->clear();
        } else {
            mShowBusySplashTimer = new QTimer(this);
            mShowBusySplashTimer->setSingleShot(true);
            connect(mShowBusySplashTimer, &QTimer::timeout, this, &KMMainWidget::slotShowBusySplash);
            mShowBusySplashTimer->start(GlobalSettings::self()->folderLoadingTimeout());   //TODO: check if we need a different timeout setting for this

            Akonadi::ItemFetchJob *itemFetchJob = MessageViewer::Viewer::createFetchJob(item);
            const QString resource = mCurrentFolder->collection().resource();
            itemFetchJob->setProperty("_resource", QVariant::fromValue(resource));
            connect(itemFetchJob, SIGNAL(itemsReceived(Akonadi::Item::List)),
                    SLOT(itemsReceived(Akonadi::Item::List)));
            connect(itemFetchJob, &Akonadi::ItemFetchJob::result, this, &KMMainWidget::itemsFetchDone);
        }
    }
}

void KMMainWidget::itemsReceived(const Akonadi::Item::List &list)
{
    Q_ASSERT(list.size() == 1);
    delete mShowBusySplashTimer;
    mShowBusySplashTimer = 0;

    if (!mMsgView) {
        return;
    }

    Item item = list.first();

    if (mMessagePane) {
        mMessagePane->show();

        if (mMessagePane->currentItem() != item) {
            // The user has selected another email already, so don't render this one.
            // Mark it as read, though, if the user settings say so.
            if (MessageViewer::GlobalSettings::self()->delayedMarkAsRead() &&
                    MessageViewer::GlobalSettings::self()->delayedMarkTime() == 0) {
                item.setFlag(Akonadi::MessageFlags::Seen);
                Akonadi::ItemModifyJob *modifyJob = new Akonadi::ItemModifyJob(item, this);
                modifyJob->disableRevisionCheck();
                modifyJob->setIgnorePayload(true);
            }
            return;
        }
    }

    mMsgView->setMessage(item);
    // reset HTML override to the folder setting
    mMsgView->setDisplayFormatMessageOverwrite(mFolderDisplayFormatPreference);
    mMsgView->setHtmlLoadExtOverride(mFolderHtmlLoadExtPreference);
    mMsgView->setDecryptMessageOverwrite(false);
    mMsgActions->setCurrentMessage(item);
}

void KMMainWidget::itemsFetchDone(KJob *job)
{
    delete mShowBusySplashTimer;
    mShowBusySplashTimer = 0;
    if (job->error()) {
        // Unfortunately job->error() is Job::Unknown in many cases.
        // (see JobPrivate::handleResponse in akonadi/job.cpp)
        // So we show the "offline" page after checking the resource status.
        qDebug() << job->error() << job->errorString();

        const QString resource = job->property("_resource").toString();
        const Akonadi::AgentInstance agentInstance = Akonadi::AgentManager::self()->instance(resource);
        if (!agentInstance.isOnline()) {
            // The resource is offline
            if (mMsgView) {
                mMsgView->viewer()->enableMessageDisplay();
                mMsgView->clear(true);
            }
            mMessagePane->show();

            if (kmkernel->isOffline()) {
                showOfflinePage();
            } else {
                showResourceOfflinePage();
            }
        } else {
            // Some other error
            BroadcastStatus::instance()->setStatusMsg(job->errorString());
        }
    }
}

QAction *KMMainWidget::akonadiStandardAction(Akonadi::StandardActionManager::Type type)
{
    return mAkonadiStandardActionManager->action(type);
}

QAction *KMMainWidget::akonadiStandardAction(Akonadi::StandardMailActionManager::Type type)
{
    return mAkonadiStandardActionManager->action(type);
}

void KMMainWidget::slotCollectionProperties()
{
    showCollectionProperties(QString());
}

void KMMainWidget::showCollectionProperties(const QString &pageToShow)
{
    if (!mCurrentFolder) {
        return;
    }

    if (Solid::Networking::status() == Solid::Networking::Unconnected) {
        KMessageBox::information(
            this,
            i18n("Network is unconnected. Folder information cannot be updated."));
        showCollectionPropertiesContinued(pageToShow, QPointer<KPIM::ProgressItem>());
    } else {
        const Akonadi::AgentInstance agentInstance = Akonadi::AgentManager::self()->instance(mCurrentFolder->collection().resource());
        bool isOnline = agentInstance.isOnline();
        if (!isOnline) {
            showCollectionPropertiesContinued(pageToShow, QPointer<KPIM::ProgressItem>());
        } else {
            QPointer<KPIM::ProgressItem> progressItem(KPIM::ProgressManager::createProgressItem(i18n("Retrieving folder properties")));
            progressItem->setUsesBusyIndicator(true);
            progressItem->setCryptoStatus(KPIM::ProgressItem::Unknown);

            Akonadi::CollectionAttributesSynchronizationJob *sync
                = new Akonadi::CollectionAttributesSynchronizationJob(mCurrentFolder->collection());
            sync->setProperty("collectionId", mCurrentFolder->collection().id());
            sync->setProperty("pageToShow", pageToShow);          // note for dialog later
            sync->setProperty("progressItem", QVariant::fromValue(progressItem));
            connect(sync, SIGNAL(result(KJob*)),
                    this, SLOT(slotCollectionPropertiesContinued(KJob*)));
            connect(progressItem, SIGNAL(progressItemCanceled(KPIM::ProgressItem*)),
                    sync, SLOT(kill()));
            connect(progressItem, SIGNAL(progressItemCanceled(KPIM::ProgressItem*)),
                    KPIM::ProgressManager::instance(), SLOT(slotStandardCancelHandler(KPIM::ProgressItem*)));
            sync->start();
        }
    }
}

void KMMainWidget::slotCollectionPropertiesContinued(KJob *job)
{
    QString pageToShow;
    QPointer<KPIM::ProgressItem> progressItem;

    if (job) {
        Akonadi::CollectionAttributesSynchronizationJob *sync
            = dynamic_cast<Akonadi::CollectionAttributesSynchronizationJob *>(job);
        Q_ASSERT(sync);
        if (sync->property("collectionId") != mCurrentFolder->collection().id()) {
            return;
        }
        pageToShow = sync->property("pageToShow").toString();
        progressItem = sync->property("progressItem").value< QPointer<KPIM::ProgressItem> >();
        if (progressItem) {
            disconnect(progressItem, SIGNAL(progressItemCanceled(KPIM::ProgressItem*)),
                       sync, SLOT(kill()));
        } else {
            // progressItem does not exist anymore, operation has been canceled
            return;
        }
    }

    showCollectionPropertiesContinued(pageToShow, progressItem);
}

void KMMainWidget::showCollectionPropertiesContinued(const QString &pageToShow, QPointer<KPIM::ProgressItem> progressItem)
{
    if (!progressItem) {
        progressItem = KPIM::ProgressManager::createProgressItem(i18n("Retrieving folder properties"));
        progressItem->setUsesBusyIndicator(true);
        progressItem->setCryptoStatus(KPIM::ProgressItem::Unknown);
        connect(progressItem, SIGNAL(progressItemCanceled(KPIM::ProgressItem*)),
                KPIM::ProgressManager::instance(), SLOT(slotStandardCancelHandler(KPIM::ProgressItem*)));
    }

    Akonadi::CollectionFetchJob *fetch = new Akonadi::CollectionFetchJob(mCurrentFolder->collection(),
            Akonadi::CollectionFetchJob::Base);
    connect(progressItem, SIGNAL(progressItemCanceled(KPIM::ProgressItem*)), fetch, SLOT(kill()));
    fetch->fetchScope().setIncludeStatistics(true);
    fetch->setProperty("pageToShow", pageToShow);
    fetch->setProperty("progressItem", QVariant::fromValue(progressItem));
    connect(fetch, SIGNAL(result(KJob*)),
            this, SLOT(slotCollectionPropertiesFinished(KJob*)));
    connect(progressItem, SIGNAL(progressItemCanceled(KPIM::ProgressItem*)),
            fetch, SLOT(kill()));
}

void KMMainWidget::slotCollectionPropertiesFinished(KJob *job)
{
    if (!job) {
        return;
    }

    QPointer<KPIM::ProgressItem> progressItem = job->property("progressItem").value< QPointer<KPIM::ProgressItem> >();
    // progressItem does not exist anymore, operation has been canceled
    if (!progressItem) {
        return;
    }

    progressItem->setComplete();
    progressItem->setStatus(i18n("Done"));

    Akonadi::CollectionFetchJob *fetch = dynamic_cast<Akonadi::CollectionFetchJob *>(job);
    Q_ASSERT(fetch);
    if (fetch->collections().isEmpty()) {
        qWarning() << "no collection";
        return;
    }

    const Akonadi::Collection collection = fetch->collections().first();

    const QStringList pages = QStringList() << QLatin1String("MailCommon::CollectionGeneralPage")
                              << QLatin1String("KMail::CollectionViewPage")
                              << QLatin1String("Akonadi::CachePolicyPage")
                              << QLatin1String("KMail::CollectionTemplatesPage")
                              << QLatin1String("MailCommon::CollectionExpiryPage")
                              << QLatin1String("PimCommon::CollectionAclPage")
                              << QLatin1String("KMail::CollectionMailingListPage")
                              << QLatin1String("KMail::CollectionQuotaPage")
                              << QLatin1String("KMail::CollectionShortcutPage")
                              << QLatin1String("KMail::CollectionMaintenancePage");

    Akonadi::CollectionPropertiesDialog *dlg = new Akonadi::CollectionPropertiesDialog(collection, pages, this);
    dlg->setWindowTitle(i18nc("@title:window", "Properties of Folder %1", collection.name()));

    const QString pageToShow = fetch->property("pageToShow").toString();
    if (!pageToShow.isEmpty()) {                          // show a specific page
        dlg->setCurrentPage(pageToShow);
    }
    dlg->show();
}

void KMMainWidget::slotRemoveDuplicates()
{
    RemoveDuplicateMailJob *job = new RemoveDuplicateMailJob(mFolderTreeWidget->folderTreeView()->selectionModel(), this, this);
    job->start();
}

void KMMainWidget::slotServerSideSubscription()
{
    if (!mCurrentFolder) {
        return;
    }
    bool isImapOnline = false;
    if (kmkernel->isImapFolder(mCurrentFolder->collection(), isImapOnline)) {
        QDBusInterface iface(
            QLatin1String("org.freedesktop.Akonadi.Resource.") + mCurrentFolder->collection().resource(),
            QLatin1String("/"), QLatin1String("org.kde.Akonadi.ImapResourceBase"),
            KDBusConnectionPool::threadConnection(), this);
        if (!iface.isValid()) {
            qDebug() << "Cannot create imap dbus interface";
            return;
        }
        QDBusPendingCall call = iface.asyncCall(QLatin1String("configureSubscription"), (qlonglong)winId());
        QDBusPendingCallWatcher *watcher = new QDBusPendingCallWatcher(call, this);
        connect(watcher, &QDBusPendingCallWatcher::finished, this, &KMMainWidget::slotConfigureSubscriptionFinished);
    }
}

void KMMainWidget::slotConfigureSubscriptionFinished(QDBusPendingCallWatcher *watcher)
{
    QDBusPendingReply<int> reply = *watcher;
    if (reply.isValid()) {
        if (reply == -2) {
            KMessageBox::error(this, i18n("IMAP server not configured yet. Please configure the server in the IMAP account before setting up server-side subscription."));
        } else if (reply == -1) {
            KMessageBox::error(this, i18n("Log in failed, please configure the IMAP account before setting up server-side subscription."));
        }
    }
    watcher->deleteLater();
}

void KMMainWidget::savePaneSelection()
{
    if (mMessagePane) {
        mMessagePane->saveCurrentSelection();
    }
}

<<<<<<< HEAD
void KMMainWidget::slotConfigureAutomaticArchiving()
{
    OrgFreedesktopAkonadiArchiveMailAgentInterface archiveMailInterface(QLatin1String("org.freedesktop.Akonadi.ArchiveMailAgent"), QLatin1String("/ArchiveMailAgent"), QDBusConnection::sessionBus(), this);
    if (archiveMailInterface.isValid()) {
        archiveMailInterface.showConfigureDialog((qlonglong)winId());
    } else {
        KMessageBox::error(this, i18n("Archive Mail Agent was not registered."));
    }
}

void KMMainWidget::slotConfigureSendLater()
{
    OrgFreedesktopAkonadiSendLaterAgentInterface sendLaterInterface(QLatin1String("org.freedesktop.Akonadi.SendLaterAgent"), QLatin1String("/SendLaterAgent"), QDBusConnection::sessionBus(), this);
    if (sendLaterInterface.isValid()) {
        sendLaterInterface.showConfigureDialog((qlonglong)winId());
    } else {
        KMessageBox::error(this, i18n("Send Later Agent was not registered."));
    }
}

=======
>>>>>>> 92c99f88
void KMMainWidget::updatePaneTagComboBox()
{
    if (mMessagePane) {
        mMessagePane->updateTagComboBox();
    }
}

void KMMainWidget::slotExportData()
{
    const QString path = QStandardPaths::findExecutable(QLatin1String("pimsettingexporter"));
    if (!QProcess::startDetached(path))
        KMessageBox::error(this, i18n("Could not start \"PIM Setting Exporter\" program. "
                                      "Please check your installation."),
                           i18n("Unable to start \"PIM Setting Exporter\" program"));
}

void KMMainWidget::slotCreateAddressBookContact()
{
    CreateNewContactJob *job = new CreateNewContactJob(this, this);
    job->start();
}

void KMMainWidget::slotOpenRecentMsg(const QUrl &url)
{
    KMOpenMsgCommand *openCommand = new KMOpenMsgCommand(this, url, overrideEncoding(), this);
    openCommand->start();
}

void KMMainWidget::addRecentFile(const QUrl &mUrl)
{
    mOpenRecentAction->addUrl(mUrl);
    KConfigGroup grp = mConfig->group(QLatin1String("Recent Files"));
    mOpenRecentAction->saveEntries(grp);
    grp.sync();
}

void KMMainWidget::slotMoveMessageToTrash()
{
    if (messageView() && messageView()->viewer()) {
        KMTrashMsgCommand *command = new KMTrashMsgCommand(mCurrentFolder->collection(), messageView()->viewer()->messageItem(), -1);
        command->start();
    }
}

void KMMainWidget::slotArchiveMails()
{
    const QList<Akonadi::Item> selectedMessages = mMessagePane->selectionAsMessageItemList();
    KMKernel::self()->folderArchiveManager()->setArchiveItems(selectedMessages, mCurrentFolder->collection().resource());
}

void KMMainWidget::updateQuickSearchLineText()
{
    //If change change shortcut
    mMessagePane->setQuickSearchClickMessage(i18nc("Show shortcut for focus quick search. Don't change it", "Search...<%1>", mQuickSearchAction->shortcut().toString()));
}

void KMMainWidget::slotChangeDisplayMessageFormat(MessageViewer::Viewer::DisplayFormatMessage format)
{
    if (format == MessageViewer::Viewer::Html) {
        const int result = KMessageBox::warningContinueCancel(this,
                           // the warning text is taken from configuredialog.cpp:
                           i18n("Use of HTML in mail will make you more vulnerable to "
                                "\"spam\" and may increase the likelihood that your system will be "
                                "compromised by other present and anticipated security exploits."),
                           i18n("Security Warning"),
                           KGuiItem(i18n("Use HTML")),
                           KStandardGuiItem::cancel(),
                           QLatin1String("OverrideHtmlWarning"), 0);
        if (result == KMessageBox::Cancel) {
            mDisplayMessageFormatMenu->setDisplayMessageFormat(MessageViewer::Viewer::Text);
            return;
        }
    }
    mFolderDisplayFormatPreference = format;

    //Update mPrefererHtmlLoadExtAction
    const bool useHtml = (mFolderDisplayFormatPreference == MessageViewer::Viewer::Html || (mHtmlGlobalSetting && mFolderDisplayFormatPreference == MessageViewer::Viewer::UseGlobalSetting));
    mPreferHtmlLoadExtAction->setEnabled(useHtml);

    if (mMsgView) {
        mMsgView->setDisplayFormatMessageOverwrite(mFolderDisplayFormatPreference);
        mMsgView->update(true);
    }
}

void KMMainWidget::populateMessageListStatusFilterCombo()
{
    mMessagePane->populateStatusFilterCombo();
}<|MERGE_RESOLUTION|>--- conflicted
+++ resolved
@@ -95,10 +95,7 @@
 #include "widgets/displaymessageformatactionmenu.h"
 
 #include "ksieveui/vacation/vacationmanager.h"
-<<<<<<< HEAD
-=======
 #include "kmconfigureagent.h"
->>>>>>> 92c99f88
 
 // LIBKDEPIM includes
 #include "progresswidget/progressmanager.h"
@@ -188,7 +185,7 @@
 #include <QtDBus/QDBusInterface>
 #include <QtDBus/QDBusReply>
 #include <QDBusPendingCallWatcher>
-
+#include <QDir>
 // System includes
 #include <assert.h>
 #include <errno.h> // ugh
@@ -3108,27 +3105,15 @@
     }
 
     {
-<<<<<<< HEAD
         QAction *action = new QAction(i18n("&Configure Automatic Archiving..."), this);
         actionCollection()->addAction(QLatin1String("tools_automatic_archiving"), action);
-        connect(action, &QAction::triggered, this, &KMMainWidget::slotConfigureAutomaticArchiving);
+        connect(action, &QAction::triggered, mConfigAgent, &KMConfigureAgent::slotConfigureAutomaticArchiving);
     }
 
     {
         QAction *action = new QAction(i18n("Delayed Messages..."), this);
         actionCollection()->addAction(QLatin1String("message_delayed"), action);
-        connect(action, &QAction::triggered, this, &KMMainWidget::slotConfigureSendLater);
-=======
-        KAction *action = new KAction(i18n("&Configure Automatic Archiving..."), this);
-        actionCollection()->addAction(QLatin1String("tools_automatic_archiving"), action );
-        connect(action, SIGNAL(triggered(bool)), mConfigAgent, SLOT(slotConfigureAutomaticArchiving()));
-    }
-
-    {
-        KAction *action = new KAction(i18n("Delayed Messages..."), this);
-        actionCollection()->addAction(QLatin1String("message_delayed"), action );
-        connect(action, SIGNAL(triggered(bool)), mConfigAgent, SLOT(slotConfigureSendLater()));
->>>>>>> 92c99f88
+        connect(action, &QAction::triggered, mConfigAgent, &KMConfigureAgent::slotConfigureSendLater);
     }
 
     // Disable the standard action delete key sortcut.
@@ -4762,29 +4747,6 @@
     }
 }
 
-<<<<<<< HEAD
-void KMMainWidget::slotConfigureAutomaticArchiving()
-{
-    OrgFreedesktopAkonadiArchiveMailAgentInterface archiveMailInterface(QLatin1String("org.freedesktop.Akonadi.ArchiveMailAgent"), QLatin1String("/ArchiveMailAgent"), QDBusConnection::sessionBus(), this);
-    if (archiveMailInterface.isValid()) {
-        archiveMailInterface.showConfigureDialog((qlonglong)winId());
-    } else {
-        KMessageBox::error(this, i18n("Archive Mail Agent was not registered."));
-    }
-}
-
-void KMMainWidget::slotConfigureSendLater()
-{
-    OrgFreedesktopAkonadiSendLaterAgentInterface sendLaterInterface(QLatin1String("org.freedesktop.Akonadi.SendLaterAgent"), QLatin1String("/SendLaterAgent"), QDBusConnection::sessionBus(), this);
-    if (sendLaterInterface.isValid()) {
-        sendLaterInterface.showConfigureDialog((qlonglong)winId());
-    } else {
-        KMessageBox::error(this, i18n("Send Later Agent was not registered."));
-    }
-}
-
-=======
->>>>>>> 92c99f88
 void KMMainWidget::updatePaneTagComboBox()
 {
     if (mMessagePane) {
