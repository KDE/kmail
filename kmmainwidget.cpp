/* -*- mode: C++; c-file-style: "gnu" -*-
  This file is part of KMail, the KDE mail client.
  Copyright (c) 2002 Don Sanders <sanders@kde.org>
  Copyright (c) 2009, 2010, 2011, 2012 Montel Laurent <montel@kde.org>

  Based on the work of Stefan Taferner <taferner@kde.org>

  KMail is free software; you can redistribute it and/or modify it
  under the terms of the GNU General Public License, version 2, as
  published by the Free Software Foundation.

  KMail is distributed in the hope that it will be useful, but
  WITHOUT ANY WARRANTY; without even the implied warranty of
  MERCHANTABILITY or FITNESS FOR A PARTICULAR PURPOSE.  See the GNU
  General Public License for more details.

  You should have received a copy of the GNU General Public License along
  with this program; if not, write to the Free Software Foundation, Inc.,
  51 Franklin Street, Fifth Floor, Boston, MA  02110-1301  USA
*/

// KMail includes
#include "kmreadermainwin.h"
#include "editor/composer.h"
#include "searchdialog/searchwindow.h"
#include "antispam-virus/antispamwizard.h"
#include "widgets/vacationscriptindicatorwidget.h"
#include "undostack.h"
#include "kmcommands.h"
#include "kmmainwin.h"
#include "kmsystemtray.h"
#include "customtemplatesmenu.h"
#include "folderselectiondialog.h"
#include "foldertreewidget.h"
#include "util.h"
#include "util/mailutil.h"
#include "kernel/mailkernel.h"
#include "dialog/archivefolderdialog.h"
#include "settings/globalsettings.h"
#include "foldertreeview.h"
#include "tag/tagactionmanager.h"
#include "foldershortcutactionmanager.h"
#include "widgets/collectionpane.h"
#include "manageshowcollectionproperties.h"
#if !defined(NDEBUG)
#include <ksieveui/debug/sievedebugdialog.h>
using KSieveUi::SieveDebugDialog;
#endif

#include "collectionpage/collectionmaintenancepage.h"
#include "collectionpage/collectionquotapage.h"
#include "collectionpage/collectiontemplatespage.h"
#include "collectionpage/collectionshortcutpage.h"
#include "collectionpage/collectionviewpage.h"
#include "collectionpage/collectionmailinglistpage.h"
#include "tag/tagselectdialog.h"
#include "job/createnewcontactjob.h"
#include "folderarchive/folderarchiveutil.h"
#include "folderarchive/folderarchivemanager.h"

#include "pimcommon/acl/collectionaclpage.h"
#include "mailcommon/collectionpage/collectiongeneralpage.h"
#include "mailcommon/collectionpage/collectionexpirypage.h"
#include "mailcommon/collectionpage/expirecollectionattribute.h"
#include "mailcommon/filter/filtermanager.h"
#include "mailcommon/filter/mailfilter.h"
#include "mailcommon/widgets/favoritecollectionwidget.h"
#include "mailcommon/folder/foldertreewidget.h"
#include "mailcommon/folder/foldertreeview.h"
#include "mailcommon/mailcommonsettings_base.h"
#include "kmmainwidget.h"

// Other PIM includes
#include "kdepim-version.h"

#include "messageviewer/utils/autoqpointer.h"
#include "messageviewer/settings/globalsettings.h"
#include "messageviewer/viewer/viewer.h"
#include "messageviewer/viewer/attachmentstrategy.h"
#include "messageviewer/header/headerstrategy.h"
#include "messageviewer/header/headerstyle.h"
#ifndef QT_NO_CURSOR
#include "messageviewer/utils/kcursorsaver.h"
#endif

#include "messagecomposer/sender/messagesender.h"
#include "messagecomposer/helper/messagehelper.h"

#include "templateparser/templateparser.h"

#include "messagecore/settings/globalsettings.h"
#include "messagecore/misc/mailinglist.h"
#include "messagecore/helpers/messagehelpers.h"

#include "dialog/kmknotify.h"
#include "widgets/displaymessageformatactionmenu.h"

#include "ksieveui/vacation/vacationmanager.h"
#include "kmconfigureagent.h"

// LIBKDEPIM includes
#include "progresswidget/progressmanager.h"
#include "misc/broadcaststatus.h"

// KDEPIMLIBS includes
#include <AkonadiCore/AgentManager>
#include <AkonadiCore/AttributeFactory>
#include <AkonadiCore/itemfetchjob.h>
#include <AkonadiCore/collectionattributessynchronizationjob.h>
#include <AkonadiCore/collectionfetchjob.h>
#include <AkonadiCore/collectionfetchscope.h>
#include <Akonadi/Contact/ContactSearchJob>
#include <AkonadiWidgets/collectionpropertiesdialog.h>
#include <AkonadiCore/entitydisplayattribute.h>
#include <AkonadiWidgets/entitylistview.h>
#include <AkonadiWidgets/etmviewstatesaver.h>
#include <AkonadiCore/agentinstance.h>
#include <AkonadiCore/agenttype.h>
#include <AkonadiCore/changerecorder.h>
#include <AkonadiCore/session.h>
#include <AkonadiCore/entitytreemodel.h>
#include <AkonadiCore/favoritecollectionsmodel.h>
#include <AkonadiCore/itemfetchscope.h>
#include <AkonadiCore/itemmodifyjob.h>
#include <AkonadiCore/control.h>
#include <AkonadiWidgets/collectiondialog.h>
#include <AkonadiCore/collectionstatistics.h>
#include <AkonadiWidgets/collectionstatisticsdelegate.h>
#include <AkonadiCore/EntityMimeTypeFilterModel>
#include <Akonadi/KMime/MessageFlags>
#include <Akonadi/KMime/RemoveDuplicatesJob>
#include <AkonadiCore/collectiondeletejob.h>
#include <kdbusconnectionpool.h>
#include <AkonadiCore/CachePolicy>

#include <kidentitymanagement/identity.h>
#include <kidentitymanagement/identitymanager.h>
#include <kpimutils/email.h>
#include <mailtransport/transportmanager.h>
#include <mailtransport/transport.h>
#include <kmime/kmime_mdn.h>
#include <kmime/kmime_header_parsing.h>
#include <kmime/kmime_message.h>
#include <ksieveui/managesievescriptsdialog.h>
#include <ksieveui/util/util.h>

// KDELIBS includes
#include <kwindowsystem.h>
#include <krun.h>
#include <kmessagebox.h>
#include <kactionmenu.h>
#include <QMenu>
#include <kacceleratormanager.h>
#include <kglobalsettings.h>
#include <kstandardshortcut.h>
#include <kshortcutsdialog.h>
#include <kcharsets.h>
#include <qdebug.h>
#include <ktip.h>

#include <kstandardaction.h>
#include <ktoggleaction.h>
#include <knotification.h>
#include <knotifyconfigwidget.h>
#include <kstringhandler.h>
#include <kconfiggroup.h>
#include <ktoolinvocation.h>
#include <kxmlguifactory.h>
#include <kxmlguiclient.h>
#include <QStatusBar>
#include <QAction>
#include <ktreewidgetsearchline.h>
#include <Solid/Networking>
#include <KRecentFilesAction>

// Qt includes
#include <QByteArray>
#include <QHeaderView>
#include <QList>
#include <QSplitter>
#include <QVBoxLayout>
#include <QShortcut>
#include <QProcess>
#include <QDBusConnection>
#include <QTextDocument>
#include <QtDBus/QDBusInterface>
#include <QtDBus/QDBusReply>
#include <QDBusPendingCallWatcher>
#include <QDir>
// System includes
#include <errno.h> // ugh
#include <AkonadiWidgets/standardactionmanager.h>
#include <KHelpClient>
#include <QStandardPaths>
#include <job/manageserversidesubscriptionjob.h>
#include <job/removeduplicatemailjob.h>

using namespace KMime;
using namespace Akonadi;
using namespace MailCommon;
using KPIM::ProgressManager;
using KPIM::BroadcastStatus;
using KMail::SearchWindow;
using KMail::AntiSpamWizard;
using KMime::Types::AddrSpecList;
using MessageViewer::AttachmentStrategy;

Q_DECLARE_METATYPE(KPIM::ProgressItem *)
Q_DECLARE_METATYPE(Akonadi::Job *)
Q_DECLARE_METATYPE(QPointer<KPIM::ProgressItem>)
Q_GLOBAL_STATIC(KMMainWidget::PtrList, theMainWidgetList)

//-----------------------------------------------------------------------------
KMMainWidget::KMMainWidget(QWidget *parent, KXMLGUIClient *aGUIClient,
                           KActionCollection *actionCollection, KSharedConfig::Ptr config) :
    QWidget(parent),
    mMoveMsgToFolderAction(0),
    mCollectionProperties(0),
    mFavoriteCollectionsView(0),
    mMsgView(0),
    mSplitter1(0),
    mSplitter2(0),
    mFolderViewSplitter(0),
    mArchiveFolderAction(0),
    mShowBusySplashTimer(0),
    mMsgActions(0),
    mCurrentFolder(0),
    mVacationIndicatorActive(false),
    mGoToFirstUnreadMessageInSelectedFolder(false),
    mDisplayMessageFormatMenu(0),
    mFolderDisplayFormatPreference(MessageViewer::Viewer::UseGlobalSetting),
    mSearchMessages(0),
    mManageShowCollectionProperties(new ManageShowCollectionProperties(this, this))
{
    mConfigAgent = new KMConfigureAgent(this, this);
    // must be the first line of the constructor:
    mStartupDone = false;
    mWasEverShown = false;
    mReaderWindowActive = true;
    mReaderWindowBelow = true;
    mFolderHtmlLoadExtPreference = false;
    mDestructed = false;
    mActionCollection = actionCollection;
    mTopLayout = new QVBoxLayout(this);
    mTopLayout->setMargin(0);
    mConfig = config;
    mGUIClient = aGUIClient;
    mFolderTreeWidget = 0;
    mPreferHtmlLoadExtAction = 0;
    Akonadi::Control::widgetNeedsAkonadi(this);
    mFavoritesModel = 0;
    mVacationManager = new KSieveUi::VacationManager(this);

    // FIXME This should become a line separator as soon as the API
    // is extended in kdelibs.
    mToolbarActionSeparator = new QAction(this);
    mToolbarActionSeparator->setSeparator(true);

    theMainWidgetList->append(this);

    readPreConfig();
    createWidgets();
    setupActions();

    readConfig();

    if (!kmkernel->isOffline()) {   //kmail is set to online mode, make sure the agents are also online
        kmkernel->setAccountStatus(true);
    }

    QTimer::singleShot(0, this, SLOT(slotShowStartupFolder()));

    connect(kmkernel, SIGNAL(startCheckMail()),
            this, SLOT(slotStartCheckMail()));

    connect(kmkernel, SIGNAL(endCheckMail()),
            this, SLOT(slotEndCheckMail()));

    connect(kmkernel, SIGNAL(configChanged()),
            this, SLOT(slotConfigChanged()));

    connect(kmkernel, SIGNAL(onlineStatusChanged(GlobalSettings::EnumNetworkState::type)),
            this, SLOT(slotUpdateOnlineStatus(GlobalSettings::EnumNetworkState::type)));

    connect(mTagActionManager, &KMail::TagActionManager::tagActionTriggered,
            this, &KMMainWidget::slotUpdateMessageTagList);

    connect(mTagActionManager, &KMail::TagActionManager::tagMoreActionClicked,
            this, &KMMainWidget::slotSelectMoreMessageTagList);

    kmkernel->toggleSystemTray();

    {
        // make sure the pages are registered only once, since there can be multiple instances of KMMainWidget
        static bool pagesRegistered = false;

        if (!pagesRegistered) {
            Akonadi::CollectionPropertiesDialog::registerPage(new PimCommon::CollectionAclPageFactory);
            Akonadi::CollectionPropertiesDialog::registerPage(new MailCommon::CollectionGeneralPageFactory);
            Akonadi::CollectionPropertiesDialog::registerPage(new CollectionMaintenancePageFactory);
            Akonadi::CollectionPropertiesDialog::registerPage(new CollectionQuotaPageFactory);
            Akonadi::CollectionPropertiesDialog::registerPage(new CollectionTemplatesPageFactory);
            Akonadi::CollectionPropertiesDialog::registerPage(new MailCommon::CollectionExpiryPageFactory);
            Akonadi::CollectionPropertiesDialog::registerPage(new CollectionViewPageFactory);
            Akonadi::CollectionPropertiesDialog::registerPage(new CollectionMailingListPageFactory);
            Akonadi::CollectionPropertiesDialog::registerPage(new CollectionShortcutPageFactory);

            pagesRegistered = true;
        }
    }

    KMainWindow *mainWin = dynamic_cast<KMainWindow *>(window());
    QStatusBar *sb =  mainWin ? mainWin->statusBar() : 0;
    mVacationScriptIndicator = new KMail::VacationScriptIndicatorWidget(sb);
    mVacationScriptIndicator->hide();
    connect(mVacationScriptIndicator, SIGNAL(clicked(QString)), SLOT(slotEditVacation(QString)));
    if (KSieveUi::Util::checkOutOfOfficeOnStartup()) {
        QTimer::singleShot(0, this, SLOT(slotCheckVacation()));
    }

    connect(mFolderTreeWidget->folderTreeView()->model(), SIGNAL(modelReset()),
            this, SLOT(restoreCollectionFolderViewConfig()));
    restoreCollectionFolderViewConfig();

    if (kmkernel->firstStart()) {
        if (MailCommon::Util::foundMailer()) {
            if (KMessageBox::questionYesNo(this, i18n("Another mailer was found on system. Do you want to import data from it?")) == KMessageBox::Yes) {
                const QString path = QStandardPaths::findExecutable(QLatin1String("importwizard"));
                if (!QProcess::startDetached(path)) {
                    KMessageBox::error(this, i18n("Could not start the import wizard. "
                                                  "Please check your installation."),
                                       i18n("Unable to start import wizard"));
                }
            } else {
                KMail::Util::launchAccountWizard(this);
            }
        } else {
            KMail::Util::launchAccountWizard(this);
        }
    }
    // must be the last line of the constructor:
    mStartupDone = true;

    mCheckMailTimer.setInterval(3 * 1000);
    mCheckMailTimer.setSingleShot(true);
    connect(&mCheckMailTimer, &QTimer::timeout, this, &KMMainWidget::slotUpdateActionsAfterMailChecking);

}

void KMMainWidget::restoreCollectionFolderViewConfig()
{
    ETMViewStateSaver *saver = new ETMViewStateSaver;
    saver->setView(mFolderTreeWidget->folderTreeView());
    const KConfigGroup cfg(KMKernel::self()->config(), "CollectionFolderView");
    mFolderTreeWidget->restoreHeaderState(cfg.readEntry("HeaderState", QByteArray()));
    saver->restoreState(cfg);
    //Restore startup folder

    Akonadi::Collection::Id id = -1;
    if (mCurrentFolder && mCurrentFolder->collection().isValid()) {
        id = mCurrentFolder->collection().id();
    }

    if (id == -1) {
        if (GlobalSettings::self()->startSpecificFolderAtStartup()) {
            Akonadi::Collection::Id startupFolder = GlobalSettings::self()->startupFolder();
            if (startupFolder > 0) {
                saver->restoreCurrentItem(QStringLiteral("c%1").arg(startupFolder));
            }
        }
    } else {
        saver->restoreCurrentItem(QStringLiteral("c%1").arg(id));
    }
}

//-----------------------------------------------------------------------------
//The kernel may have already been deleted when this method is called,
//perform all cleanup that requires the kernel in destruct()
KMMainWidget::~KMMainWidget()
{
    theMainWidgetList->removeAll(this);
    qDeleteAll(mFilterCommands);
    destruct();
}

//-----------------------------------------------------------------------------
//This method performs all cleanup that requires the kernel to exist.
void KMMainWidget::destruct()
{
    if (mDestructed) {
        return;
    }
    if (mSearchWin) {
        mSearchWin->close();
    }
    writeConfig(false); /* don't force kmkernel sync when close BUG: 289287 */
    writeFolderConfig();
    deleteWidgets();
    mCurrentFolder.clear();
    delete mMoveOrCopyToDialog;
    delete mSelectFromAllFoldersDialog;

    disconnect(kmkernel->folderCollectionMonitor(), SIGNAL(itemAdded(Akonadi::Item,Akonadi::Collection)), this, 0);
    disconnect(kmkernel->folderCollectionMonitor(), SIGNAL(itemRemoved(Akonadi::Item)), this, 0);
    disconnect(kmkernel->folderCollectionMonitor(), SIGNAL(itemMoved(Akonadi::Item,Akonadi::Collection,Akonadi::Collection)), this, 0);
    disconnect(kmkernel->folderCollectionMonitor(), SIGNAL(collectionChanged(Akonadi::Collection,QSet<QByteArray>)), this, 0);
    disconnect(kmkernel->folderCollectionMonitor(), SIGNAL(collectionStatisticsChanged(Akonadi::Collection::Id,Akonadi::CollectionStatistics)), this, 0);

    mDestructed = true;
}

void KMMainWidget::slotStartCheckMail()
{
    if (mCheckMailTimer.isActive()) {
        mCheckMailTimer.stop();
    }
}

void KMMainWidget::slotEndCheckMail()
{
    if (!mCheckMailTimer.isActive()) {
        mCheckMailTimer.start();
    }
}

void KMMainWidget::slotUpdateActionsAfterMailChecking()
{
    const bool sendOnAll =
        GlobalSettings::self()->sendOnCheck() == GlobalSettings::EnumSendOnCheck::SendOnAllChecks;
    const bool sendOnManual =
        GlobalSettings::self()->sendOnCheck() == GlobalSettings::EnumSendOnCheck::SendOnManualChecks;
    if (!kmkernel->isOffline() && (sendOnAll || (sendOnManual /*&& sendOnCheck*/))) {
        slotSendQueued();
    }
    // update folder menus in case some mail got filtered to trash/current folder
    // and we can enable "empty trash/move all to trash" action etc.
    updateFolderMenu();
}

void KMMainWidget::slotCollectionFetched(int collectionId)
{
    // Called when a collection is fetched for the first time by the ETM.
    // This is the right time to update the caption (which still says "Loading...")
    // and to update the actions that depend on the number of mails in the folder.
    if (mCurrentFolder && collectionId == mCurrentFolder->collection().id()) {
        mCurrentFolder->setCollection(MailCommon::Util::updatedCollection(mCurrentFolder->collection()));
        updateMessageActions();
        updateFolderMenu();
    }
    // We call this for any collection, it could be one of our parents...
    if (mCurrentFolder) {
        emit captionChangeRequest(MailCommon::Util::fullCollectionPath(mCurrentFolder->collection()));
    }
}

void KMMainWidget::slotFolderChanged(const Akonadi::Collection &collection)
{
    folderSelected(collection);
    if (collection.cachePolicy().syncOnDemand()) {
        AgentManager::self()->synchronizeCollection(collection, false);
    }
    mMsgActions->setCurrentMessage(Akonadi::Item());
    emit captionChangeRequest(MailCommon::Util::fullCollectionPath(collection));
}

void KMMainWidget::folderSelected(const Akonadi::Collection &col)
{
    // This is connected to the MainFolderView signal triggering when a folder is selected

    if (mGoToFirstUnreadMessageInSelectedFolder) {
        // the default action has been overridden from outside
        mPreSelectionMode = MessageList::Core::PreSelectFirstUnreadCentered;
    } else {
        // use the default action
        switch (GlobalSettings::self()->actionEnterFolder()) {
        case GlobalSettings::EnumActionEnterFolder::SelectFirstUnread:
            mPreSelectionMode = MessageList::Core::PreSelectFirstUnreadCentered;
            break;
        case GlobalSettings::EnumActionEnterFolder::SelectLastSelected:
            mPreSelectionMode = MessageList::Core::PreSelectLastSelected;
            break;
        case GlobalSettings::EnumActionEnterFolder::SelectNewest:
            mPreSelectionMode = MessageList::Core::PreSelectNewestCentered;
            break;
        case GlobalSettings::EnumActionEnterFolder::SelectOldest:
            mPreSelectionMode = MessageList::Core::PreSelectOldestCentered;
            break;
        default:
            mPreSelectionMode = MessageList::Core::PreSelectNone;
            break;
        }
    }

    mGoToFirstUnreadMessageInSelectedFolder = false;
#ifndef QT_NO_CURSOR
    MessageViewer::KCursorSaver busy(MessageViewer::KBusyPtr::busy());
#endif

    if (mMsgView) {
        mMsgView->clear(true);
    }
    const bool newFolder = mCurrentFolder && (mCurrentFolder->collection() != col);

    // Delete any pending timer, if needed it will be recreated below
    delete mShowBusySplashTimer;
    mShowBusySplashTimer = 0;
    if (newFolder) {
        // We're changing folder: write configuration for the old one
        writeFolderConfig();
    }

    mCurrentFolder = FolderCollection::forCollection(col);

    readFolderConfig();
    if (mMsgView) {
        mMsgView->setDisplayFormatMessageOverwrite(mFolderDisplayFormatPreference);
        mMsgView->setHtmlLoadExtOverride(mFolderHtmlLoadExtPreference);
    }

    if (!mCurrentFolder->isValid() && (mMessagePane->count() < 2)) {
        slotIntro();
    }

    updateMessageActions();
    updateFolderMenu();

    // The message pane uses the selection model of the folder view to load the correct aggregation model and theme
    //  settings. At this point the selection model hasn't been updated yet to the user's new choice, so it would load
    //  the old folder settings instead.
    QTimer::singleShot(0, this, SLOT(slotShowSelectedFolderInPane()));
}

void KMMainWidget::slotShowSelectedFolderInPane()
{
    if (mCurrentFolder && mCurrentFolder->collection().isValid()) {
        mMessagePane->setCurrentFolder(mCurrentFolder->collection(), false , mPreSelectionMode);
    }
}

void KMMainWidget::clearViewer()
{
    if (mMsgView) {
        mMsgView->clear(true);
        mMsgView->displayAboutPage();
    }
}

//-----------------------------------------------------------------------------
void KMMainWidget::readPreConfig()
{
    mLongFolderList = GlobalSettings::self()->folderList() == GlobalSettings::EnumFolderList::longlist;
    mReaderWindowActive = GlobalSettings::self()->readerWindowMode() != GlobalSettings::EnumReaderWindowMode::hide;
    mReaderWindowBelow = GlobalSettings::self()->readerWindowMode() == GlobalSettings::EnumReaderWindowMode::below;

    mHtmlGlobalSetting = MessageViewer::GlobalSettings::self()->htmlMail();
    mHtmlLoadExtGlobalSetting = MessageViewer::GlobalSettings::self()->htmlLoadExternal();

    mEnableFavoriteFolderView = (MailCommon::MailCommonSettings::self()->favoriteCollectionViewMode() != MailCommon::MailCommonSettings::EnumFavoriteCollectionViewMode::HiddenMode);
    mEnableFolderQuickSearch = GlobalSettings::self()->enableFolderQuickSearch();
    readFolderConfig();
    updateHtmlMenuEntry();
    if (mMsgView) {
        mMsgView->setDisplayFormatMessageOverwrite(mFolderDisplayFormatPreference);
        mMsgView->update(true);
    }
}

//-----------------------------------------------------------------------------
void KMMainWidget::readFolderConfig()
{
    if (!mCurrentFolder || !mCurrentFolder->isValid()) {
        return;
    }
    KSharedConfig::Ptr config = KMKernel::self()->config();
    KConfigGroup group(config, MailCommon::FolderCollection::configGroupName(mCurrentFolder->collection()));
    if (group.hasKey("htmlMailOverride")) {
        const bool useHtml = group.readEntry("htmlMailOverride", false);
        mFolderDisplayFormatPreference = useHtml ? MessageViewer::Viewer::Html : MessageViewer::Viewer::Text;
        group.deleteEntry("htmlMailOverride");
        group.sync();
    } else {
        mFolderDisplayFormatPreference = static_cast<MessageViewer::Viewer::DisplayFormatMessage>(group.readEntry("displayFormatOverride", static_cast<int>(MessageViewer::Viewer::UseGlobalSetting)));
    }
    mFolderHtmlLoadExtPreference =
        group.readEntry("htmlLoadExternalOverride", false);
}

//-----------------------------------------------------------------------------
void KMMainWidget::writeFolderConfig()
{
    if (mCurrentFolder && mCurrentFolder->isValid()) {
        KSharedConfig::Ptr config = KMKernel::self()->config();
        KConfigGroup group(config, MailCommon::FolderCollection::configGroupName(mCurrentFolder->collection()));
        group.writeEntry("htmlLoadExternalOverride", mFolderHtmlLoadExtPreference);
        if (mFolderDisplayFormatPreference == MessageViewer::Viewer::UseGlobalSetting) {
            group.deleteEntry("displayFormatOverride");
        } else {
            group.writeEntry("displayFormatOverride", static_cast<int>(mFolderDisplayFormatPreference));
        }
    }
}

//-----------------------------------------------------------------------------
void KMMainWidget::layoutSplitters()
{
    // This function can only be called when the old splitters are already deleted
    Q_ASSERT(!mSplitter1);
    Q_ASSERT(!mSplitter2);

    // For some reason, this is necessary here so that the copy action still
    // works after changing the folder layout.
    if (mMsgView)
        disconnect(mMsgView->copyAction(), &QAction::triggered,
                   mMsgView, &KMReaderWin::slotCopySelectedText);

    // If long folder list is enabled, the splitters are:
    // Splitter 1: FolderView vs (HeaderAndSearch vs MessageViewer)
    // Splitter 2: HeaderAndSearch vs MessageViewer
    //
    // If long folder list is disabled, the splitters are:
    // Splitter 1: (FolderView vs HeaderAndSearch) vs MessageViewer
    // Splitter 2: FolderView vs HeaderAndSearch

    // The folder view is both the folder tree and the favorite folder view, if
    // enabled

    const bool opaqueResize = KGlobalSettings::opaqueResize();
    const bool readerWindowAtSide = !mReaderWindowBelow && mReaderWindowActive;
    const bool readerWindowBelow = mReaderWindowBelow && mReaderWindowActive;

    mSplitter1 = new QSplitter(this);
    mSplitter2 = new QSplitter(mSplitter1);

    QWidget *folderTreeWidget = mSearchAndTree;
    if (mFavoriteCollectionsView) {
        mFolderViewSplitter = new QSplitter(Qt::Vertical);
        mFolderViewSplitter->setOpaqueResize(opaqueResize);
        //mFolderViewSplitter->setChildrenCollapsible( false );
        mFolderViewSplitter->addWidget(mFavoriteCollectionsView);
        mFavoriteCollectionsView->setParent(mFolderViewSplitter);
        mFolderViewSplitter->addWidget(mSearchAndTree);
        folderTreeWidget = mFolderViewSplitter;
    }

    if (mLongFolderList) {

        // add folder tree
        mSplitter1->setOrientation(Qt::Horizontal);
        mSplitter1->addWidget(folderTreeWidget);

        // and the rest to the right
        mSplitter1->addWidget(mSplitter2);

        // add the message list to the right or below
        if (readerWindowAtSide) {
            mSplitter2->setOrientation(Qt::Horizontal);
        } else {
            mSplitter2->setOrientation(Qt::Vertical);
        }
        mSplitter2->addWidget(mMessagePane);

        // add the preview window, if there is one
        if (mMsgView) {
            mSplitter2->addWidget(mMsgView);
        }

    } else { // short folder list
        if (mReaderWindowBelow) {
            mSplitter1->setOrientation(Qt::Vertical);
            mSplitter2->setOrientation(Qt::Horizontal);
        } else { // at side or none
            mSplitter1->setOrientation(Qt::Horizontal);
            mSplitter2->setOrientation(Qt::Vertical);
        }

        mSplitter1->addWidget(mSplitter2);

        // add folder tree
        mSplitter2->addWidget(folderTreeWidget);
        // add message list to splitter 2
        mSplitter2->addWidget(mMessagePane);

        // add the preview window, if there is one
        if (mMsgView) {
            mSplitter1->addWidget(mMsgView);
        }
    }

    //
    // Set splitter properties
    //
    mSplitter1->setObjectName(QLatin1String("splitter1"));
    mSplitter1->setOpaqueResize(opaqueResize);
    //mSplitter1->setChildrenCollapsible( false );
    mSplitter2->setObjectName(QLatin1String("splitter2"));
    mSplitter2->setOpaqueResize(opaqueResize);
    //mSplitter2->setChildrenCollapsible( false );

    //
    // Set the stretch factors
    //
    mSplitter1->setStretchFactor(0, 0);
    mSplitter2->setStretchFactor(0, 0);
    mSplitter1->setStretchFactor(1, 1);
    mSplitter2->setStretchFactor(1, 1);

    if (mFavoriteCollectionsView) {
        mFolderViewSplitter->setStretchFactor(0, 0);
        mFolderViewSplitter->setStretchFactor(1, 1);
    }

    // Because the reader windows's width increases a tiny bit after each
    // restart in short folder list mode with message window at side, disable
    // the stretching as a workaround here
    if (readerWindowAtSide && !mLongFolderList) {
        mSplitter1->setStretchFactor(0, 1);
        mSplitter1->setStretchFactor(1, 0);
    }

    //
    // Set the sizes of the splitters to the values stored in the config
    //
    QList<int> splitter1Sizes;
    QList<int> splitter2Sizes;

    const int folderViewWidth = GlobalSettings::self()->folderViewWidth();
    int ftHeight = GlobalSettings::self()->folderTreeHeight();
    int headerHeight = GlobalSettings::self()->searchAndHeaderHeight();
    const int messageViewerWidth = GlobalSettings::self()->readerWindowWidth();
    int headerWidth = GlobalSettings::self()->searchAndHeaderWidth();
    int messageViewerHeight = GlobalSettings::self()->readerWindowHeight();

    int ffvHeight = mFolderViewSplitter ? MailCommon::MailCommonSettings::self()->favoriteCollectionViewHeight() : 0;

    // If the message viewer was hidden before, make sure it is not zero height
    if (messageViewerHeight < 10 && readerWindowBelow) {
        headerHeight /= 2;
        messageViewerHeight = headerHeight;
    }

    if (mLongFolderList) {
        if (!readerWindowAtSide) {
            splitter1Sizes << folderViewWidth << headerWidth;
            splitter2Sizes << headerHeight << messageViewerHeight;
        } else {
            splitter1Sizes << folderViewWidth << (headerWidth + messageViewerWidth);
            splitter2Sizes << headerWidth << messageViewerWidth;
        }
    } else {
        if (!readerWindowAtSide) {
            splitter1Sizes << headerHeight << messageViewerHeight;
            splitter2Sizes << folderViewWidth << headerWidth;
        } else {
            splitter1Sizes << headerWidth << messageViewerWidth;
            splitter2Sizes << ftHeight + ffvHeight << messageViewerHeight;
        }
    }

    mSplitter1->setSizes(splitter1Sizes);
    mSplitter2->setSizes(splitter2Sizes);

    if (mFolderViewSplitter) {
        QList<int> splitterSizes;
        splitterSizes << ffvHeight << ftHeight;
        mFolderViewSplitter->setSizes(splitterSizes);
    }

    //
    // Now add the splitters to the main layout
    //
    mTopLayout->addWidget(mSplitter1);

    // Make sure the focus is on the view, and not on the quick search line edit, because otherwise
    // shortcuts like + or j go to the wrong place.
    // This would normally be done in the message list itself, but apparently something resets the focus
    // again, probably all the reparenting we do here.
    mMessagePane->focusView();

    // By default hide th unread and size columns on first run.
    if (kmkernel->firstStart()) {
        mFolderTreeWidget->folderTreeView()->hideColumn(1);
        mFolderTreeWidget->folderTreeView()->hideColumn(3);
        mFolderTreeWidget->folderTreeView()->header()->resizeSection(0, folderViewWidth * 0.8);
    }

    // Make the copy action work, see disconnect comment above
    if (mMsgView)
        connect(mMsgView->copyAction(), &QAction::triggered,
                mMsgView, &KMReaderWin::slotCopySelectedText);
}

//-----------------------------------------------------------------------------
void KMMainWidget::refreshFavoriteFoldersViewProperties()
{
    if (mFavoriteCollectionsView) {
        if (MailCommon::MailCommonSettings::self()->favoriteCollectionViewMode() == MailCommon::MailCommonSettings::EnumFavoriteCollectionViewMode::IconMode) {
            mFavoriteCollectionsView->changeViewMode(QListView::IconMode);
        } else if (MailCommon::MailCommonSettings::self()->favoriteCollectionViewMode() == MailCommon::MailCommonSettings::EnumFavoriteCollectionViewMode::ListMode) {
            mFavoriteCollectionsView->changeViewMode(QListView::ListMode);
        } else {
            Q_ASSERT(false);    // we should never get here in hidden mode
        }
        mFavoriteCollectionsView->setDropActionMenuEnabled(kmkernel->showPopupAfterDnD());
        mFavoriteCollectionsView->setWordWrap(true);
        mFavoriteCollectionsView->updateMode();
    }
}

//-----------------------------------------------------------------------------
void KMMainWidget::readConfig()
{
    const bool oldLongFolderList = mLongFolderList;
    const bool oldReaderWindowActive = mReaderWindowActive;
    const bool oldReaderWindowBelow = mReaderWindowBelow;
    const bool oldFavoriteFolderView = mEnableFavoriteFolderView;
    const bool oldFolderQuickSearch = mEnableFolderQuickSearch;

    // on startup, the layout is always new and we need to relayout the widgets
    bool layoutChanged = !mStartupDone;

    if (mStartupDone) {
        readPreConfig();

        layoutChanged = (oldLongFolderList != mLongFolderList) ||
                        (oldReaderWindowActive != mReaderWindowActive) ||
                        (oldReaderWindowBelow != mReaderWindowBelow) ||
                        (oldFavoriteFolderView != mEnableFavoriteFolderView);

        if (layoutChanged) {
            deleteWidgets();
            createWidgets();
            restoreCollectionFolderViewConfig();
            emit recreateGui();
        } else if (oldFolderQuickSearch != mEnableFolderQuickSearch) {
            if (mEnableFolderQuickSearch) {
                mFolderTreeWidget->filterFolderLineEdit()->show();
            } else {
                mFolderTreeWidget->filterFolderLineEdit()->hide();
            }
        }
    }

    {
        // Read the config of the folder views and the header
        if (mMsgView) {
            mMsgView->readConfig();
        }
        mMessagePane->reloadGlobalConfiguration();
        mFolderTreeWidget->readConfig();
        if (mFavoriteCollectionsView) {
            mFavoriteCollectionsView->readConfig();
        }
        refreshFavoriteFoldersViewProperties();
    }

    {
        // area for config group "General"
        if (!mStartupDone) {
            // check mail on startup
            // do it after building the kmmainwin, so that the progressdialog is available
            QTimer::singleShot(0, this, SLOT(slotCheckMailOnStartup()));
        }
    }

    if (layoutChanged) {
        layoutSplitters();
    }

    updateMessageMenu();
    updateFileMenu();
    kmkernel->toggleSystemTray();

    connect(Akonadi::AgentManager::self(), &AgentManager::instanceAdded,
            this, &KMMainWidget::updateFileMenu);
    connect(Akonadi::AgentManager::self(), &AgentManager::instanceRemoved,
            this, &KMMainWidget::updateFileMenu);
}

//-----------------------------------------------------------------------------
void KMMainWidget::writeConfig(bool force)
{
    // Don't save the sizes of all the widgets when we were never shown.
    // This can happen in Kontact, where the KMail plugin is automatically
    // loaded, but not necessarily shown.
    // This prevents invalid sizes from being saved
    if (mWasEverShown) {
        // The height of the header widget can be 0, this happens when the user
        // did not switch to the header widget onced and the "Welcome to KMail"
        // HTML widget was shown the whole time
        int headersHeight = mMessagePane->height();
        if (headersHeight == 0) {
            headersHeight = height() / 2;
        }

        GlobalSettings::self()->setSearchAndHeaderHeight(headersHeight);
        GlobalSettings::self()->setSearchAndHeaderWidth(mMessagePane->width());
        if (mFavoriteCollectionsView) {
            MailCommon::MailCommonSettings::self()->setFavoriteCollectionViewHeight(mFavoriteCollectionsView->height());
            GlobalSettings::self()->setFolderTreeHeight(mFolderTreeWidget->height());
            if (!mLongFolderList) {
                GlobalSettings::self()->setFolderViewHeight(mFolderViewSplitter->height());
            }
        } else if (!mLongFolderList && mFolderTreeWidget) {
            GlobalSettings::self()->setFolderTreeHeight(mFolderTreeWidget->height());
        }
        if (mFolderTreeWidget) {
            GlobalSettings::self()->setFolderViewWidth(mFolderTreeWidget->width());
            KSharedConfig::Ptr config = KMKernel::self()->config();
            KConfigGroup group(config, "CollectionFolderView");

            ETMViewStateSaver saver;
            saver.setView(mFolderTreeWidget->folderTreeView());
            saver.saveState(group);

            group.writeEntry("HeaderState", mFolderTreeWidget->folderTreeView()->header()->saveState());
            //Work around from startup folder
            group.deleteEntry("Selection");
#if 0
            if (!GlobalSettings::self()->startSpecificFolderAtStartup()) {
                group.deleteEntry("Current");
            }
#endif
            group.sync();
        }

        if (mMsgView) {
            if (!mReaderWindowBelow) {
                GlobalSettings::self()->setReaderWindowWidth(mMsgView->width());
            }
            mMsgView->viewer()->writeConfig(force);
            GlobalSettings::self()->setReaderWindowHeight(mMsgView->height());
        }
    }
}

void KMMainWidget::writeReaderConfig()
{
    if (mWasEverShown) {
        if (mMsgView) {
            mMsgView->viewer()->writeConfig();
        }
    }
}

//-----------------------------------------------------------------------------
void KMMainWidget::deleteWidgets()
{
    // Simply delete the top splitter, which always is mSplitter1, regardless
    // of the layout. This deletes all children.
    // akonadi action manager is created in createWidgets(), parented to this
    //  so not autocleaned up.
    delete mAkonadiStandardActionManager;
    mAkonadiStandardActionManager = 0;
    delete mSplitter1;
    mMsgView = 0;
    mSearchAndTree = 0;
    mFolderViewSplitter = 0;
    mFavoriteCollectionsView = 0;
    mSplitter1 = 0;
    mSplitter2 = 0;
    mFavoritesModel = 0;
}

//-----------------------------------------------------------------------------
void KMMainWidget::createWidgets()
{
    // Note that all widgets we create in this function have the parent 'this'.
    // They will be properly reparented in layoutSplitters()

    //
    // Create header view and search bar
    //
    FolderTreeWidget::TreeViewOptions opt = FolderTreeWidget::ShowUnreadCount;
    opt |= FolderTreeWidget::UseLineEditForFiltering;
    opt |= FolderTreeWidget::ShowCollectionStatisticAnimation;
    opt |= FolderTreeWidget::DontKeyFilter;
    mFolderTreeWidget = new FolderTreeWidget(this, mGUIClient, opt);

    connect(mFolderTreeWidget->folderTreeView(), SIGNAL(currentChanged(Akonadi::Collection)), this, SLOT(slotFolderChanged(Akonadi::Collection)));

    connect(mFolderTreeWidget->folderTreeView()->selectionModel(), &QItemSelectionModel::selectionChanged, this, &KMMainWidget::updateFolderMenu);

    connect(mFolderTreeWidget->folderTreeView(), &FolderTreeView::prefereCreateNewTab, this, &KMMainWidget::slotCreateNewTab);

    mFolderTreeWidget->setSelectionMode(QAbstractItemView::ExtendedSelection);
    mMessagePane = new CollectionPane(!GlobalSettings::self()->startSpecificFolderAtStartup(), KMKernel::self()->entityTreeModel(),
                                      mFolderTreeWidget->folderTreeView()->selectionModel(),
                                      this);
    connect(KMKernel::self()->entityTreeModel(), &Akonadi::EntityTreeModel::collectionFetched, this, &KMMainWidget::slotCollectionFetched);

    mMessagePane->setXmlGuiClient(mGUIClient);
    connect(mMessagePane, &MessageList::Pane::messageSelected,
            this, &KMMainWidget::slotMessageSelected);
    connect(mMessagePane, &MessageList::Pane::selectionChanged,
            this, &KMMainWidget::startUpdateMessageActionsTimer);
    connect(mMessagePane, &CollectionPane::currentTabChanged, this, &KMMainWidget::refreshMessageListSelection);
    connect(mMessagePane, &MessageList::Pane::messageActivated,
            this, &KMMainWidget::slotMessageActivated);
    connect(mMessagePane, &MessageList::Pane::messageStatusChangeRequest,
            this, &KMMainWidget::slotMessageStatusChangeRequest);

    connect(mMessagePane, SIGNAL(statusMessage(QString)),
            BroadcastStatus::instance(), SLOT(setStatusMsg(QString)));

    //
    // Create the reader window
    //
    if (mReaderWindowActive) {
        mMsgView = new KMReaderWin(this, this, actionCollection(), 0);
        if (mMsgActions) {
            mMsgActions->setMessageView(mMsgView);
        }
        connect(mMsgView->viewer(), &MessageViewer::Viewer::replaceMsgByUnencryptedVersion,
                this, &KMMainWidget::slotReplaceMsgByUnencryptedVersion);
        connect(mMsgView->viewer(), &MessageViewer::Viewer::popupMenu,
                this, &KMMainWidget::slotMessagePopup);
        connect(mMsgView->viewer(), &MessageViewer::Viewer::moveMessageToTrash,
                this, &KMMainWidget::slotMoveMessageToTrash);
    } else {
        if (mMsgActions) {
            mMsgActions->setMessageView(0);
        }
    }

    //
    // Create the folder tree
    // the "folder tree" consists of a quicksearch input field and the tree itself
    //

    mSearchAndTree = new QWidget(this);
    QVBoxLayout *vboxlayout = new QVBoxLayout;
    vboxlayout->setMargin(0);
    mSearchAndTree->setLayout(vboxlayout);

    vboxlayout->addWidget(mFolderTreeWidget);

    if (!GlobalSettings::self()->enableFolderQuickSearch()) {
        mFolderTreeWidget->filterFolderLineEdit()->hide();
    }
    //
    // Create the favorite folder view
    //
    mAkonadiStandardActionManager = new Akonadi::StandardMailActionManager(mGUIClient->actionCollection(), this);
    connect(mAkonadiStandardActionManager, &Akonadi::StandardMailActionManager::actionStateUpdated, this, &KMMainWidget::slotAkonadiStandardActionUpdated);

    mAkonadiStandardActionManager->setCollectionSelectionModel(mFolderTreeWidget->folderTreeView()->selectionModel());
    mAkonadiStandardActionManager->setItemSelectionModel(mMessagePane->currentItemSelectionModel());

    if (mEnableFavoriteFolderView) {

        mFavoriteCollectionsView = new FavoriteCollectionWidget(mGUIClient, this);
        refreshFavoriteFoldersViewProperties();
        connect(mFavoriteCollectionsView, SIGNAL(currentChanged(Akonadi::Collection)), this, SLOT(slotFolderChanged(Akonadi::Collection)));

        mFavoritesModel = new Akonadi::FavoriteCollectionsModel(
            mFolderTreeWidget->folderTreeView()->model(),
            KMKernel::self()->config()->group("FavoriteCollections"), this);

        mFavoriteCollectionsView->setModel(mFavoritesModel);

        Akonadi::CollectionStatisticsDelegate *delegate = new Akonadi::CollectionStatisticsDelegate(mFavoriteCollectionsView);
        delegate->setProgressAnimationEnabled(true);
        mFavoriteCollectionsView->setItemDelegate(delegate);
        delegate->setUnreadCountShown(true);

        mAkonadiStandardActionManager->setFavoriteCollectionsModel(mFavoritesModel);
        mAkonadiStandardActionManager->setFavoriteSelectionModel(mFavoriteCollectionsView->selectionModel());
    }

    //Don't use mMailActionManager->createAllActions() to save memory by not
    //creating actions that doesn't make sense.
    QList<StandardActionManager::Type> standardActions;
    standardActions << StandardActionManager::CreateCollection
                    << StandardActionManager::CopyCollections
                    << StandardActionManager::DeleteCollections
                    << StandardActionManager::SynchronizeCollections
                    << StandardActionManager::CollectionProperties
                    << StandardActionManager::CopyItems
                    << StandardActionManager::Paste
                    << StandardActionManager::DeleteItems
                    << StandardActionManager::ManageLocalSubscriptions
                    << StandardActionManager::CopyCollectionToMenu
                    << StandardActionManager::CopyItemToMenu
                    << StandardActionManager::MoveItemToMenu
                    << StandardActionManager::MoveCollectionToMenu
                    << StandardActionManager::CutItems
                    << StandardActionManager::CutCollections
                    << StandardActionManager::CreateResource
                    << StandardActionManager::DeleteResources
                    << StandardActionManager::ResourceProperties
                    << StandardActionManager::SynchronizeResources
                    << StandardActionManager::ToggleWorkOffline
                    << StandardActionManager::SynchronizeCollectionsRecursive;

    Q_FOREACH (StandardActionManager::Type standardAction, standardActions) {
        mAkonadiStandardActionManager->createAction(standardAction);
    }

    if (mEnableFavoriteFolderView) {
        QList<StandardActionManager::Type> favoriteActions;
        favoriteActions << StandardActionManager::AddToFavoriteCollections
                        << StandardActionManager::RemoveFromFavoriteCollections
                        << StandardActionManager::RenameFavoriteCollection
                        << StandardActionManager::SynchronizeFavoriteCollections;
        Q_FOREACH (StandardActionManager::Type favoriteAction, favoriteActions) {
            mAkonadiStandardActionManager->createAction(favoriteAction);
        }
    }

    QList<StandardMailActionManager::Type> mailActions;
    mailActions << StandardMailActionManager::MarkAllMailAsRead
                << StandardMailActionManager::MoveToTrash
                << StandardMailActionManager::MoveAllToTrash
                << StandardMailActionManager::RemoveDuplicates
                << StandardMailActionManager::EmptyAllTrash
                << StandardMailActionManager::MarkMailAsRead
                << StandardMailActionManager::MarkMailAsUnread
                << StandardMailActionManager::MarkMailAsImportant
                << StandardMailActionManager::MarkMailAsActionItem;

    Q_FOREACH (StandardMailActionManager::Type mailAction, mailActions) {
        mAkonadiStandardActionManager->createAction(mailAction);
    }

    mAkonadiStandardActionManager->interceptAction(Akonadi::StandardActionManager::CollectionProperties);
    connect(mAkonadiStandardActionManager->action(Akonadi::StandardActionManager::CollectionProperties), SIGNAL(triggered(bool)), mManageShowCollectionProperties, SLOT(slotCollectionProperties()));

    //
    // Create all kinds of actions
    //
    mAkonadiStandardActionManager->action(Akonadi::StandardMailActionManager::RemoveDuplicates)->setShortcut(QKeySequence(Qt::CTRL + Qt::Key_Asterisk));
    mAkonadiStandardActionManager->interceptAction(Akonadi::StandardMailActionManager::RemoveDuplicates);
    connect(mAkonadiStandardActionManager->action(Akonadi::StandardMailActionManager::RemoveDuplicates), SIGNAL(triggered(bool)), this, SLOT(slotRemoveDuplicates()));

    {
        mCollectionProperties = mAkonadiStandardActionManager->action(Akonadi::StandardActionManager::CollectionProperties);
    }
    connect(kmkernel->folderCollectionMonitor(), SIGNAL(itemAdded(Akonadi::Item,Akonadi::Collection)),
            SLOT(slotItemAdded(Akonadi::Item,Akonadi::Collection)));
    connect(kmkernel->folderCollectionMonitor(), SIGNAL(itemRemoved(Akonadi::Item)),
            SLOT(slotItemRemoved(Akonadi::Item)));
    connect(kmkernel->folderCollectionMonitor(), SIGNAL(itemMoved(Akonadi::Item,Akonadi::Collection,Akonadi::Collection)),
            SLOT(slotItemMoved(Akonadi::Item,Akonadi::Collection,Akonadi::Collection)));
    connect(kmkernel->folderCollectionMonitor(), SIGNAL(collectionChanged(Akonadi::Collection,QSet<QByteArray>)), SLOT(slotCollectionChanged(Akonadi::Collection,QSet<QByteArray>)));

    connect(kmkernel->folderCollectionMonitor(), SIGNAL(collectionStatisticsChanged(Akonadi::Collection::Id,Akonadi::CollectionStatistics)), SLOT(slotCollectionStatisticsChanged(Akonadi::Collection::Id,Akonadi::CollectionStatistics)));

}

void KMMainWidget::updateMoveAction(const Akonadi::CollectionStatistics &statistic)
{
    const bool hasUnreadMails = (statistic.unreadCount() > 0);
    const bool hasMails = (statistic.count() > 0);
    updateMoveAction(hasUnreadMails, hasMails);
}

void KMMainWidget::updateMoveAction(bool hasUnreadMails, bool hasMails)
{
    const bool enable_goto_unread = hasUnreadMails
                                    || (GlobalSettings::self()->loopOnGotoUnread() == GlobalSettings::EnumLoopOnGotoUnread::LoopInAllFolders)
                                    || (GlobalSettings::self()->loopOnGotoUnread() == GlobalSettings::EnumLoopOnGotoUnread::LoopInAllMarkedFolders);
    actionCollection()->action(QLatin1String("go_next_message"))->setEnabled(hasMails);
    actionCollection()->action(QLatin1String("go_next_unread_message"))->setEnabled(enable_goto_unread);
    actionCollection()->action(QLatin1String("go_prev_message"))->setEnabled(hasMails);
    actionCollection()->action(QLatin1String("go_prev_unread_message"))->setEnabled(enable_goto_unread);
    if (mAkonadiStandardActionManager && mAkonadiStandardActionManager->action(Akonadi::StandardMailActionManager::MarkAllMailAsRead)) {
        mAkonadiStandardActionManager->action(Akonadi::StandardMailActionManager::MarkAllMailAsRead)->setEnabled(hasUnreadMails);
    }
}

void KMMainWidget::updateAllToTrashAction(int statistics)
{
    bool multiFolder = false;
    if (mFolderTreeWidget) {
        multiFolder = mFolderTreeWidget->selectedCollections().count() > 1;
    }
    if (mAkonadiStandardActionManager->action(Akonadi::StandardMailActionManager::MoveAllToTrash)) {
        const bool folderWithContent = mCurrentFolder && !mCurrentFolder->isStructural();
        mAkonadiStandardActionManager->action(Akonadi::StandardMailActionManager::MoveAllToTrash)->setEnabled(folderWithContent
                && (statistics > 0)
                && mCurrentFolder->canDeleteMessages()
                && !multiFolder);
    }
}

void KMMainWidget::slotCollectionStatisticsChanged(const Akonadi::Collection::Id id, const Akonadi::CollectionStatistics &statistic)
{
    if (id == CommonKernel->outboxCollectionFolder().id()) {
        const qint64 nbMsgOutboxCollection = statistic.count();
        mSendQueued->setEnabled(nbMsgOutboxCollection > 0);
        mSendActionMenu->setEnabled(nbMsgOutboxCollection > 0);
    } else if (mCurrentFolder && (id == mCurrentFolder->collection().id())) {
        updateMoveAction(statistic);
        updateAllToTrashAction(statistic.count());
        mCurrentFolder->setCollection(MailCommon::Util::updatedCollection(mCurrentFolder->collection()));
    }
}

void KMMainWidget::slotCreateNewTab(bool preferNewTab)
{
    mMessagePane->setPreferEmptyTab(preferNewTab);
}

void KMMainWidget::slotCollectionChanged(const Akonadi::Collection &collection, const QSet<QByteArray> &set)
{
    if (mCurrentFolder
            && (collection == mCurrentFolder->collection())
            && (set.contains("MESSAGEFOLDER") || set.contains("expirationcollectionattribute"))) {
        if (set.contains("MESSAGEFOLDER")) {
            mMessagePane->resetModelStorage();
        } else {
            mCurrentFolder->setCollection(collection);
        }
    } else if (set.contains("ENTITYDISPLAY") || set.contains("NAME")) {
        const QModelIndex idx = Akonadi::EntityTreeModel::modelIndexForCollection(KMKernel::self()->collectionModel(), collection);
        if (idx.isValid()) {
            const QString text = idx.data().toString();
            const QIcon icon = idx.data(Qt::DecorationRole).value<QIcon>();
            mMessagePane->updateTabIconText(collection, text, icon);
        }
    }
}

void KMMainWidget::slotItemAdded(const Akonadi::Item &msg, const Akonadi::Collection &col)
{
    Q_UNUSED(msg);
    if (col.isValid()) {
        if (col == CommonKernel->outboxCollectionFolder()) {
            startUpdateMessageActionsTimer();
        }
    }
}

void KMMainWidget::slotItemRemoved(const Akonadi::Item &item)
{
    if (item.isValid() && item.parentCollection().isValid() && (item.parentCollection() == CommonKernel->outboxCollectionFolder())) {
        startUpdateMessageActionsTimer();
    }
}

void KMMainWidget::slotItemMoved(const Akonadi::Item &item, const Akonadi::Collection &from, const Akonadi::Collection &to)
{
    if (item.isValid() && ((from.id() == CommonKernel->outboxCollectionFolder().id())
                           || to.id() == CommonKernel->outboxCollectionFolder().id())) {
        startUpdateMessageActionsTimer();
    }
}

//-------------------------------------------------------------------------
void KMMainWidget::slotFocusQuickSearch()
{
    const QString text = mMsgView ? mMsgView->copyText() : QString();
    mMessagePane->focusQuickSearch(text);
}

//-------------------------------------------------------------------------
bool KMMainWidget::slotSearch()
{
    if (!mSearchWin) {
        mSearchWin = new SearchWindow(this, mCurrentFolder ? mCurrentFolder->collection() : Akonadi::Collection());
        mSearchWin->setModal(false);
        mSearchWin->setObjectName(QLatin1String("Search"));
    } else {
        mSearchWin->activateFolder(mCurrentFolder ? mCurrentFolder->collection() : Akonadi::Collection());
    }

    mSearchWin->show();
    KWindowSystem::activateWindow(mSearchWin->winId());
    return true;
}

//-----------------------------------------------------------------------------
void KMMainWidget::slotHelp()
{
    KHelpClient::invokeHelp();
}

//-----------------------------------------------------------------------------
void KMMainWidget::slotFilter()
{
    FilterIf->openFilterDialog(true);
}

void KMMainWidget::slotManageSieveScripts()
{
    if (!kmkernel->askToGoOnline()) {
        return;
    }
    if (mManageSieveDialog) {
        return;
    }

    mManageSieveDialog = new KSieveUi::ManageSieveScriptsDialog(this);
    mManageSieveDialog->show();
}

//-----------------------------------------------------------------------------
void KMMainWidget::slotAddrBook()
{
    KRun::runCommand(QLatin1String("kaddressbook"), window());
}

//-----------------------------------------------------------------------------
void KMMainWidget::slotImport()
{
    KRun::runCommand(QLatin1String("kmailcvt"), window());
}

//-----------------------------------------------------------------------------
void KMMainWidget::slotCheckMail()
{
    kmkernel->checkMail();
}

//-----------------------------------------------------------------------------
void KMMainWidget::slotCheckMailOnStartup()
{
    kmkernel->checkMailOnStartup();
}

//-----------------------------------------------------------------------------
void KMMainWidget::slotCheckOneAccount(QAction *item)
{
    if (!item) {
        return;
    }

    Akonadi::AgentInstance agent = Akonadi::AgentManager::self()->instance(item->data().toString());
    if (agent.isValid()) {
        if (!agent.isOnline()) {
            agent.setIsOnline(true);
        }
        agent.synchronize();
    } else {
        qDebug() << "account with identifier" << item->data().toString() << "not found";
    }
}

//-----------------------------------------------------------------------------
void KMMainWidget::slotCompose()
{
    KMail::Composer *win;
    KMime::Message::Ptr msg(new KMime::Message());

    bool forceCursorPosition = false;
    if (mCurrentFolder) {
        MessageHelper::initHeader(msg, KMKernel::self()->identityManager(), mCurrentFolder->identity());
        //Laurent: bug 289905
        /*
        if ( mCurrentFolder->collection().isValid() && mCurrentFolder->putRepliesInSameFolder() ) {
        KMime::Headers::Generic *header = new KMime::Headers::Generic( "X-KMail-Fcc", msg.get(), QString::number( mCurrentFolder->collection().id() ), "utf-8" );
        msg->setHeader( header );
        }
        */
        TemplateParser::TemplateParser parser(msg, TemplateParser::TemplateParser::NewMessage);
        parser.setIdentityManager(KMKernel::self()->identityManager());
        parser.process(msg, mCurrentFolder->collection());
        win = KMail::makeComposer(msg, false, false, KMail::Composer::New, mCurrentFolder->identity());
        win->setCollectionForNewMessage(mCurrentFolder->collection());
        forceCursorPosition = parser.cursorPositionWasSet();
    } else {
        MessageHelper::initHeader(msg, KMKernel::self()->identityManager());
        TemplateParser::TemplateParser parser(msg, TemplateParser::TemplateParser::NewMessage);
        parser.setIdentityManager(KMKernel::self()->identityManager());
        parser.process(KMime::Message::Ptr(), Akonadi::Collection());
        win = KMail::makeComposer(msg, false, false, KMail::Composer::New);
        forceCursorPosition = parser.cursorPositionWasSet();
    }
    if (forceCursorPosition) {
        win->setFocusToEditor();
    }
    win->show();

}

//-----------------------------------------------------------------------------
// TODO: do we want the list sorted alphabetically?
void KMMainWidget::slotShowNewFromTemplate()
{
    if (mCurrentFolder) {
        const KIdentityManagement::Identity &ident =
            kmkernel->identityManager()->identityForUoidOrDefault(mCurrentFolder->identity());
        mTemplateFolder = CommonKernel->collectionFromId(ident.templates().toLongLong());
    }

    if (!mTemplateFolder.isValid()) {
        mTemplateFolder = CommonKernel->templatesCollectionFolder();
    }
    if (!mTemplateFolder.isValid()) {
        return;
    }

    mTemplateMenu->menu()->clear();

    Akonadi::ItemFetchJob *job = new Akonadi::ItemFetchJob(mTemplateFolder);
    job->fetchScope().setAncestorRetrieval(ItemFetchScope::Parent);
    job->fetchScope().fetchFullPayload();
    connect(job, &Akonadi::ItemFetchJob::result, this, &KMMainWidget::slotDelayedShowNewFromTemplate);
}

void KMMainWidget::slotDelayedShowNewFromTemplate(KJob *job)
{
    Akonadi::ItemFetchJob *fetchJob = qobject_cast<Akonadi::ItemFetchJob *>(job);

    const Akonadi::Item::List items = fetchJob->items();
    const int numberOfItems = items.count();
    for (int idx = 0; idx < numberOfItems; ++idx) {
        KMime::Message::Ptr msg = MessageCore::Util::message(items.at(idx));
        if (msg) {
            QString subj = msg->subject()->asUnicodeString();
            if (subj.isEmpty()) {
                subj = i18n("No Subject");
            }

            QAction *templateAction = mTemplateMenu->menu()->addAction(KStringHandler::rsqueeze(subj.replace(QLatin1Char('&'), QLatin1String("&&"))));
            QVariant var;
            var.setValue(items.at(idx));
            templateAction->setData(var);
        }
    }

    // If there are no templates available, add a menu entry which informs
    // the user about this.
    if (mTemplateMenu->menu()->actions().isEmpty()) {
        QAction *noAction = mTemplateMenu->menu()->addAction(
                                i18n("(no templates)"));
        noAction->setEnabled(false);
    }
}

//-----------------------------------------------------------------------------
void KMMainWidget::slotNewFromTemplate(QAction *action)
{

    if (!mTemplateFolder.isValid()) {
        return;
    }
    const Akonadi::Item item = action->data().value<Akonadi::Item>();
    newFromTemplate(item);
}

//-----------------------------------------------------------------------------
void KMMainWidget::newFromTemplate(const Akonadi::Item &msg)
{
    if (!msg.isValid()) {
        return;
    }
    KMCommand *command = new KMUseTemplateCommand(this, msg);
    command->start();
}

//-----------------------------------------------------------------------------
void KMMainWidget::slotPostToML()
{
    if (mCurrentFolder && mCurrentFolder->isMailingListEnabled()) {
        if (KMail::Util::mailingListPost(mCurrentFolder)) {
            return;
        }
    }
    slotCompose();
}

void KMMainWidget::slotExpireFolder()
{
    if (!mCurrentFolder) {
        return;
    }
    bool mustDeleteExpirationAttribute = false;
    MailCommon::ExpireCollectionAttribute *attr = MailCommon::ExpireCollectionAttribute::expirationCollectionAttribute(mCurrentFolder->collection(), mustDeleteExpirationAttribute);
    ;
    bool canBeExpired = true;
    if (!attr->isAutoExpire()) {
        canBeExpired = false;
    } else if (attr->unreadExpireUnits() == MailCommon::ExpireCollectionAttribute::ExpireNever &&
               attr->readExpireUnits() == MailCommon::ExpireCollectionAttribute::ExpireNever) {
        canBeExpired = false;
    }

    if (!canBeExpired) {
        const QString message = i18n("This folder does not have any expiry options set");
        KMessageBox::information(this, message);
        if (mustDeleteExpirationAttribute) {
            delete attr;
        }
        return;
    }

    if (GlobalSettings::self()->warnBeforeExpire()) {
        const QString message = i18n("<qt>Are you sure you want to expire the folder <b>%1</b>?</qt>",
                                     mCurrentFolder->name().toHtmlEscaped());
        if (KMessageBox::warningContinueCancel(this, message, i18n("Expire Folder"),
                                               KGuiItem(i18n("&Expire")))
                != KMessageBox::Continue) {
            if (mustDeleteExpirationAttribute) {
                delete attr;
            }
            return;
        }
    }

    MailCommon::Util::expireOldMessages(mCurrentFolder->collection(), true /*immediate*/);
    if (mustDeleteExpirationAttribute) {
        delete attr;
    }
}

//-----------------------------------------------------------------------------
void KMMainWidget::slotEmptyFolder()
{
    if (!mCurrentFolder) {
        return;
    }
    const bool isTrash = CommonKernel->folderIsTrash(mCurrentFolder->collection());
    if (GlobalSettings::self()->confirmBeforeEmpty()) {
        const QString title = (isTrash) ? i18n("Empty Trash") : i18n("Move to Trash");
        const QString text = (isTrash) ?
                             i18n("Are you sure you want to empty the trash folder?") :
                             i18n("<qt>Are you sure you want to move all messages from "
                                  "folder <b>%1</b> to the trash?</qt>", mCurrentFolder->name().toHtmlEscaped());

        if (KMessageBox::warningContinueCancel(this, text, title, KGuiItem(title, QLatin1String("user-trash")))
                != KMessageBox::Continue) {
            return;
        }
    }
#ifndef QT_NO_CURSOR
    MessageViewer::KCursorSaver busy(MessageViewer::KBusyPtr::busy());
#endif
    slotMarkAll();
    if (isTrash) {
        /* Don't ask for confirmation again when deleting, the user has already
        confirmed. */
        slotDeleteMsg(false);
    } else {
        slotTrashSelectedMessages();
    }

    if (mMsgView) {
        mMsgView->clearCache();
    }

    if (!isTrash) {
        BroadcastStatus::instance()->setStatusMsg(i18n("Moved all messages to the trash"));
    }

    updateMessageActions();

    // Disable empty trash/move all to trash action - we've just deleted/moved
    // all folder contents.
    mAkonadiStandardActionManager->action(Akonadi::StandardMailActionManager::MoveAllToTrash)->setEnabled(false);
}

//-----------------------------------------------------------------------------
void KMMainWidget::slotArchiveFolder()
{
    if (mCurrentFolder && mCurrentFolder->collection().isValid()) {
        KMail::ArchiveFolderDialog archiveDialog;
        archiveDialog.setFolder(mCurrentFolder->collection());
        archiveDialog.exec();
    }
}

//-----------------------------------------------------------------------------
void KMMainWidget::slotRemoveFolder()
{
    if (!mCurrentFolder) {
        return;
    }
    if (!mCurrentFolder->collection().isValid()) {
        return;
    }
    if (mCurrentFolder->isSystemFolder()) {
        return;
    }
    if (mCurrentFolder->isReadOnly()) {
        return;
    }

    Akonadi::CollectionFetchJob *job = new Akonadi::CollectionFetchJob(mCurrentFolder->collection(), CollectionFetchJob::FirstLevel, this);
    job->fetchScope().setContentMimeTypes(QStringList() << KMime::Message::mimeType());
    job->setProperty("collectionId", mCurrentFolder->collection().id());
    connect(job, &Akonadi::CollectionFetchJob::result, this, &KMMainWidget::slotDelayedRemoveFolder);
}

void KMMainWidget::slotDelayedRemoveFolder(KJob *job)
{
    const Akonadi::CollectionFetchJob *fetchJob = qobject_cast<Akonadi::CollectionFetchJob *>(job);
    Akonadi::Collection::List listOfCollection = fetchJob->collections();
    const bool hasNotSubDirectory = listOfCollection.isEmpty();

<<<<<<< HEAD
    const Akonadi::Collection::Id id = fetchJob->property("collectionId").toLongLong();
    Akonadi::Collection col = MailCommon::Util::updatedCollection(CommonKernel->collectionFromId(id));
    QDir dir;
=======
    const Akonadi::Collection::Id id = fetchJob->property( "collectionId" ).toLongLong();
    Akonadi::Collection col = MailCommon::Util::updatedCollection(CommonKernel->collectionFromId( id ));
>>>>>>> 1ef9d757
    QString str;
    QString title;
    QString buttonLabel;
    if (col.resource() == QLatin1String("akonadi_search_resource")) {
        title = i18n("Delete Search");
        str = i18n("<qt>Are you sure you want to delete the search <b>%1</b>?<br />"
                   "Any messages it shows will still be available in their original folder.</qt>",
                   col.name().toHtmlEscaped());
        buttonLabel = i18nc("@action:button Delete search", "&Delete");
    } else {
        title = i18n("Delete Folder");

        if (col.statistics().count() == 0) {
            if (hasNotSubDirectory) {
                str = i18n("<qt>Are you sure you want to delete the empty folder "
                           "<b>%1</b>?</qt>",
                           col.name().toHtmlEscaped());
            } else {
                str = xi18n("<qt>Are you sure you want to delete the empty folder "
                            "<resource>%1</resource> and all its subfolders? Those subfolders might "
                            "not be empty and their contents will be discarded as well. "
                            "<p><b>Beware</b> that discarded messages are not saved "
                            "into your Trash folder and are permanently deleted.</p></qt>",
                            col.name().toHtmlEscaped());
            }
        } else {
            if (hasNotSubDirectory) {
                str = xi18n("<qt>Are you sure you want to delete the folder "
                            "<resource>%1</resource>, discarding its contents? "
                            "<p><b>Beware</b> that discarded messages are not saved "
                            "into your Trash folder and are permanently deleted.</p></qt>",
                            col.name().toHtmlEscaped());
            } else {
                str = xi18n("<qt>Are you sure you want to delete the folder <resource>%1</resource> "
                            "and all its subfolders, discarding their contents? "
                            "<p><b>Beware</b> that discarded messages are not saved "
                            "into your Trash folder and are permanently deleted.</p></qt>",
                            col.name().toHtmlEscaped());
            }
        }
        buttonLabel = i18nc("@action:button Delete folder", "&Delete");
    }

    if (KMessageBox::warningContinueCancel(this, str, title,
                                           KGuiItem(buttonLabel, QLatin1String("edit-delete")),
                                           KStandardGuiItem::cancel(), QString(),
                                           KMessageBox::Notify | KMessageBox::Dangerous)
            == KMessageBox::Continue) {
        kmkernel->checkFolderFromResources(listOfCollection << col);

        if (col.id() == mCurrentFolder->collection().id()) {
            mCurrentFolder.clear();
        }

        Akonadi::CollectionDeleteJob *job = new Akonadi::CollectionDeleteJob(col);
        connect(job, &Akonadi::CollectionDeleteJob::result, this, &KMMainWidget::slotDeletionCollectionResult);
    }
}

void KMMainWidget::slotDeletionCollectionResult(KJob *job)
{
    if (job) {
        if (Util::showJobErrorMessage(job)) {
            return;
        }
    }
}

//-----------------------------------------------------------------------------
void KMMainWidget::slotExpireAll()
{
    if (GlobalSettings::self()->warnBeforeExpire()) {
        const int ret = KMessageBox::warningContinueCancel(KMainWindow::memberList().first(),
                        i18n("Are you sure you want to expire all old messages?"),
                        i18n("Expire Old Messages?"), KGuiItem(i18n("Expire")));
        if (ret != KMessageBox::Continue) {
            return;
        }
    }

    kmkernel->expireAllFoldersNow();
}

//-----------------------------------------------------------------------------
void KMMainWidget::slotOverrideHtmlLoadExt()
{
    if (mHtmlLoadExtGlobalSetting == mFolderHtmlLoadExtPreference) {
        int result = KMessageBox::warningContinueCancel(this,
                     // the warning text is taken from configuredialog.cpp:
                     i18n("Loading external references in html mail will make you more vulnerable to "
                          "\"spam\" and may increase the likelihood that your system will be "
                          "compromised by other present and anticipated security exploits."),
                     i18n("Security Warning"),
                     KGuiItem(i18n("Load External References")),
                     KStandardGuiItem::cancel(),
                     QLatin1String("OverrideHtmlLoadExtWarning"), 0);
        if (result == KMessageBox::Cancel) {
            mPreferHtmlLoadExtAction->setChecked(false);
            return;
        }
    }
    mFolderHtmlLoadExtPreference = !mFolderHtmlLoadExtPreference;

    if (mMsgView) {
        mMsgView->setHtmlLoadExtOverride(mFolderHtmlLoadExtPreference);
        mMsgView->update(true);
    }
}

//-----------------------------------------------------------------------------
void KMMainWidget::slotMessageQueuedOrDrafted()
{
    if (!CommonKernel->folderIsDraftOrOutbox(mCurrentFolder->collection())) {
        return;
    }
    if (mMsgView) {
        mMsgView->update(true);
    }
}

//-----------------------------------------------------------------------------
void KMMainWidget::slotForwardInlineMsg()
{
    if (!mCurrentFolder) {
        return;
    }

    const QList<Akonadi::Item> selectedMessages = mMessagePane->selectionAsMessageItemList();
    if (selectedMessages.isEmpty()) {
        return;
    }
    KMForwardCommand *command = new KMForwardCommand(
        this, selectedMessages, mCurrentFolder->identity()
    );

    command->start();
}

//-----------------------------------------------------------------------------
void KMMainWidget::slotForwardAttachedMsg()
{
    if (!mCurrentFolder) {
        return;
    }

    const QList<Akonadi::Item> selectedMessages = mMessagePane->selectionAsMessageItemList();
    if (selectedMessages.isEmpty()) {
        return;
    }
    KMForwardAttachedCommand *command = new KMForwardAttachedCommand(
        this, selectedMessages, mCurrentFolder->identity()
    );

    command->start();
}

//-----------------------------------------------------------------------------
void KMMainWidget::slotUseTemplate()
{
    newFromTemplate(mMessagePane->currentItem());
}

//-----------------------------------------------------------------------------
void KMMainWidget::slotResendMsg()
{
    const Akonadi::Item msg = mMessagePane->currentItem();
    if (!msg.isValid()) {
        return;
    }
    KMCommand *command = new KMResendMessageCommand(this, msg);

    command->start();
}

//-----------------------------------------------------------------------------
// Message moving and permanent deletion
//

void KMMainWidget::moveMessageSelected(MessageList::Core::MessageItemSetReference ref, const Akonadi::Collection &dest, bool confirmOnDeletion)
{
    QList<Akonadi::Item> selectMsg  = mMessagePane->itemListFromPersistentSet(ref);
    // If this is a deletion, ask for confirmation
    if (!dest.isValid() && confirmOnDeletion) {
        int ret = KMessageBox::warningContinueCancel(
                      this,
                      i18np(
                          "<qt>Do you really want to delete the selected message?<br />"
                          "Once deleted, it cannot be restored.</qt>",
                          "<qt>Do you really want to delete the %1 selected messages?<br />"
                          "Once deleted, they cannot be restored.</qt>",
                          selectMsg.count()
                      ),
                      selectMsg.count() > 1 ? i18n("Delete Messages") : i18n("Delete Message"),
                      KStandardGuiItem::del(),
                      KStandardGuiItem::cancel(),
                      QLatin1String("NoConfirmDelete")
                  );
        if (ret == KMessageBox::Cancel) {
            mMessagePane->deletePersistentSet(ref);
            return;  // user canceled the action
        }
    }
    mMessagePane->markMessageItemsAsAboutToBeRemoved(ref, true);
    // And stuff them into a KMMoveCommand :)
    KMMoveCommand *command = new KMMoveCommand(dest, selectMsg, ref);
    QObject::connect(
        command, SIGNAL(moveDone(KMMoveCommand*)),
        this, SLOT(slotMoveMessagesCompleted(KMMoveCommand*))
    );
    command->start();

    if (dest.isValid()) {
        BroadcastStatus::instance()->setStatusMsg(i18n("Moving messages..."));
    } else {
        BroadcastStatus::instance()->setStatusMsg(i18n("Deleting messages..."));
    }
}

void KMMainWidget::slotMoveMessagesCompleted(KMMoveCommand *command)
{
    Q_ASSERT(command);
    mMessagePane->markMessageItemsAsAboutToBeRemoved(command->refSet(), false);
    mMessagePane->deletePersistentSet(command->refSet());
    // Bleah :D
    const bool moveWasReallyADelete = !command->destFolder().isValid();

    if (command->result() == KMCommand::OK) {
        if (moveWasReallyADelete) {
            BroadcastStatus::instance()->setStatusMsg(i18n("Messages deleted successfully."));
        } else {
            BroadcastStatus::instance()->setStatusMsg(i18n("Messages moved successfully."));
        }
    } else {
        if (moveWasReallyADelete) {
            if (command->result() == KMCommand::Failed) {
                BroadcastStatus::instance()->setStatusMsg(i18n("Deleting messages failed."));
            } else {
                BroadcastStatus::instance()->setStatusMsg(i18n("Deleting messages canceled."));
            }
        } else {
            if (command->result() == KMCommand::Failed) {
                BroadcastStatus::instance()->setStatusMsg(i18n("Moving messages failed."));
            } else {
                BroadcastStatus::instance()->setStatusMsg(i18n("Moving messages canceled."));
            }
        }
    }
    // The command will autodelete itself and will also kill the set.
}

void KMMainWidget::slotDeleteMsg(bool confirmDelete)
{
    // Create a persistent message set from the current selection
    MessageList::Core::MessageItemSetReference ref = mMessagePane->selectionAsPersistentSet();
    if (ref != -1) {
        moveMessageSelected(ref, Akonadi::Collection(), confirmDelete);
    }
}

void KMMainWidget::slotDeleteThread(bool confirmDelete)
{
    // Create a persistent set from the current thread.
    MessageList::Core::MessageItemSetReference ref = mMessagePane->currentThreadAsPersistentSet();
    if (ref != -1) {
        moveMessageSelected(ref, Akonadi::Collection(), confirmDelete);
    }
}

FolderSelectionDialog *KMMainWidget::moveOrCopyToDialog()
{
    if (!mMoveOrCopyToDialog) {
        FolderSelectionDialog::SelectionFolderOption options = FolderSelectionDialog::HideVirtualFolder;
        mMoveOrCopyToDialog = new FolderSelectionDialog(this, options);
        mMoveOrCopyToDialog->setModal(true);
    }
    return mMoveOrCopyToDialog;
}

FolderSelectionDialog *KMMainWidget::selectFromAllFoldersDialog()
{
    if (!mSelectFromAllFoldersDialog) {
        FolderSelectionDialog::SelectionFolderOptions options = FolderSelectionDialog::None;
        options |= FolderSelectionDialog::NotAllowToCreateNewFolder;

        mSelectFromAllFoldersDialog = new FolderSelectionDialog(this, options);
        mSelectFromAllFoldersDialog->setModal(true);
    }
    return mSelectFromAllFoldersDialog;
}

void KMMainWidget::slotMoveSelectedMessageToFolder()
{
    QPointer<MailCommon::FolderSelectionDialog> dialog(moveOrCopyToDialog());
    dialog->setWindowTitle(i18n("Move Messages to Folder"));
    if (dialog->exec() && dialog) {
        const Akonadi::Collection dest = dialog->selectedCollection();
        if (dest.isValid()) {
            moveSelectedMessagesToFolder(dest);
        }
    }
}

void KMMainWidget::moveSelectedMessagesToFolder(const Akonadi::Collection &dest)
{
    MessageList::Core::MessageItemSetReference ref = mMessagePane->selectionAsPersistentSet();
    if (ref != -1) {
        //Need to verify if dest == src ??? akonadi do it for us.
        moveMessageSelected(ref, dest, false);
    }
}

void KMMainWidget::copyMessageSelected(const QList<Akonadi::Item> &selectMsg, const Akonadi::Collection &dest)
{
    if (selectMsg.isEmpty()) {
        return;
    }
    // And stuff them into a KMCopyCommand :)
    KMCommand *command = new KMCopyCommand(dest, selectMsg);
    QObject::connect(
        command, SIGNAL(completed(KMCommand*)),
        this, SLOT(slotCopyMessagesCompleted(KMCommand*))
    );
    command->start();
    BroadcastStatus::instance()->setStatusMsg(i18n("Copying messages..."));
}

void KMMainWidget::slotCopyMessagesCompleted(KMCommand *command)
{
    Q_ASSERT(command);
    if (command->result() == KMCommand::OK) {
        BroadcastStatus::instance()->setStatusMsg(i18n("Messages copied successfully."));
    } else {
        if (command->result() == KMCommand::Failed) {
            BroadcastStatus::instance()->setStatusMsg(i18n("Copying messages failed."));
        } else {
            BroadcastStatus::instance()->setStatusMsg(i18n("Copying messages canceled."));
        }
    }
    // The command will autodelete itself and will also kill the set.
}

void KMMainWidget::slotCopySelectedMessagesToFolder()
{
    QPointer<MailCommon::FolderSelectionDialog> dialog(moveOrCopyToDialog());
    dialog->setWindowTitle(i18n("Copy Messages to Folder"));

    if (dialog->exec() && dialog) {
        const Akonadi::Collection dest = dialog->selectedCollection();
        if (dest.isValid()) {
            copySelectedMessagesToFolder(dest);
        }
    }
}

void KMMainWidget::copySelectedMessagesToFolder(const Akonadi::Collection &dest)
{
    const QList<Akonadi::Item > lstMsg = mMessagePane->selectionAsMessageItemList();
    if (!lstMsg.isEmpty()) {
        copyMessageSelected(lstMsg, dest);
    }
}

//-----------------------------------------------------------------------------
// Message trashing
//
void KMMainWidget::trashMessageSelected(MessageList::Core::MessageItemSetReference ref)
{
    if (!mCurrentFolder) {
        return;
    }

    const QList<Akonadi::Item> select = mMessagePane->itemListFromPersistentSet(ref);
    mMessagePane->markMessageItemsAsAboutToBeRemoved(ref, true);

    // FIXME: Why we don't use KMMoveCommand( trashFolder(), selectedMessages ); ?
    // And stuff them into a KMTrashMsgCommand :)
    KMCommand *command = new KMTrashMsgCommand(mCurrentFolder->collection(), select, ref);

    QObject::connect(
        command, SIGNAL(moveDone(KMMoveCommand*)),
        this, SLOT(slotTrashMessagesCompleted(KMMoveCommand*))
    );
    command->start();
    BroadcastStatus::instance()->setStatusMsg(i18n("Moving messages to trash..."));
}

void KMMainWidget::slotTrashMessagesCompleted(KMMoveCommand *command)
{
    Q_ASSERT(command);
    mMessagePane->markMessageItemsAsAboutToBeRemoved(command->refSet(), false);
    mMessagePane->deletePersistentSet(command->refSet());
    if (command->result() == KMCommand::OK) {
        BroadcastStatus::instance()->setStatusMsg(i18n("Messages moved to trash successfully."));
    } else {
        if (command->result() == KMCommand::Failed) {
            BroadcastStatus::instance()->setStatusMsg(i18n("Moving messages to trash failed."));
        } else {
            BroadcastStatus::instance()->setStatusMsg(i18n("Moving messages to trash canceled."));
        }
    }

    // The command will autodelete itself and will also kill the set.
}

void KMMainWidget::slotTrashSelectedMessages()
{
    MessageList::Core::MessageItemSetReference ref = mMessagePane->selectionAsPersistentSet();
    if (ref != -1) {
        trashMessageSelected(ref);
    }
}

void KMMainWidget::slotTrashThread()
{
    MessageList::Core::MessageItemSetReference ref = mMessagePane->currentThreadAsPersistentSet();
    if (ref != -1) {
        trashMessageSelected(ref);
    }
}

//-----------------------------------------------------------------------------
// Message tag setting for messages
//
// FIXME: The "selection" version of these functions is in MessageActions.
//        We should probably move everything there....
void KMMainWidget::toggleMessageSetTag(const QList<Akonadi::Item> &select, const Akonadi::Tag &tag)
{
    if (select.isEmpty()) {
        return;
    }
    KMCommand *command = new KMSetTagCommand(Akonadi::Tag::List() << tag, select, KMSetTagCommand::Toggle);
    command->start();
}

void KMMainWidget::slotSelectMoreMessageTagList()
{
    const QList<Akonadi::Item> selectedMessages = mMessagePane->selectionAsMessageItemList();
    if (selectedMessages.isEmpty()) {
        return;
    }

    TagSelectDialog dlg(this, selectedMessages.count(), selectedMessages.first());
    if (dlg.exec()) {
        const Akonadi::Tag::List lst = dlg.selectedTag();

        KMCommand *command = new KMSetTagCommand(lst, selectedMessages, KMSetTagCommand::CleanExistingAndAddNew);
        command->start();
    }
}

void KMMainWidget::slotUpdateMessageTagList(const Akonadi::Tag &tag)
{
    // Create a persistent set from the current thread.
    const QList<Akonadi::Item> selectedMessages = mMessagePane->selectionAsMessageItemList();
    if (selectedMessages.isEmpty()) {
        return;
    }
    toggleMessageSetTag(selectedMessages, tag);
}

void KMMainWidget::refreshMessageListSelection()
{
    mAkonadiStandardActionManager->setItemSelectionModel(mMessagePane->currentItemSelectionModel());
    slotMessageSelected(mMessagePane->currentItem());
}

//-----------------------------------------------------------------------------
// Status setting for threads
//
// FIXME: The "selection" version of these functions is in MessageActions.
//        We should probably move everything there....
void KMMainWidget::setMessageSetStatus(const QList<Akonadi::Item> &select,
                                       const Akonadi::MessageStatus &status,
                                       bool toggle)
{
    KMCommand *command = new KMSetStatusCommand(status, select, toggle);
    command->start();
}

void KMMainWidget::setCurrentThreadStatus(const Akonadi::MessageStatus &status, bool toggle)
{
    const QList<Akonadi::Item> select = mMessagePane->currentThreadAsMessageList();
    if (select.isEmpty()) {
        return;
    }
    setMessageSetStatus(select, status, toggle);
}

void KMMainWidget::slotSetThreadStatusUnread()
{
    setCurrentThreadStatus(MessageStatus::statusRead(), true);
}

void KMMainWidget::slotSetThreadStatusImportant()
{
    setCurrentThreadStatus(MessageStatus::statusImportant(), true);
}

void KMMainWidget::slotSetThreadStatusRead()
{
    setCurrentThreadStatus(MessageStatus::statusRead(), false);
}

void KMMainWidget::slotSetThreadStatusToAct()
{
    setCurrentThreadStatus(MessageStatus::statusToAct(), true);
}

void KMMainWidget::slotSetThreadStatusWatched()
{
    setCurrentThreadStatus(MessageStatus::statusWatched(), true);
    if (mWatchThreadAction->isChecked()) {
        mIgnoreThreadAction->setChecked(false);
    }
}

void KMMainWidget::slotSetThreadStatusIgnored()
{
    setCurrentThreadStatus(MessageStatus::statusIgnored(), true);
    if (mIgnoreThreadAction->isChecked()) {
        mWatchThreadAction->setChecked(false);
    }
}

//-----------------------------------------------------------------------------
void KMMainWidget::slotRedirectMsg()
{
    const QList<Akonadi::Item> selectedMessages = mMessagePane->selectionAsMessageItemList();
    if (selectedMessages.isEmpty()) {
        return;
    }

    KMCommand *command = new KMRedirectCommand(this, selectedMessages);
    command->start();
}

//-----------------------------------------------------------------------------
void KMMainWidget::slotCustomReplyToMsg(const QString &tmpl)
{
    const Akonadi::Item msg = mMessagePane->currentItem();
    if (!msg.isValid()) {
        return;
    }

    const QString text = mMsgView ? mMsgView->copyText() : QString();

    qDebug() << "Reply with template:" << tmpl;

    KMCommand *command = new KMReplyCommand(this,
                                            msg,
                                            MessageComposer::ReplySmart,
                                            text, false,
                                            tmpl);
    command->start();
}

//-----------------------------------------------------------------------------
void KMMainWidget::slotCustomReplyAllToMsg(const QString &tmpl)
{
    const Akonadi::Item msg = mMessagePane->currentItem();
    if (!msg.isValid()) {
        return;
    }

    const QString text = mMsgView ? mMsgView->copyText() : QString();

    qDebug() << "Reply to All with template:" << tmpl;

    KMCommand *command = new KMReplyCommand(this,
                                            msg,
                                            MessageComposer::ReplyAll,
                                            text,
                                            false,
                                            tmpl
                                           );

    command->start();
}

//-----------------------------------------------------------------------------
void KMMainWidget::slotCustomForwardMsg(const QString &tmpl)
{
    if (!mCurrentFolder) {
        return;
    }

    const QList<Akonadi::Item> selectedMessages = mMessagePane->selectionAsMessageItemList();
    if (selectedMessages.isEmpty()) {
        return;
    }

    qDebug() << "Forward with template:" << tmpl;
    KMForwardCommand *command = new KMForwardCommand(
        this, selectedMessages, mCurrentFolder->identity(), tmpl
    );

    command->start();
}

void KMMainWidget::openFilterDialog(const QByteArray &field, const QString &value)
{
    FilterIf->openFilterDialog(false);
    FilterIf->createFilter(field, value);
}

//-----------------------------------------------------------------------------
void KMMainWidget::slotSubjectFilter()
{
    const KMime::Message::Ptr msg = mMessagePane->currentMessage();
    if (!msg) {
        return;
    }

    openFilterDialog("Subject", msg->subject()->asUnicodeString());
}

//-----------------------------------------------------------------------------
void KMMainWidget::slotFromFilter()
{
    KMime::Message::Ptr msg = mMessagePane->currentMessage();
    if (!msg) {
        return;
    }

    AddrSpecList al = MessageHelper::extractAddrSpecs(msg, "From");
    if (al.empty()) {
        openFilterDialog("From",  msg->from()->asUnicodeString());
    } else {
        openFilterDialog("From",  al.front().asString());
    }
}

//-----------------------------------------------------------------------------
void KMMainWidget::slotToFilter()
{
    KMime::Message::Ptr msg = mMessagePane->currentMessage();
    if (!msg) {
        return;
    }
    openFilterDialog("To",  msg->to()->asUnicodeString());
}

//-----------------------------------------------------------------------------
void KMMainWidget::slotUndo()
{
    kmkernel->undoStack()->undo();
    updateMessageActions();
    updateFolderMenu();
}

//-----------------------------------------------------------------------------
void KMMainWidget::slotJumpToFolder()
{
    QPointer<MailCommon::FolderSelectionDialog> dialog(selectFromAllFoldersDialog());
    dialog->setWindowTitle(i18n("Jump to Folder"));
    if (dialog->exec() && dialog) {
        Akonadi::Collection collection = dialog->selectedCollection();
        if (collection.isValid()) {
            slotSelectCollectionFolder(collection);
        }
    }
}

void KMMainWidget::slotSelectCollectionFolder(const Akonadi::Collection &col)
{
    if (mFolderTreeWidget) {
        mFolderTreeWidget->selectCollectionFolder(col);
        slotFolderChanged(col);
    }
}

void KMMainWidget::slotApplyFilters()
{
    const QList<Akonadi::Item> selectedMessages = mMessagePane->selectionAsMessageItemList();
    if (selectedMessages.isEmpty()) {
        return;
    }
    applyFilters(selectedMessages);
}

void KMMainWidget::slotApplyFiltersOnFolder()
{
    if (mCurrentFolder && mCurrentFolder->collection().isValid()) {
        Akonadi::ItemFetchJob *job = new Akonadi::ItemFetchJob(mCurrentFolder->collection(), this);
        connect(job, &Akonadi::ItemFetchJob::result, this, &KMMainWidget::slotFetchItemsForFolderDone);
    }
}

void KMMainWidget::slotFetchItemsForFolderDone(KJob *job)
{
    Akonadi::ItemFetchJob *fjob = dynamic_cast<Akonadi::ItemFetchJob *>(job);
    Q_ASSERT(fjob);
    Akonadi::Item::List items = fjob->items();
    applyFilters(items);
}

void KMMainWidget::applyFilters(const QList<Akonadi::Item> &selectedMessages)
{
#ifndef QT_NO_CURSOR
    MessageViewer::KCursorSaver busy(MessageViewer::KBusyPtr::busy());
#endif

    MailCommon::FilterManager::instance()->filter(selectedMessages);
}

//-----------------------------------------------------------------------------
void KMMainWidget::slotCheckVacation()
{
    updateVacationScriptStatus(false);
    if (!kmkernel->askToGoOnline()) {
        return;
    }

    mVacationManager->checkVacation();
    connect(mVacationManager, SIGNAL(updateVacationScriptStatus(bool,QString)), SLOT(updateVacationScriptStatus(bool,QString)));
    connect(mVacationManager, SIGNAL(editVacation()), SLOT(slotEditVacation()));
}

void KMMainWidget::slotEditVacation(const QString &serverName)
{
    if (!kmkernel->askToGoOnline()) {
        return;
    }

    mVacationManager->slotEditVacation(serverName);
}

//-----------------------------------------------------------------------------
void KMMainWidget::slotDebugSieve()
{
#if !defined(NDEBUG)
    if (mSieveDebugDialog) {
        return;
    }

    mSieveDebugDialog = new KSieveUi::SieveDebugDialog(this);
    mSieveDebugDialog->exec();
    delete mSieveDebugDialog;
#endif
}

//-----------------------------------------------------------------------------
void KMMainWidget::slotStartCertManager()
{
    if (!QProcess::startDetached(QLatin1String("kleopatra")))
        KMessageBox::error(this, i18n("Could not start certificate manager; "
                                      "please check your installation."),
                           i18n("KMail Error"));
    else {
        qDebug() << "\nslotStartCertManager(): certificate manager started.";
    }
}

//-----------------------------------------------------------------------------
void KMMainWidget::slotStartWatchGnuPG()
{
    if (!QProcess::startDetached(QLatin1String("kwatchgnupg")))
        KMessageBox::error(this, i18n("Could not start GnuPG LogViewer (kwatchgnupg); "
                                      "please check your installation."),
                           i18n("KMail Error"));
}

//-----------------------------------------------------------------------------
void KMMainWidget::slotConfigChanged()
{
    readConfig();
    mMsgActions->setupForwardActions(actionCollection());
    mMsgActions->setupForwardingActionsList(mGUIClient);
}

//-----------------------------------------------------------------------------
void KMMainWidget::slotSaveMsg()
{
    const QList<Akonadi::Item> selectedMessages = mMessagePane->selectionAsMessageItemList();
    if (selectedMessages.isEmpty()) {
        return;
    }
    KMSaveMsgCommand *saveCommand = new KMSaveMsgCommand(this, selectedMessages);
    saveCommand->start();
}

//-----------------------------------------------------------------------------
void KMMainWidget::slotOpenMsg()
{
    KMOpenMsgCommand *openCommand = new KMOpenMsgCommand(this, QUrl(), overrideEncoding(), this);

    openCommand->start();
}

//-----------------------------------------------------------------------------
void KMMainWidget::slotSaveAttachments()
{
    const QList<Akonadi::Item> selectedMessages = mMessagePane->selectionAsMessageItemList();
    if (selectedMessages.isEmpty()) {
        return;
    }
    // Avoid re-downloading in the common case that only one message is selected, and the message
    // is also displayed in the viewer. For this, create a dummy item without a parent collection / item id,
    // so that KMCommand doesn't download it.
    KMSaveAttachmentsCommand *saveCommand = 0;
    if (mMsgView && selectedMessages.size() == 1 &&
            mMsgView->message().hasPayload<KMime::Message::Ptr>() &&
            selectedMessages.first().id() == mMsgView->message().id()) {
        Akonadi::Item dummyItem;
        dummyItem.setPayload<KMime::Message::Ptr>(mMsgView->message().payload<KMime::Message::Ptr>());
        saveCommand = new KMSaveAttachmentsCommand(this, dummyItem, mMsgView->viewer());
    } else {
        saveCommand = new KMSaveAttachmentsCommand(this, selectedMessages);
    }

    saveCommand->start();
}

void KMMainWidget::slotOnlineStatus()
{
    // KMKernel will emit a signal when we toggle the network state that is caught by
    // KMMainWidget::slotUpdateOnlineStatus to update our GUI
    if (GlobalSettings::self()->networkState() == GlobalSettings::EnumNetworkState::Online) {
        // if online; then toggle and set it offline.
        kmkernel->stopNetworkJobs();
    } else {
        kmkernel->resumeNetworkJobs();
        slotCheckVacation();
    }
}

void KMMainWidget::slotUpdateOnlineStatus(GlobalSettings::EnumNetworkState::type)
{
    if (!mAkonadiStandardActionManager) {
        return;
    }
    QAction *action = mAkonadiStandardActionManager->action(Akonadi::StandardActionManager::ToggleWorkOffline);
    if (GlobalSettings::self()->networkState() == GlobalSettings::EnumNetworkState::Online) {
        action->setText(i18n("Work Offline"));
        action->setIcon(QIcon::fromTheme(QLatin1String("user-offline")));
    } else {
        action->setText(i18n("Work Online"));
        action->setIcon(QIcon::fromTheme(QLatin1String("user-online")));
    }
}

//-----------------------------------------------------------------------------
void KMMainWidget::slotSendQueued()
{
    if (kmkernel->msgSender()) {
        kmkernel->msgSender()->sendQueued();
    }
}

//-----------------------------------------------------------------------------
void KMMainWidget::slotSendQueuedVia(QAction *item)
{
    const QStringList availTransports = MailTransport::TransportManager::self()->transportNames();
    if (!availTransports.isEmpty() && availTransports.contains(item->text())) {
        if (kmkernel->msgSender()) {
            kmkernel->msgSender()->sendQueued(item->text());
        }
    }
}

//-----------------------------------------------------------------------------
void KMMainWidget::slotShowBusySplash()
{
    if (mReaderWindowActive) {
        mMsgView->displayBusyPage();
    }
}

void KMMainWidget::showOfflinePage()
{
    if (!mReaderWindowActive) {
        return;
    }

    mMsgView->displayOfflinePage();
}

void KMMainWidget::showResourceOfflinePage()
{
    if (!mReaderWindowActive) {
        return;
    }

    mMsgView->displayResourceOfflinePage();
}

//-----------------------------------------------------------------------------
void KMMainWidget::slotReplaceMsgByUnencryptedVersion()
{
    qDebug();
    Akonadi::Item oldMsg = mMessagePane->currentItem();
    if (oldMsg.isValid()) {
#if 0
        qDebug() << "Old message found";
        if (oldMsg->hasUnencryptedMsg()) {
            qDebug() << "Extra unencrypted message found";
            KMime::Message *newMsg = oldMsg->unencryptedMsg();
            // adjust the message id
            {
                QString msgId(oldMsg->msgId());
                QString prefix("DecryptedMsg.");
                int oldIdx = msgId.indexOf(prefix, 0, Qt::CaseInsensitive);
                if (-1 == oldIdx) {
                    int leftAngle = msgId.lastIndexOf('<');
                    msgId = msgId.insert((-1 == leftAngle) ? 0 : ++leftAngle, prefix);
                } else {
                    // toggle between "DecryptedMsg." and "DeCryptedMsg."
                    // to avoid same message id
                    QCharRef c = msgId[ oldIdx + 2 ];
                    if ('C' == c) {
                        c = 'c';
                    } else {
                        c = 'C';
                    }
                }
                newMsg->setMsgId(msgId);
                mMsgView->setIdOfLastViewedMessage(msgId);
            }
            // insert the unencrypted message
            qDebug() << "Adding unencrypted message to folder";
            mFolder->addMsg(newMsg);
            /* Figure out its index in the folder for selecting. This must be count()-1,
            * since we append. Be safe and do find, though, just in case. */
            int newMsgIdx = mFolder->find(newMsg);
            Q_ASSERT(newMsgIdx != -1);
            /* we need this unget, to have the message displayed correctly initially */
            mFolder->unGetMsg(newMsgIdx);
            int idx = mFolder->find(oldMsg);
            Q_ASSERT(idx != -1);
            /* only select here, so the old one is not un-Gotten before, which would
            * render the pointer we hold invalid so that find would fail */
#if 0
            // FIXME (Pragma)
            mHeaders->setCurrentItemByIndex(newMsgIdx);
#endif
            // remove the old one
            if (idx != -1) {
                qDebug() << "Deleting encrypted message";
                mFolder->take(idx);
            }

            qDebug() << "Updating message actions";
            updateMessageActions();

            qDebug() << "Done.";
        } else {
            qDebug() << "NO EXTRA UNENCRYPTED MESSAGE FOUND";
        }
#else
        qDebug() << "AKONADI PORT: Disabled code in  " << Q_FUNC_INFO;
#endif
    } else {
        qDebug() << "PANIC: NO OLD MESSAGE FOUND";
    }
}

void KMMainWidget::slotFocusOnNextMessage()
{
    mMessagePane->focusNextMessageItem(MessageList::Core::MessageTypeAny, true, false);
}

void KMMainWidget::slotFocusOnPrevMessage()
{
    mMessagePane->focusPreviousMessageItem(MessageList::Core::MessageTypeAny, true, false);
}

void KMMainWidget::slotSelectFirstMessage()
{
    mMessagePane->selectFirstMessageItem(MessageList::Core::MessageTypeAny, true);
}

void KMMainWidget::slotSelectLastMessage()
{
    mMessagePane->selectLastMessageItem(MessageList::Core::MessageTypeAny, true);
}

void KMMainWidget::slotSelectFocusedMessage()
{
    mMessagePane->selectFocusedMessageItem(true);
}

void KMMainWidget::slotSelectNextMessage()
{
    mMessagePane->selectNextMessageItem(MessageList::Core::MessageTypeAny,
                                        MessageList::Core::ClearExistingSelection,
                                        true, false);
}

void KMMainWidget::slotExtendSelectionToNextMessage()
{
    mMessagePane->selectNextMessageItem(
        MessageList::Core::MessageTypeAny,
        MessageList::Core::GrowOrShrinkExistingSelection,
        true,  // center item
        false  // don't loop in folder
    );
}

void KMMainWidget::slotSelectNextUnreadMessage()
{
    // The looping logic is: "Don't loop" just never loops, "Loop in current folder"
    // loops just in current folder, "Loop in all folders" loops in the current folder
    // first and then after confirmation jumps to the next folder.
    // A bad point here is that if you answer "No, and don't ask me again" to the confirmation
    // dialog then you have "Loop in current folder" and "Loop in all folders" that do
    // the same thing and no way to get the old behaviour. However, after a consultation on #kontact,
    // for bug-to-bug backward compatibility, the masters decided to keep it b0rken :D
    // If nobody complains, it stays like it is: if you complain enough maybe the masters will
    // decide to reconsider :)
    if (!mMessagePane->selectNextMessageItem(
                MessageList::Core::MessageTypeUnreadOnly,
                MessageList::Core::ClearExistingSelection,
                true,  // center item
                /*GlobalSettings::self()->loopOnGotoUnread() == GlobalSettings::EnumLoopOnGotoUnread::LoopInCurrentFolder*/
                GlobalSettings::self()->loopOnGotoUnread() != GlobalSettings::EnumLoopOnGotoUnread::DontLoop
            )) {
        // no next unread message was found in the current folder
        if ((GlobalSettings::self()->loopOnGotoUnread() ==
                GlobalSettings::EnumLoopOnGotoUnread::LoopInAllFolders) ||
                (GlobalSettings::self()->loopOnGotoUnread() ==
                 GlobalSettings::EnumLoopOnGotoUnread::LoopInAllMarkedFolders)) {
            mGoToFirstUnreadMessageInSelectedFolder = true;
            mFolderTreeWidget->folderTreeView()->selectNextUnreadFolder(true);
            mGoToFirstUnreadMessageInSelectedFolder = false;
        }
    }
}

void KMMainWidget::slotSelectPreviousMessage()
{
    mMessagePane->selectPreviousMessageItem(MessageList::Core::MessageTypeAny,
                                            MessageList::Core::ClearExistingSelection,
                                            true, false);
}

void KMMainWidget::slotExtendSelectionToPreviousMessage()
{
    mMessagePane->selectPreviousMessageItem(
        MessageList::Core::MessageTypeAny,
        MessageList::Core::GrowOrShrinkExistingSelection,
        true,  // center item
        false  // don't loop in folder
    );
}

void KMMainWidget::slotSelectPreviousUnreadMessage()
{
    if (!mMessagePane->selectPreviousMessageItem(
                MessageList::Core::MessageTypeUnreadOnly,
                MessageList::Core::ClearExistingSelection,
                true,  // center item
                GlobalSettings::self()->loopOnGotoUnread() == GlobalSettings::EnumLoopOnGotoUnread::LoopInCurrentFolder
            )) {
        // no next unread message was found in the current folder
        if ((GlobalSettings::self()->loopOnGotoUnread() ==
                GlobalSettings::EnumLoopOnGotoUnread::LoopInAllFolders) ||
                (GlobalSettings::self()->loopOnGotoUnread() ==
                 GlobalSettings::EnumLoopOnGotoUnread::LoopInAllMarkedFolders)) {
            mGoToFirstUnreadMessageInSelectedFolder = true;
            mFolderTreeWidget->folderTreeView()->selectPrevUnreadFolder();
            mGoToFirstUnreadMessageInSelectedFolder = false;
        }
    }
}

void KMMainWidget::slotDisplayCurrentMessage()
{
    if (mMessagePane->currentItem().isValid() && !mMessagePane->searchEditHasFocus()) {
        slotMessageActivated(mMessagePane->currentItem());
    }
}

// Called by double-clicked or 'Enter' in the messagelist -> pop up reader window
void KMMainWidget::slotMessageActivated(const Akonadi::Item &msg)
{
    if (!mCurrentFolder || !msg.isValid()) {
        return;
    }

    if (CommonKernel->folderIsDraftOrOutbox(mCurrentFolder->collection())) {
        mMsgActions->setCurrentMessage(msg);
        mMsgActions->editCurrentMessage();
        return;
    }

    if (CommonKernel->folderIsTemplates(mCurrentFolder->collection())) {
        slotUseTemplate();
        return;
    }

    // Try to fetch the mail, even in offline mode, it might be cached
    KMFetchMessageCommand *cmd = new KMFetchMessageCommand(this, msg);
    connect(cmd, SIGNAL(completed(KMCommand*)),
            this, SLOT(slotItemsFetchedForActivation(KMCommand*)));
    cmd->start();
}

void KMMainWidget::slotItemsFetchedForActivation(KMCommand *command)
{
    KMCommand::Result result = command->result();
    if (result != KMCommand::OK) {
        qDebug() << "Result:" << result;
        return;
    }

    KMFetchMessageCommand *fetchCmd = qobject_cast<KMFetchMessageCommand *>(command);
    const Item msg = fetchCmd->item();

    KMReaderMainWin *win = new KMReaderMainWin(mFolderDisplayFormatPreference, mFolderHtmlLoadExtPreference);
    const bool useFixedFont = mMsgView ? mMsgView->isFixedFont() :
                              MessageViewer::GlobalSettings::self()->useFixedFont();
    win->setUseFixedFont(useFixedFont);

    const Akonadi::Collection parentCollection = MailCommon::Util::parentCollectionFromItem(msg);
    win->showMessage(overrideEncoding(), msg, parentCollection);
    win->show();
}

void KMMainWidget::slotMessageStatusChangeRequest(const Akonadi::Item &item, const Akonadi::MessageStatus &set, const Akonadi::MessageStatus &clear)
{
    if (!item.isValid()) {
        return;
    }

    if (clear.toQInt32() != Akonadi::MessageStatus().toQInt32()) {
        KMCommand *command = new KMSetStatusCommand(clear, Akonadi::Item::List() << item, true);
        command->start();
    }

    if (set.toQInt32() != Akonadi::MessageStatus().toQInt32()) {
        KMCommand *command = new KMSetStatusCommand(set, Akonadi::Item::List() << item, false);
        command->start();
    }
}

//-----------------------------------------------------------------------------
void KMMainWidget::slotMarkAll()
{
    mMessagePane->selectAll();
    updateMessageActions();
}

void KMMainWidget::slotMessagePopup(const Akonadi::Item &msg , const KUrl &aUrl, const KUrl &imageUrl, const QPoint &aPoint)
{
    updateMessageMenu();

    const QString email =  KPIMUtils::firstEmailAddress(aUrl.path()).toLower();
    if (aUrl.scheme() == QLatin1String("mailto") && !email.isEmpty()) {
        Akonadi::ContactSearchJob *job = new Akonadi::ContactSearchJob(this);
        job->setLimit(1);
        job->setQuery(Akonadi::ContactSearchJob::Email, email, Akonadi::ContactSearchJob::ExactMatch);
        job->setProperty("msg", QVariant::fromValue(msg));
        job->setProperty("point", aPoint);
        job->setProperty("imageUrl", imageUrl);
        job->setProperty("url", aUrl);
        connect(job, &Akonadi::ContactSearchJob::result, this, &KMMainWidget::slotContactSearchJobForMessagePopupDone);
    } else {
        showMessagePopup(msg, aUrl, imageUrl, aPoint, false, false);
    }
}

void KMMainWidget::slotContactSearchJobForMessagePopupDone(KJob *job)
{
    const Akonadi::ContactSearchJob *searchJob = qobject_cast<Akonadi::ContactSearchJob *>(job);
    const bool contactAlreadyExists = !searchJob->contacts().isEmpty();

    const QList<Akonadi::Item> listContact = searchJob->items();
    const bool uniqueContactFound = (listContact.count() == 1);
    if (uniqueContactFound) {
        mMsgView->setContactItem(listContact.first(), searchJob->contacts().at(0));
    } else {
        mMsgView->clearContactItem();
    }
    const Akonadi::Item msg = job->property("msg").value<Akonadi::Item>();
    const QPoint aPoint = job->property("point").toPoint();
    const KUrl imageUrl = job->property("imageUrl").value<KUrl>();
    const KUrl url = job->property("url").value<KUrl>();

    showMessagePopup(msg, url, imageUrl, aPoint, contactAlreadyExists, uniqueContactFound);
}

void KMMainWidget::showMessagePopup(const Akonadi::Item &msg , const KUrl &url, const KUrl &imageUrl, const QPoint &aPoint, bool contactAlreadyExists, bool uniqueContactFound)
{
    QMenu *menu = new QMenu;

    bool urlMenuAdded = false;

    if (!url.isEmpty()) {
        if (url.scheme() == QLatin1String("mailto")) {
            // popup on a mailto URL
            menu->addAction(mMsgView->mailToComposeAction());
            menu->addAction(mMsgView->mailToReplyAction());
            menu->addAction(mMsgView->mailToForwardAction());

            menu->addSeparator();

            if (contactAlreadyExists) {
                if (uniqueContactFound) {
                    menu->addAction(mMsgView->editContactAction());
                } else {
                    menu->addAction(mMsgView->openAddrBookAction());
                }
            } else {
                menu->addAction(mMsgView->addAddrBookAction());
                menu->addAction(mMsgView->addToExistingContactAction());
            }
            menu->addSeparator();
            menu->addMenu(mMsgView->viewHtmlOption());
            menu->addSeparator();
            menu->addAction(mMsgView->copyURLAction());
            urlMenuAdded = true;
        } else if (url.scheme() != QLatin1String("attachment")) {
            // popup on a not-mailto URL
            menu->addAction(mMsgView->urlOpenAction());
            menu->addAction(mMsgView->addBookmarksAction());
            menu->addAction(mMsgView->urlSaveAsAction());
            menu->addAction(mMsgView->copyURLAction());
            if (mMsgView->isAShortUrl(url)) {
                menu->addSeparator();
                menu->addAction(mMsgView->expandShortUrlAction());
            }
            if (!imageUrl.isEmpty()) {
                menu->addSeparator();
                menu->addAction(mMsgView->copyImageLocation());
                menu->addAction(mMsgView->downloadImageToDiskAction());
                menu->addAction(mMsgView->shareImage());
                if (mMsgView->adblockEnabled()) {
                    menu->addSeparator();
                    menu->addAction(mMsgView->blockImage());
                }
            }
            urlMenuAdded = true;
        }
        qDebug() << "URL is:" << url;
    }
    const QString selectedText = mMsgView ? mMsgView->copyText() : QString();
    if (mMsgView && !selectedText.isEmpty()) {
        if (urlMenuAdded) {
            menu->addSeparator();
        }
        menu->addAction(mMsgActions->replyMenu());
        menu->addSeparator();

        menu->addAction(mMsgView->copyAction());
        menu->addAction(mMsgView->selectAllAction());
        menu->addSeparator();
        mMsgActions->addWebShortcutsMenu(menu, selectedText);
        menu->addSeparator();
        menu->addAction(mMsgView->translateAction());
        menu->addSeparator();
        menu->addAction(mMsgView->speakTextAction());
    } else if (!urlMenuAdded) {
        // popup somewhere else (i.e., not a URL) on the message
        if (!mMessagePane->currentMessage()) {
            // no messages
            delete menu;
            return;
        }
        Akonadi::Collection parentCol = msg.parentCollection();
        if (parentCol.isValid() && CommonKernel->folderIsTemplates(parentCol)) {
            menu->addAction(mUseAction);
        } else {
            menu->addAction(mMsgActions->replyMenu());
            menu->addAction(mMsgActions->forwardMenu());
        }
        if (parentCol.isValid() && CommonKernel->folderIsSentMailFolder(parentCol)) {
            menu->addAction(sendAgainAction());
        } else {
            menu->addAction(editAction());
        }
        menu->addAction(mailingListActionMenu());
        menu->addSeparator();

        menu->addAction(mCopyActionMenu);
        menu->addAction(mMoveActionMenu);

        menu->addSeparator();

        menu->addAction(mMsgActions->messageStatusMenu());
        menu->addSeparator();
        if (mMsgView) {
            if (!imageUrl.isEmpty()) {
                menu->addSeparator();
                menu->addAction(mMsgView->copyImageLocation());
                menu->addAction(mMsgView->downloadImageToDiskAction());
                menu->addAction(mMsgView->shareImage());
                menu->addSeparator();
                if (mMsgView->adblockEnabled()) {
                    menu->addAction(mMsgView->blockImage());
                    menu->addSeparator();
                }
            }
            menu->addAction(mMsgView->viewSourceAction());
            menu->addAction(mMsgView->toggleFixFontAction());
            menu->addAction(mMsgView->toggleMimePartTreeAction());
        }
        menu->addSeparator();
        if (mMsgActions->printPreviewAction()) {
            menu->addAction(mMsgActions->printPreviewAction());
        }
        menu->addAction(mMsgActions->printAction());
        menu->addAction(mSaveAsAction);
        menu->addAction(mSaveAttachmentsAction);
        menu->addSeparator();
        if (parentCol.isValid() && CommonKernel->folderIsTrash(parentCol)) {
            menu->addAction(mDeleteAction);
        } else {
            menu->addAction(akonadiStandardAction(Akonadi::StandardMailActionManager::MoveToTrash));
        }
        menu->addSeparator();
        menu->addAction(mMsgView->createTodoAction());
        menu->addAction(mMsgView->createEventAction());
        menu->addSeparator();
        if (mMsgView) {
            menu->addAction(mMsgView->saveMessageDisplayFormatAction());
            menu->addAction(mMsgView->resetMessageDisplayFormatAction());
            menu->addSeparator();
        }
        menu->addAction(mMsgActions->annotateAction());
        if (mMsgView && mMsgView->adblockEnabled()) {
            menu->addSeparator();
            menu->addAction(mMsgView->openBlockableItems());
        }
        menu->addAction(mMsgActions->addFollowupReminderAction());
        if (kmkernel->allowToDebugBalooSupport()) {
            menu->addSeparator();
            menu->addAction(mMsgActions->debugBalooAction());
        }
    }
    KAcceleratorManager::manage(menu);
    menu->exec(aPoint, 0);
    delete menu;
}
//-----------------------------------------------------------------------------
void KMMainWidget::getAccountMenu()
{
    mActMenu->clear();
    const Akonadi::AgentInstance::List lst = MailCommon::Util::agentInstances();
    foreach (const Akonadi::AgentInstance &type, lst) {
        // Explicitly make a copy, as we're not changing values of the list but only
        // the local copy which is passed to action.
        QAction *action = mActMenu->addAction(QString(type.name()).replace(QLatin1Char('&'), QLatin1String("&&")));
        action->setData(type.identifier());
    }
}

//-----------------------------------------------------------------------------
void KMMainWidget::getTransportMenu()
{

    mSendMenu->clear();
    QStringList availTransports = MailTransport::TransportManager::self()->transportNames();
    QStringList::Iterator it;
    QStringList::Iterator end(availTransports.end());

    for (it = availTransports.begin(); it != end ; ++it) {
        mSendMenu->addAction((*it).replace(QLatin1Char('&'), QLatin1String("&&")));
    }
}

//-----------------------------------------------------------------------------
void KMMainWidget::setupActions()
{
    mMsgActions = new KMail::MessageActions(actionCollection(), this);
    mMsgActions->setMessageView(mMsgView);

    //----- File Menu
    mSaveAsAction = new QAction(QIcon::fromTheme(QLatin1String("document-save")), i18n("Save &As..."), this);
    actionCollection()->addAction(QLatin1String("file_save_as"), mSaveAsAction);
    connect(mSaveAsAction, &QAction::triggered, this, &KMMainWidget::slotSaveMsg);
    actionCollection()->setDefaultShortcut(mSaveAsAction, KStandardShortcut::save().first());

    mOpenAction = KStandardAction::open(this, SLOT(slotOpenMsg()),
                                        actionCollection());

    mOpenRecentAction = KStandardAction::openRecent(this, SLOT(slotOpenRecentMsg(QUrl)),
                        actionCollection());
    KConfigGroup grp = mConfig->group(QLatin1String("Recent Files"));
    mOpenRecentAction->loadEntries(grp);

    {
        QAction *action = new QAction(i18n("&Expire All Folders"), this);
        actionCollection()->addAction(QLatin1String("expire_all_folders"), action);
        connect(action, &QAction::triggered, this, &KMMainWidget::slotExpireAll);
    }
    {
        QAction *action = new QAction(QIcon::fromTheme(QLatin1String("mail-receive")), i18n("Check &Mail"), this);
        actionCollection()->addAction(QLatin1String("check_mail"), action);
        connect(action, &QAction::triggered, this, &KMMainWidget::slotCheckMail);
        actionCollection()->setDefaultShortcut(action, QKeySequence(Qt::CTRL + Qt::Key_L));
    }

    KActionMenu *actActionMenu = new KActionMenu(QIcon::fromTheme(QLatin1String("mail-receive")), i18n("Check Mail In"), this);
    actActionMenu->setIconText(i18n("Check Mail"));
    actActionMenu->setToolTip(i18n("Check Mail"));
    actionCollection()->addAction(QLatin1String("check_mail_in"), actActionMenu);
    actActionMenu->setDelayed(true); //needed for checking "all accounts"
    connect(actActionMenu, &KActionMenu::triggered, this, &KMMainWidget::slotCheckMail);
    mActMenu = actActionMenu->menu();
    connect(mActMenu, SIGNAL(triggered(QAction*)),
            SLOT(slotCheckOneAccount(QAction*)));
    connect(mActMenu, &QMenu::aboutToShow, this, &KMMainWidget::getAccountMenu);

    mSendQueued = new QAction(QIcon::fromTheme(QLatin1String("mail-send")), i18n("&Send Queued Messages"), this);
    actionCollection()->addAction(QLatin1String("send_queued"), mSendQueued);
    connect(mSendQueued, &QAction::triggered, this, &KMMainWidget::slotSendQueued);
    {

        QAction *action = mAkonadiStandardActionManager->action(Akonadi::StandardActionManager::ToggleWorkOffline);
        mAkonadiStandardActionManager->interceptAction(Akonadi::StandardActionManager::ToggleWorkOffline);
        action->setCheckable(false);
        connect(action, &QAction::triggered, this, &KMMainWidget::slotOnlineStatus);
        action->setText(i18n("Online status (unknown)"));
    }

    mSendActionMenu = new KActionMenu(QIcon::fromTheme(QLatin1String("mail-send-via")), i18n("Send Queued Messages Via"), this);
    actionCollection()->addAction(QLatin1String("send_queued_via"), mSendActionMenu);
    mSendActionMenu->setDelayed(true);

    mSendMenu = mSendActionMenu->menu();
    connect(mSendMenu, &QMenu::triggered, this, &KMMainWidget::slotSendQueuedVia);
    connect(mSendMenu, &QMenu::aboutToShow, this, &KMMainWidget::getTransportMenu);

    //----- Tools menu
    if (parent()->inherits("KMMainWin")) {
        QAction *action = new QAction(QIcon::fromTheme(QLatin1String("x-office-address-book")), i18n("&Address Book"), this);
        actionCollection()->addAction(QLatin1String("addressbook"), action);
        connect(action, &QAction::triggered, this, &KMMainWidget::slotAddrBook);
        if (QStandardPaths::findExecutable(QLatin1String("kaddressbook")).isEmpty()) {
            action->setEnabled(false);
        }
    }

    {
        QAction *action = new QAction(QIcon::fromTheme(QLatin1String("pgp-keys")), i18n("Certificate Manager"), this);
        actionCollection()->addAction(QLatin1String("tools_start_certman"), action);
        connect(action, &QAction::triggered, this, &KMMainWidget::slotStartCertManager);
        // disable action if no certman binary is around
        if (QStandardPaths::findExecutable(QLatin1String("kleopatra")).isEmpty()) {
            action->setEnabled(false);
        }
    }
    {
        QAction *action = new QAction(QIcon::fromTheme(QLatin1String("pgp-keys")), i18n("GnuPG Log Viewer"), this);
        actionCollection()->addAction(QLatin1String("tools_start_kwatchgnupg"), action);
        connect(action, &QAction::triggered, this, &KMMainWidget::slotStartWatchGnuPG);
#ifdef Q_OS_WIN32
        // not ported yet, underlying infrastructure missing on Windows
        const bool usableKWatchGnupg = false;
#else
        // disable action if no kwatchgnupg binary is around
        bool usableKWatchGnupg = !QStandardPaths::findExecutable(QLatin1String("kwatchgnupg")).isEmpty();
#endif
        action->setEnabled(usableKWatchGnupg);
    }
    {
        QAction *action = new QAction(QIcon::fromTheme(QLatin1String("document-import")), i18n("&Import Messages..."), this);
        actionCollection()->addAction(QLatin1String("import"), action);
        connect(action, &QAction::triggered, this, &KMMainWidget::slotImport);
        if (QStandardPaths::findExecutable(QLatin1String("kmailcvt")).isEmpty()) {
            action->setEnabled(false);
        }
    }

#if !defined(NDEBUG)
    {
        QAction *action = new QAction(i18n("&Debug Sieve..."), this);
        actionCollection()->addAction(QLatin1String("tools_debug_sieve"), action);
        connect(action, &QAction::triggered, this, &KMMainWidget::slotDebugSieve);
    }
#endif

    {
        QAction *action = new QAction(i18n("Filter &Log Viewer..."), this);
        actionCollection()->addAction(QLatin1String("filter_log_viewer"), action);
        connect(action, &QAction::triggered, this, &KMMainWidget::slotFilterLogViewer);
    }
    {
        QAction *action = new QAction(i18n("&Anti-Spam Wizard..."), this);
        actionCollection()->addAction(QLatin1String("antiSpamWizard"), action);
        connect(action, &QAction::triggered, this, &KMMainWidget::slotAntiSpamWizard);
    }
    {
        QAction *action = new QAction(i18n("&Anti-Virus Wizard..."), this);
        actionCollection()->addAction(QLatin1String("antiVirusWizard"), action);
        connect(action, &QAction::triggered, this, &KMMainWidget::slotAntiVirusWizard);
    }
    {
        QAction *action = new QAction(i18n("&Account Wizard..."), this);
        actionCollection()->addAction(QLatin1String("accountWizard"), action);
        connect(action, &QAction::triggered, this, &KMMainWidget::slotAccountWizard);
    }
    {
        QAction *action = new QAction(i18n("&Import Wizard..."), this);
        actionCollection()->addAction(QLatin1String("importWizard"), action);
        connect(action, &QAction::triggered, this, &KMMainWidget::slotImportWizard);
    }
    if (KSieveUi::Util::allowOutOfOfficeSettings()) {
        QAction *action = new QAction(i18n("Edit \"Out of Office\" Replies..."), this);
        actionCollection()->addAction(QLatin1String("tools_edit_vacation"), action);
        connect(action, SIGNAL(triggered(bool)), SLOT(slotEditVacation()));
    }

    {
        QAction *action = new QAction(i18n("&Configure Automatic Archiving..."), this);
        actionCollection()->addAction(QLatin1String("tools_automatic_archiving"), action);
        connect(action, &QAction::triggered, mConfigAgent, &KMConfigureAgent::slotConfigureAutomaticArchiving);
    }

    {
        QAction *action = new QAction(i18n("Delayed Messages..."), this);
        actionCollection()->addAction(QLatin1String("message_delayed"), action);
        connect(action, &QAction::triggered, mConfigAgent, &KMConfigureAgent::slotConfigureSendLater);
    }

    {
        QAction *action = new QAction(i18n("Followup Reminder Messages..."), this);
        actionCollection()->addAction(QLatin1String("followup_reminder_messages"), action);
        connect(action, &QAction::triggered, mConfigAgent, &KMConfigureAgent::slotConfigureFollowupReminder);
    }

    // Disable the standard action delete key sortcut.
    QAction *const standardDelAction = akonadiStandardAction(Akonadi::StandardActionManager::DeleteItems);
    standardDelAction->setShortcut(QKeySequence());

    //----- Edit Menu

    /* The delete action is nowhere in the gui, by default, so we need to make
    * sure it is plugged into the KAccel now, since that won't happen on
    * XMLGui construction or manual ->plug(). This is only a problem when run
    * as a part, though. */
    mDeleteAction = new QAction(QIcon::fromTheme(QLatin1String("edit-delete")), i18nc("@action Hard delete, bypassing trash", "&Delete"), this);
    actionCollection()->addAction(QLatin1String("delete"), mDeleteAction);
    connect(mDeleteAction, SIGNAL(triggered(bool)), SLOT(slotDeleteMsg()));
    actionCollection()->setDefaultShortcut(mDeleteAction, QKeySequence(Qt::SHIFT + Qt::Key_Delete));

    mTrashThreadAction = new QAction(i18n("M&ove Thread to Trash"), this);
    actionCollection()->addAction(QLatin1String("move_thread_to_trash"), mTrashThreadAction);
    actionCollection()->setDefaultShortcut(mTrashThreadAction, QKeySequence(Qt::CTRL + Qt::Key_Delete));
    mTrashThreadAction->setIcon(QIcon::fromTheme(QLatin1String("user-trash")));
    KMail::Util::addQActionHelpText(mTrashThreadAction, i18n("Move thread to trashcan"));
    connect(mTrashThreadAction, &QAction::triggered, this, &KMMainWidget::slotTrashThread);

    mDeleteThreadAction = new QAction(QIcon::fromTheme(QLatin1String("edit-delete")), i18n("Delete T&hread"), this);
    actionCollection()->addAction(QLatin1String("delete_thread"), mDeleteThreadAction);
    connect(mDeleteThreadAction, SIGNAL(triggered(bool)), SLOT(slotDeleteThread()));
    actionCollection()->setDefaultShortcut(mDeleteThreadAction, QKeySequence(Qt::CTRL + Qt::SHIFT + Qt::Key_Delete));

    mSearchMessages = new QAction(QIcon::fromTheme(QLatin1String("edit-find-mail")), i18n("&Find Messages..."), this);
    actionCollection()->addAction(QLatin1String("search_messages"), mSearchMessages);
    connect(mSearchMessages, &QAction::triggered, this, &KMMainWidget::slotRequestFullSearchFromQuickSearch);
    actionCollection()->setDefaultShortcut(mSearchMessages, QKeySequence(Qt::Key_S));

    {
        QAction *action = new QAction(i18n("Select &All Messages"), this);
        actionCollection()->addAction(QLatin1String("mark_all_messages"), action);
        connect(action, &QAction::triggered, this, &KMMainWidget::slotMarkAll);
        actionCollection()->setDefaultShortcut(action, QKeySequence(Qt::CTRL + Qt::Key_A));
    }

    //----- Folder Menu

    mFolderMailingListPropertiesAction = new QAction(i18n("&Mailing List Management..."), this);
    actionCollection()->addAction(QLatin1String("folder_mailinglist_properties"), mFolderMailingListPropertiesAction);
    connect(mFolderMailingListPropertiesAction, &QAction::triggered, mManageShowCollectionProperties, &ManageShowCollectionProperties::slotFolderMailingListProperties);
    // mFolderMailingListPropertiesAction->setIcon(QIcon::fromTheme("document-properties-mailing-list"));

    mShowFolderShortcutDialogAction = new QAction(QIcon::fromTheme(QLatin1String("configure-shortcuts")), i18n("&Assign Shortcut..."), this);
    actionCollection()->addAction(QLatin1String("folder_shortcut_command"), mShowFolderShortcutDialogAction);
    connect(mShowFolderShortcutDialogAction, SIGNAL(triggered(bool)), mManageShowCollectionProperties,
            SLOT(slotShowFolderShortcutDialog()));
    // FIXME: this action is not currently enabled in the rc file, but even if
    // it were there is inconsistency between the action name and action.
    // "Expiration Settings" implies that this will lead to a settings dialogue
    // and it should be followed by a "...", but slotExpireFolder() performs
    // an immediate expiry.
    //
    // TODO: expire action should be disabled if there is no content or if
    // the folder can't delete messages.
    //
    // Leaving the action here for the moment, it and the "Expire" option in the
    // folder popup menu should be combined or at least made consistent.  Same for
    // slotExpireFolder() and FolderViewItem::slotShowExpiryProperties().
    mExpireFolderAction = new QAction(i18n("&Expiration Settings"), this);
    actionCollection()->addAction(QLatin1String("expire"), mExpireFolderAction);
    connect(mExpireFolderAction, SIGNAL(triggered(bool)), this, SLOT(slotExpireFolder()));

    mAkonadiStandardActionManager->interceptAction(Akonadi::StandardMailActionManager::MoveToTrash);
    connect(mAkonadiStandardActionManager->action(Akonadi::StandardMailActionManager::MoveToTrash), SIGNAL(triggered(bool)), this, SLOT(slotTrashSelectedMessages()));

    mAkonadiStandardActionManager->interceptAction(Akonadi::StandardMailActionManager::MoveAllToTrash);
    connect(mAkonadiStandardActionManager->action(Akonadi::StandardMailActionManager::MoveAllToTrash), SIGNAL(triggered(bool)), this, SLOT(slotEmptyFolder()));

    mAkonadiStandardActionManager->interceptAction(Akonadi::StandardActionManager::DeleteCollections);
    connect(mAkonadiStandardActionManager->action(Akonadi::StandardActionManager::DeleteCollections), SIGNAL(triggered(bool)), this, SLOT(slotRemoveFolder()));

    // ### PORT ME: Add this to the context menu. Not possible right now because
    //              the context menu uses XMLGUI, and that would add the entry to
    //              all collection context menus
    mArchiveFolderAction = new QAction(i18n("&Archive Folder..."), this);
    actionCollection()->addAction(QLatin1String("archive_folder"), mArchiveFolderAction);
    connect(mArchiveFolderAction, &QAction::triggered, this, &KMMainWidget::slotArchiveFolder);

    mDisplayMessageFormatMenu = new DisplayMessageFormatActionMenu(this);
    connect(mDisplayMessageFormatMenu, &DisplayMessageFormatActionMenu::changeDisplayMessageFormat, this, &KMMainWidget::slotChangeDisplayMessageFormat);
    actionCollection()->addAction(QLatin1String("display_format_message"), mDisplayMessageFormatMenu);

    mPreferHtmlLoadExtAction = new KToggleAction(i18n("Load E&xternal References"), this);
    actionCollection()->addAction(QLatin1String("prefer_html_external_refs"), mPreferHtmlLoadExtAction);
    connect(mPreferHtmlLoadExtAction, &KToggleAction::triggered, this, &KMMainWidget::slotOverrideHtmlLoadExt);

    {
        QAction *action =  mAkonadiStandardActionManager->action(Akonadi::StandardActionManager::CopyCollections);
        actionCollection()->setDefaultShortcut(action, QKeySequence(Qt::SHIFT + Qt::CTRL + Qt::Key_C));
    }
    {
        QAction *action = mAkonadiStandardActionManager->action(Akonadi::StandardActionManager::Paste);
        actionCollection()->setDefaultShortcut(action, QKeySequence(Qt::SHIFT + Qt::CTRL + Qt::Key_V));
    }
    {
        QAction *action = mAkonadiStandardActionManager->action(Akonadi::StandardActionManager::CopyItems);
        actionCollection()->setDefaultShortcut(action, QKeySequence(Qt::ALT + Qt::CTRL + Qt::Key_C));
    }
    {
        QAction *action = mAkonadiStandardActionManager->action(Akonadi::StandardActionManager::CutItems);
        action->setShortcut(QKeySequence(Qt::ALT + Qt::CTRL + Qt::Key_X));
    }

    {
        QAction *action = mAkonadiStandardActionManager->action(Akonadi::StandardActionManager::CopyItemToMenu);
        action->setText(i18n("Copy Message To..."));
        action = mAkonadiStandardActionManager->action(Akonadi::StandardActionManager::MoveItemToMenu);
        action->setText(i18n("Move Message To..."));
    }

    //----- Message Menu
    {
        QAction *action = new QAction(QIcon::fromTheme(QLatin1String("mail-message-new")), i18n("&New Message..."), this);
        actionCollection()->addAction(QLatin1String("new_message"), action);
        action->setIconText(i18nc("@action:intoolbar New Empty Message", "New"));
        connect(action, &QAction::triggered, this, &KMMainWidget::slotCompose);
        // do not set a New shortcut if kmail is a component
        if (!kmkernel->xmlGuiInstance().isValid()) {
            action->setShortcut(KStandardShortcut::openNew().first());
        }
    }

    mTemplateMenu = new KActionMenu(QIcon::fromTheme(QLatin1String("document-new")), i18n("Message From &Template"),
                                    actionCollection());
    mTemplateMenu->setDelayed(true);
    actionCollection()->addAction(QLatin1String("new_from_template"), mTemplateMenu);
    connect(mTemplateMenu->menu(), SIGNAL(aboutToShow()), this,
            SLOT(slotShowNewFromTemplate()));
    connect(mTemplateMenu->menu(), SIGNAL(triggered(QAction*)), this,
            SLOT(slotNewFromTemplate(QAction*)));

    mMessageNewList = new QAction(QIcon::fromTheme(QLatin1String("mail-message-new-list")),
                                  i18n("New Message t&o Mailing-List..."),
                                  this);
    actionCollection()->addAction(QLatin1String("post_message"),  mMessageNewList);
    connect(mMessageNewList, SIGNAL(triggered(bool)),
            SLOT(slotPostToML()));
    actionCollection()->setDefaultShortcut(mMessageNewList, QKeySequence(Qt::CTRL + Qt::SHIFT + Qt::Key_N));

    mSendAgainAction = new QAction(i18n("Send A&gain..."), this);
    actionCollection()->addAction(QLatin1String("send_again"), mSendAgainAction);
    connect(mSendAgainAction, &QAction::triggered, this, &KMMainWidget::slotResendMsg);

    //----- Create filter actions
    mFilterMenu = new KActionMenu(QIcon::fromTheme(QLatin1String("view-filter")), i18n("&Create Filter"), this);
    actionCollection()->addAction(QLatin1String("create_filter"), mFilterMenu);
    connect(mFilterMenu, SIGNAL(triggered(bool)), this,
            SLOT(slotFilter()));
    {
        QAction *action = new QAction(i18n("Filter on &Subject..."), this);
        actionCollection()->addAction(QLatin1String("subject_filter"), action);
        connect(action, &QAction::triggered, this, &KMMainWidget::slotSubjectFilter);
        mFilterMenu->addAction(action);
    }

    {
        QAction *action = new QAction(i18n("Filter on &From..."), this);
        actionCollection()->addAction(QLatin1String("from_filter"), action);
        connect(action, &QAction::triggered, this, &KMMainWidget::slotFromFilter);
        mFilterMenu->addAction(action);
    }
    {
        QAction *action = new QAction(i18n("Filter on &To..."), this);
        actionCollection()->addAction(QLatin1String("to_filter"), action);
        connect(action, &QAction::triggered, this, &KMMainWidget::slotToFilter);
        mFilterMenu->addAction(action);
    }
    mFilterMenu->addAction(mMsgActions->listFilterAction());

    mUseAction = new QAction(QIcon::fromTheme(QLatin1String("document-new")), i18n("New Message From &Template"), this);
    actionCollection()->addAction(QLatin1String("use_template"), mUseAction);
    connect(mUseAction, &QAction::triggered, this, &KMMainWidget::slotUseTemplate);
    actionCollection()->setDefaultShortcut(mUseAction, QKeySequence(Qt::SHIFT + Qt::Key_N));

    //----- "Mark Thread" submenu
    mThreadStatusMenu = new KActionMenu(i18n("Mark &Thread"), this);
    actionCollection()->addAction(QLatin1String("thread_status"), mThreadStatusMenu);

    mMarkThreadAsReadAction = new QAction(QIcon::fromTheme(QLatin1String("mail-mark-read")), i18n("Mark Thread as &Read"), this);
    actionCollection()->addAction(QLatin1String("thread_read"), mMarkThreadAsReadAction);
    connect(mMarkThreadAsReadAction, &QAction::triggered, this, &KMMainWidget::slotSetThreadStatusRead);
    KMail::Util::addQActionHelpText(mMarkThreadAsReadAction, i18n("Mark all messages in the selected thread as read"));
    mThreadStatusMenu->addAction(mMarkThreadAsReadAction);

    mMarkThreadAsUnreadAction = new QAction(QIcon::fromTheme(QLatin1String("mail-mark-unread")), i18n("Mark Thread as &Unread"), this);
    actionCollection()->addAction(QLatin1String("thread_unread"), mMarkThreadAsUnreadAction);
    connect(mMarkThreadAsUnreadAction, &QAction::triggered, this, &KMMainWidget::slotSetThreadStatusUnread);
    KMail::Util::addQActionHelpText(mMarkThreadAsUnreadAction, i18n("Mark all messages in the selected thread as unread"));
    mThreadStatusMenu->addAction(mMarkThreadAsUnreadAction);

    mThreadStatusMenu->addSeparator();

    //----- "Mark Thread" toggle actions
    mToggleThreadImportantAction = new KToggleAction(QIcon::fromTheme(QLatin1String("mail-mark-important")), i18n("Mark Thread as &Important"), this);
    actionCollection()->addAction(QLatin1String("thread_flag"), mToggleThreadImportantAction);
    connect(mToggleThreadImportantAction, &KToggleAction::triggered, this, &KMMainWidget::slotSetThreadStatusImportant);
    mToggleThreadImportantAction->setCheckedState(KGuiItem(i18n("Remove &Important Thread Mark")));
    mThreadStatusMenu->addAction(mToggleThreadImportantAction);

    mToggleThreadToActAction = new KToggleAction(QIcon::fromTheme(QLatin1String("mail-mark-task")), i18n("Mark Thread as &Action Item"), this);
    actionCollection()->addAction(QLatin1String("thread_toact"), mToggleThreadToActAction);
    connect(mToggleThreadToActAction, &KToggleAction::triggered, this, &KMMainWidget::slotSetThreadStatusToAct);
    mToggleThreadToActAction->setCheckedState(KGuiItem(i18n("Remove &Action Item Thread Mark")));
    mThreadStatusMenu->addAction(mToggleThreadToActAction);

    //------- "Watch and ignore thread" actions
    mWatchThreadAction = new KToggleAction(QIcon::fromTheme(QLatin1String("mail-thread-watch")), i18n("&Watch Thread"), this);
    actionCollection()->addAction(QLatin1String("thread_watched"), mWatchThreadAction);
    connect(mWatchThreadAction, &KToggleAction::triggered, this, &KMMainWidget::slotSetThreadStatusWatched);

    mIgnoreThreadAction = new KToggleAction(QIcon::fromTheme(QLatin1String("mail-thread-ignored")), i18n("&Ignore Thread"), this);
    actionCollection()->addAction(QLatin1String("thread_ignored"), mIgnoreThreadAction);
    connect(mIgnoreThreadAction, &KToggleAction::triggered, this, &KMMainWidget::slotSetThreadStatusIgnored);

    mThreadStatusMenu->addSeparator();
    mThreadStatusMenu->addAction(mWatchThreadAction);
    mThreadStatusMenu->addAction(mIgnoreThreadAction);

    mSaveAttachmentsAction = new QAction(QIcon::fromTheme(QLatin1String("mail-attachment")), i18n("Save A&ttachments..."), this);
    actionCollection()->addAction(QLatin1String("file_save_attachments"), mSaveAttachmentsAction);
    connect(mSaveAttachmentsAction, &QAction::triggered, this, &KMMainWidget::slotSaveAttachments);

    mMoveActionMenu = mAkonadiStandardActionManager->action(Akonadi::StandardActionManager::MoveItemToMenu);

    mCopyActionMenu = mAkonadiStandardActionManager->action(Akonadi::StandardActionManager::CopyItemToMenu);

    mApplyAllFiltersAction =
        new QAction(QIcon::fromTheme(QLatin1String("view-filter")), i18n("Appl&y All Filters"), this);
    actionCollection()->addAction(QLatin1String("apply_filters"), mApplyAllFiltersAction);
    connect(mApplyAllFiltersAction, SIGNAL(triggered(bool)),
            SLOT(slotApplyFilters()));
    actionCollection()->setDefaultShortcut(mApplyAllFiltersAction, QKeySequence(Qt::CTRL + Qt::Key_J));

    mApplyFilterActionsMenu = new KActionMenu(i18n("A&pply Filter"), this);
    actionCollection()->addAction(QLatin1String("apply_filter_actions"), mApplyFilterActionsMenu);

    {
        QAction *action = new QAction(i18nc("View->", "&Expand Thread / Group"), this);
        actionCollection()->addAction(QLatin1String("expand_thread"), action);
        actionCollection()->setDefaultShortcut(action, QKeySequence(Qt::Key_Period));
        KMail::Util::addQActionHelpText(action, i18n("Expand the current thread or group"));
        connect(action, &QAction::triggered, this, &KMMainWidget::slotExpandThread);
    }
    {
        QAction *action = new QAction(i18nc("View->", "&Collapse Thread / Group"), this);
        actionCollection()->addAction(QLatin1String("collapse_thread"), action);
        actionCollection()->setDefaultShortcut(action, QKeySequence(Qt::Key_Comma));
        KMail::Util::addQActionHelpText(action, i18n("Collapse the current thread or group"));
        connect(action, &QAction::triggered, this, &KMMainWidget::slotCollapseThread);
    }
    {
        QAction *action = new QAction(i18nc("View->", "Ex&pand All Threads"), this);
        actionCollection()->addAction(QLatin1String("expand_all_threads"), action);
        actionCollection()->setDefaultShortcut(action, QKeySequence(Qt::CTRL + Qt::Key_Period));
        KMail::Util::addQActionHelpText(action, i18n("Expand all threads in the current folder"));
        connect(action, &QAction::triggered, this, &KMMainWidget::slotExpandAllThreads);
    }
    {
        QAction *action = new QAction(i18nc("View->", "C&ollapse All Threads"), this);
        actionCollection()->addAction(QLatin1String("collapse_all_threads"), action);
        actionCollection()->setDefaultShortcut(action, QKeySequence(Qt::CTRL + Qt::Key_Comma));
        KMail::Util::addQActionHelpText(action, i18n("Collapse all threads in the current folder"));
        connect(action, &QAction::triggered, this, &KMMainWidget::slotCollapseAllThreads);
    }

    QAction *dukeOfMonmoth = new QAction(i18n("&Display Message"), this);
    actionCollection()->addAction(QLatin1String("display_message"), dukeOfMonmoth);
    connect(dukeOfMonmoth, &QAction::triggered, this, &KMMainWidget::slotDisplayCurrentMessage);
    QList<QKeySequence> shortcuts;
    shortcuts << QKeySequence(Qt::Key_Enter) << QKeySequence(Qt::Key_Return);
    actionCollection()->setDefaultShortcuts(dukeOfMonmoth, shortcuts);

    //----- Go Menu
    {
        QAction *action = new QAction(i18n("&Next Message"), this);
        actionCollection()->addAction(QLatin1String("go_next_message"), action);
        actionCollection()->setDefaultShortcut(action, QKeySequence(QLatin1String("N; Right")));
        KMail::Util::addQActionHelpText(action, i18n("Go to the next message"));
        connect(action, &QAction::triggered, this, &KMMainWidget::slotSelectNextMessage);
    }
    {
        QAction *action = new QAction(i18n("Next &Unread Message"), this);
        actionCollection()->addAction(QLatin1String("go_next_unread_message"), action);
        actionCollection()->setDefaultShortcut(action, QKeySequence(Qt::Key_Plus));
        if (QApplication::isRightToLeft()) {
            action->setIcon(QIcon::fromTheme(QLatin1String("go-previous")));
        } else {
            action->setIcon(QIcon::fromTheme(QLatin1String("go-next")));
        }
        action->setIconText(i18nc("@action:inmenu Goto next unread message", "Next"));
        KMail::Util::addQActionHelpText(action, i18n("Go to the next unread message"));
        connect(action, &QAction::triggered, this, &KMMainWidget::slotSelectNextUnreadMessage);
    }
    {
        QAction *action = new QAction(i18n("&Previous Message"), this);
        actionCollection()->addAction(QLatin1String("go_prev_message"), action);
        KMail::Util::addQActionHelpText(action, i18n("Go to the previous message"));
        actionCollection()->setDefaultShortcut(action, QKeySequence(QLatin1String("P; Left")));
        connect(action, &QAction::triggered, this, &KMMainWidget::slotSelectPreviousMessage);
    }
    {
        QAction *action = new QAction(i18n("Previous Unread &Message"), this);
        actionCollection()->addAction(QLatin1String("go_prev_unread_message"), action);
        actionCollection()->setDefaultShortcut(action, QKeySequence(Qt::Key_Minus));
        if (QApplication::isRightToLeft()) {
            action->setIcon(QIcon::fromTheme(QLatin1String("go-next")));
        } else {
            action->setIcon(QIcon::fromTheme(QLatin1String("go-previous")));
        }
        action->setIconText(i18nc("@action:inmenu Goto previous unread message.", "Previous"));
        KMail::Util::addQActionHelpText(action, i18n("Go to the previous unread message"));
        connect(action, &QAction::triggered, this, &KMMainWidget::slotSelectPreviousUnreadMessage);
    }
    {
        QAction *action = new QAction(i18n("Next Unread &Folder"), this);
        actionCollection()->addAction(QLatin1String("go_next_unread_folder"), action);
        connect(action, &QAction::triggered, this, &KMMainWidget::slotNextUnreadFolder);
        actionCollection()->setDefaultShortcut(action, QKeySequence(Qt::ALT + Qt::Key_Plus));
        KMail::Util::addQActionHelpText(action, i18n("Go to the next folder with unread messages"));
    }
    {
        QAction *action = new QAction(i18n("Previous Unread F&older"), this);
        actionCollection()->addAction(QLatin1String("go_prev_unread_folder"), action);
        actionCollection()->setDefaultShortcut(action, QKeySequence(Qt::ALT + Qt::Key_Minus));
        KMail::Util::addQActionHelpText(action, i18n("Go to the previous folder with unread messages"));
        connect(action, &QAction::triggered, this, &KMMainWidget::slotPrevUnreadFolder);
    }
    {
        QAction *action = new QAction(i18nc("Go->", "Next Unread &Text"), this);
        actionCollection()->addAction(QLatin1String("go_next_unread_text"), action);
        actionCollection()->setDefaultShortcut(action, QKeySequence(Qt::Key_Space));
        KMail::Util::addQActionHelpText(action, i18n("Go to the next unread text"));
        action->setWhatsThis(i18n("Scroll down current message. "
                                  "If at end of current message, "
                                  "go to next unread message."));
        connect(action, &QAction::triggered, this, &KMMainWidget::slotReadOn);
    }

    //----- Settings Menu
    {
        QAction *action = new QAction(i18n("Configure &Filters..."), this);
        action->setMenuRole(QAction::NoRole);   // do not move to application menu on OS X
        actionCollection()->addAction(QLatin1String("filter"), action);
        connect(action, &QAction::triggered, this, &KMMainWidget::slotFilter);
    }
    {
        QAction *action = new QAction(i18n("Manage &Sieve Scripts..."), this);
        actionCollection()->addAction(QLatin1String("sieveFilters"), action);
        connect(action, &QAction::triggered, this, &KMMainWidget::slotManageSieveScripts);
    }
    {
        QAction *action = new QAction(QIcon::fromTheme(QLatin1String("kmail")), i18n("KMail &Introduction"), this);
        actionCollection()->addAction(QLatin1String("help_kmail_welcomepage"), action);
        KMail::Util::addQActionHelpText(action, i18n("Display KMail's Welcome Page"));
        connect(action, &QAction::triggered, this, &KMMainWidget::slotIntro);
    }

    // ----- Standard Actions

    //  KStandardAction::configureNotifications(this, SLOT(slotEditNotifications()), actionCollection());
    {
        QAction *action = new QAction(QIcon::fromTheme(QLatin1String("preferences-desktop-notification")),
                                      i18n("Configure &Notifications..."), this);
        action->setMenuRole(QAction::NoRole);   // do not move to application menu on OS X
        actionCollection()->addAction(QLatin1String("kmail_configure_notifications"), action);
        connect(action, &QAction::triggered, this, &KMMainWidget::slotEditNotifications);
    }

    {
        QAction *action = new QAction(QIcon::fromTheme(QLatin1String("configure")), i18n("&Configure KMail..."), this);
        action->setMenuRole(QAction::PreferencesRole);   // this one should move to the application menu on OS X
        actionCollection()->addAction(QLatin1String("kmail_configure_kmail"), action);
        connect(action, SIGNAL(triggered(bool)), kmkernel, SLOT(slotShowConfigurationDialog()));
    }

    {
        mExpireConfigAction = new QAction(i18n("Expire..."), this);
        actionCollection()->addAction(QLatin1String("expire_settings"), mExpireConfigAction);
        connect(mExpireConfigAction, SIGNAL(triggered(bool)), mManageShowCollectionProperties, SLOT(slotShowExpiryProperties()));
    }

    {
        QAction *action = new QAction(QIcon::fromTheme(QLatin1String("bookmark-new")), i18n("Add Favorite Folder..."), this);
        actionCollection()->addAction(QLatin1String("add_favorite_folder"), action);
        connect(action, &QAction::triggered, this, &KMMainWidget::slotAddFavoriteFolder);
    }

    {
        mServerSideSubscription = new QAction(QIcon::fromTheme(QLatin1String("folder-bookmarks")), i18n("Serverside Subscription..."), this);
        actionCollection()->addAction(QLatin1String("serverside_subscription"), mServerSideSubscription);
        connect(mServerSideSubscription, &QAction::triggered, this, &KMMainWidget::slotServerSideSubscription);
    }

    {
        mApplyFiltersOnFolder = new QAction(QIcon::fromTheme(QLatin1String("view-filter")), i18n("Appl&y All Filters On Folder"), this);
        actionCollection()->addAction(QLatin1String("apply_filters_on_folder"), mApplyFiltersOnFolder);
        connect(mApplyFiltersOnFolder, SIGNAL(triggered(bool)),
                SLOT(slotApplyFiltersOnFolder()));

    }

    {
        QAction *action = new QAction(QIcon::fromTheme(QLatin1String("kmail")), i18n("&Export KMail Data..."), this);
        actionCollection()->addAction(QLatin1String("kmail_export_data"), action);
        connect(action, &QAction::triggered, this, &KMMainWidget::slotExportData);
    }

    {
        QAction *action = new QAction(QIcon::fromTheme(QLatin1String("contact-new")), i18n("New AddressBook Contact..."), this);
        actionCollection()->addAction(QLatin1String("kmail_new_addressbook_contact"), action);
        connect(action, &QAction::triggered, this, &KMMainWidget::slotCreateAddressBookContact);

    }

    actionCollection()->addAction(KStandardAction::Undo,  QLatin1String("kmail_undo"), this, SLOT(slotUndo()));

    KStandardAction::tipOfDay(this, SLOT(slotShowTip()), actionCollection());

    menutimer = new QTimer(this);
    menutimer->setObjectName(QLatin1String("menutimer"));
    menutimer->setSingleShot(true);
    connect(menutimer, &QTimer::timeout, this, &KMMainWidget::updateMessageActionsDelayed);
    connect(kmkernel->undoStack(),
            SIGNAL(undoStackChanged()), this, SLOT(slotUpdateUndo()));

    updateMessageActions();
    updateFolderMenu();
    mTagActionManager = new KMail::TagActionManager(this, actionCollection(), mMsgActions,
            mGUIClient);
    mFolderShortcutActionManager = new KMail::FolderShortcutActionManager(this, actionCollection());

    {
        QAction *action = new QAction(i18n("Copy Message to Folder"), this);
        actionCollection()->addAction(QLatin1String("copy_message_to_folder"), action);
        connect(action, SIGNAL(triggered(bool)),
                SLOT(slotCopySelectedMessagesToFolder()));
        actionCollection()->setDefaultShortcut(action, QKeySequence(Qt::Key_C));
    }
    {
        QAction *action = new QAction(i18n("Jump to Folder..."), this);
        actionCollection()->addAction(QLatin1String("jump_to_folder"), action);
        connect(action, SIGNAL(triggered(bool)),
                SLOT(slotJumpToFolder()));
        actionCollection()->setDefaultShortcut(action, QKeySequence(Qt::Key_J));
    }
    {
        QAction *action = new QAction(i18n("Abort Current Operation"), this);
        actionCollection()->addAction(QLatin1String("cancel"), action);
        connect(action, SIGNAL(triggered(bool)),
                ProgressManager::instance(), SLOT(slotAbortAll()));
        actionCollection()->setDefaultShortcut(action, QKeySequence(Qt::Key_Escape));
    }
    {
        QAction *action = new QAction(i18n("Focus on Next Folder"), this);
        actionCollection()->addAction(QLatin1String("inc_current_folder"), action);
        connect(action, SIGNAL(triggered(bool)),
                mFolderTreeWidget->folderTreeView(), SLOT(slotFocusNextFolder()));
        actionCollection()->setDefaultShortcut(action, QKeySequence(Qt::CTRL + Qt::Key_Right));
    }
    {
        QAction *action = new QAction(i18n("Focus on Previous Folder"), this);
        actionCollection()->addAction(QLatin1String("dec_current_folder"), action);
        connect(action, SIGNAL(triggered(bool)),
                mFolderTreeWidget->folderTreeView(), SLOT(slotFocusPrevFolder()));
        actionCollection()->setDefaultShortcut(action, QKeySequence(Qt::CTRL + Qt::Key_Left));
    }
    {
        QAction *action = new QAction(i18n("Select Folder with Focus"), this);
        actionCollection()->addAction(QLatin1String("select_current_folder"), action);

        connect(action, SIGNAL(triggered(bool)),
                mFolderTreeWidget->folderTreeView(), SLOT(slotSelectFocusFolder()));
        actionCollection()->setDefaultShortcut(action, QKeySequence(Qt::CTRL + Qt::Key_Space));
    }
    {
        QAction *action = new QAction(i18n("Focus on First Folder"), this);
        actionCollection()->addAction(QLatin1String("focus_first_folder"), action);
        connect(action, SIGNAL(triggered(bool)),
                mFolderTreeWidget->folderTreeView(), SLOT(slotFocusFirstFolder()));
        actionCollection()->setDefaultShortcut(action, QKeySequence(Qt::CTRL + Qt::Key_Home));
    }
    {
        QAction *action = new QAction(i18n("Focus on Last Folder"), this);
        actionCollection()->addAction(QLatin1String("focus_last_folder"), action);
        connect(action, SIGNAL(triggered(bool)),
                mFolderTreeWidget->folderTreeView(), SLOT(slotFocusLastFolder()));
        actionCollection()->setDefaultShortcut(action, QKeySequence(Qt::CTRL + Qt::Key_End));
    }
    {
        QAction *action = new QAction(i18n("Focus on Next Message"), this);
        actionCollection()->addAction(QLatin1String("inc_current_message"), action);
        connect(action, SIGNAL(triggered(bool)),
                this, SLOT(slotFocusOnNextMessage()));
        actionCollection()->setDefaultShortcut(action, QKeySequence(Qt::ALT + Qt::Key_Right));
    }
    {
        QAction *action = new QAction(i18n("Focus on Previous Message"), this);
        actionCollection()->addAction(QLatin1String("dec_current_message"), action);
        connect(action, SIGNAL(triggered(bool)),
                this, SLOT(slotFocusOnPrevMessage()));
        actionCollection()->setDefaultShortcut(action, QKeySequence(Qt::ALT + Qt::Key_Left));
    }
    {
        QAction *action = new QAction(i18n("Select First Message"), this);
        actionCollection()->addAction(QLatin1String("select_first_message"), action);
        connect(action, SIGNAL(triggered(bool)),
                this, SLOT(slotSelectFirstMessage()));
        actionCollection()->setDefaultShortcut(action, QKeySequence(Qt::ALT + Qt::Key_Home));
    }
    {
        QAction *action = new QAction(i18n("Select Last Message"), this);
        actionCollection()->addAction(QLatin1String("select_last_message"), action);
        connect(action, SIGNAL(triggered(bool)),
                this, SLOT(slotSelectLastMessage()));
        actionCollection()->setDefaultShortcut(action, QKeySequence(Qt::ALT + Qt::Key_End));
    }
    {
        QAction *action = new QAction(i18n("Select Message with Focus"), this);
        actionCollection()->addAction(QLatin1String("select_current_message"), action);
        connect(action, SIGNAL(triggered(bool)),
                this, SLOT(slotSelectFocusedMessage()));
        actionCollection()->setDefaultShortcut(action, QKeySequence(Qt::ALT + Qt::Key_Space));
    }

    {
        mQuickSearchAction = new QAction(i18n("Set Focus to Quick Search"), this);
        //If change shortcut change Panel::setQuickSearchClickMessage(...) message
        actionCollection()->setDefaultShortcut(mQuickSearchAction, QKeySequence(Qt::ALT + Qt::Key_Q));
        actionCollection()->addAction(QLatin1String("focus_to_quickseach"), mQuickSearchAction);
        connect(mQuickSearchAction, SIGNAL(triggered(bool)),
                SLOT(slotFocusQuickSearch()));
        updateQuickSearchLineText();
    }
    {
        QAction *action = new QAction(i18n("Extend Selection to Previous Message"), this);
        actionCollection()->setDefaultShortcut(action, QKeySequence(Qt::SHIFT + Qt::Key_Left));
        actionCollection()->addAction(QLatin1String("previous_message"), action);
        connect(action, SIGNAL(triggered(bool)),
                this, SLOT(slotExtendSelectionToPreviousMessage()));
    }
    {
        QAction *action = new QAction(i18n("Extend Selection to Next Message"), this);
        actionCollection()->setDefaultShortcut(action, QKeySequence(Qt::SHIFT + Qt::Key_Right));
        actionCollection()->addAction(QLatin1String("next_message"), action);
        connect(action, SIGNAL(triggered(bool)),
                this, SLOT(slotExtendSelectionToNextMessage()));
    }

    {
        mMoveMsgToFolderAction = new QAction(i18n("Move Message to Folder"), this);
        actionCollection()->setDefaultShortcut(mMoveMsgToFolderAction, QKeySequence(Qt::Key_M));
        actionCollection()->addAction(QLatin1String("move_message_to_folder"), mMoveMsgToFolderAction);
        connect(mMoveMsgToFolderAction, SIGNAL(triggered(bool)),
                SLOT(slotMoveSelectedMessageToFolder()));
    }

    mArchiveAction = new QAction(i18nc("@action", "Archive"), this);
    actionCollection()->addAction(QLatin1String("archive_mails"), mArchiveAction);
    connect(mArchiveAction, SIGNAL(triggered(bool)),
            SLOT(slotArchiveMails()));

}

void KMMainWidget::slotAddFavoriteFolder()
{
    if (!mFavoritesModel) {
        return;
    }
    QPointer<MailCommon::FolderSelectionDialog> dialog(selectFromAllFoldersDialog());
    dialog->setWindowTitle(i18n("Add Favorite Folder"));
    if (dialog->exec() && dialog) {
        const Akonadi::Collection collection = dialog->selectedCollection();
        if (collection.isValid()) {
            mFavoritesModel->addCollection(collection);
        }
    }
}

//-----------------------------------------------------------------------------
void KMMainWidget::slotEditNotifications()
{
    KMail::KMKnotify notifyDlg(this);
    notifyDlg.exec();
}

//-----------------------------------------------------------------------------
void KMMainWidget::slotReadOn()
{
    if (!mMsgView) {
        return;
    }
    if (!mMsgView->viewer()->atBottom()) {
        mMsgView->viewer()->slotJumpDown();
        return;
    }
    slotSelectNextUnreadMessage();
}

void KMMainWidget::slotNextUnreadFolder()
{
    if (!mFolderTreeWidget) {
        return;
    }
    mGoToFirstUnreadMessageInSelectedFolder = true;
    mFolderTreeWidget->folderTreeView()->selectNextUnreadFolder();
    mGoToFirstUnreadMessageInSelectedFolder = false;
}

void KMMainWidget::slotPrevUnreadFolder()
{
    if (!mFolderTreeWidget) {
        return;
    }
    mGoToFirstUnreadMessageInSelectedFolder = true;
    mFolderTreeWidget->folderTreeView()->selectPrevUnreadFolder();
    mGoToFirstUnreadMessageInSelectedFolder = false;
}

void KMMainWidget::slotExpandThread()
{
    mMessagePane->setCurrentThreadExpanded(true);
}

void KMMainWidget::slotCollapseThread()
{
    mMessagePane->setCurrentThreadExpanded(false);
}

void KMMainWidget::slotExpandAllThreads()
{
    // TODO: Make this asynchronous ? (if there is enough demand)
#ifndef QT_NO_CURSOR
    MessageViewer::KCursorSaver busy(MessageViewer::KBusyPtr::busy());
#endif
    mMessagePane->setAllThreadsExpanded(true);
}

void KMMainWidget::slotCollapseAllThreads()
{
    // TODO: Make this asynchronous ? (if there is enough demand)
#ifndef QT_NO_CURSOR
    MessageViewer::KCursorSaver busy(MessageViewer::KBusyPtr::busy());
#endif
    mMessagePane->setAllThreadsExpanded(false);
}

//-----------------------------------------------------------------------------
void KMMainWidget::updateMessageMenu()
{
    updateMessageActions();
}

void KMMainWidget::startUpdateMessageActionsTimer()
{
    // FIXME: This delay effectively CAN make the actions to be in an incoherent state
    //        Maybe we should mark actions as "dirty" here and check it in every action handler...
    updateMessageActions(true);

    menutimer->stop();
    menutimer->start(500);
}

void KMMainWidget::updateMessageActions(bool fast)
{
    Akonadi::Item::List selectedItems;
    Akonadi::Item::List selectedVisibleItems;
    bool allSelectedBelongToSameThread = false;
    if (mCurrentFolder && mCurrentFolder->isValid() &&
            mMessagePane->getSelectionStats(selectedItems, selectedVisibleItems, &allSelectedBelongToSameThread)
       ) {
        mMsgActions->setCurrentMessage(mMessagePane->currentItem(), selectedVisibleItems);
    } else {
        mMsgActions->setCurrentMessage(Akonadi::Item());
    }

    if (!fast) {
        updateMessageActionsDelayed();
    }

}

void KMMainWidget::updateMessageActionsDelayed()
{
    int count;
    Akonadi::Item::List selectedItems;
    Akonadi::Item::List selectedVisibleItems;
    bool allSelectedBelongToSameThread = false;
    Akonadi::Item currentMessage;
    if (mCurrentFolder && mCurrentFolder->isValid() &&
            mMessagePane->getSelectionStats(selectedItems, selectedVisibleItems, &allSelectedBelongToSameThread)
       ) {
        count = selectedItems.count();

        currentMessage = mMessagePane->currentItem();

    } else {
        count = 0;
        currentMessage = Akonadi::Item();
    }

    mApplyFiltersOnFolder->setEnabled(mCurrentFolder && mCurrentFolder->isValid());

    //
    // Here we have:
    //
    // - A list of selected messages stored in selectedSernums.
    //   The selected messages might contain some invisible ones as a selected
    //   collapsed node "includes" all the children in the selection.
    // - A list of selected AND visible messages stored in selectedVisibleSernums.
    //   This list does not contain children of selected and collapsed nodes.
    //
    // Now, actions can operate on:
    // - Any set of messages
    //     These are called "mass actions" and are enabled whenever we have a message selected.
    //     In fact we should differentiate between actions that operate on visible selection
    //     and those that operate on the selection as a whole (without considering visibility)...
    // - A single thread
    //     These are called "thread actions" and are enabled whenever all the selected messages belong
    //     to the same thread. If the selection doesn't cover the whole thread then the action
    //     will act on the whole thread anyway (thus will silently extend the selection)
    // - A single message
    //     And we have two sub-cases:
    //     - The selection must contain exactly one message
    //       These actions can't ignore the hidden messages and thus must be disabled if
    //       the selection contains any.
    //     - The selection must contain exactly one visible message
    //       These actions will ignore the hidden message and thus can be enabled if
    //       the selection contains any.
    //

    bool readOnly = mCurrentFolder && mCurrentFolder->isValid() && (mCurrentFolder->rights() & Akonadi::Collection::ReadOnly);
    // can we apply strictly single message actions ? (this is false if the whole selection contains more than one message)
    bool single_actions = count == 1;
    // can we apply loosely single message actions ? (this is false if the VISIBLE selection contains more than one message)
    bool singleVisibleMessageSelected = selectedVisibleItems.count() == 1;
    // can we apply "mass" actions to the selection ? (this is actually always true if the selection is non-empty)
    bool mass_actions = count >= 1;
    // does the selection identify a single thread ?
    bool thread_actions = mass_actions && allSelectedBelongToSameThread && mMessagePane->isThreaded();
    // can we apply flags to the selected messages ?
    bool flags_available = GlobalSettings::self()->allowLocalFlags() || !(mCurrentFolder &&  mCurrentFolder->isValid() ? readOnly : true);

    mThreadStatusMenu->setEnabled(thread_actions);
    // these need to be handled individually, the user might have them
    // in the toolbar
    mWatchThreadAction->setEnabled(thread_actions && flags_available);
    mIgnoreThreadAction->setEnabled(thread_actions && flags_available);
    mMarkThreadAsReadAction->setEnabled(thread_actions);
    mMarkThreadAsUnreadAction->setEnabled(thread_actions);
    mToggleThreadToActAction->setEnabled(thread_actions && flags_available);
    mToggleThreadImportantAction->setEnabled(thread_actions && flags_available);
    bool canDeleteMessages = mCurrentFolder && mCurrentFolder->isValid() && (mCurrentFolder->rights() & Akonadi::Collection::CanDeleteItem);

    mTrashThreadAction->setEnabled(thread_actions && canDeleteMessages);
    mDeleteThreadAction->setEnabled(thread_actions && canDeleteMessages);

    if (currentMessage.isValid()) {
        MessageStatus status;
        status.setStatusFromFlags(currentMessage.flags());
        mTagActionManager->updateActionStates(count, mMessagePane->currentItem());
        if (thread_actions) {
            mToggleThreadToActAction->setChecked(status.isToAct());
            mToggleThreadImportantAction->setChecked(status.isImportant());
            mWatchThreadAction->setChecked(status.isWatched());
            mIgnoreThreadAction->setChecked(status.isIgnored());
        }
    }

    mMoveActionMenu->setEnabled(mass_actions && canDeleteMessages);
    if (mMoveMsgToFolderAction) {
        mMoveMsgToFolderAction->setEnabled(mass_actions && canDeleteMessages);
    }
    //mCopyActionMenu->setEnabled( mass_actions );

    mDeleteAction->setEnabled(mass_actions && canDeleteMessages);

    mExpireConfigAction->setEnabled(canDeleteMessages);

    if (mMsgView) {
        mMsgView->findInMessageAction()->setEnabled(mass_actions && !CommonKernel->folderIsTemplates(mCurrentFolder->collection()));
    }
    mMsgActions->forwardInlineAction()->setEnabled(mass_actions && !CommonKernel->folderIsTemplates(mCurrentFolder->collection()));
    mMsgActions->forwardAttachedAction()->setEnabled(mass_actions && !CommonKernel->folderIsTemplates(mCurrentFolder->collection()));
    mMsgActions->forwardMenu()->setEnabled(mass_actions && !CommonKernel->folderIsTemplates(mCurrentFolder->collection()));

    mMsgActions->editAction()->setEnabled(single_actions);
    mUseAction->setEnabled(single_actions && CommonKernel->folderIsTemplates(mCurrentFolder->collection()));
    filterMenu()->setEnabled(single_actions);
    mMsgActions->redirectAction()->setEnabled(/*single_actions &&*/mass_actions && !CommonKernel->folderIsTemplates(mCurrentFolder->collection()));

    if (mMsgActions->customTemplatesMenu()) {
        mMsgActions->customTemplatesMenu()->forwardActionMenu()->setEnabled(mass_actions);
        mMsgActions->customTemplatesMenu()->replyActionMenu()->setEnabled(single_actions);
        mMsgActions->customTemplatesMenu()->replyAllActionMenu()->setEnabled(single_actions);
    }

    // "Print" will act on the current message: it will ignore any hidden selection
    mMsgActions->printAction()->setEnabled(singleVisibleMessageSelected);
    // "Print preview" will act on the current message: it will ignore any hidden selection
    QAction *printPreviewAction = mMsgActions->printPreviewAction();
    if (printPreviewAction) {
        printPreviewAction->setEnabled(singleVisibleMessageSelected);
    }

    // "View Source" will act on the current message: it will ignore any hidden selection
    if (mMsgView) {
        mMsgView->viewSourceAction()->setEnabled(singleVisibleMessageSelected);
    }
    MessageStatus status;
    status.setStatusFromFlags(currentMessage.flags());

    QList< QAction *> actionList;
    bool statusSendAgain = single_actions && ((currentMessage.isValid() && status.isSent()) || (currentMessage.isValid() && CommonKernel->folderIsSentMailFolder(mCurrentFolder->collection())));
    if (statusSendAgain) {
        actionList << mSendAgainAction;
    } else if (single_actions) {
        actionList << messageActions()->editAction();
    }
    actionList << mSaveAttachmentsAction;
    if (mCurrentFolder && FolderArchive::FolderArchiveUtil::resourceSupportArchiving(mCurrentFolder->collection().resource())) {
        actionList << mArchiveAction;
    }
    mGUIClient->unplugActionList(QLatin1String("messagelist_actionlist"));
    mGUIClient->plugActionList(QLatin1String("messagelist_actionlist"), actionList);
    mSendAgainAction->setEnabled(statusSendAgain);

    mSaveAsAction->setEnabled(mass_actions);

    if ((mCurrentFolder && mCurrentFolder->isValid())) {
        updateMoveAction(mCurrentFolder->statistics());
    } else {
        updateMoveAction(false, false);
    }

    const qint64 nbMsgOutboxCollection = MailCommon::Util::updatedCollection(CommonKernel->outboxCollectionFolder()).statistics().count();

    mSendQueued->setEnabled(nbMsgOutboxCollection > 0);
    mSendActionMenu->setEnabled(nbMsgOutboxCollection > 0);

    const bool newPostToMailingList = mCurrentFolder && mCurrentFolder->isMailingListEnabled();
    mMessageNewList->setEnabled(newPostToMailingList);

    slotUpdateOnlineStatus(static_cast<GlobalSettingsBase::EnumNetworkState::type>(GlobalSettings::self()->networkState()));
    if (action(QLatin1String("kmail_undo"))) {
        action(QLatin1String("kmail_undo"))->setEnabled(kmkernel->undoStack()->size() > 0);
    }

    // Enable / disable all filters.
    foreach (QAction *filterAction, mFilterMenuActions) {
        filterAction->setEnabled(count > 0);
    }

    mApplyAllFiltersAction->setEnabled(count);
    mApplyFilterActionsMenu->setEnabled(count);
}

void KMMainWidget::slotAkonadiStandardActionUpdated()
{
    bool multiFolder = false;
    if (mFolderTreeWidget) {
        multiFolder = mFolderTreeWidget->selectedCollections().count() > 1;
    }
    if (mCollectionProperties) {
        if (mCurrentFolder && mCurrentFolder->collection().isValid()) {
            const Akonadi::AgentInstance instance =
                Akonadi::AgentManager::self()->instance(mCurrentFolder->collection().resource());

            mCollectionProperties->setEnabled(!multiFolder &&
                                              !mCurrentFolder->isStructural() &&
                                              (instance.status() != Akonadi::AgentInstance::Broken));
        } else {
            mCollectionProperties->setEnabled(false);
        }
        QList< QAction * > collectionProperties;
        if (mCollectionProperties->isEnabled()) {
            collectionProperties << mCollectionProperties;
        }
        mGUIClient->unplugActionList(QLatin1String("akonadi_collection_collectionproperties_actionlist"));
        mGUIClient->plugActionList(QLatin1String("akonadi_collection_collectionproperties_actionlist"), collectionProperties);

    }

    const bool folderWithContent = mCurrentFolder && !mCurrentFolder->isStructural();

    if (mAkonadiStandardActionManager->action(Akonadi::StandardActionManager::DeleteCollections)) {

        mAkonadiStandardActionManager->action(Akonadi::StandardActionManager::DeleteCollections)->setEnabled(mCurrentFolder
                && !multiFolder
                && (mCurrentFolder->collection().rights() & Collection::CanDeleteCollection)
                && !mCurrentFolder->isSystemFolder()
                && folderWithContent);
    }

    if (mAkonadiStandardActionManager->action(Akonadi::StandardMailActionManager::MoveAllToTrash)) {
        mAkonadiStandardActionManager->action(Akonadi::StandardMailActionManager::MoveAllToTrash)->setEnabled(folderWithContent
                && (mCurrentFolder->count() > 0)
                && mCurrentFolder->canDeleteMessages()
                && !multiFolder);
        mAkonadiStandardActionManager->action(Akonadi::StandardMailActionManager::MoveAllToTrash)->setText((mCurrentFolder && CommonKernel->folderIsTrash(mCurrentFolder->collection())) ? i18n("E&mpty Trash") : i18n("&Move All Messages to Trash"));
    }

    QList< QAction * > addToFavorite;
    QAction *actionAddToFavoriteCollections = akonadiStandardAction(Akonadi::StandardActionManager::AddToFavoriteCollections);
    if (actionAddToFavoriteCollections) {
        if (mEnableFavoriteFolderView && actionAddToFavoriteCollections->isEnabled()) {
            addToFavorite << actionAddToFavoriteCollections;
        }
        mGUIClient->unplugActionList(QLatin1String("akonadi_collection_add_to_favorites_actionlist"));
        mGUIClient->plugActionList(QLatin1String("akonadi_collection_add_to_favorites_actionlist"), addToFavorite);
    }

    QList< QAction * > syncActionList;
    QAction *actionSync = akonadiStandardAction(Akonadi::StandardActionManager::SynchronizeCollections);
    if (actionSync && actionSync->isEnabled()) {
        syncActionList << actionSync;
    }
    actionSync = akonadiStandardAction(Akonadi::StandardActionManager::SynchronizeCollectionsRecursive);
    if (actionSync && actionSync->isEnabled()) {
        syncActionList << actionSync;
    }
    mGUIClient->unplugActionList(QLatin1String("akonadi_collection_sync_actionlist"));
    mGUIClient->plugActionList(QLatin1String("akonadi_collection_sync_actionlist"), syncActionList);

    QList< QAction * > actionList;

    QAction *action = mAkonadiStandardActionManager->action(Akonadi::StandardActionManager::CreateCollection);
    if (action && action->isEnabled()) {
        actionList << action;
    }

    action =  mAkonadiStandardActionManager->action(Akonadi::StandardActionManager::MoveCollectionToMenu);
    if (action && action->isEnabled()) {
        actionList << action;
    }

    action =  mAkonadiStandardActionManager->action(Akonadi::StandardActionManager::CopyCollectionToMenu);
    if (action && action->isEnabled()) {
        actionList << action;
    }
    mGUIClient->unplugActionList(QLatin1String("akonadi_collection_move_copy_menu_actionlist"));
    mGUIClient->plugActionList(QLatin1String("akonadi_collection_move_copy_menu_actionlist"), actionList);

}

void KMMainWidget::updateHtmlMenuEntry()
{
    if (mDisplayMessageFormatMenu && mPreferHtmlLoadExtAction) {
        bool multiFolder = false;
        if (mFolderTreeWidget) {
            multiFolder = mFolderTreeWidget->selectedCollections().count() > 1;
        }
        // the visual ones only make sense if we are showing a message list
        const bool enabledAction = (mFolderTreeWidget &&
                                    mFolderTreeWidget->folderTreeView()->currentFolder().isValid() &&
                                    !multiFolder);

        mDisplayMessageFormatMenu->setEnabled(enabledAction);
        const bool isEnabled = (mFolderTreeWidget &&
                                mFolderTreeWidget->folderTreeView()->currentFolder().isValid() &&
                                !multiFolder);
        const bool useHtml = (mFolderDisplayFormatPreference == MessageViewer::Viewer::Html || (mHtmlGlobalSetting && mFolderDisplayFormatPreference == MessageViewer::Viewer::UseGlobalSetting));
        mPreferHtmlLoadExtAction->setEnabled(isEnabled && useHtml);

        mDisplayMessageFormatMenu->setDisplayMessageFormat(mFolderDisplayFormatPreference);

        mPreferHtmlLoadExtAction->setChecked(!multiFolder && (mHtmlLoadExtGlobalSetting ? !mFolderHtmlLoadExtPreference : mFolderHtmlLoadExtPreference));
    }
}

//-----------------------------------------------------------------------------
void KMMainWidget::updateFolderMenu()
{
    if (!CommonKernel->outboxCollectionFolder().isValid()) {
        QTimer::singleShot(1000, this, SLOT(updateFolderMenu()));
        return;
    }

    const bool folderWithContent = mCurrentFolder && !mCurrentFolder->isStructural();
    bool multiFolder = false;
    if (mFolderTreeWidget) {
        multiFolder = mFolderTreeWidget->selectedCollections().count() > 1;
    }
    mFolderMailingListPropertiesAction->setEnabled(folderWithContent &&
            !multiFolder &&
            !mCurrentFolder->isSystemFolder());

    QList< QAction * > actionlist;
    if (mCurrentFolder && mCurrentFolder->collection().id() == CommonKernel->outboxCollectionFolder().id() && (mCurrentFolder->collection()).statistics().count() > 0) {
        qDebug() << "Enabling send queued";
        mSendQueued->setEnabled(true);
        actionlist << mSendQueued;
    }
    //   if ( mCurrentFolder && mCurrentFolder->collection().id() != CommonKernel->trashCollectionFolder().id() ) {
    //     actionlist << mTrashAction;
    //   }
    mGUIClient->unplugActionList(QLatin1String("outbox_folder_actionlist"));
    mGUIClient->plugActionList(QLatin1String("outbox_folder_actionlist"), actionlist);
    actionlist.clear();

    const bool isASearchFolder = mCurrentFolder && mCurrentFolder->collection().resource() == QLatin1String("akonadi_search_resource");
    if (isASearchFolder) {
        mAkonadiStandardActionManager->action(Akonadi::StandardActionManager::DeleteCollections)->setText(i18n("&Delete Search"));
    }

    mArchiveFolderAction->setEnabled(mCurrentFolder && !multiFolder && folderWithContent);

    bool isInTrashFolder = (mCurrentFolder && CommonKernel->folderIsTrash(mCurrentFolder->collection()));
    akonadiStandardAction(Akonadi::StandardMailActionManager::MoveToTrash)->setText(isInTrashFolder ? i18nc("@action Hard delete, bypassing trash", "&Delete") : i18n("&Move to Trash"));

    mTrashThreadAction->setText(isInTrashFolder ? i18n("Delete T&hread") : i18n("M&ove Thread to Trash"));

    mSearchMessages->setText((mCurrentFolder && mCurrentFolder->collection().resource() == QLatin1String("akonadi_search_resource")) ? i18n("Edit Search...") : i18n("&Find Messages..."));

    mExpireConfigAction->setEnabled(mCurrentFolder &&
                                    !mCurrentFolder->isStructural() &&
                                    !multiFolder &&
                                    mCurrentFolder->canDeleteMessages() &&
                                    folderWithContent &&
                                    !MailCommon::Util::isVirtualCollection(mCurrentFolder->collection()));

    updateHtmlMenuEntry();

    mShowFolderShortcutDialogAction->setEnabled(!multiFolder && folderWithContent);

    actionlist << akonadiStandardAction(Akonadi::StandardActionManager::ManageLocalSubscriptions);
    bool imapFolderIsOnline = false;
    if (mCurrentFolder && kmkernel->isImapFolder(mCurrentFolder->collection(), imapFolderIsOnline)) {
        if (imapFolderIsOnline) {
            actionlist << mServerSideSubscription;
        }
    }

    mGUIClient->unplugActionList(QLatin1String("collectionview_actionlist"));
    mGUIClient->plugActionList(QLatin1String("collectionview_actionlist"), actionlist);

}

//-----------------------------------------------------------------------------
void KMMainWidget::slotIntro()
{
    if (!mMsgView) {
        return;
    }

    mMsgView->clear(true);

    // hide widgets that are in the way:
    if (mMessagePane && mLongFolderList) {
        mMessagePane->hide();
    }
    mMsgView->displayAboutPage();

    mCurrentFolder.clear();
}

void KMMainWidget::slotShowStartupFolder()
{
    connect(MailCommon::FilterManager::instance(), SIGNAL(filtersChanged()),
            this, SLOT(initializeFilterActions()));
    // Plug various action lists. This can't be done in the constructor, as that is called before
    // the main window or Kontact calls createGUI().
    // This function however is called with a single shot timer.
    checkAkonadiServerManagerState();
    mFolderShortcutActionManager->createActions();
    mTagActionManager->createActions();
    messageActions()->setupForwardingActionsList(mGUIClient);

    QString newFeaturesMD5 = KMReaderWin::newFeaturesMD5();
    if (kmkernel->firstStart() ||
            GlobalSettings::self()->previousNewFeaturesMD5() != newFeaturesMD5) {
        GlobalSettings::self()->setPreviousNewFeaturesMD5(newFeaturesMD5);
        slotIntro();
        return;
    }
}

void KMMainWidget::checkAkonadiServerManagerState()
{
    Akonadi::ServerManager::State state = Akonadi::ServerManager::self()->state();
    if (state == Akonadi::ServerManager::Running) {
        initializeFilterActions();
    } else {
        connect(Akonadi::ServerManager::self(), SIGNAL(stateChanged(Akonadi::ServerManager::State)),
                SLOT(slotServerStateChanged(Akonadi::ServerManager::State)));
    }
}

void KMMainWidget::slotServerStateChanged(Akonadi::ServerManager::State state)
{
    if (state == Akonadi::ServerManager::Running) {
        initializeFilterActions();
        disconnect(Akonadi::ServerManager::self(), SIGNAL(stateChanged(Akonadi::ServerManager::State)));
    }
}

void KMMainWidget::slotShowTip()
{
    KTipDialog::showTip(this, QString(), true);
}

QList<KActionCollection *> KMMainWidget::actionCollections() const
{
    return QList<KActionCollection *>() << actionCollection();
}

//-----------------------------------------------------------------------------
void KMMainWidget::slotUpdateUndo()
{
    if (actionCollection()->action(QLatin1String("kmail_undo"))) {
        QAction *act = actionCollection()->action(QLatin1String("kmail_undo"));
        act->setEnabled(kmkernel->undoStack()->size() > 0);
        const QString infoStr = kmkernel->undoStack()->undoInfo();
        if (infoStr.isEmpty()) {
            act->setText(i18n("&Undo"));
        } else {
            act->setText(i18n("&Undo: \"%1\"", kmkernel->undoStack()->undoInfo()));
        }
    }
}

//-----------------------------------------------------------------------------
void KMMainWidget::clearFilterActions()
{
    if (!mFilterTBarActions.isEmpty())
        if (mGUIClient->factory()) {
            mGUIClient->unplugActionList(QLatin1String("toolbar_filter_actions"));
        }

    if (!mFilterMenuActions.isEmpty())
        if (mGUIClient->factory()) {
            mGUIClient->unplugActionList(QLatin1String("menu_filter_actions"));
        }

    foreach (QAction *a, mFilterMenuActions) {
        actionCollection()->removeAction(a);
    }

    mApplyFilterActionsMenu->menu()->clear();
    mFilterTBarActions.clear();
    mFilterMenuActions.clear();

    qDeleteAll(mFilterCommands);
    mFilterCommands.clear();
}

//-----------------------------------------------------------------------------
void KMMainWidget::initializeFilterActions()
{
    clearFilterActions();
    mApplyFilterActionsMenu->menu()->addAction(mApplyAllFiltersAction);
    bool addedSeparator = false;

    foreach (MailFilter *filter, MailCommon::FilterManager::instance()->filters()) {
        if (!filter->isEmpty() && filter->configureShortcut() && filter->isEnabled()) {
            QString filterName = QStringLiteral("Filter %1").arg(filter->name());
            QString normalizedName = filterName.replace(QLatin1Char(' '), QLatin1Char('_'));
            if (action(normalizedName)) {
                continue;
            }
            KMMetaFilterActionCommand *filterCommand = new KMMetaFilterActionCommand(filter->identifier(), this);
            mFilterCommands.append(filterCommand);
            QString displayText = i18n("Filter %1", filter->name());
            QString icon = filter->icon();
            if (icon.isEmpty()) {
                icon = QLatin1String("system-run");
            }
            QAction *filterAction = new QAction(QIcon::fromTheme(icon), displayText, actionCollection());
            filterAction->setIconText(filter->toolbarName());

            // The shortcut configuration is done in the filter dialog.
            // The shortcut set in the shortcut dialog would not be saved back to
            // the filter settings correctly.
            actionCollection()->setShortcutsConfigurable(filterAction, false);
            actionCollection()->addAction(normalizedName,
                                          filterAction);
            connect(filterAction, SIGNAL(triggered(bool)),
                    filterCommand, SLOT(start()));
            actionCollection()->setDefaultShortcut(filterAction, filter->shortcut());
            if (!addedSeparator) {
                QAction *a = mApplyFilterActionsMenu->menu()->addSeparator();
                mFilterMenuActions.append(a);
                addedSeparator = true;
            }
            mApplyFilterActionsMenu->menu()->addAction(filterAction);
            mFilterMenuActions.append(filterAction);
            if (filter->configureToolbar()) {
                mFilterTBarActions.append(filterAction);
            }
        }
    }
    if (!mFilterMenuActions.isEmpty() && mGUIClient->factory()) {
        mGUIClient->plugActionList(QLatin1String("menu_filter_actions"), mFilterMenuActions);
    }
    if (!mFilterTBarActions.isEmpty() && mGUIClient->factory()) {
        mFilterTBarActions.prepend(mToolbarActionSeparator);
        mGUIClient->plugActionList(QLatin1String("toolbar_filter_actions"), mFilterTBarActions);
    }

    // Our filters have changed, now enable/disable them
    updateMessageActions();
}

//-----------------------------------------------------------------------------
void KMMainWidget::slotAntiSpamWizard()
{
    AntiSpamWizard wiz(AntiSpamWizard::AntiSpam, this);
    wiz.exec();
}

//-----------------------------------------------------------------------------
void KMMainWidget::slotAntiVirusWizard()
{
    AntiSpamWizard wiz(AntiSpamWizard::AntiVirus, this);
    wiz.exec();
}
//-----------------------------------------------------------------------------
void KMMainWidget::slotAccountWizard()
{
    KMail::Util::launchAccountWizard(this);
}

void KMMainWidget::slotImportWizard()
{
    const QString path = QStandardPaths::findExecutable(QLatin1String("importwizard"));
    if (!QProcess::startDetached(path))
        KMessageBox::error(this, i18n("Could not start the import wizard. "
                                      "Please check your installation."),
                           i18n("Unable to start import wizard"));
}

//-----------------------------------------------------------------------------
void KMMainWidget::slotFilterLogViewer()
{
    MailCommon::FilterManager::instance()->showFilterLogDialog((qlonglong)winId());
}

//-----------------------------------------------------------------------------
void KMMainWidget::updateFileMenu()
{
    const bool isEmpty = MailCommon::Util::agentInstances().isEmpty();
    actionCollection()->action(QLatin1String("check_mail"))->setEnabled(!isEmpty);
    actionCollection()->action(QLatin1String("check_mail_in"))->setEnabled(!isEmpty);
}

//-----------------------------------------------------------------------------
const KMMainWidget::PtrList *KMMainWidget::mainWidgetList()
{
    // better safe than sorry; check whether the global static has already been destroyed
    if (theMainWidgetList.isDestroyed()) {
        return 0;
    }
    return theMainWidgetList;
}

QSharedPointer<FolderCollection> KMMainWidget::currentFolder() const
{
    return mCurrentFolder;
}

//-----------------------------------------------------------------------------
QString KMMainWidget::overrideEncoding() const
{
    if (mMsgView) {
        return mMsgView->overrideEncoding();
    } else {
        return MessageCore::GlobalSettings::self()->overrideCharacterEncoding();
    }
}

void KMMainWidget::showEvent(QShowEvent *event)
{
    QWidget::showEvent(event);
    mWasEverShown = true;
}

void KMMainWidget::slotRequestFullSearchFromQuickSearch()
{
    // First, open the search window. If we are currently on a search folder,
    // the search associated with that will be loaded.
    if (!slotSearch()) {
        return;
    }

    assert(mSearchWin);

    // Now we look at the current state of the quick search, and if there's
    // something in there, we add the criteria to the existing search for
    // the search folder, if applicable, or make a new one from it.
    SearchPattern pattern;
    const QString searchString = mMessagePane->currentFilterSearchString();
    if (!searchString.isEmpty()) {
        pattern.append(SearchRule::createInstance("<message>", SearchRule::FuncContains, searchString));
    }
#if 0 //PORT IT
    QList<MessageStatus> status = mMessagePane->currentFilterStatus();
    if (status.hasAttachment()) {
        pattern.append(SearchRule::createInstance("<message>", SearchRule::FuncHasAttachment));
        status.setHasAttachment(false);
    }

    if (!status.isOfUnknownStatus()) {
        pattern.append(SearchRule::Ptr(new SearchRuleStatus(status)));
    }
#endif
    if (!pattern.isEmpty()) {
        mSearchWin->addRulesToSearchPattern(pattern);
    }
}

void KMMainWidget::updateVacationScriptStatus(bool active, const QString &serverName)
{
    mVacationScriptIndicator->setVacationScriptActive(active, serverName);
    mVacationIndicatorActive = mVacationScriptIndicator->hasVacationScriptActive();
}

QWidget *KMMainWidget::vacationScriptIndicator() const
{
    return mVacationScriptIndicator;
}

void KMMainWidget::updateVacationScriptStatus()
{
    updateVacationScriptStatus(mVacationIndicatorActive);
}

KMail::TagActionManager *KMMainWidget::tagActionManager() const
{
    return mTagActionManager;
}

KMail::FolderShortcutActionManager *KMMainWidget::folderShortcutActionManager() const
{
    return mFolderShortcutActionManager;
}

void KMMainWidget::slotMessageSelected(const Akonadi::Item &item)
{
    delete mShowBusySplashTimer;
    mShowBusySplashTimer = 0;
    if (mMsgView) {
        // The current selection was cleared, so we'll remove the previously
        // selected message from the preview pane
        if (!item.isValid()) {
            mMsgView->clear();
        } else {
            mShowBusySplashTimer = new QTimer(this);
            mShowBusySplashTimer->setSingleShot(true);
            connect(mShowBusySplashTimer, &QTimer::timeout, this, &KMMainWidget::slotShowBusySplash);
            mShowBusySplashTimer->start(GlobalSettings::self()->folderLoadingTimeout());   //TODO: check if we need a different timeout setting for this

            Akonadi::ItemFetchJob *itemFetchJob = MessageViewer::Viewer::createFetchJob(item);
            const QString resource = mCurrentFolder->collection().resource();
            itemFetchJob->setProperty("_resource", QVariant::fromValue(resource));
            connect(itemFetchJob, SIGNAL(itemsReceived(Akonadi::Item::List)),
                    SLOT(itemsReceived(Akonadi::Item::List)));
            connect(itemFetchJob, &Akonadi::ItemFetchJob::result, this, &KMMainWidget::itemsFetchDone);
        }
    }
}

void KMMainWidget::itemsReceived(const Akonadi::Item::List &list)
{
    Q_ASSERT(list.size() == 1);
    delete mShowBusySplashTimer;
    mShowBusySplashTimer = 0;

    if (!mMsgView) {
        return;
    }

    Item item = list.first();

    if (mMessagePane) {
        mMessagePane->show();

        if (mMessagePane->currentItem() != item) {
            // The user has selected another email already, so don't render this one.
            // Mark it as read, though, if the user settings say so.
            if (MessageViewer::GlobalSettings::self()->delayedMarkAsRead() &&
                    MessageViewer::GlobalSettings::self()->delayedMarkTime() == 0) {
                item.setFlag(Akonadi::MessageFlags::Seen);
                Akonadi::ItemModifyJob *modifyJob = new Akonadi::ItemModifyJob(item, this);
                modifyJob->disableRevisionCheck();
                modifyJob->setIgnorePayload(true);
            }
            return;
        }
    }

    mMsgView->setMessage(item);
    // reset HTML override to the folder setting
    mMsgView->setDisplayFormatMessageOverwrite(mFolderDisplayFormatPreference);
    mMsgView->setHtmlLoadExtOverride(mFolderHtmlLoadExtPreference);
    mMsgView->setDecryptMessageOverwrite(false);
    mMsgActions->setCurrentMessage(item);
}

void KMMainWidget::itemsFetchDone(KJob *job)
{
    delete mShowBusySplashTimer;
    mShowBusySplashTimer = 0;
    if (job->error()) {
        // Unfortunately job->error() is Job::Unknown in many cases.
        // (see JobPrivate::handleResponse in akonadi/job.cpp)
        // So we show the "offline" page after checking the resource status.
        qDebug() << job->error() << job->errorString();

        const QString resource = job->property("_resource").toString();
        const Akonadi::AgentInstance agentInstance = Akonadi::AgentManager::self()->instance(resource);
        if (!agentInstance.isOnline()) {
            // The resource is offline
            if (mMsgView) {
                mMsgView->viewer()->enableMessageDisplay();
                mMsgView->clear(true);
            }
            mMessagePane->show();

            if (kmkernel->isOffline()) {
                showOfflinePage();
            } else {
                showResourceOfflinePage();
            }
        } else {
            // Some other error
            BroadcastStatus::instance()->setStatusMsg(job->errorString());
        }
    }
}

QAction *KMMainWidget::akonadiStandardAction(Akonadi::StandardActionManager::Type type)
{
    return mAkonadiStandardActionManager->action(type);
}

QAction *KMMainWidget::akonadiStandardAction(Akonadi::StandardMailActionManager::Type type)
{
    return mAkonadiStandardActionManager->action(type);
}

void KMMainWidget::slotRemoveDuplicates()
{
    RemoveDuplicateMailJob *job = new RemoveDuplicateMailJob(mFolderTreeWidget->folderTreeView()->selectionModel(), this, this);
    job->start();
}

void KMMainWidget::slotServerSideSubscription()
{
    if (!mCurrentFolder) {
        return;
    }
    ManageServerSideSubscriptionJob *job = new ManageServerSideSubscriptionJob(this);
    job->setCurrentFolder(mCurrentFolder);
    job->setParentWidget(this);
    job->start();
}

void KMMainWidget::savePaneSelection()
{
    if (mMessagePane) {
        mMessagePane->saveCurrentSelection();
    }
}

void KMMainWidget::updatePaneTagComboBox()
{
    if (mMessagePane) {
        mMessagePane->updateTagComboBox();
    }
}

void KMMainWidget::slotExportData()
{
    const QString path = QStandardPaths::findExecutable(QLatin1String("pimsettingexporter"));
    if (!QProcess::startDetached(path))
        KMessageBox::error(this, i18n("Could not start \"PIM Setting Exporter\" program. "
                                      "Please check your installation."),
                           i18n("Unable to start \"PIM Setting Exporter\" program"));
}

void KMMainWidget::slotCreateAddressBookContact()
{
    CreateNewContactJob *job = new CreateNewContactJob(this, this);
    job->start();
}

void KMMainWidget::slotOpenRecentMsg(const QUrl &url)
{
    KMOpenMsgCommand *openCommand = new KMOpenMsgCommand(this, url, overrideEncoding(), this);
    openCommand->start();
}

void KMMainWidget::addRecentFile(const QUrl &mUrl)
{
    mOpenRecentAction->addUrl(mUrl);
    KConfigGroup grp = mConfig->group(QLatin1String("Recent Files"));
    mOpenRecentAction->saveEntries(grp);
    grp.sync();
}

void KMMainWidget::slotMoveMessageToTrash()
{
    if (messageView() && messageView()->viewer()) {
        KMTrashMsgCommand *command = new KMTrashMsgCommand(mCurrentFolder->collection(), messageView()->viewer()->messageItem(), -1);
        command->start();
    }
}

void KMMainWidget::slotArchiveMails()
{
    const QList<Akonadi::Item> selectedMessages = mMessagePane->selectionAsMessageItemList();
    KMKernel::self()->folderArchiveManager()->setArchiveItems(selectedMessages, mCurrentFolder->collection().resource());
}

void KMMainWidget::updateQuickSearchLineText()
{
    //If change change shortcut
    mMessagePane->setQuickSearchClickMessage(i18nc("Show shortcut for focus quick search. Don't change it", "Search...<%1>", mQuickSearchAction->shortcut().toString()));
}

void KMMainWidget::slotChangeDisplayMessageFormat(MessageViewer::Viewer::DisplayFormatMessage format)
{
    if (format == MessageViewer::Viewer::Html) {
        const int result = KMessageBox::warningContinueCancel(this,
                           // the warning text is taken from configuredialog.cpp:
                           i18n("Use of HTML in mail will make you more vulnerable to "
                                "\"spam\" and may increase the likelihood that your system will be "
                                "compromised by other present and anticipated security exploits."),
                           i18n("Security Warning"),
                           KGuiItem(i18n("Use HTML")),
                           KStandardGuiItem::cancel(),
                           QLatin1String("OverrideHtmlWarning"), 0);
        if (result == KMessageBox::Cancel) {
            mDisplayMessageFormatMenu->setDisplayMessageFormat(MessageViewer::Viewer::Text);
            return;
        }
    }
    mFolderDisplayFormatPreference = format;

    //Update mPrefererHtmlLoadExtAction
    const bool useHtml = (mFolderDisplayFormatPreference == MessageViewer::Viewer::Html || (mHtmlGlobalSetting && mFolderDisplayFormatPreference == MessageViewer::Viewer::UseGlobalSetting));
    mPreferHtmlLoadExtAction->setEnabled(useHtml);

    if (mMsgView) {
        mMsgView->setDisplayFormatMessageOverwrite(mFolderDisplayFormatPreference);
        mMsgView->update(true);
    }
}

void KMMainWidget::populateMessageListStatusFilterCombo()
{
    mMessagePane->populateStatusFilterCombo();
}<|MERGE_RESOLUTION|>--- conflicted
+++ resolved
@@ -1588,14 +1588,8 @@
     Akonadi::Collection::List listOfCollection = fetchJob->collections();
     const bool hasNotSubDirectory = listOfCollection.isEmpty();
 
-<<<<<<< HEAD
     const Akonadi::Collection::Id id = fetchJob->property("collectionId").toLongLong();
     Akonadi::Collection col = MailCommon::Util::updatedCollection(CommonKernel->collectionFromId(id));
-    QDir dir;
-=======
-    const Akonadi::Collection::Id id = fetchJob->property( "collectionId" ).toLongLong();
-    Akonadi::Collection col = MailCommon::Util::updatedCollection(CommonKernel->collectionFromId( id ));
->>>>>>> 1ef9d757
     QString str;
     QString title;
     QString buttonLabel;
