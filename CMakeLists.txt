--- conflicted
+++ resolved
@@ -355,15 +355,11 @@
 
 
   add_subdirectory(mailmerge/tests/)
-<<<<<<< HEAD
   if (BUILD_TESTING)
      add_subdirectory(mailmerge/autotests/)
      add_subdirectory(folderarchive/autotests/)
+     add_subdirectory(editor/potentialphishingemail/autotests)
   endif()
-=======
-  add_subdirectory(folderarchive/autotests/)
-  add_subdirectory(editor/potentialphishingemail/autotests)
->>>>>>> b1c0bf5c
   ########### install files ###############
 
   install(TARGETS kmailprivate ${KDE_INSTALL_TARGETS_DEFAULT_ARGS} LIBRARY NAMELINK_SKIP)
