--- conflicted
+++ resolved
@@ -252,7 +252,6 @@
    procmailparser.cpp
    stringutil.cpp
    iconnamecache.cpp
-<<<<<<< HEAD
    mdnadvicedialog.cpp
    htmlquotecolorer.cpp
    attachmentdialog.cpp
@@ -260,9 +259,7 @@
    messagelistview/pane.cpp
    messagelistview/storagemodel.cpp
    messagelistview/widget.cpp
-=======
    backupjob.cpp
->>>>>>> 1a008dd7
 )
 
 qt4_add_dbus_adaptor(kmailprivate_LIB_SRCS
