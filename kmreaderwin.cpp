--- conflicted
+++ resolved
@@ -581,16 +581,12 @@
     return mViewer->toggleFixFontAction();
 }
 
-<<<<<<< HEAD
+bool KMReaderWin::mimePartTreeIsEmpty() const
+{
+    return mViewer->mimePartTreeIsEmpty();
+}
+
 QAction *KMReaderWin::toggleMimePartTreeAction() const
-=======
-bool KMReaderWin::mimePartTreeIsEmpty() const
-{
-    return mViewer->mimePartTreeIsEmpty();
-}
-
-KAction *KMReaderWin::toggleMimePartTreeAction() const
->>>>>>> e92c90df
 {
     return mViewer->toggleMimePartTreeAction();
 }
