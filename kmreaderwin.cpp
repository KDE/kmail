/* -*- mode: C++; c-file-style: "gnu" -*-
  This file is part of KMail, the KDE mail client.
  Copyright (c) 1997 Markus Wuebben <markus.wuebben@kde.org>

  This program is free software; you can redistribute it and/or modify
  it under the terms of the GNU General Public License as published by
  the Free Software Foundation; either version 2 of the License, or
  (at your option) any later version.

  This program is distributed in the hope that it will be useful,
  but WITHOUT ANY WARRANTY; without even the implied warranty of
  MERCHANTABILITY or FITNESS FOR A PARTICULAR PURPOSE. See the
  GNU General Public License for more details.

  You should have received a copy of the GNU General Public License along
  with this program; if not, write to the Free Software Foundation, Inc.,
  51 Franklin Street, Fifth Floor, Boston, MA 02110-1301, USA.
*/

// define this to copy all html that is written to the readerwindow to
// filehtmlwriter.out in the current working directory
//#define KMAIL_READER_HTML_DEBUG 1
#include "kmreaderwin.h"

#include <config-kmail.h>

#include "globalsettings.h"
#include "kmversion.h"
#include "kmmainwidget.h"
#include "kmreadermainwin.h"
#include <kpimutils/kfileio.h>
#include "kmfolderindex.h"
#include "kmcommands.h"
#include "kmmsgpartdlg.h"
#include "mailsourceviewer.h"
#include <QByteArray>
#include <QImageReader>
#include <QCloseEvent>
#include <QEvent>
#include <QVBoxLayout>
#include <QResizeEvent>
#include <QMouseEvent>
#include <QScrollArea>
#include <QScrollBar>
#include <QSignalMapper>
using KMail::MailSourceViewer;
#include "partNode.h"
#include "kmmsgdict.h"
#include "messagesender.h"
<<<<<<< HEAD
#include "kcursorsaver.h"
#include "kmfolder.h"
#include "vcardviewer.h"
using KMail::VCardViewer;
#include "objecttreeparser.h"
using KMail::ObjectTreeParser;
#include "partmetadata.h"
using KMail::PartMetaData;
#include "attachmentstrategy.h"
using KMail::AttachmentStrategy;
#include "headerstrategy.h"
using KMail::HeaderStrategy;
#include "headerstyle.h"
using KMail::HeaderStyle;
#include "khtmlparthtmlwriter.h"
using KMail::HtmlWriter;
using KMail::KHtmlPartHtmlWriter;
#include "htmlstatusbar.h"
using KMail::HtmlStatusBar;
#include "folderjob.h"
using KMail::FolderJob;
#include "csshelper.h"
using KMail::CSSHelper;
#include "isubject.h"
using KMail::ISubject;
#include "urlhandlermanager.h"
using KMail::URLHandlerManager;
#include "interfaces/observable.h"
=======
#include "messageviewer/kcursorsaver.h"
#include "messageviewer/headerstrategy.h"
#include "messageviewer/headerstyle.h"
#include "messageviewer/mailwebview.h"
#include "messagehelper.h"

#include "messageviewer/csshelper.h"
using MessageViewer::CSSHelper;
>>>>>>> cedd58c0
#include "util.h"
#include <kicon.h>
#include "broadcaststatus.h"
#include "attachmentdialog.h"
#include "stringutil.h"

#include <kmime/kmime_mdn.h>
using namespace KMime;
#ifdef KMAIL_READER_HTML_DEBUG
#include "filehtmlwriter.h"
using KMail::FileHtmlWriter;
#include "teehtmlwriter.h"
using KMail::TeeHtmlWriter;
#endif

#include <mimelib/mimepp.h>
#include <mimelib/body.h>
#include <mimelib/utility.h>

#include "kleo/specialjob.h"
#include "kleo/cryptobackend.h"
#include "kleo/cryptobackendfactory.h"

// KABC includes
#include <kabc/addressee.h>
#include <kabc/vcardconverter.h>

// khtml headers
#include <khtml_part.h>
#include <khtmlview.h> // So that we can get rid of the frames
#include <dom/html_element.h>
#include <dom/html_block.h>
#include <dom/html_document.h>
#include <dom/dom_string.h>

#include <kde_file.h>
#include <kactionmenu.h>
// for the click on attachment stuff (dnaber):
#include <kcharsets.h>
#include <kmenu.h>
#include <kstandarddirs.h>  // Sven's : for access and getpid
#include <kdebug.h>
#include <kfiledialog.h>
#include <klocale.h>
#include <kmessagebox.h>
#include <kmimetypetrader.h>
#include <kglobalsettings.h>
#include <krun.h>
#include <ktemporaryfile.h>
#include <kdialog.h>
#include <kaction.h>
#include <kfontaction.h>
#include <kiconloader.h>
#include <kcodecs.h>
#include <kascii.h>
#include <kselectaction.h>
#include <kstandardaction.h>
#include <ktoggleaction.h>
#include <kconfiggroup.h>

#include <QClipboard>
#include <QCursor>
#include <QTextCodec>
#include <QLayout>
#include <QLabel>
#include <QSplitter>
#include <QStyle>

// X headers...
#undef Never
#undef Always

#include <unistd.h>
#include <stdlib.h>
#include <sys/stat.h>
#include <errno.h>
#include <stdio.h>
#include <ctype.h>
#include <string.h>

#ifdef HAVE_PATHS_H
#include <paths.h>
#include <kvbox.h>
#include <QTextDocument>
#endif

using namespace KMail;

// This function returns the complete data that were in this
// message parts - *after* all encryption has been removed that
// could be removed.
// - This is used to store the message in decrypted form.
void KMReaderWin::objectTreeToDecryptedMsg( partNode* node,
                                            QByteArray& resultingData,
                                            KMMessage& theMessage,
                                            bool weAreReplacingTheRootNode,
                                            int recCount )
{
  kDebug() << "-------------------------------------------------";
  kDebug() << "START" << "(" << recCount << ")";
  if( node ) {

    kDebug(5006) << node->typeString() << '/' << node->subTypeString();

    partNode* curNode = node;
    partNode* dataNode = curNode;
    partNode * child = node->firstChild();
    const bool bIsMultipart = node->type() == DwMime::kTypeMultipart;
    bool bKeepPartAsIs = false;

    switch( curNode->type() ) {
      case DwMime::kTypeMultipart: {
          switch( curNode->subType() ) {
          case DwMime::kSubtypeSigned: {
              bKeepPartAsIs = true;
            }
            break;
          case DwMime::kSubtypeEncrypted: {
              if ( child )
                dataNode = child;
            }
            break;
          }
        }
        break;
      case DwMime::kTypeMessage: {
          switch( curNode->subType() ) {
          case DwMime::kSubtypeRfc822: {
              if ( child )
                dataNode = child;
            }
            break;
          }
        }
        break;
      case DwMime::kTypeApplication: {
          switch( curNode->subType() ) {
          case DwMime::kSubtypeOctetStream: {
              if ( child )
                dataNode = child;
            }
            break;
          case DwMime::kSubtypePkcs7Signature: {
              // note: subtype Pkcs7Signature specifies a signature part
              //       which we do NOT want to remove!
              bKeepPartAsIs = true;
            }
            break;
          case DwMime::kSubtypePkcs7Mime: {
              // note: subtype Pkcs7Mime can also be signed
              //       and we do NOT want to remove the signature!
              if ( child && curNode->encryptionState() != KMMsgNotEncrypted )
                dataNode = child;
            }
            break;
          }
        }
        break;
    }


    DwHeaders& rootHeaders( theMessage.headers() );
    DwBodyPart * part = dataNode->dwPart() ? dataNode->dwPart() : 0;
    DwHeaders * headers(
        (part && part->hasHeaders())
        ? &part->Headers()
        : (  (weAreReplacingTheRootNode || !dataNode->parentNode())
            ? &rootHeaders
            : 0 ) );
    if( dataNode == curNode ) {
      kDebug() << "dataNode == curNode:  Save curNode without replacing it.";

      // A) Store the headers of this part IF curNode is not the root node
      //    AND we are not replacing a node that already *has* replaced
      //    the root node in previous recursion steps of this function...
      if( headers ) {
        if( dataNode->parentNode() && !weAreReplacingTheRootNode ) {
          kDebug() << "dataNode is NOT replacing the root node:  Store the headers.";
          resultingData += headers->AsString().c_str();
        } else if( weAreReplacingTheRootNode && part && part->hasHeaders() ){
          kDebug() << "dataNode replace the root node:  Do NOT store the headers but change";
          kDebug() << "                                the Message's headers accordingly.";
          kDebug() << "             old Content-Type =" << rootHeaders.ContentType().AsString().c_str();
          kDebug() << "             new Content-Type =" << headers->ContentType(   ).AsString().c_str();
          rootHeaders.ContentType()             = headers->ContentType();
          theMessage.setContentTransferEncodingStr(
              headers->HasContentTransferEncoding()
            ? headers->ContentTransferEncoding().AsString().c_str()
            : "" );
          rootHeaders.ContentDescription() = headers->ContentDescription();
          rootHeaders.ContentDisposition() = headers->ContentDisposition();
          theMessage.setNeedsAssembly();
        }
      }

      if ( bKeepPartAsIs ) {
        resultingData += dataNode->encodedBody();
      } else {

        // B) Store the body of this part.
        if( headers && bIsMultipart && dataNode->firstChild() )  {
          kDebug() << "is valid Multipart, processing children:";
          QByteArray boundary = headers->ContentType().Boundary().c_str();
          curNode = dataNode->firstChild();
          // store children of multipart
          while( curNode ) {
            kDebug() << "--boundary";
            if( resultingData.size() &&
                ( '\n' != resultingData.at( resultingData.size()-1 ) ) )
              resultingData += '\n';
            resultingData += '\n';
            resultingData += "--";
            resultingData += boundary;
            resultingData += '\n';
            // note: We are processing a harmless multipart that is *not*
            //       to be replaced by one of it's children, therefor
            //       we set their doStoreHeaders to true.
            objectTreeToDecryptedMsg( curNode,
                                      resultingData,
                                      theMessage,
                                      false,
                                      recCount + 1 );
            curNode = curNode->nextSibling();
          }
          kDebug() << "--boundary--";
          resultingData += "\n--";
          resultingData += boundary;
          resultingData += "--\n\n";
          kDebug() << "Multipart processing children - DONE";
        } else if( part ){
          // store simple part
          kDebug() << "is Simple part or invalid Multipart, storing body data .. DONE";
          resultingData += part->Body().AsString().c_str();
        }
      }
    } else {
      kDebug() << "dataNode != curNode:  Replace curNode by dataNode.";
      bool rootNodeReplaceFlag = weAreReplacingTheRootNode || !curNode->parentNode();
      if( rootNodeReplaceFlag ) {
        kDebug() << "                     Root node will be replaced.";
      } else {
        kDebug() << "                     Root node will NOT be replaced.";
      }
      // store special data to replace the current part
      // (e.g. decrypted data or embedded RfC 822 data)
      objectTreeToDecryptedMsg( dataNode,
                                resultingData,
                                theMessage,
                                rootNodeReplaceFlag,
                                recCount + 1 );
    }
  }
  kDebug() << "END" << "(" << recCount << ")";
}


/*
 ===========================================================================


        E N D    O F     T E M P O R A R Y     M I M E     C O D E


 ===========================================================================
*/











void KMReaderWin::createWidgets() {
  QVBoxLayout * vlay = new QVBoxLayout( this );
  vlay->setMargin( 0 );
  mSplitter = new QSplitter( Qt::Vertical, this );
  mSplitter->setObjectName( "mSplitter" );
  mSplitter->setChildrenCollapsible( false );
  vlay->addWidget( mSplitter );
  mMimePartTree = new KMMimePartTree( this, mSplitter );
  mMimePartTree->setObjectName( "mMimePartTree" );
  mBox = new KHBox( mSplitter );
  setStyleDependantFrameWidth();
  mBox->setFrameStyle( mMimePartTree->frameStyle() );
  mColorBar = new HtmlStatusBar( mBox );
  mColorBar->setObjectName( "mColorBar" );
  connect( mColorBar, SIGNAL( clicked() ),
           this, SLOT( slotToggleHtmlMode() ) );
  mViewer = new KHTMLPart( mBox );
  mViewer->setObjectName( "mViewer" );
  // Remove the shortcut for the selectAll action from khtml part. It's redefined to
  // CTRL-SHIFT-A in kmail and clashes with kmails CTRL-A action.
  KAction *selectAll = qobject_cast<KAction*>(
          mViewer->actionCollection()->action( "selectAll" ) );
  if ( selectAll ) {
    selectAll->setShortcut( KShortcut() );
  } else {
    kDebug() << "Failed to find khtml's selectAll action to remove it's shortcut";
  }
  // Remove the shortcut for the find action from khtml part. It's redefined to
  // CTRL-F in kmail and clashes with khtml CTRL-F action.
  KAction *afind = qobject_cast<KAction*>(
          mViewer->actionCollection()->action( "find" ) );
  if ( afind ) {
    afind->setShortcut( KShortcut() );
  } else {
    kDebug() << "Failed to find khtml's find action to remove it's shortcut";
  }

  mSplitter->setStretchFactor( mSplitter->indexOf(mMimePartTree), 0 );
  mSplitter->setOpaqueResize( KGlobalSettings::opaqueResize() );
}

const int KMReaderWin::delay = 150;

//-----------------------------------------------------------------------------
KMReaderWin::KMReaderWin(QWidget *aParent,
                         QWidget *mainWindow,
                         KActionCollection* actionCollection,
                         Qt::WindowFlags aFlags )
  : QWidget(aParent, aFlags ),
    mSerNumOfOriginalMessage( 0 ),
    mNodeIdOffset( -1 ),
    mAttachmentStrategy( 0 ),
    mHeaderStrategy( 0 ),
    mHeaderStyle( 0 ),
    mUpdateReaderWinTimer( 0 ),
    mResizeTimer( 0 ),
    mDelayedMarkTimer( 0 ),
    mOldGlobalOverrideEncoding( "---" ), // init with dummy value
    mCSSHelper( 0 ),
    mRootNode( 0 ),
    mMainWindow( mainWindow ),
    mActionCollection( actionCollection ),
    mMailToComposeAction( 0 ),
    mMailToReplyAction( 0 ),
    mMailToForwardAction( 0 ),
    mAddAddrBookAction( 0 ),
    mOpenAddrBookAction( 0 ),
    mCopyAction( 0 ),
    mCopyURLAction( 0 ),
    mUrlOpenAction( 0 ),
    mUrlSaveAsAction( 0 ),
    mAddBookmarksAction( 0 ),
    mSelectAllAction( 0 ),
    mScrollUpAction( 0 ),
    mScrollDownAction( 0 ),
    mScrollUpMoreAction( 0 ),
    mScrollDownMoreAction( 0 ),
    mToggleMimePartTreeAction( 0 ),
    mSelectEncodingAction( 0 ),
    mToggleFixFontAction( 0 ),
    mToggleDisplayModeAction( 0 ),
    mCanStartDrag( false ),
    mHtmlWriter( 0 ),
    mSavedRelativePosition( 0 ),
    mDecrytMessageOverwrite( false ),
    mShowSignatureDetails( false ),
    mShowAttachmentQuicklist( true ),
    mShowFullToAddressList( false ),
    mShowFullCcAddressList( false )
{
  mUpdateReaderWinTimer.setObjectName( "mUpdateReaderWinTimer" );
  mDelayedMarkTimer.setObjectName( "mDelayedMarkTimer" );
  mResizeTimer.setObjectName( "mResizeTimer" );

  mExternalWindow  = ( aParent == mainWindow );
  mSplitterSizes << 180 << 100;
  mAutoDelete = false;
  mLastSerNum = 0;
  mWaitingForSerNum = 0;
  mMessage = 0;
  mMsgDisplay = true;
  mPrinting = false;
  mAtmUpdate = false;

  createWidgets();
  createActions();
  initHtmlWidget();
  readConfig();

  mHtmlOverride = false;
  mHtmlLoadExtOverride = false;

  mLevelQuote = GlobalSettings::self()->collapseQuoteLevelSpin() - 1;

  mResizeTimer.setSingleShot( true );
  connect( &mResizeTimer, SIGNAL(timeout()),
           this, SLOT(slotDelayedResize()) );

  mDelayedMarkTimer.setSingleShot( true );
  connect( &mDelayedMarkTimer, SIGNAL(timeout()),
           this, SLOT(slotTouchMessage()) );

  mUpdateReaderWinTimer.setSingleShot( true );
  connect( &mUpdateReaderWinTimer, SIGNAL(timeout()),
           this, SLOT(updateReaderWin()) );

  setMsg( 0, false );
}

void KMReaderWin::createActions()
{
  KActionCollection *ac = mActionCollection;
  if ( !ac ) {
    return;
  }

  KToggleAction *raction = 0;

  // header style
  KActionMenu *headerMenu  = new KActionMenu(i18nc("View->", "&Headers"), this);
  ac->addAction("view_headers", headerMenu );
  headerMenu->setHelpText( i18n("Choose display style of message headers") );

  connect( headerMenu, SIGNAL(triggered(bool)),
           this, SLOT(slotCycleHeaderStyles()) );

  QActionGroup *group = new QActionGroup( this );
  raction = new KToggleAction( i18nc("View->headers->", "&Enterprise Headers"), this);
  ac->addAction( "view_headers_enterprise", raction );
  connect( raction, SIGNAL(triggered(bool)), SLOT(slotEnterpriseHeaders()) );
  raction->setHelpText( i18n("Show the list of headers in Enterprise style") );
  group->addAction( raction );
  headerMenu->addAction( raction );

  raction  = new KToggleAction(i18nc("View->headers->", "&Fancy Headers"), this);
  ac->addAction("view_headers_fancy", raction );
  connect(raction, SIGNAL(triggered(bool) ), SLOT(slotFancyHeaders()));
  raction->setHelpText( i18n("Show the list of headers in a fancy format") );
  group->addAction( raction );
  headerMenu->addAction( raction );

  raction  = new KToggleAction(i18nc("View->headers->", "&Brief Headers"), this);
  ac->addAction("view_headers_brief", raction );
  connect(raction, SIGNAL(triggered(bool) ), SLOT(slotBriefHeaders()));
  raction->setHelpText( i18n("Show brief list of message headers") );
  group->addAction( raction );
  headerMenu->addAction( raction );

  raction  = new KToggleAction(i18nc("View->headers->", "&Standard Headers"), this);
  ac->addAction("view_headers_standard", raction );
  connect(raction, SIGNAL(triggered(bool) ), SLOT(slotStandardHeaders()));
  raction->setHelpText( i18n("Show standard list of message headers") );
  group->addAction( raction );
  headerMenu->addAction( raction );

  raction  = new KToggleAction(i18nc("View->headers->", "&Long Headers"), this);
  ac->addAction("view_headers_long", raction );
  connect(raction, SIGNAL(triggered(bool) ), SLOT(slotLongHeaders()));
  raction->setHelpText( i18n("Show long list of message headers") );
  group->addAction( raction );
  headerMenu->addAction( raction );

  raction  = new KToggleAction(i18nc("View->headers->", "&All Headers"), this);
  ac->addAction("view_headers_all", raction );
  connect(raction, SIGNAL(triggered(bool) ), SLOT(slotAllHeaders()));
  raction->setHelpText( i18n("Show all message headers") );
  group->addAction( raction );
  headerMenu->addAction( raction );

  // attachment style
  KActionMenu *attachmentMenu  = new KActionMenu(i18nc("View->", "&Attachments"), this);
  ac->addAction("view_attachments", attachmentMenu );
  attachmentMenu->setHelpText( i18n("Choose display style of attachments") );
  connect( attachmentMenu, SIGNAL(triggered(bool)),
           this, SLOT(slotCycleAttachmentStrategy()) );

  group = new QActionGroup( this );
  raction  = new KToggleAction(i18nc("View->attachments->", "&As Icons"), this);
  ac->addAction("view_attachments_as_icons", raction );
  connect(raction, SIGNAL(triggered(bool) ), SLOT(slotIconicAttachments()));
  raction->setHelpText( i18n("Show all attachments as icons. Click to see them.") );
  group->addAction( raction );
  attachmentMenu->addAction( raction );

  raction  = new KToggleAction(i18nc("View->attachments->", "&Smart"), this);
  ac->addAction("view_attachments_smart", raction );
  connect(raction, SIGNAL(triggered(bool) ), SLOT(slotSmartAttachments()));
  raction->setHelpText( i18n("Show attachments as suggested by sender.") );
  group->addAction( raction );
  attachmentMenu->addAction( raction );

  raction  = new KToggleAction(i18nc("View->attachments->", "&Inline"), this);
  ac->addAction("view_attachments_inline", raction );
  connect(raction, SIGNAL(triggered(bool) ), SLOT(slotInlineAttachments()));
  raction->setHelpText( i18n("Show all attachments inline (if possible)") );
  group->addAction( raction );
  attachmentMenu->addAction( raction );

  raction  = new KToggleAction(i18nc("View->attachments->", "&Hide"), this);
  ac->addAction("view_attachments_hide", raction );
  connect(raction, SIGNAL(triggered(bool) ), SLOT(slotHideAttachments()));
  raction->setHelpText( i18n("Do not show attachments in the message viewer") );
  group->addAction( raction );
  attachmentMenu->addAction( raction );

  // Set Encoding submenu
  mSelectEncodingAction  = new KSelectAction(KIcon("character-set"), i18n("&Set Encoding"), this);
  mSelectEncodingAction->setToolBarMode( KSelectAction::MenuMode );
  ac->addAction("encoding", mSelectEncodingAction );
  connect(mSelectEncodingAction,SIGNAL( triggered(int)),
          SLOT( slotSetEncoding() ));
  QStringList encodings = KMMsgBase::supportedEncodings( false );
  encodings.prepend( i18n( "Auto" ) );
  mSelectEncodingAction->setItems( encodings );
  mSelectEncodingAction->setCurrentItem( 0 );

  //
  // Message Menu
  //

  // new message to
  mMailToComposeAction = new KAction( KIcon( "mail-message-new" ),
                                      i18n( "New Message To..." ), this );
  ac->addAction("mail_new", mMailToComposeAction );
  connect( mMailToComposeAction, SIGNAL(triggered(bool)),
           SLOT(slotMailtoCompose()) );

  // reply to
  mMailToReplyAction = new KAction( KIcon( "mail-reply-sender" ),
                                    i18n( "Reply To..." ), this );
  ac->addAction( "mailto_reply", mMailToReplyAction );
  connect( mMailToReplyAction, SIGNAL(triggered(bool)),
           SLOT(slotMailtoReply()) );

  // forward to
  mMailToForwardAction = new KAction( KIcon( "mail-forward" ),
                                      i18n( "Forward To..." ), this );
  ac->addAction( "mailto_forward", mMailToForwardAction );
  connect( mMailToForwardAction, SIGNAL(triggered(bool)),
           SLOT(slotMailtoForward()) );

  // add to addressbook
  mAddAddrBookAction = new KAction( KIcon( "contact-new" ),
                                    i18n( "Add to Address Book" ), this );
  ac->addAction( "add_addr_book", mAddAddrBookAction );
  connect( mAddAddrBookAction, SIGNAL(triggered(bool)),
           SLOT(slotMailtoAddAddrBook()) );

  // open in addressbook
  mOpenAddrBookAction = new KAction( KIcon( "view-pim-contacts" ),
                                     i18n( "Open in Address Book" ), this );
  ac->addAction( "openin_addr_book", mOpenAddrBookAction );
  connect( mOpenAddrBookAction, SIGNAL(triggered(bool)),
           SLOT(slotMailtoOpenAddrBook()) );

  // copy selected text to clipboard
  mCopyAction = ac->addAction( KStandardAction::Copy, "kmail_copy", this,
                               SLOT(slotCopySelectedText()) );

  // copy all text to clipboard
  mSelectAllAction  = new KAction(i18n("Select All Text"), this);
  ac->addAction("mark_all_text", mSelectAllAction );
  connect(mSelectAllAction, SIGNAL(triggered(bool) ), SLOT(selectAll()));
  mSelectAllAction->setShortcut( QKeySequence( Qt::CTRL + Qt::Key_T ) );

  // copy Email address to clipboard
  mCopyURLAction = new KAction( KIcon( "edit-copy" ),
                                i18n( "Copy Link Address" ), this );
  ac->addAction( "copy_url", mCopyURLAction );
  connect( mCopyURLAction, SIGNAL(triggered(bool)), SLOT(slotUrlCopy()) );

  // find text
  KAction *action = new KAction(KIcon("edit-find"), i18n("&Find in Message..."), this);
  ac->addAction("find_in_messages", action );
  connect(action, SIGNAL(triggered(bool)), SLOT(slotFind()));

  // open URL
  mUrlOpenAction = new KAction( KIcon( "document-open" ), i18n( "Open URL" ), this );
  ac->addAction( "open_url", mUrlOpenAction );
  connect( mUrlOpenAction, SIGNAL(triggered(bool)), SLOT(slotUrlOpen()) );

  // bookmark message
  mAddBookmarksAction = new KAction( KIcon( "bookmark-new" ), i18n( "Bookmark This Link" ), this );
  ac->addAction( "add_bookmarks", mAddBookmarksAction );
  connect( mAddBookmarksAction, SIGNAL(triggered(bool)),
           SLOT(slotAddBookmarks()) );

  // save URL as
  mUrlSaveAsAction = new KAction( i18n( "Save Link As..." ), this );
  ac->addAction( "saveas_url", mUrlSaveAsAction );
  connect( mUrlSaveAsAction, SIGNAL(triggered(bool)), SLOT(slotUrlSave()) );

  // use fixed font
  mToggleFixFontAction = new KToggleAction( i18n( "Use Fi&xed Font" ), this );
  ac->addAction( "toggle_fixedfont", mToggleFixFontAction );
  connect( mToggleFixFontAction, SIGNAL(triggered(bool)), SLOT(slotToggleFixedFont()) );
  mToggleFixFontAction->setShortcut( QKeySequence( Qt::Key_X ) );

  // Show message structure viewer
  mToggleMimePartTreeAction = new KToggleAction( i18n( "Show Message Structure" ), this );
  ac->addAction( "toggle_mimeparttree", mToggleMimePartTreeAction );
  connect( mToggleMimePartTreeAction, SIGNAL(toggled(bool)),
           SLOT(slotToggleMimePartTree()));

  //
  // Scroll actions
  //
  mScrollUpAction = new KAction( i18n("Scroll Message Up"), this );
  mScrollUpAction->setShortcut( QKeySequence( Qt::Key_Up ) );
  ac->addAction( "scroll_up", mScrollUpAction );
  connect( mScrollUpAction, SIGNAL( triggered( bool ) ),
           this, SLOT( slotScrollUp() ) );

  mScrollDownAction = new KAction( i18n("Scroll Message Down"), this );
  mScrollDownAction->setShortcut( QKeySequence( Qt::Key_Down ) );
  ac->addAction( "scroll_down", mScrollDownAction );
  connect( mScrollDownAction, SIGNAL( triggered( bool ) ),
           this, SLOT( slotScrollDown() ) );

  mScrollUpMoreAction = new KAction( i18n("Scroll Message Up (More)"), this );
  mScrollUpMoreAction->setShortcut( QKeySequence( Qt::Key_PageUp ) );
  ac->addAction( "scroll_up_more", mScrollUpMoreAction );
  connect( mScrollUpMoreAction, SIGNAL( triggered( bool ) ),
           this, SLOT( slotScrollPrior() ) );

  mScrollDownMoreAction = new KAction( i18n("Scroll Message Down (More)"), this );
  mScrollDownMoreAction->setShortcut( QKeySequence( Qt::Key_PageDown ) );
  ac->addAction( "scroll_down_more", mScrollDownMoreAction );
  connect( mScrollDownMoreAction, SIGNAL( triggered( bool ) ),
           this, SLOT( slotScrollNext() ) );

  //
  // Actions not in menu
  //

  // Toggle HTML display mode.
  mToggleDisplayModeAction = new KToggleAction( i18n( "Toggle HTML Display Mode" ), this );
  ac->addAction( "toggle_html_display_mode", mToggleDisplayModeAction );
  connect( mToggleDisplayModeAction, SIGNAL( triggered( bool ) ), SLOT( slotToggleHtmlMode() ) );
  mToggleDisplayModeAction->setHelpText( i18n( "Toggle display mode between HTML and plain text" ) );
}

void KMReaderWin::setUseFixedFont( bool useFixedFont )
{
  mUseFixedFont = useFixedFont;
  if ( mToggleFixFontAction )
  {
    mToggleFixFontAction->setChecked( mUseFixedFont );
  }
}

// little helper function
KToggleAction *KMReaderWin::actionForHeaderStyle( const HeaderStyle * style, const HeaderStrategy * strategy ) {
  if ( !mActionCollection )
    return 0;
  const char * actionName = 0;
  if ( style == HeaderStyle::enterprise() )
    actionName = "view_headers_enterprise";
  if ( style == HeaderStyle::fancy() )
    actionName = "view_headers_fancy";
  else if ( style == HeaderStyle::brief() )
    actionName = "view_headers_brief";
  else if ( style == HeaderStyle::plain() ) {
    if ( strategy == HeaderStrategy::standard() )
      actionName = "view_headers_standard";
    else if ( strategy == HeaderStrategy::rich() )
      actionName = "view_headers_long";
    else if ( strategy == HeaderStrategy::all() )
      actionName = "view_headers_all";
  }
  if ( actionName )
    return static_cast<KToggleAction*>(mActionCollection->action(actionName));
  else
    return 0;
}

KToggleAction *KMReaderWin::actionForAttachmentStrategy( const AttachmentStrategy * as ) {
  if ( !mActionCollection )
    return 0;
  const char * actionName = 0;
  if ( as == AttachmentStrategy::iconic() )
    actionName = "view_attachments_as_icons";
  else if ( as == AttachmentStrategy::smart() )
    actionName = "view_attachments_smart";
  else if ( as == AttachmentStrategy::inlined() )
    actionName = "view_attachments_inline";
  else if ( as == AttachmentStrategy::hidden() )
    actionName = "view_attachments_hide";

  if ( actionName )
    return static_cast<KToggleAction*>(mActionCollection->action(actionName));
  else
    return 0;
}

void KMReaderWin::slotEnterpriseHeaders() {
  setHeaderStyleAndStrategy( HeaderStyle::enterprise(),
                             HeaderStrategy::rich() );
  if( !mExternalWindow )
    writeConfig();
}

void KMReaderWin::slotFancyHeaders() {
  setHeaderStyleAndStrategy( HeaderStyle::fancy(),
                             HeaderStrategy::rich() );
  if( !mExternalWindow )
    writeConfig();
}

void KMReaderWin::slotBriefHeaders() {
  setHeaderStyleAndStrategy( HeaderStyle::brief(),
                             HeaderStrategy::brief() );
  if( !mExternalWindow )
    writeConfig();
}

void KMReaderWin::slotStandardHeaders() {
  setHeaderStyleAndStrategy( HeaderStyle::plain(),
                             HeaderStrategy::standard());
  writeConfig();
}

void KMReaderWin::slotLongHeaders() {
  setHeaderStyleAndStrategy( HeaderStyle::plain(),
                             HeaderStrategy::rich() );
  if( !mExternalWindow )
    writeConfig();
}

void KMReaderWin::slotAllHeaders() {
  setHeaderStyleAndStrategy( HeaderStyle::plain(),
                             HeaderStrategy::all() );
  if( !mExternalWindow )
    writeConfig();
}

void KMReaderWin::slotLevelQuote( int l )
{
  mLevelQuote = l;
  update( true );
}

void KMReaderWin::slotCycleHeaderStyles() {
  const HeaderStrategy * strategy = headerStrategy();
  const HeaderStyle * style = headerStyle();

  const char * actionName = 0;
  if ( style == HeaderStyle::enterprise() ) {
    slotFancyHeaders();
    actionName = "view_headers_fancy";
  }
  if ( style == HeaderStyle::fancy() ) {
    slotBriefHeaders();
    actionName = "view_headers_brief";
  } else if ( style == HeaderStyle::brief() ) {
    slotStandardHeaders();
    actionName = "view_headers_standard";
  } else if ( style == HeaderStyle::plain() ) {
    if ( strategy == HeaderStrategy::standard() ) {
      slotLongHeaders();
      actionName = "view_headers_long";
    } else if ( strategy == HeaderStrategy::rich() ) {
      slotAllHeaders();
      actionName = "view_headers_all";
    } else if ( strategy == HeaderStrategy::all() ) {
      slotEnterpriseHeaders();
      actionName = "view_headers_enterprise";
    }
  }

  if ( actionName )
    static_cast<KToggleAction*>( mActionCollection->action( actionName ) )->setChecked( true );
}


void KMReaderWin::slotIconicAttachments() {
  setAttachmentStrategy( AttachmentStrategy::iconic() );
}

void KMReaderWin::slotSmartAttachments() {
  setAttachmentStrategy( AttachmentStrategy::smart() );
}

void KMReaderWin::slotInlineAttachments() {
  setAttachmentStrategy( AttachmentStrategy::inlined() );
}

void KMReaderWin::slotHideAttachments() {
  setAttachmentStrategy( AttachmentStrategy::hidden() );
}

void KMReaderWin::slotCycleAttachmentStrategy() {
  setAttachmentStrategy( attachmentStrategy()->next() );
  KToggleAction * action = actionForAttachmentStrategy( attachmentStrategy() );
  assert( action );
  action->setChecked( true );
}


//-----------------------------------------------------------------------------
KMReaderWin::~KMReaderWin()
{
  clearBodyPartMementos();
  delete mHtmlWriter; mHtmlWriter = 0;
  delete mCSSHelper;
  if (mAutoDelete) delete message();
  delete mRootNode; mRootNode = 0;
  removeTempFiles();
}


//-----------------------------------------------------------------------------
void KMReaderWin::slotMessageArrived( KMMessage *msg )
{
  if (msg && ((KMMsgBase*)msg)->isMessage()) {
    if ( msg->getMsgSerNum() == mWaitingForSerNum ) {
      setMsg( msg, true );
    } else {
      kDebug() << "Ignoring update";
    }
  }
}

//-----------------------------------------------------------------------------
void KMReaderWin::update( KMail::Interface::Observable * observable )
{
  if ( !mAtmUpdate ) {
    // reparse the msg
    saveRelativePosition();
    updateReaderWin();
    return;
  }

  if ( !mRootNode )
    return;

  KMMessage* msg = static_cast<KMMessage*>( observable );
  assert( msg != 0 );

  // find our partNode and update it
  if ( !msg->lastUpdatedPart() ) {
    kDebug() << "No updated part";
    return;
  }
  partNode* node = mRootNode->findNodeForDwPart( msg->lastUpdatedPart() );
  if ( !node ) {
    kDebug() << "Can't find node for part";
    return;
  }
  node->setDwPart( msg->lastUpdatedPart() );

  // update the tmp file
  // we have to set it writeable temporarily
  ::chmod( QFile::encodeName( mAtmCurrentName ), S_IRWXU );
  QByteArray data = node->msgPart().bodyDecodedBinary();
  if ( node->msgPart().type() == DwMime::kTypeText && data.size() > 0 ) {
    // convert CRLF to LF before writing text attachments to disk
    const size_t newsize = KMail::Util::crlf2lf( data.data(), data.size() );
    data.truncate( newsize );
  }
  KPIMUtils::kByteArrayToFile( data, mAtmCurrentName, false, false, false );
  ::chmod( QFile::encodeName( mAtmCurrentName ), S_IRUSR );

  mAtmUpdate = false;
}

//-----------------------------------------------------------------------------
void KMReaderWin::removeTempFiles()
{
  for (QStringList::Iterator it = mTempFiles.begin(); it != mTempFiles.end();
    ++it)
  {
    QFile::remove(*it);
  }
  mTempFiles.clear();
  for (QStringList::Iterator it = mTempDirs.begin(); it != mTempDirs.end();
    it++)
  {
    QDir(*it).rmdir(*it);
  }
  mTempDirs.clear();
}


//-----------------------------------------------------------------------------
bool KMReaderWin::event(QEvent *e)
{
  if (e->type() == QEvent::PaletteChange)
  {
    delete mCSSHelper;
    mCSSHelper = new KMail::CSSHelper( mViewer->view() );
    if (message())
      message()->readConfig();
    update( true ); // Force update
    return true;
  }
  return QWidget::event(e);
}


//-----------------------------------------------------------------------------
void KMReaderWin::readConfig(void)
{
  delete mCSSHelper;
  mCSSHelper = new KMail::CSSHelper( mViewer->view() );

  mNoMDNsWhenEncrypted = GlobalSettings::self()->notSendWhenEncrypted();

  mUseFixedFont = GlobalSettings::self()->useFixedFont();
  if ( mToggleFixFontAction )
    mToggleFixFontAction->setChecked( mUseFixedFont );

  mHtmlMail = GlobalSettings::self()->htmlMail();
  mHtmlLoadExternal = GlobalSettings::self()->htmlLoadExternal();

  KToggleAction *raction = actionForHeaderStyle( headerStyle(), headerStrategy() );
  if ( raction )
    raction->setChecked( true );

  setAttachmentStrategy( AttachmentStrategy::create( GlobalSettings::self()->attachmentStrategy() ) );
  raction = actionForAttachmentStrategy( attachmentStrategy() );
  if ( raction )
    raction->setChecked( true );

  const int mimeH = GlobalSettings::self()->mimePaneHeight();
  const int messageH = GlobalSettings::self()->messagePaneHeight();
  mSplitterSizes.clear();
  if ( GlobalSettings::self()->mimeTreeLocation() == GlobalSettings::EnumMimeTreeLocation::bottom )
    mSplitterSizes << messageH << mimeH;
  else
    mSplitterSizes << mimeH << messageH;

  adjustLayout();

  readGlobalOverrideCodec();

  // Note that this call triggers an update, see this call has to be at the
  // bottom when all settings are already est.
  setHeaderStyleAndStrategy( HeaderStyle::create( GlobalSettings::self()->headerStyle() ),
                             HeaderStrategy::create( GlobalSettings::self()->headerSetDisplayed() ) );

  if (message())
    update();
  mColorBar->update();
  KMMessage::readConfig();
}


void KMReaderWin::adjustLayout() {
  if ( GlobalSettings::self()->mimeTreeLocation() == GlobalSettings::EnumMimeTreeLocation::bottom )
    mSplitter->addWidget( mMimePartTree );
  else
    mSplitter->insertWidget( 0, mMimePartTree );
  mSplitter->setSizes( mSplitterSizes );

  if ( GlobalSettings::self()->mimeTreeMode() == GlobalSettings::EnumMimeTreeMode::Always &&
       mMsgDisplay )
    mMimePartTree->show();
  else
    mMimePartTree->hide();

  if ( GlobalSettings::self()->showColorbar() && mMsgDisplay )
    mColorBar->show();
  else
    mColorBar->hide();
}


void KMReaderWin::saveSplitterSizes() const {
  if ( !mSplitter || !mMimePartTree )
    return;
  if ( mMimePartTree->isHidden() )
    return; // don't rely on QSplitter maintaining sizes for hidden widgets.

  const bool mimeTreeAtBottom = GlobalSettings::self()->mimeTreeLocation() == GlobalSettings::EnumMimeTreeLocation::bottom;
  GlobalSettings::self()->setMimePaneHeight( mSplitter->sizes()[ mimeTreeAtBottom ? 1 : 0 ] );
  GlobalSettings::self()->setMessagePaneHeight( mSplitter->sizes()[ mimeTreeAtBottom ? 0 : 1 ] );
}

//-----------------------------------------------------------------------------
void KMReaderWin::writeConfig( bool sync ) const {
  GlobalSettings::self()->setUseFixedFont( mUseFixedFont );
  if ( headerStyle() )
    GlobalSettings::self()->setHeaderStyle( headerStyle()->name() );
  if ( headerStrategy() )
    GlobalSettings::self()->setHeaderSetDisplayed( headerStrategy()->name() );
  if ( attachmentStrategy() )
    GlobalSettings::self()->setAttachmentStrategy( attachmentStrategy()->name() );

  saveSplitterSizes();

  if ( sync )
    kmkernel->slotRequestConfigSync();
}

//-----------------------------------------------------------------------------
void KMReaderWin::initHtmlWidget(void)
{
  mViewer->widget()->setFocusPolicy(Qt::WheelFocus);
  // Let's better be paranoid and disable plugins (it defaults to enabled):
  mViewer->setPluginsEnabled(false);
  mViewer->setJScriptEnabled(false); // just make this explicit
  mViewer->setJavaEnabled(false);    // just make this explicit
  mViewer->setMetaRefreshEnabled(false);
  mViewer->setURLCursor( QCursor( Qt::PointingHandCursor ) );
  // Espen 2000-05-14: Getting rid of thick ugly frames
  mViewer->view()->setLineWidth(0);
  // register our own event filter for shift-click
  mViewer->view()->widget()->installEventFilter( this );

  if ( !htmlWriter() ) {
    mPartHtmlWriter = new KHtmlPartHtmlWriter( mViewer, 0 );
#ifdef KMAIL_READER_HTML_DEBUG
    mHtmlWriter = new TeeHtmlWriter( new FileHtmlWriter( QString() ),
                                     mPartHtmlWriter );
#else
    mHtmlWriter = mPartHtmlWriter;
#endif
  }

  // We do a queued connection below, and for that we need to register the meta types of the
  // parameters.
  //
  // Why do we do a queued connection instead of a direct one? slotUrlOpen() handles those clicks,
  // and can end up in the click handler for accepting invitations. That handler can pop up a dialog
  // asking the user for a comment on the invitation reply. This dialog is started with exec(), i.e.
  // executes a sub-eventloop. This sub-eventloop then eventually re-enters the KHTML event handler,
  // which then thinks we started a drag, and therefore adds a silly drag object to the cursor, with
  // urls like x-kmail-whatever/43/8/accept, and we don't want that drag object.
  //
  // Therefore, use queued connections to avoid the reentry of the KHTML event loop, so we don't
  // get the drag object.
  static bool metaTypesRegistered = false;
  if ( !metaTypesRegistered ) {
    qRegisterMetaType<KParts::OpenUrlArguments>( "KParts::OpenUrlArguments" );
    qRegisterMetaType<KParts::BrowserArguments>( "KParts::BrowserArguments" );
    qRegisterMetaType<KParts::WindowArgs>( "KParts::WindowArgs" );
    metaTypesRegistered = true;
  }

  connect(mViewer->browserExtension(),
          SIGNAL(openUrlRequest(const KUrl &, const KParts::OpenUrlArguments &, const KParts::BrowserArguments &)),this,
          SLOT(slotUrlOpen(const KUrl &, const KParts::OpenUrlArguments &, const KParts::BrowserArguments &)),
          Qt::QueuedConnection);
  connect(mViewer->browserExtension(),
          SIGNAL(createNewWindow(const KUrl &, const KParts::OpenUrlArguments &, const KParts::BrowserArguments &)),this,
          SLOT(slotUrlOpen(const KUrl &, const KParts::OpenUrlArguments &, const KParts::BrowserArguments &)),
          Qt::QueuedConnection);
  connect(mViewer,SIGNAL(onURL(const QString &)),this,
          SLOT(slotUrlOn(const QString &)));
  connect(mViewer,SIGNAL(popupMenu(const QString &, const QPoint &)),
          SLOT(slotUrlPopup(const QString &, const QPoint &)));
}

void KMReaderWin::setAttachmentStrategy( const AttachmentStrategy * strategy ) {
  mAttachmentStrategy = strategy ? strategy : AttachmentStrategy::smart();
  update( true );
}

void KMReaderWin::setHeaderStyleAndStrategy( const HeaderStyle * style,
                                             const HeaderStrategy * strategy ) {
  mHeaderStyle = style ? style : HeaderStyle::fancy();
  mHeaderStrategy = strategy ? strategy : HeaderStrategy::rich();
  update( true );
}

//-----------------------------------------------------------------------------
void KMReaderWin::setOverrideEncoding( const QString & encoding )
{
  if ( encoding == mOverrideEncoding )
    return;

  mOverrideEncoding = encoding;
  if ( mSelectEncodingAction ) {
    if ( encoding.isEmpty() ) {
      mSelectEncodingAction->setCurrentItem( 0 );
    }
    else {
      QStringList encodings = mSelectEncodingAction->items();
      int i = 0;
      for ( QStringList::const_iterator it = encodings.constBegin(), end = encodings.constEnd(); it != end; ++it, ++i ) {
        if ( KMMsgBase::encodingForName( *it ) == encoding ) {
          mSelectEncodingAction->setCurrentItem( i );
          break;
        }
      }
      if ( i == encodings.size() ) {
        // the value of encoding is unknown => use Auto
        kWarning() <<"Unknown override character encoding \"" << encoding
                       << "\". Using Auto instead.";
        mSelectEncodingAction->setCurrentItem( 0 );
        mOverrideEncoding.clear();
      }
    }
  }
  update( true );
}

//-----------------------------------------------------------------------------
const QTextCodec * KMReaderWin::overrideCodec() const
{
  if ( mOverrideEncoding.isEmpty() || mOverrideEncoding == "Auto" ) // Auto
    return 0;
  else
    return KMMsgBase::codecForName( mOverrideEncoding.toLatin1() );
}

//-----------------------------------------------------------------------------
void KMReaderWin::slotSetEncoding()
{
  if ( mSelectEncodingAction->currentItem() == 0 ) // Auto
    mOverrideEncoding.clear();
  else
    mOverrideEncoding = KMMsgBase::encodingForName( mSelectEncodingAction->currentText() );
  update( true );
}

//-----------------------------------------------------------------------------
void KMReaderWin::readGlobalOverrideCodec()
{
  // if the global character encoding wasn't changed then there's nothing to do
  if ( GlobalSettings::self()->overrideCharacterEncoding() == mOldGlobalOverrideEncoding )
    return;

  setOverrideEncoding( GlobalSettings::self()->overrideCharacterEncoding() );
  mOldGlobalOverrideEncoding = GlobalSettings::self()->overrideCharacterEncoding();
}

//-----------------------------------------------------------------------------
void KMReaderWin::setOriginalMsg( unsigned long serNumOfOriginalMessage, int nodeIdOffset )
{
  mSerNumOfOriginalMessage = serNumOfOriginalMessage;
  mNodeIdOffset = nodeIdOffset;
}

//-----------------------------------------------------------------------------
void KMReaderWin::setMsg( KMMessage* aMsg, bool force )
{
  if ( aMsg ) {
    kDebug() << "(" << aMsg->getMsgSerNum() <<", last" << mLastSerNum <<")" << aMsg->subject()
             << aMsg->fromStrip() << ", readyToShow" << (aMsg->readyToShow());
  }

  // Reset message-transient state
  if (aMsg && aMsg->getMsgSerNum() != mLastSerNum ){
    mLevelQuote = GlobalSettings::self()->collapseQuoteLevelSpin()-1;
    clearBodyPartMementos();
  }
  if ( mPrinting )
    mLevelQuote = -1;

  bool complete = true;
  if ( aMsg &&
       !aMsg->readyToShow() &&
       (aMsg->getMsgSerNum() != mLastSerNum) &&
       !aMsg->isComplete() )
    complete = false;

  // If not forced and there is aMsg and aMsg is same as mMsg then return
  if (!force && aMsg && mLastSerNum != 0 && aMsg->getMsgSerNum() == mLastSerNum)
    return;

  // (de)register as observer
  if (aMsg && message())
    message()->detach( this );
  if (aMsg)
    aMsg->attach( this );
  mAtmUpdate = false;

  // connect to the updates if we have hancy headers

  mDelayedMarkTimer.stop();

  mMessage = 0;
  if ( !aMsg ) {
    mWaitingForSerNum = 0; // otherwise it has been set
    mLastSerNum = 0;
  } else {
    mLastSerNum = aMsg->getMsgSerNum();
    // Check if the serial number can be used to find the assoc KMMessage
    // If so, keep only the serial number (and not mMessage), to avoid a dangling mMessage
    // when going to another message in the mainwindow.
    // Otherwise, keep only mMessage, this is fine for standalone KMReaderMainWins since
    // we're working on a copy of the KMMessage, which we own.
    if (message() != aMsg) {
      mMessage = aMsg;
      mLastSerNum = 0;
    }
  }

  if (aMsg) {
    aMsg->setOverrideCodec( overrideCodec() );
    aMsg->setDecodeHTML( htmlMail() );
    // FIXME: workaround to disable DND for IMAP load-on-demand
    if ( !aMsg->isComplete() )
      mViewer->setDNDEnabled( false );
    else
      mViewer->setDNDEnabled( true );
  }

  // only display the msg if it is complete
  // otherwise we'll get flickering with progressively loaded messages
  if ( complete )
  {
    // Avoid flicker, somewhat of a cludge
    if (force) {
      // stop the timer to avoid calling updateReaderWin twice
      mUpdateReaderWinTimer.stop();
      updateReaderWin();
    }
    else if (mUpdateReaderWinTimer.isActive()) {
      mUpdateReaderWinTimer.setInterval( delay );
    } else {
      mUpdateReaderWinTimer.start( 0 );
    }
  }

  if ( aMsg && (aMsg->status().isUnread() || aMsg->status().isNew())
       && GlobalSettings::self()->delayedMarkAsRead() ) {
    if ( GlobalSettings::self()->delayedMarkTime() != 0 )
      mDelayedMarkTimer.start( GlobalSettings::self()->delayedMarkTime() * 1000 );
    else
      slotTouchMessage();
  }
}

//-----------------------------------------------------------------------------
void KMReaderWin::clearCache()
{
  mUpdateReaderWinTimer.stop();
  clear();
  mDelayedMarkTimer.stop();
  mLastSerNum = 0;
  mWaitingForSerNum = 0;
  mMessage = 0;
}

// enter items for the "Important changes" list here:
static const char * const kmailChanges[] = {
  ""
};
static const int numKMailChanges =
  sizeof kmailChanges / sizeof *kmailChanges;

// enter items for the "new features" list here, so the main body of
// the welcome page can be left untouched (probably much easier for
// the translators). Note that the <li>...</li> tags are added
// automatically below:
static const char * const kmailNewFeatures[] = {
  ""
};
static const int numKMailNewFeatures =
  sizeof kmailNewFeatures / sizeof *kmailNewFeatures;


//-----------------------------------------------------------------------------
//static
QString KMReaderWin::newFeaturesMD5()
{
  QByteArray str;
  for ( int i = 0 ; i < numKMailChanges ; ++i )
    str += kmailChanges[i];
  for ( int i = 0 ; i < numKMailNewFeatures ; ++i )
    str += kmailNewFeatures[i];
  KMD5 md5( str );
  return md5.base64Digest();
}

//-----------------------------------------------------------------------------
void KMReaderWin::displaySplashPage( const QString &info )
{
  mMsgDisplay = false;
  adjustLayout();

  QString location = KStandardDirs::locate("data", "kmail/about/main.html");
  QString content = KPIMUtils::kFileToByteArray( location );
  content = content.arg( KStandardDirs::locate( "data", "kdeui/about/kde_infopage.css" ) );
  if ( QApplication::isRightToLeft() )
    content = content.arg( "@import \"" + KStandardDirs::locate( "data",
                           "kdeui/about/kde_infopage_rtl.css" ) +  "\";");
  else
    content = content.arg( "" );

  mViewer->begin(KUrl::fromPath( location ));

  QString fontSize = QString::number( pointsToPixel( mCSSHelper->bodyFont().pointSize() ) );
  QString appTitle = i18n("KMail");
  QString catchPhrase = ""; //not enough space for a catch phrase at default window size i18n("Part of the Kontact Suite");
  QString quickDescription = i18n("The email client for the K Desktop Environment.");
  mViewer->write(content.arg(fontSize).arg(appTitle).arg(catchPhrase).arg(quickDescription).arg(info));
  mViewer->end();
}

void KMReaderWin::displayBusyPage()
{
  QString info =
    i18n( "<h2 style='margin-top: 0px;'>Retrieving Folder Contents</h2><p>Please wait . . .</p>&nbsp;" );

  displaySplashPage( info );
}

void KMReaderWin::displayOfflinePage()
{
  QString info =
    i18n( "<h2 style='margin-top: 0px;'>Offline</h2><p>KMail is currently in offline mode. "
        "Click <a href=\"kmail:goOnline\">here</a> to go online . . .</p>&nbsp;" );

  displaySplashPage( info );
}


//-----------------------------------------------------------------------------
void KMReaderWin::displayAboutPage()
{
  KLocalizedString info =
    ki18nc("%1: KMail version; %2: help:// URL; %3: homepage URL; "
         "%4: generated list of new features; "
         "%5: First-time user text (only shown on first start); "
         "%6: generated list of important changes; "
         "--- end of comment ---",
         "<h2 style='margin-top: 0px;'>Welcome to KMail %1</h2><p>KMail is the email client for the K "
         "Desktop Environment. It is designed to be fully compatible with "
         "Internet mailing standards including MIME, SMTP, POP3 and IMAP."
         "</p>\n"
         "<ul><li>KMail has many powerful features which are described in the "
         "<a href=\"%2\">documentation</a></li>\n"
         "<li>The <a href=\"%3\">KMail homepage</A> offers information about "
         "new versions of KMail</li></ul>\n"
         "%6\n" // important changes
         "%4\n" // new features
         "%5\n" // first start info
         "<p>We hope that you will enjoy KMail.</p>\n"
         "<p>Thank you,</p>\n"
         "<p style='margin-bottom: 0px'>&nbsp; &nbsp; The KMail Team</p>")
           .subs( KMAIL_VERSION ) // KMail version
           .subs( "help:/kmail/index.html" ) // KMail help:// URL
           .subs( "http://kontact.kde.org/kmail/" ); // KMail homepage URL

  if ( ( numKMailNewFeatures > 1 ) || ( numKMailNewFeatures == 1 && strlen(kmailNewFeatures[0]) > 0 ) ) {
    QString featuresText =
      i18n("<p>Some of the new features in this release of KMail include "
           "(compared to KMail %1, which is part of KDE %2):</p>\n",
       QString("1.9"), QString("3.5")); // prior KMail and KDE version
    featuresText += "<ul>\n";
    for ( int i = 0 ; i < numKMailChanges ; i++ )
      featuresText += "<li>" + i18n( kmailNewFeatures[i] ) + "</li>\n";
    featuresText += "</ul>\n";
    info = info.subs( featuresText );
  }
  else
    info = info.subs( QString() ); // remove the place holder

  if( kmkernel->firstStart() ) {
    info = info.subs( i18n("<p>Please take a moment to fill in the KMail "
                           "configuration panel at Settings-&gt;Configure "
                           "KMail.\n"
                           "You need to create at least a default identity and "
                           "an incoming as well as outgoing mail account."
                           "</p>\n") );
  } else {
    info = info.subs( QString() ); // remove the place holder
  }

  if ( ( numKMailChanges > 1 ) || ( numKMailChanges == 1 && strlen(kmailChanges[0]) > 0 ) ) {
    QString changesText =
      i18n("<p><span style='font-size:125%; font-weight:bold;'>"
           "Important changes</span> (compared to KMail %1):</p>\n",
       QString("1.9"));
    changesText += "<ul>\n";
    for ( int i = 0 ; i < numKMailChanges ; i++ )
      changesText += i18n("<li>%1</li>\n", i18n( kmailChanges[i] ) );
    changesText += "</ul>\n";
    info = info.subs( changesText );
  }
  else
    info = info.subs( QString() ); // remove the place holder

  displaySplashPage( info.toString() );
}

void KMReaderWin::enableMsgDisplay() {
  mMsgDisplay = true;
  adjustLayout();
}


//-----------------------------------------------------------------------------

void KMReaderWin::updateReaderWin()
{
  if ( !mMsgDisplay ) {
    return;
  }

  mViewer->setOnlyLocalReferences( !htmlLoadExternal() );

  htmlWriter()->reset();

  if ( message() ) {
    if ( GlobalSettings::self()->showColorbar() ) {
      mColorBar->show();
    } else {
      mColorBar->hide();
    }
    displayMessage();
  } else {
    mColorBar->hide();
    mMimePartTree->hide();
    mMimePartTree->clearAndResetSortOrder();
    htmlWriter()->begin( mCSSHelper->cssDefinitions( isFixedFont() ) );
    htmlWriter()->write( mCSSHelper->htmlHead( isFixedFont() ) + "</body></html>" );
    htmlWriter()->end();
  }

  if ( mSavedRelativePosition ) {
    QScrollBar *scrollBar = mViewer->view()->verticalScrollBar();
    scrollBar->setValue( scrollBar->maximum() * mSavedRelativePosition );
    mSavedRelativePosition = 0;
  }
}

//-----------------------------------------------------------------------------
int KMReaderWin::pointsToPixel(int pointSize) const
{
  return (pointSize * mViewer->view()->logicalDpiY() + 36) / 72;
}

//-----------------------------------------------------------------------------
void KMReaderWin::showHideMimeTree() {
  if ( GlobalSettings::self()->mimeTreeMode() == GlobalSettings::EnumMimeTreeMode::Always )
    mMimePartTree->show();
  else {
    // don't rely on QSplitter maintaining sizes for hidden widgets:
    saveSplitterSizes();
    mMimePartTree->hide();
  }
  if ( mToggleMimePartTreeAction && ( mToggleMimePartTreeAction->isChecked() != mMimePartTree->isVisible() ) )
    mToggleMimePartTreeAction->setChecked( mMimePartTree->isVisible() );
}

void KMReaderWin::displayMessage() {
  KMMessage * msg = message();

  mMimePartTree->clearAndResetSortOrder();
  showHideMimeTree();

  if ( !msg )
    return;

  msg->setOverrideCodec( overrideCodec() );

  htmlWriter()->begin( mCSSHelper->cssDefinitions( isFixedFont() ) );
  htmlWriter()->queue( mCSSHelper->htmlHead( isFixedFont() ) );

  if (!parent())
    setWindowTitle(msg->subject());

  removeTempFiles();

  mColorBar->setNormalMode();

  parseMsg(msg);

  htmlWriter()->queue("</body></html>");
  htmlWriter()->flush();

  // For some reason the DOM is not complete at this moment.
  // But if the below functions are called using a singleShot timer
  // everything just seems to work.
  QTimer::singleShot( 1, this, SLOT( toggleFullAddressList() ) );
  QTimer::singleShot( 1, this, SLOT(injectAttachments()) );
}

static bool message_was_saved_decrypted_before( const KMMessage * msg )
{
  if ( !msg )
    return false;
  kDebug() << "msgId =" << msg->msgId();
  return msg->msgId().trimmed().startsWith( "<DecryptedMsg." );
}

//-----------------------------------------------------------------------------
void KMReaderWin::parseMsg(KMMessage* aMsg)
{
  KMMessagePart msgPart;

  assert(aMsg!=0);

  aMsg->setIsBeingParsed( true );

  if ( mRootNode && !mRootNode->processed() ) {
    kWarning() << "The root node is not yet processed! Danger!";
    return;
  } else {
    delete mRootNode;
  }
  mRootNode = partNode::fromMessage( aMsg, this );
  const QByteArray mainCntTypeStr = mRootNode->typeString() + '/' + mRootNode->subTypeString();

  QString cntDesc = aMsg->subject();
  if( cntDesc.isEmpty() )
    cntDesc = i18n("( body part )");
  KIO::filesize_t cntSize = aMsg->msgSize();
  QString cntEnc;
  if( aMsg->contentTransferEncodingStr().isEmpty() )
    cntEnc = "7bit";
  else
    cntEnc = aMsg->contentTransferEncodingStr();

  // fill the MIME part tree viewer
  mRootNode->fillMimePartTree( 0, mMimePartTree, cntDesc, mainCntTypeStr,
                               cntEnc, cntSize );

  // Check if any part of this message is a v-card
  // v-cards can be either text/x-vcard or text/directory, so we need to check
  // both.
  partNode* vCardNode = mRootNode->findType( DwMime::kTypeText, DwMime::kSubtypeXVCard );
  if ( !vCardNode )
    vCardNode = mRootNode->findType( DwMime::kTypeText, DwMime::kSubtypeDirectory );

  bool hasVCard = false;
  if( vCardNode ) {
    // ### FIXME: We should only do this if the vCard belongs to the sender,
    // ### i.e. if the sender's email address is contained in the vCard.
    const QByteArray vCard = vCardNode->msgPart().bodyDecodedBinary();
    KABC::VCardConverter t;
    if ( !t.parseVCards( vCard ).isEmpty() ) {
      hasVCard = true;
      kDebug() << "FOUND A VALID VCARD";
      writeMessagePartToTempFile( &vCardNode->msgPart(), vCardNode->nodeId() );
    }
  }
  htmlWriter()->queue( writeMsgHeader(aMsg, hasVCard ? vCardNode : 0, true ) );

  // show message content
  ObjectTreeParser otp( this );
  otp.setAllowAsync( true );
  otp.parseObjectTree( mRootNode );

  // store encrypted/signed status information in the KMMessage
  //  - this can only be done *after* calling parseObjectTree()
  KMMsgEncryptionState encryptionState = mRootNode->overallEncryptionState();
  KMMsgSignatureState  signatureState  = mRootNode->overallSignatureState();
  // Don't crash when switching message while GPG passphrase entry dialog is shown #53185
  if (aMsg != message()) {
    displayMessage();
    return;
  }
  aMsg->setEncryptionState( encryptionState );
  // Don't reset the signature state to "not signed" (e.g. if one canceled the
  // decryption of a signed messages which has already been decrypted before).
  if ( signatureState != KMMsgNotSigned ||
       aMsg->signatureState() == KMMsgSignatureStateUnknown ) {
    aMsg->setSignatureState( signatureState );
  }

  bool emitReplaceMsgByUnencryptedVersion = false;
  const KConfigGroup reader( KMKernel::config(), "Reader" );
  if ( reader.readEntry( "store-displayed-messages-unencrypted", false ) ) {

    // Hack to make sure the S/MIME CryptPlugs follows the strict requirement
    // of german government:
    // --> All received encrypted messages *must* be stored in unencrypted form
    //     after they have been decrypted once the user has read them.
    //     ( "Aufhebung der Verschluesselung nach dem Lesen" )
    //
    // note: Since there is no configuration option for this, we do that for
    //       all kinds of encryption now - *not* just for S/MIME.
    //       This could be changed in the objectTreeToDecryptedMsg() function
    //       by deciding when (or when not, resp.) to set the 'dataNode' to
    //       something different than 'curNode'.


    kDebug() << "\n\n\nSpecial post-encryption handling:\n1.";
    kDebug() << "(aMsg == msg) ="                      << (aMsg == message());
    kDebug() << "aMsg->parent() && aMsg->parent() != kmkernel->outboxFolder() = " << (aMsg->parent() && aMsg->parent() != kmkernel->outboxFolder());
    kDebug() << "message_was_saved_decrypted_before( aMsg ) = " << message_was_saved_decrypted_before( aMsg );
    kDebug() << "this->decryptMessage() = " << decryptMessage();
    kDebug() << "otp.hasPendingAsyncJobs() = " << otp.hasPendingAsyncJobs();
    kDebug() << "   (KMMsgFullyEncrypted == encryptionState) = "     << (KMMsgFullyEncrypted == encryptionState);
    kDebug() <<"|| (KMMsgPartiallyEncrypted == encryptionState) =" << (KMMsgPartiallyEncrypted == encryptionState);
         // only proceed if we were called the normal way - not by
         // double click on the message (==not running in a separate window)
    if(    (aMsg == message())
          // don't remove encryption in the outbox folder :)
        && ( aMsg->parent() && aMsg->parent() != kmkernel->outboxFolder() )
          // only proceed if this message was not saved encryptedly before
        && !message_was_saved_decrypted_before( aMsg )
          // only proceed if the message has actually been decrypted
        && decryptMessage()
          // only proceed if no pending async jobs are running:
        && !otp.hasPendingAsyncJobs()
          // only proceed if this message is (at least partially) encrypted
        && (    (KMMsgFullyEncrypted == encryptionState)
            || (KMMsgPartiallyEncrypted == encryptionState) ) ) {

      kDebug() << "Calling objectTreeToDecryptedMsg()";

      QByteArray decryptedData;
      // note: The following call may change the message's headers.
      objectTreeToDecryptedMsg( mRootNode, decryptedData, *aMsg );
      kDebug() << "Resulting data:" << decryptedData;

      if( !decryptedData.isEmpty() ) {
        kDebug() << "Composing unencrypted message";
        // try this:
        aMsg->setBody( decryptedData );
        KMMessage* unencryptedMessage = new KMMessage( *aMsg );
        unencryptedMessage->setParent( 0 );
        // because this did not work:
        /*
        DwMessage dwMsg( DwString( aMsg->asString() ) );
        dwMsg.Body() = DwBody( DwString( resultString.data() ) );
        dwMsg.Body().Parse();
        KMMessage* unencryptedMessage = new KMMessage( &dwMsg );
        */
        kDebug() << "Resulting message:" << unencryptedMessage->asString();
        kDebug() << "Attach unencrypted message to aMsg";
        aMsg->setUnencryptedMsg( unencryptedMessage );
        emitReplaceMsgByUnencryptedVersion = true;
      }
    }
  }

  // store message id to avoid endless recursions
  setIdOfLastViewedMessage( aMsg->msgId() );

  if( emitReplaceMsgByUnencryptedVersion ) {
    kDebug() << "Invoce saving in decrypted form:";
    emit replaceMsgByUnencryptedVersion();
  } else {
    showHideMimeTree();
  }

  aMsg->setIsBeingParsed( false );
}


//-----------------------------------------------------------------------------
QString KMReaderWin::writeMsgHeader( KMMessage* aMsg, partNode *vCardNode, bool topLevel )
{
  if ( !headerStyle() ) {
    kFatal() << "Trying to writeMsgHeader() without a header style set!";
  }
  if ( !headerStrategy() ) {
    kFatal() << "trying to writeMsgHeader() without a header strategy set!";
  }
  QString href;
  if ( vCardNode )
    href = vCardNode->asHREF( "body" );

  return headerStyle()->format( aMsg, headerStrategy(), href, mPrinting, topLevel );
}

//-----------------------------------------------------------------------------
QString KMReaderWin::writeMessagePartToTempFile( KMMessagePart* aMsgPart,
                                                 int aPartNum )
{
  // If the message part is already written to a file, no point in doing it again.
  // This function is called twice actually, once from the rendering of the attachment
  // in the body and once for the header.
  const partNode * node = mRootNode->findId( aPartNum );
  KUrl existingFileName = tempFileUrlFromPartNode( node );
  if ( !existingFileName.isEmpty() ) {
    return existingFileName.toLocalFile();
  }

  QString fileName = aMsgPart->fileName();
  if( fileName.isEmpty() )
    fileName = aMsgPart->name();

  QString fname = createTempDir( QString::number( aPartNum ) );
  if ( fname.isEmpty() )
    return QString();

  // strip off a leading path
  int slashPos = fileName.lastIndexOf( '/' );
  if( -1 != slashPos )
    fileName = fileName.mid( slashPos + 1 );
  if( fileName.isEmpty() )
    fileName = "unnamed";
  fname += '/' + fileName;

  QByteArray data = aMsgPart->bodyDecodedBinary();
  if ( aMsgPart->type() == DwMime::kTypeText && data.size() > 0 ) {
    // convert CRLF to LF before writing text attachments to disk
    const size_t newsize = KMail::Util::crlf2lf( data.data(), data.size() );
    data.truncate( newsize );
  }
  if( !KPIMUtils::kByteArrayToFile( data, fname, false, false, false ) )
    return QString();

  mTempFiles.append( fname );
  // make file read-only so that nobody gets the impression that he might
  // edit attached files (cf. bug #52813)
  ::chmod( QFile::encodeName( fname ), S_IRUSR );

  return fname;
}

QString KMReaderWin::createTempDir( const QString &param )
{
  KTemporaryFile *tempFile = new KTemporaryFile();
  tempFile->setSuffix( '.' + param );
  tempFile->open();
  QString fname = tempFile->fileName();
  delete tempFile;

  if ( ::access( QFile::encodeName( fname ), W_OK ) != 0 ) {
    // Not there or not writable
    if( KDE_mkdir( QFile::encodeName( fname ), 0 ) != 0 ||
        ::chmod( QFile::encodeName( fname ), S_IRWXU ) != 0 ) {
      return QString(); //failed create
    }
  }

  assert( !fname.isNull() );

  mTempDirs.append( fname );
  return fname;
}

//-----------------------------------------------------------------------------
void KMReaderWin::showVCard( KMMessagePart * msgPart ) {
  const QByteArray vCard = msgPart->bodyDecodedBinary();

  VCardViewer *vcv = new VCardViewer(this, vCard );
  vcv->setObjectName( "vCardDialog" );
  vcv->show();
}

//-----------------------------------------------------------------------------
void KMReaderWin::printMsg( KMMessage* aMsg )
{
  disconnect( mPartHtmlWriter, SIGNAL( finished() ), this, SLOT( slotPrintMsg() ) );
  connect( mPartHtmlWriter, SIGNAL( finished() ), this, SLOT( slotPrintMsg() ) );
  setMsg( aMsg, true );
}

//-----------------------------------------------------------------------------
void KMReaderWin::slotPrintMsg()
{
  disconnect( mPartHtmlWriter, SIGNAL( finished() ), this, SLOT( slotPrintMsg() ) );
  if (!message()) return;
  mViewer->view()->print();
  deleteLater();
}


//-----------------------------------------------------------------------------
int KMReaderWin::msgPartFromUrl( const KUrl &aUrl )
{
  if ( aUrl.isEmpty() ) return -1;
  if ( !aUrl.isLocalFile() ) return -1;

  QString path = aUrl.toLocalFile();
  uint right = path.lastIndexOf( '/' );
  uint left = path.lastIndexOf( '.', right );

  bool ok;
  int res = path.mid( left + 1, right - left - 1 ).toInt( &ok );
  return ( ok ) ? res : -1;
}


//-----------------------------------------------------------------------------
void KMReaderWin::resizeEvent( QResizeEvent * )
{
  if( !mResizeTimer.isActive() )
  {
    //
    // Combine all resize operations that are requested as long a
    // the timer runs.
    //
    mResizeTimer.start( 100 );
  }
}


//-----------------------------------------------------------------------------
void KMReaderWin::slotDelayedResize()
{
  mSplitter->setGeometry( 0, 0, width(), height() );
}


//-----------------------------------------------------------------------------
void KMReaderWin::slotTouchMessage()
{
  if ( !message() )
    return;

  if ( !message()->status().isNew() && !message()->status().isUnread() )
    return;

  SerNumList serNums;
  serNums.append( message()->getMsgSerNum() );
  KMCommand *command = new KMSetStatusCommand( MessageStatus::statusRead(), serNums );
  command->start();

  // should we send an MDN?
  if ( mNoMDNsWhenEncrypted &&
       message()->encryptionState() != KMMsgNotEncrypted &&
       message()->encryptionState() != KMMsgEncryptionStateUnknown )
    return;

  KMFolder *folder = message()->parent();
  if ( folder &&
       ( folder->isOutbox() || folder->isSent() || folder->isTrash() ||
         folder->isDrafts() || folder->isTemplates() ) )
    return;

  if ( KMMessage * receipt = message()->createMDN( MDN::ManualAction,
                                                   MDN::Displayed,
                                                   true /* allow GUI */ ) )
    if ( !kmkernel->msgSender()->send( receipt ) ) // send or queue
      KMessageBox::error( this, i18n("Could not send MDN.") );
}


//-----------------------------------------------------------------------------
void KMReaderWin::closeEvent( QCloseEvent *e )
{
  QWidget::closeEvent( e );
  writeConfig();
}


bool foundSMIMEData( const QString aUrl,
                     QString& displayName,
                     QString& libName,
                     QString& keyId )
{
  static QString showCertMan("showCertificate#");
  displayName = "";
  libName = "";
  keyId = "";
  int i1 = aUrl.indexOf( showCertMan );
  if( -1 < i1 ) {
    i1 += showCertMan.length();
    int i2 = aUrl.indexOf(" ### ", i1);
    if( i1 < i2 )
    {
      displayName = aUrl.mid( i1, i2-i1 );
      i1 = i2+5;
      i2 = aUrl.indexOf(" ### ", i1);
      if( i1 < i2 )
      {
        libName = aUrl.mid( i1, i2-i1 );
        i2 += 5;

        keyId = aUrl.mid( i2 );
        /*
        int len = aUrl.length();
        if( len > i2+1 ) {
          keyId = aUrl.mid( i2, 2 );
          i2 += 2;
          while( len > i2+1 ) {
            keyId += ':';
            keyId += aUrl.mid( i2, 2 );
            i2 += 2;
          }
        }
        */
      }
    }
  }
  return !keyId.isEmpty();
}


//-----------------------------------------------------------------------------
void KMReaderWin::slotUrlOn(const QString &aUrl)
{
  const KUrl url(aUrl);

  if ( url.protocol() == "kmail" || url.protocol() == "x-kmail" || url.protocol() == "attachment"
       || (url.protocol().isEmpty() && url.path().isEmpty()) ) {
    mViewer->setDNDEnabled( false );
  } else {
    mViewer->setDNDEnabled( true );
  }

  if ( aUrl.trimmed().isEmpty() ) {
    KPIM::BroadcastStatus::instance()->reset();
    mHoveredUrl = KUrl();
    return;
  }

  mHoveredUrl = url;

  const QString msg = URLHandlerManager::instance()->statusBarMessage( url, this );

  if ( msg.isEmpty() ) {
    kWarning() << "Unhandled URL hover!";
  }
  KPIM::BroadcastStatus::instance()->setTransientStatusMsg( msg );
}


//-----------------------------------------------------------------------------
void KMReaderWin::slotUrlOpen(const KUrl &aUrl, const KParts::OpenUrlArguments &, const KParts::BrowserArguments &)
{
  mClickedUrl = aUrl;

  if ( URLHandlerManager::instance()->handleClick( aUrl, this ) )
    return;

  kWarning() << "Unhandled URL click!";
  emit urlClicked( aUrl, Qt::LeftButton );
}

//-----------------------------------------------------------------------------
void KMReaderWin::slotUrlPopup(const QString &aUrl, const QPoint& aPos)
{
  const KUrl url( aUrl );
  mClickedUrl = url;

  if ( URLHandlerManager::instance()->handleContextMenuRequest( url, aPos, this ) )
    return;

  if ( message() ) {
    kWarning() << "Unhandled URL right-click!";
    emit popupMenu( *message(), url, aPos );
  }
}

// Checks if the given node has a parent node that is a DIV which has an ID attribute
// with the value specified here
static bool hasParentDivWithId( const DOM::Node &start, const QString &id )
{
  if ( start.isNull() )
    return false;

  if ( start.nodeName().string() == "div" ) {
    for ( unsigned int i = 0; i < start.attributes().length(); i++ ) {
      if ( start.attributes().item( i ).nodeName().string() == "id" &&
           start.attributes().item( i ).nodeValue().string() == id )
        return true;
    }
  }

  if ( !start.parentNode().isNull() )
    return hasParentDivWithId( start.parentNode(), id );
  else return false;
}

//-----------------------------------------------------------------------------
void KMReaderWin::prepareHandleAttachment( int id, const QString& fileName )
{
  mAtmCurrent = id;
  mAtmCurrentName = fileName;
}

//-----------------------------------------------------------------------------
void KMReaderWin::showAttachmentPopup( int id, const QString & name, const QPoint &p )
{
  prepareHandleAttachment( id, name );
  KMenu *menu = new KMenu();
  QAction *action;

  QSignalMapper *attachmentMapper = new QSignalMapper( menu );
  connect( attachmentMapper, SIGNAL( mapped( int ) ),
           this, SLOT( slotHandleAttachment( int ) ) );

  action = menu->addAction(SmallIcon("document-open"),i18nc("to open", "Open"));
  connect( action, SIGNAL( triggered(bool) ), attachmentMapper, SLOT( map() ) );
  attachmentMapper->setMapping( action, KMHandleAttachmentCommand::Open );

  action = menu->addAction(i18n("Open With..."));
  connect( action, SIGNAL( triggered(bool) ), attachmentMapper, SLOT( map() ) );
  attachmentMapper->setMapping( action, KMHandleAttachmentCommand::OpenWith );

  action = menu->addAction(i18nc("to view something", "View") );
  connect( action, SIGNAL( triggered(bool) ), attachmentMapper, SLOT( map() ) );
  attachmentMapper->setMapping( action, KMHandleAttachmentCommand::View );

  const bool attachmentInHeader = hasParentDivWithId( mViewer->nodeUnderMouse(), "attachmentInjectionPoint" );
  const bool hasScrollbar = mViewer->view()->verticalScrollBar()->isVisible();
  if ( attachmentInHeader && hasScrollbar ) {
    action = menu->addAction( i18n( "Scroll To" ) );
    connect( action, SIGNAL( triggered(bool) ), attachmentMapper, SLOT( map() ) );
    attachmentMapper->setMapping( action, KMHandleAttachmentCommand::ScrollTo );
  }

  action = menu->addAction(SmallIcon("document-save-as"),i18n("Save As...") );
  connect( action, SIGNAL( triggered(bool) ), attachmentMapper, SLOT( map() ) );
  attachmentMapper->setMapping( action, KMHandleAttachmentCommand::Save );

  action = menu->addAction(SmallIcon("edit-copy"), i18n("Copy") );
  connect( action, SIGNAL( triggered(bool) ), attachmentMapper, SLOT( map() ) );
  attachmentMapper->setMapping( action, KMHandleAttachmentCommand::Copy );

  const bool canChange = message()->parent() ? !message()->parent()->isReadOnly() : false;

  if ( GlobalSettings::self()->allowAttachmentEditing() ) {
    action = menu->addAction(SmallIcon("document-properties"), i18n("Edit Attachment") );
    connect( action, SIGNAL(triggered()), attachmentMapper, SLOT(map()) );
    attachmentMapper->setMapping( action, KMHandleAttachmentCommand::Edit );
    action->setEnabled( canChange );
  }
  if ( GlobalSettings::self()->allowAttachmentDeletion() ) {
    action = menu->addAction(SmallIcon("edit-delete"), i18n("Delete Attachment") );
    connect( action, SIGNAL(triggered()), attachmentMapper, SLOT(map()) );
    attachmentMapper->setMapping( action, KMHandleAttachmentCommand::Delete );
    action->setEnabled( canChange );
  }
  if ( name.endsWith( QLatin1String(".xia"), Qt::CaseInsensitive ) &&
       Kleo::CryptoBackendFactory::instance()->protocol( "Chiasmus" ) ) {
    action = menu->addAction( i18n( "Decrypt With Chiasmus..." ) );
    connect( action, SIGNAL( triggered(bool) ), attachmentMapper, SLOT( map() ) );
    attachmentMapper->setMapping( action, KMHandleAttachmentCommand::ChiasmusEncrypt );
  }
  action = menu->addAction(i18n("Properties") );
  connect( action, SIGNAL( triggered(bool) ), attachmentMapper, SLOT( map() ) );
  attachmentMapper->setMapping( action, KMHandleAttachmentCommand::Properties );
  menu->exec( p );
  delete menu;
}

//-----------------------------------------------------------------------------
void KMReaderWin::setStyleDependantFrameWidth()
{
  if ( !mBox )
    return;
  // set the width of the frame to a reasonable value for the current GUI style
  int frameWidth;
#if 0 // is this hack still needed with kde4?
  if( !qstrcmp( style()->metaObject()->className(), "KeramikStyle" ) )
    frameWidth = style()->pixelMetric( QStyle::PM_DefaultFrameWidth ) - 1;
  else
#endif
    frameWidth = style()->pixelMetric( QStyle::PM_DefaultFrameWidth );
  if ( frameWidth < 0 )
    frameWidth = 0;
  if ( frameWidth != mBox->lineWidth() )
    mBox->setLineWidth( frameWidth );
}

//-----------------------------------------------------------------------------
void KMReaderWin::styleChange( QStyle& oldStyle )
{
  setStyleDependantFrameWidth();
  QWidget::styleChange( oldStyle );
}

//-----------------------------------------------------------------------------
void KMReaderWin::slotHandleAttachment( int choice )
{
  mAtmUpdate = true;
  partNode* node = mRootNode ? mRootNode->findId( mAtmCurrent ) : 0;
  if ( choice == KMHandleAttachmentCommand::Delete ) {
    slotDeleteAttachment( node );
  } else if ( choice == KMHandleAttachmentCommand::Edit ) {
    slotEditAttachment( node );
  } else if ( choice == KMHandleAttachmentCommand::Copy ) {
    if ( !node )
      return;
    QList<QUrl> urls;
    KUrl kUrl = tempFileUrlFromPartNode( node );
    QUrl url = QUrl::fromPercentEncoding( kUrl.toEncoded() );

    if ( !url.isValid() )
      return;
    urls.append( url );

    QMimeData *mimeData = new QMimeData;
    mimeData->setUrls( urls );
    QApplication::clipboard()->setMimeData( mimeData, QClipboard::Clipboard );
  } else if ( choice == KMHandleAttachmentCommand::ScrollTo ) {
    scrollToAttachment( node );
  }
  else {
    KMHandleAttachmentCommand* command = new KMHandleAttachmentCommand(
        node, message(), mAtmCurrent, mAtmCurrentName,
        KMHandleAttachmentCommand::AttachmentAction( choice ), KService::Ptr( 0 ), this );
    connect( command, SIGNAL( showAttachment( int, const QString& ) ),
        this, SLOT( slotAtmView( int, const QString& ) ) );
    command->start();
  }
}

//-----------------------------------------------------------------------------
void KMReaderWin::slotToggleHtmlMode()
{
  setHtmlOverride( !htmlMail() );
  update( true );
}

//-----------------------------------------------------------------------------
void KMReaderWin::slotFind()
{
  mViewer->findText();
}

//-----------------------------------------------------------------------------
void KMReaderWin::slotToggleFixedFont()
{
  mUseFixedFont = !mUseFixedFont;
  update( true );
}

//-----------------------------------------------------------------------------
void KMReaderWin::slotToggleMimePartTree()
{
  if ( mToggleMimePartTreeAction->isChecked() )
    GlobalSettings::self()->setMimeTreeMode( GlobalSettings::EnumMimeTreeMode::Always );
  else
    GlobalSettings::self()->setMimeTreeMode( GlobalSettings::EnumMimeTreeMode::Never );
  showHideMimeTree();
}

//-----------------------------------------------------------------------------
void KMReaderWin::slotCopySelectedText()
{
  QString selection = mViewer->selectedText();
  selection.replace( QChar::Nbsp, ' ' );
  QApplication::clipboard()->setText( selection );
}


//-----------------------------------------------------------------------------
void KMReaderWin::atmViewMsg( KMMessagePart* aMsgPart, int nodeId )
{
  assert(aMsgPart!=0);
  KMMessage* msg = new KMMessage;
  msg->fromString(aMsgPart->bodyDecoded());
  assert(msg != 0);
  msg->setMsgSerNum( 0 ); // because lookups will fail
  // some information that is needed for imap messages with LOD
  msg->setParent( message()->parent() );
  msg->setUID(message()->UID());
  msg->setReadyToShow(true);
  KMReaderMainWin *win = new KMReaderMainWin();
  win->showMsg( overrideEncoding(), msg, message()->getMsgSerNum(), nodeId );
  win->show();
}


void KMReaderWin::setMsgPart( partNode * node ) {
  htmlWriter()->reset();
  mColorBar->hide();
  htmlWriter()->begin( mCSSHelper->cssDefinitions( isFixedFont() ) );
  htmlWriter()->write( mCSSHelper->htmlHead( isFixedFont() ) );
  // end ###
  if ( node ) {
    ObjectTreeParser otp( this, 0, true );
    otp.parseObjectTree( node );
  }
  // ### this, too
  htmlWriter()->queue( "</body></html>" );
  htmlWriter()->flush();
}

//-----------------------------------------------------------------------------
void KMReaderWin::setMsgPart( KMMessagePart* aMsgPart, bool aHTML,
                              const QString& aFileName, const QString& pname )
{
  // Cancel scheduled updates of the reader window, as that would stop the
  // timer of the HTML writer, which would make viewing attachment not work
  // anymore as not all HTML is written to the HTML part.
  // We're updating the reader window here ourselves anyway.
  mUpdateReaderWinTimer.stop();

  KCursorSaver busy(KBusyPtr::busy());
  if (kasciistricmp(aMsgPart->typeStr(), "message")==0) {
      // if called from compose win
      KMMessage* msg = new KMMessage;
      assert(aMsgPart!=0);
      msg->fromString(aMsgPart->bodyDecoded());
      mMainWindow->setWindowTitle(msg->subject());
      setMsg(msg, true);
      setAutoDelete(true);
  } else if (kasciistricmp(aMsgPart->typeStr(), "text")==0) {
      if (kasciistricmp(aMsgPart->subtypeStr(), "x-vcard") == 0 ||
          kasciistricmp(aMsgPart->subtypeStr(), "directory") == 0) {
        showVCard( aMsgPart );
        return;
      }
      htmlWriter()->begin( mCSSHelper->cssDefinitions( isFixedFont() ) );
      htmlWriter()->queue( mCSSHelper->htmlHead( isFixedFont() ) );

      if (aHTML && (kasciistricmp(aMsgPart->subtypeStr(), "html")==0)) { // HTML
        // ### this is broken. It doesn't stip off the HTML header and footer!
        htmlWriter()->queue( aMsgPart->bodyToUnicode( overrideCodec() ) );
        mColorBar->setHtmlMode();
      } else { // plain text
        const QByteArray str = aMsgPart->bodyDecoded();
        ObjectTreeParser otp( this );
        otp.writeBodyStr( str,
                          overrideCodec() ? overrideCodec() : aMsgPart->codec(),
                          message() ? message()->from() : QString() );
      }
      htmlWriter()->queue("</body></html>");
      htmlWriter()->flush();
      mMainWindow->setWindowTitle(i18n("View Attachment: %1", pname));
  } else if (kasciistricmp(aMsgPart->typeStr(), "image")==0 ||
             (kasciistricmp(aMsgPart->typeStr(), "application")==0 &&
              kasciistricmp(aMsgPart->subtypeStr(), "postscript")==0))
  {
      if (aFileName.isEmpty()) return;  // prevent crash
      // Open the window with a size so the image fits in (if possible):
      QImageReader *iio = new QImageReader();
      iio->setFileName(aFileName);
      if( iio->canRead() ) {
          QImage img = iio->read();
          QRect desk = KGlobalSettings::desktopGeometry(mMainWindow);
          // determine a reasonable window size
          int width, height;
          if( img.width() < 50 )
              width = 70;
          else if( img.width()+20 < desk.width() )
              width = img.width()+20;
          else
              width = desk.width();
          if( img.height() < 50 )
              height = 70;
          else if( img.height()+20 < desk.height() )
              height = img.height()+20;
          else
              height = desk.height();
          mMainWindow->resize( width, height );
      }
      // Just write the img tag to HTML:
      htmlWriter()->begin( mCSSHelper->cssDefinitions( isFixedFont() ) );
      htmlWriter()->write( mCSSHelper->htmlHead( isFixedFont() ) );
      htmlWriter()->write( "<img src=\"file:" +
                           KUrl::toPercentEncoding( aFileName ) +
                           "\" border=\"0\">\n"
                           "</body></html>\n" );
      htmlWriter()->end();
      setWindowTitle( i18n("View Attachment: %1", pname ) );
      show();
      delete iio;
  } else {
    htmlWriter()->begin( mCSSHelper->cssDefinitions( isFixedFont() ) );
    htmlWriter()->queue( mCSSHelper->htmlHead( isFixedFont() ) );
    htmlWriter()->queue( "<pre>" );

    QString str = aMsgPart->bodyDecoded();
    // A QString cannot handle binary data. So if it's shorter than the
    // attachment, we assume the attachment is binary:
    if( str.length() < aMsgPart->decodedSize() ) {
      str.prepend( i18np("[KMail: Attachment contains binary data. Trying to show first character.]",
          "[KMail: Attachment contains binary data. Trying to show first %1 characters.]",
                               str.length()) + QChar::fromLatin1('\n') );
    }
    htmlWriter()->queue( Qt::escape( str ) );
    htmlWriter()->queue( "</pre>" );
    htmlWriter()->queue("</body></html>");
    htmlWriter()->flush();
    mMainWindow->setWindowTitle(i18n("View Attachment: %1", pname));
  }
}


//-----------------------------------------------------------------------------
void KMReaderWin::slotAtmView( int id, const QString& name )
{
  partNode* node = mRootNode ? mRootNode->findId( id ) : 0;
  if( node ) {
    mAtmCurrent = id;
    mAtmCurrentName = name;
    if ( mAtmCurrentName.isEmpty() )
      mAtmCurrentName = tempFileUrlFromPartNode( node ).toLocalFile();

    KMMessagePart& msgPart = node->msgPart();
    QString pname = msgPart.fileName();
    if (pname.isEmpty()) pname=msgPart.name();
    if (pname.isEmpty()) pname=msgPart.contentDescription();
    if (pname.isEmpty()) pname="unnamed";
    // image Attachment is saved already
    if (kasciistricmp(msgPart.typeStr(), "message")==0) {
      atmViewMsg( &msgPart,id );
    } else if ((kasciistricmp(msgPart.typeStr(), "text")==0) &&
               ( (kasciistricmp(msgPart.subtypeStr(), "x-vcard")==0) ||
                 (kasciistricmp(msgPart.subtypeStr(), "directory")==0) )) {
      setMsgPart( &msgPart, htmlMail(), name, pname );
    } else {
      KMReaderMainWin *win = new KMReaderMainWin(&msgPart, htmlMail(),
          name, pname, overrideEncoding() );
      win->show();
    }
  }
}

//-----------------------------------------------------------------------------
void KMReaderWin::openAttachment( int id, const QString & name )
{
  mAtmCurrentName = name;
  mAtmCurrent = id;

  QString str, pname, cmd, fileName;

  partNode* node = mRootNode ? mRootNode->findId( id ) : 0;
  if( !node ) {
    kWarning() << "Could not find node" << id;
    return;
  }
  if ( mAtmCurrentName.isEmpty() )
    mAtmCurrentName = tempFileUrlFromPartNode( node ).toLocalFile();

  KMMessagePart& msgPart = node->msgPart();
  if (kasciistricmp(msgPart.typeStr(), "message")==0)
  {
    atmViewMsg( &msgPart, id );
    return;
  }

  QByteArray contentTypeStr( msgPart.typeStr() + '/' + msgPart.subtypeStr() );
  kAsciiToLower( contentTypeStr.data() );

  // determine the MIME type of the attachment
  KMimeType::Ptr mimetype;
  // prefer the value of the Content-Type header
  mimetype = KMimeType::mimeType( QString::fromLatin1( contentTypeStr ), KMimeType::ResolveAliases );
  if ( !mimetype.isNull() && mimetype->is( KABC::Addressee::mimeType() ) ) {
    showVCard( &msgPart );
    return;
  }

  // special case treatment on mac
  if ( KMail::Util::handleUrlOnMac( mAtmCurrentName ) )
    return;

  if ( mimetype.isNull() || mimetype->name() == "application/octet-stream" ) {
    // consider the filename if mimetype can not be found by content-type
    mimetype = KMimeType::findByPath( name, 0, true /* no disk access */ );
  }
  if ( ( mimetype->name() == "application/octet-stream" )
       && msgPart.isComplete() ) {
    // consider the attachment's contents if neither the Content-Type header
    // nor the filename give us a clue
    mimetype = KMimeType::findByFileContent( name );
  }

  KService::Ptr offer =
      KMimeTypeTrader::self()->preferredService( mimetype->name(), "Application" );

  QString filenameText = msgPart.fileName();
  if ( filenameText.isEmpty() )
    filenameText = msgPart.name();

  KMail::AttachmentDialog dialog( this, filenameText, offer ? offer->name() : QString(),
                                  QString::fromLatin1( "askSave_" ) + mimetype->name() );
  const int choice = dialog.exec();

  if ( choice == KMail::AttachmentDialog::Save ) {
    mAtmUpdate = true;
    KMHandleAttachmentCommand* command = new KMHandleAttachmentCommand( node,
        message(), mAtmCurrent, mAtmCurrentName, KMHandleAttachmentCommand::Save,
        offer, this );
    connect( command, SIGNAL( showAttachment( int, const QString& ) ),
        this, SLOT( slotAtmView( int, const QString& ) ) );
    command->start();
  }
  else if ( ( choice == KMail::AttachmentDialog::Open ) ||
            ( choice == KMail::AttachmentDialog::OpenWith ) ) {
    KMHandleAttachmentCommand::AttachmentAction action;
    if ( choice == KMail::AttachmentDialog::Open )
      action = KMHandleAttachmentCommand::Open;
    else
      action = KMHandleAttachmentCommand::OpenWith;
    mAtmUpdate = true;
    KMHandleAttachmentCommand* command = new KMHandleAttachmentCommand( node,
        message(), mAtmCurrent, mAtmCurrentName, action, offer, this );
    connect( command, SIGNAL( showAttachment( int, const QString& ) ),
        this, SLOT( slotAtmView( int, const QString& ) ) );
    command->start();
  } else { // Cancel
    kDebug() << "Canceled opening attachment";
  }
}

//-----------------------------------------------------------------------------
void KMReaderWin::slotScrollUp()
{
  mViewer->view()->scrollBy( 0, -10 );
}


//-----------------------------------------------------------------------------
void KMReaderWin::slotScrollDown()
{
  mViewer->view()->scrollBy( 0, 10 );
}

bool KMReaderWin::atBottom() const
{
  KHTMLView *view = mViewer->view();
  return view->contentsY() + view->visibleHeight() >= view->contentsHeight();
}

//-----------------------------------------------------------------------------
void KMReaderWin::slotJumpDown()
{
  mViewer->view()->scrollBy( 0, mViewer->view()->visibleHeight() );
}

//-----------------------------------------------------------------------------
void KMReaderWin::slotScrollPrior()
{
  mViewer->view()->scrollBy( 0, -(int)(mViewer->widget()->height() * 0.8 ) );
}

//-----------------------------------------------------------------------------
void KMReaderWin::slotScrollNext()
{
  mViewer->view()->scrollBy( 0, (int)(mViewer->widget()->height() * 0.8 ) );
}

//-----------------------------------------------------------------------------
void KMReaderWin::slotDocumentChanged()
{

}

//-----------------------------------------------------------------------------
void KMReaderWin::slotTextSelected(bool)
{
  QString temp = mViewer->selectedText();
  QApplication::clipboard()->setText(temp);
}

//-----------------------------------------------------------------------------
void KMReaderWin::selectAll()
{
  mViewer->selectAll();
}

//-----------------------------------------------------------------------------
QString KMReaderWin::copyText()
{
  QString temp = mViewer->selectedText();
  return temp;
}

//-----------------------------------------------------------------------------
void KMReaderWin::slotDocumentDone()
{
}

//-----------------------------------------------------------------------------
void KMReaderWin::setHtmlOverride( bool override )
{
  mHtmlOverride = override;
  if ( message() ) {
    message()->setDecodeHTML( htmlMail() );
  }

  // keep toggle display mode action state in sync.
  if ( mToggleDisplayModeAction )
    mToggleDisplayModeAction->setChecked( htmlMail() );
}

//-----------------------------------------------------------------------------
void KMReaderWin::setHtmlLoadExtOverride( bool override )
{
  mHtmlLoadExtOverride = override;
}

//-----------------------------------------------------------------------------
bool KMReaderWin::htmlMail()
{
  return ((mHtmlMail && !mHtmlOverride) || (!mHtmlMail && mHtmlOverride));
}

//-----------------------------------------------------------------------------
bool KMReaderWin::htmlLoadExternal()
{
  return ((mHtmlLoadExternal && !mHtmlLoadExtOverride) ||
          (!mHtmlLoadExternal && mHtmlLoadExtOverride));
}

//-----------------------------------------------------------------------------
void KMReaderWin::saveRelativePosition()
{
  const QScrollBar *scrollBar = mViewer->view()->verticalScrollBar();
  if ( scrollBar->maximum() )
    mSavedRelativePosition = static_cast<float>( scrollBar->value() ) / scrollBar->maximum();
  else
    mSavedRelativePosition = 0;
}


//-----------------------------------------------------------------------------
void KMReaderWin::update( bool force )
{
  KMMessage *msg = message();
  if ( msg ) {
    saveRelativePosition();
    setMsg( msg, force );
  }
}

//-----------------------------------------------------------------------------
KMMessage *KMReaderWin::message() const
{
  if ( mMessage ) {
    return mMessage;
  }

  KMMessage *message = 0;
  if ( mLastSerNum ) {
    KMFolder *folder;
    int index;
    KMMsgDict::instance()->getLocation( mLastSerNum, &folder, &index );
    if ( folder && index >= 0 ) {
      message = folder->getMsg( index );
    }
    if ( !message ) {
      kWarning() << "Attempt to reference invalid serial number" << mLastSerNum;
    }
  }
  return message;
}

//-----------------------------------------------------------------------------
void KMReaderWin::slotUrlClicked()
{
  KMMainWidget *mainWidget = dynamic_cast<KMMainWidget*>(mMainWindow);
  uint identity = 0;
  if ( message() && message()->parent() ) {
    identity = message()->parent()->identity();
  }

  KMCommand *command = new KMUrlClickedCommand( mClickedUrl, identity, this,
                                                false, mainWidget );
  command->start();
}

//-----------------------------------------------------------------------------
void KMReaderWin::slotMailtoCompose()
{
  KMCommand *command = new KMMailtoComposeCommand( mClickedUrl, message() );
  command->start();
}

//-----------------------------------------------------------------------------
void KMReaderWin::slotMailtoForward()
{
  KMCommand *command = new KMMailtoForwardCommand( mMainWindow, mClickedUrl,
                                                   message() );
  command->start();
}

//-----------------------------------------------------------------------------
void KMReaderWin::slotMailtoAddAddrBook()
{
  KMCommand *command = new KMMailtoAddAddrBookCommand( mClickedUrl,
                                                       mMainWindow );
  command->start();
}

//-----------------------------------------------------------------------------
void KMReaderWin::slotMailtoOpenAddrBook()
{
  KMCommand *command = new KMMailtoOpenAddrBookCommand( mClickedUrl,
                                                        mMainWindow );
  command->start();
}

//-----------------------------------------------------------------------------
void KMReaderWin::slotUrlCopy()
{
  // we don't necessarily need a mainWidget for KMUrlCopyCommand so
  // it doesn't matter if the dynamic_cast fails.
  KMCommand *command =
    new KMUrlCopyCommand( mClickedUrl,
                          dynamic_cast<KMMainWidget*>( mMainWindow ) );
  command->start();
}

//-----------------------------------------------------------------------------
void KMReaderWin::slotUrlOpen( const KUrl &url )
{
  if ( !url.isEmpty() )
    mClickedUrl = url;
  KMCommand *command = new KMUrlOpenCommand( mClickedUrl, this );
  command->start();
}

//-----------------------------------------------------------------------------
void KMReaderWin::slotAddBookmarks()
{
    KMCommand *command = new KMAddBookmarksCommand( mClickedUrl, this );
    command->start();
}

//-----------------------------------------------------------------------------
void KMReaderWin::slotUrlSave()
{
  KMCommand *command = new KMUrlSaveCommand( mClickedUrl, mMainWindow );
  command->start();
}

//-----------------------------------------------------------------------------
void KMReaderWin::slotMailtoReply()
{
  KMCommand *command = new KMMailtoReplyCommand( mMainWindow, mClickedUrl,
                                                 message(), copyText() );
  command->start();
}

//-----------------------------------------------------------------------------
partNode * KMReaderWin::partNodeFromUrl( const KUrl & url ) {
  return mRootNode ? mRootNode->findId( msgPartFromUrl( url ) ) : 0 ;
}

partNode * KMReaderWin::partNodeForId( int id ) {
  return mRootNode ? mRootNode->findId( id ) : 0 ;
}


KUrl KMReaderWin::tempFileUrlFromPartNode( const partNode *node )
{
  if (!node)
    return KUrl();

  foreach ( const QString &path, mTempFiles ) {
    int right = path.lastIndexOf( '/' );
    int left = path.lastIndexOf( '.', right );

    bool ok = false;
    int res = path.mid( left + 1, right - left - 1 ).toInt( &ok );
    if ( ok && res == node->nodeId() )
      return KUrl( path );
  }
  return KUrl();
}

//-----------------------------------------------------------------------------
void KMReaderWin::slotSaveAttachments()
{
  mAtmUpdate = true;
  KMSaveAttachmentsCommand *saveCommand = new KMSaveAttachmentsCommand( mMainWindow,
                                                                        message() );
  saveCommand->start();
}

//-----------------------------------------------------------------------------
void KMReaderWin::saveAttachment( const KUrl &tempFileName )
{
  mAtmCurrent = msgPartFromUrl( tempFileName );
  mAtmCurrentName = mClickedUrl.toLocalFile();
  slotHandleAttachment( KMHandleAttachmentCommand::Save ); // save
}

//-----------------------------------------------------------------------------
void KMReaderWin::slotSaveMsg()
{
  KMSaveMsgCommand *saveCommand = new KMSaveMsgCommand( mMainWindow, message() );

  if (saveCommand->url().isEmpty())
    delete saveCommand;
  else
    saveCommand->start();
}

//-----------------------------------------------------------------------------
bool KMReaderWin::eventFilter( QObject *, QEvent *e )
{
  if ( e->type() == QEvent::MouseButtonPress ) {
    QMouseEvent* me = static_cast<QMouseEvent*>(e);
    if ( me->button() == Qt::LeftButton && ( me->modifiers() & Qt::ShiftModifier ) ) {
      // special processing for shift+click
      URLHandlerManager::instance()->handleShiftClick( mHoveredUrl, this );
      return true;
    }

    if ( me->button() == Qt::LeftButton ) {
      mCanStartDrag = URLHandlerManager::instance()->willHandleDrag( mHoveredUrl, this );
      mLastClickPosition = me->pos();
    }
  }

  if ( e->type() ==  QEvent::MouseButtonRelease ) {
    mCanStartDrag = false;
  }

  if ( e->type() == QEvent::MouseMove ) {
    QMouseEvent* me = static_cast<QMouseEvent*>( e );

    if ( ( mLastClickPosition - me->pos() ).manhattanLength() > KGlobalSettings::dndEventDelay() ) {
      if ( mCanStartDrag && !mHoveredUrl.isEmpty() && mHoveredUrl.protocol() == "attachment" ) {
        mCanStartDrag = false;
        URLHandlerManager::instance()->handleDrag( mHoveredUrl, this );
        slotUrlOn( QString() );
        return true;
      }
    }
  }

  // standard event processing
  return false;
}

void KMReaderWin::fillCommandInfo( partNode *node, KMMessage **msg, int *nodeId )
{
  Q_ASSERT( msg && nodeId );

  if ( mSerNumOfOriginalMessage != 0 ) {
    KMFolder *folder = 0;
    int index = -1;
    KMMsgDict::instance()->getLocation( mSerNumOfOriginalMessage, &folder, &index );
    if ( folder && index != -1 )
      *msg = folder->getMsg( index );

    if ( !( *msg ) ) {
      kWarning() << "Unable to find the original message, aborting attachment deletion!";
      return;
    }

    *nodeId = node->nodeId() + mNodeIdOffset;
  }
  else {
    *nodeId = node->nodeId();
    *msg = message();
  }
}

void KMReaderWin::slotDeleteAttachment(partNode * node)
{
  if ( KMessageBox::warningContinueCancel( this,
       i18n("Deleting an attachment might invalidate any digital signature on this message."),
       i18n("Delete Attachment"), KStandardGuiItem::del(), KStandardGuiItem::cancel(),
       "DeleteAttachmentSignatureWarning" )
     != KMessageBox::Continue ) {
    return;
  }

  int nodeId = -1;
  KMMessage *msg = 0;
  fillCommandInfo( node, &msg, &nodeId );
  if ( msg && nodeId != -1 ) {
    KMDeleteAttachmentCommand* command = new KMDeleteAttachmentCommand( nodeId, msg, this );
    command->start();
    connect( command, SIGNAL(completed( KMCommand * ) ), this, SLOT( updateReaderWin()  ) );
  }

  // If we are operating on a copy of parts of the message, make sure to update the copy as well.
  if ( mSerNumOfOriginalMessage != 0 && message() ) {
    message()->deleteBodyPart( node->nodeId() );
    update( true );
  }
}

void KMReaderWin::slotEditAttachment(partNode * node)
{
  if ( KMessageBox::warningContinueCancel( this,
        i18n("Modifying an attachment might invalidate any digital signature on this message."),
        i18n("Edit Attachment"), KGuiItem( i18n("Edit"), "document-properties" ), KStandardGuiItem::cancel(),
        "EditAttachmentSignatureWarning" )
        != KMessageBox::Continue ) {
    return;
  }

  int nodeId = -1;
  KMMessage *msg = 0;
  fillCommandInfo( node, &msg, &nodeId );
  if ( msg && nodeId != -1 ) {
    KMEditAttachmentCommand* command = new KMEditAttachmentCommand( nodeId, msg, this );
    command->start();
  }

  // FIXME: If we are operating on a copy of parts of the message, make sure to update the copy as well.
}

KMail::CSSHelper* KMReaderWin::cssHelper() const
{
  return mCSSHelper;
}

bool KMReaderWin::decryptMessage() const
{
  if ( !GlobalSettings::self()->alwaysDecrypt() )
    return mDecrytMessageOverwrite;
  return true;
}

void KMReaderWin::scrollToAttachment( const partNode *node )
{
  DOM::Document doc = mViewer->htmlDocument();

  // The anchors for this are created in ObjectTreeParser::parseObjectTree()
  mViewer->gotoAnchor( QString::fromLatin1( "att%1" ).arg( node->nodeId() ) );

  // Remove any old color markings which might be there
  const partNode *root = node->topLevelParent();
  for ( int i = 0; i <= root->totalChildCount() + 1; i++ ) {
    DOM::Element attachmentDiv = doc.getElementById( QString( "attachmentDiv%1" ).arg( i + 1 ) );
    if ( !attachmentDiv.isNull() )
      attachmentDiv.removeAttribute( "style" );
  }

  // Now, color the div of the attachment in yellow, so that the user sees what happened.
  // We created a special marked div for this in writeAttachmentMarkHeader() in ObjectTreeParser,
  // find and modify that now.
  DOM::Element attachmentDiv = doc.getElementById( QString( "attachmentDiv%1" ).arg( node->nodeId() ) );
  if ( attachmentDiv.isNull() ) {
    kWarning() << "Could not find attachment div for attachment" << node->nodeId();
    return;
  }
  attachmentDiv.setAttribute( "style", QString( "border:2px solid %1" )
      .arg( cssHelper()->pgpWarnColor().name() ) );

  // Update rendering, otherwise the rendering is not updated when the user clicks on an attachment
  // that causes scrolling and the open attachment dialog
  doc.updateRendering();
}

void KMReaderWin::toggleFullAddressList()
{
  toggleFullAddressList( "To" );
  toggleFullAddressList( "Cc" );
}

DOM::HTMLElement KMReaderWin::getHTMLElementById( const QString &id )
{
  Q_ASSERT( !id.isNull() );
  Q_ASSERT( !id.isEmpty() );
  DOM::Document doc = mViewer->htmlDocument();
  return static_cast<DOM::HTMLElement>( doc.getElementById( id ) );
}

void KMReaderWin::toggleFullAddressList( const QString &field )
{
  // First inject the current icon
  DOM::HTMLElement tag = getHTMLElementById( "iconFull" + field + "AddressList" );
  if ( tag.isNull() )
    return;
  Q_ASSERT( tag.tagName() == "span" );

  QString imgpath( KStandardDirs::locate( "data","kmail/pics/" ) );
  QString urlHandle;
  QString imgSrc;
  bool doShow = ( field == "To" && showFullToAddressList() ) || ( field == "Cc" && showFullCcAddressList() );
  if ( doShow ) {
    urlHandle.append( "kmail:hideFull" + field + "AddressList" );
    imgSrc.append( "quicklistOpened.png" );
  } else {
    urlHandle.append( "kmail:showFull" + field + "AddressList" );
    imgSrc.append( "quicklistClosed.png" );
  }

  QString link = "<span style=\"text-align: right;\"><a href=\"" + urlHandle + "\"><img src=\"" + imgpath + imgSrc + "\"/></a></span>";
  tag.setInnerHTML( link );

  // Then show/hide the full address list
  DOM::HTMLElement dotsTag = getHTMLElementById( "dotsFull" + field + "AddressList" );
  Q_ASSERT( dotsTag.tagName() == "span" );

  tag = getHTMLElementById( "hiddenFull" + field + "AddressList" );
  Q_ASSERT( tag.tagName() == "span" );

  if (doShow ) {
    dotsTag.addCSSProperty( "display", "none" );
    tag.removeCSSProperty( "display" );
  } else {
    tag.addCSSProperty( "display", "none" );
    dotsTag.removeCSSProperty( "display" );
  }
}

void KMReaderWin::injectAttachments()
{
  // inject attachments in header view
  // we have to do that after the otp has run so we also see encrypted parts
  DOM::Document doc = mViewer->htmlDocument();
  DOM::Element injectionPoint = doc.getElementById( "attachmentInjectionPoint" );
  if ( injectionPoint.isNull() )
    return;

  QString imgpath( KStandardDirs::locate("data","kmail/pics/") );
  QString visibility;
  QString urlHandle;
  QString imgSrc;
  if( !showAttachmentQuicklist() ) {
    urlHandle.append( "kmail:showAttachmentQuicklist" );
    imgSrc.append( "quicklistClosed.png" );
  } else {
    urlHandle.append( "kmail:hideAttachmentQuicklist" );
    imgSrc.append( "quicklistOpened.png" );
  }

  QColor background = KColorScheme( QPalette::Active, KColorScheme::View ).background().color();
  QString html = renderAttachments( mRootNode, background );
  if ( html.isEmpty() )
    return;

  QString link;
  if ( headerStyle() == HeaderStyle::fancy() ) {
    link += "<div style=\"text-align: left;\"><a href=\""+urlHandle+"\"><img src=\""+imgpath+imgSrc+"\"/></a></div>";
    html.prepend( link );
    html.prepend( QString::fromLatin1("<div style=\"float:left;\">%1&nbsp;</div>" ).arg(i18n("Attachments:")) );
  } else {
    link += "<div style=\"text-align: right;\"><a href=\""+urlHandle+"\"><img src=\""+imgpath+imgSrc+"\"/></a></div>";
    html.prepend( link );
  }

  assert( injectionPoint.tagName() == "div" );
  static_cast<DOM::HTMLElement>( injectionPoint ).setInnerHTML( html );
}

static QColor nextColor( const QColor & c )
{
  int h, s, v;
  c.getHsv( &h, &s, &v );
  return QColor::fromHsv( (h + 50) % 360, qMax(s, 64), v );
}

QString KMReaderWin::renderAttachments(partNode * node, const QColor &bgColor )
{
  if ( !node )
    return QString();

  QString html;
  if ( node->firstChild() ) {
    QString subHtml = renderAttachments( node->firstChild(), nextColor( bgColor ) );
    if ( !subHtml.isEmpty() ) {

      QString visibility;
      if( !showAttachmentQuicklist() ) {
        visibility.append( "display:none;" );
      }

      QString margin;
      if ( node != mRootNode || headerStyle() != HeaderStyle::enterprise() )
        margin = "padding:2px; margin:2px; ";
      QString align = "left";
      if ( headerStyle() == HeaderStyle::enterprise() )
        align = "right";
      if ( node->msgPart().typeStr().toLower() == "message" || node == mRootNode )
        html += QString::fromLatin1("<div style=\"background:%1; %2"
                "vertical-align:middle; float:%3; %4\">").arg( bgColor.name() ).arg( margin )
                                                         .arg( align ).arg( visibility );
      html += subHtml;
      if ( node->msgPart().typeStr().toLower() == "message" || node == mRootNode )
        html += "</div>";
    }
  } else {
    QString label, icon;
    icon = node->msgPart().iconName( KIconLoader::Small );
    label = node->msgPart().contentDescription();
    if( label.isEmpty() )
      label = node->msgPart().name().trimmed();
    if( label.isEmpty() )
      label = node->msgPart().fileName();
    bool typeBlacklisted = node->msgPart().typeStr().toLower() == "multipart";
    if ( !typeBlacklisted ) {
      typeBlacklisted = StringUtil::isCryptoPart( node->msgPart().typeStr(), node->msgPart().subtypeStr(),
                                                  node->msgPart().fileName() );
    }
    typeBlacklisted = typeBlacklisted || node == mRootNode;
    bool firstTextChildOfEncapsulatedMsg = node->msgPart().typeStr().toLower() == "text" &&
                                           node->msgPart().subtypeStr().toLower() == "plain" &&
                                           node->parentNode() &&
                                           node->parentNode()->msgPart().typeStr().toLower() == "message";
    typeBlacklisted = typeBlacklisted || firstTextChildOfEncapsulatedMsg;
    if ( !label.isEmpty() && !icon.isEmpty() && !typeBlacklisted ) {
      html += "<div style=\"float:left;\">";
      html += QString::fromLatin1( "<span style=\"white-space:nowrap; border-width: 0px; border-left-width: 5px; border-color: %1; 2px; border-left-style: solid;\">" ).arg( bgColor.name() );
      QString fileName = writeMessagePartToTempFile( &node->msgPart(), node->nodeId() );
      QString href = node->asHREF( "header" );
      html += QString::fromLatin1( "<a href=\"" ) + href +
              QString::fromLatin1( "\">" );
      html += "<img style=\"vertical-align:middle;\" src=\"" + icon + "\"/>&nbsp;";
      if ( headerStyle() == HeaderStyle::enterprise() ) {
        QFont bodyFont = mCSSHelper->bodyFont( isFixedFont() );
        QFontMetrics fm( bodyFont );
        html += fm.elidedText( label, Qt::ElideRight, 180 );
      } else if ( headerStyle() == HeaderStyle::fancy() ) {
        QFont bodyFont = mCSSHelper->bodyFont( isFixedFont() );
        QFontMetrics fm( bodyFont );
        html += fm.elidedText( label, Qt::ElideRight, 1000 );
      } else {
        html += label;
      }
      html += "</a></span></div> ";
    }
  }

  html += renderAttachments( node->nextSibling(), nextColor ( bgColor ) );
  return html;
}

using namespace KMail::Interface;

void KMReaderWin::setBodyPartMemento( const partNode *node,
                                      const QByteArray &which,
                                      BodyPartMemento *memento )
{
  const QByteArray index = node->path() + ':' + which.toLower();

  const std::map<QByteArray,BodyPartMemento*>::iterator it =
    mBodyPartMementoMap.lower_bound( index );

  if ( it != mBodyPartMementoMap.end() && it->first == index ) {
    if ( memento && memento == it->second ) {
      return;
    }

    delete it->second;

    if ( memento ) {
      it->second = memento;
    } else {
      mBodyPartMementoMap.erase( it );
    }
  } else {
    if ( memento ) {
      mBodyPartMementoMap.insert( it, std::make_pair( index, memento ) );
    }
  }

  if ( Observable * o = memento ? memento->asObservable() : 0 ) {
    o->attach( this );
  }
}

BodyPartMemento *KMReaderWin::bodyPartMemento( const partNode *node,
                                               const QByteArray &which ) const
{
  const QByteArray index = node->path() + ':' + which.toLower();
  const std::map<QByteArray,BodyPartMemento*>::const_iterator it =
    mBodyPartMementoMap.find( index );

  if ( it == mBodyPartMementoMap.end() ) {
    return 0;
  } else {
    return it->second;
  }
}

void KMReaderWin::clearBodyPartMementos()
{
  for ( std::map<QByteArray,BodyPartMemento*>::const_iterator
          it = mBodyPartMementoMap.begin(), end = mBodyPartMementoMap.end();
        it != end; ++it ) {
    delete it->second;
  }
  mBodyPartMementoMap.clear();
}

bool KMReaderWin::showFullToAddressList() const
{
  return mShowFullToAddressList;
}

void KMReaderWin::setShowFullToAddressList( bool showFullToAddressList )
{
  mShowFullToAddressList = showFullToAddressList;
}

bool KMReaderWin::showFullCcAddressList() const
{
  return mShowFullCcAddressList;
}

void KMReaderWin::setShowFullCcAddressList( bool showFullCcAddressList )
{
  mShowFullCcAddressList = showFullCcAddressList;
}

#include "kmreaderwin.moc"

<|MERGE_RESOLUTION|>--- conflicted
+++ resolved
@@ -1,6 +1,7 @@
 /* -*- mode: C++; c-file-style: "gnu" -*-
   This file is part of KMail, the KDE mail client.
   Copyright (c) 1997 Markus Wuebben <markus.wuebben@kde.org>
+  Copyright (c) 2009 Laurent Montel <montel@kde.org>
 
   This program is free software; you can redistribute it and/or modify
   it under the terms of the GNU General Public License as published by
@@ -19,20 +20,14 @@
 
 // define this to copy all html that is written to the readerwindow to
 // filehtmlwriter.out in the current working directory
-//#define KMAIL_READER_HTML_DEBUG 1
 #include "kmreaderwin.h"
-
-#include <config-kmail.h>
 
 #include "globalsettings.h"
 #include "kmversion.h"
 #include "kmmainwidget.h"
 #include "kmreadermainwin.h"
 #include <kpimutils/kfileio.h>
-#include "kmfolderindex.h"
 #include "kmcommands.h"
-#include "kmmsgpartdlg.h"
-#include "mailsourceviewer.h"
 #include <QByteArray>
 #include <QImageReader>
 #include <QCloseEvent>
@@ -43,40 +38,7 @@
 #include <QScrollArea>
 #include <QScrollBar>
 #include <QSignalMapper>
-using KMail::MailSourceViewer;
-#include "partNode.h"
-#include "kmmsgdict.h"
 #include "messagesender.h"
-<<<<<<< HEAD
-#include "kcursorsaver.h"
-#include "kmfolder.h"
-#include "vcardviewer.h"
-using KMail::VCardViewer;
-#include "objecttreeparser.h"
-using KMail::ObjectTreeParser;
-#include "partmetadata.h"
-using KMail::PartMetaData;
-#include "attachmentstrategy.h"
-using KMail::AttachmentStrategy;
-#include "headerstrategy.h"
-using KMail::HeaderStrategy;
-#include "headerstyle.h"
-using KMail::HeaderStyle;
-#include "khtmlparthtmlwriter.h"
-using KMail::HtmlWriter;
-using KMail::KHtmlPartHtmlWriter;
-#include "htmlstatusbar.h"
-using KMail::HtmlStatusBar;
-#include "folderjob.h"
-using KMail::FolderJob;
-#include "csshelper.h"
-using KMail::CSSHelper;
-#include "isubject.h"
-using KMail::ISubject;
-#include "urlhandlermanager.h"
-using KMail::URLHandlerManager;
-#include "interfaces/observable.h"
-=======
 #include "messageviewer/kcursorsaver.h"
 #include "messageviewer/headerstrategy.h"
 #include "messageviewer/headerstyle.h"
@@ -85,48 +47,30 @@
 
 #include "messageviewer/csshelper.h"
 using MessageViewer::CSSHelper;
->>>>>>> cedd58c0
 #include "util.h"
 #include <kicon.h>
 #include "broadcaststatus.h"
-#include "attachmentdialog.h"
+#include "messageviewer/attachmentdialog.h"
 #include "stringutil.h"
 
 #include <kmime/kmime_mdn.h>
 using namespace KMime;
-#ifdef KMAIL_READER_HTML_DEBUG
-#include "filehtmlwriter.h"
-using KMail::FileHtmlWriter;
-#include "teehtmlwriter.h"
-using KMail::TeeHtmlWriter;
-#endif
-
-#include <mimelib/mimepp.h>
-#include <mimelib/body.h>
-#include <mimelib/utility.h>
-
-#include "kleo/specialjob.h"
-#include "kleo/cryptobackend.h"
-#include "kleo/cryptobackendfactory.h"
+
+#include "messageviewer/viewer.h"
+using namespace MessageViewer;
+#include "messageviewer/attachmentstrategy.h"
+
 
 // KABC includes
 #include <kabc/addressee.h>
 #include <kabc/vcardconverter.h>
 
-// khtml headers
-#include <khtml_part.h>
-#include <khtmlview.h> // So that we can get rid of the frames
-#include <dom/html_element.h>
-#include <dom/html_block.h>
-#include <dom/html_document.h>
-#include <dom/dom_string.h>
 
 #include <kde_file.h>
 #include <kactionmenu.h>
 // for the click on attachment stuff (dnaber):
 #include <kcharsets.h>
 #include <kmenu.h>
-#include <kstandarddirs.h>  // Sven's : for access and getpid
 #include <kdebug.h>
 #include <kfiledialog.h>
 #include <klocale.h>
@@ -166,244 +110,7 @@
 #include <ctype.h>
 #include <string.h>
 
-#ifdef HAVE_PATHS_H
-#include <paths.h>
-#include <kvbox.h>
-#include <QTextDocument>
-#endif
-
 using namespace KMail;
-
-// This function returns the complete data that were in this
-// message parts - *after* all encryption has been removed that
-// could be removed.
-// - This is used to store the message in decrypted form.
-void KMReaderWin::objectTreeToDecryptedMsg( partNode* node,
-                                            QByteArray& resultingData,
-                                            KMMessage& theMessage,
-                                            bool weAreReplacingTheRootNode,
-                                            int recCount )
-{
-  kDebug() << "-------------------------------------------------";
-  kDebug() << "START" << "(" << recCount << ")";
-  if( node ) {
-
-    kDebug(5006) << node->typeString() << '/' << node->subTypeString();
-
-    partNode* curNode = node;
-    partNode* dataNode = curNode;
-    partNode * child = node->firstChild();
-    const bool bIsMultipart = node->type() == DwMime::kTypeMultipart;
-    bool bKeepPartAsIs = false;
-
-    switch( curNode->type() ) {
-      case DwMime::kTypeMultipart: {
-          switch( curNode->subType() ) {
-          case DwMime::kSubtypeSigned: {
-              bKeepPartAsIs = true;
-            }
-            break;
-          case DwMime::kSubtypeEncrypted: {
-              if ( child )
-                dataNode = child;
-            }
-            break;
-          }
-        }
-        break;
-      case DwMime::kTypeMessage: {
-          switch( curNode->subType() ) {
-          case DwMime::kSubtypeRfc822: {
-              if ( child )
-                dataNode = child;
-            }
-            break;
-          }
-        }
-        break;
-      case DwMime::kTypeApplication: {
-          switch( curNode->subType() ) {
-          case DwMime::kSubtypeOctetStream: {
-              if ( child )
-                dataNode = child;
-            }
-            break;
-          case DwMime::kSubtypePkcs7Signature: {
-              // note: subtype Pkcs7Signature specifies a signature part
-              //       which we do NOT want to remove!
-              bKeepPartAsIs = true;
-            }
-            break;
-          case DwMime::kSubtypePkcs7Mime: {
-              // note: subtype Pkcs7Mime can also be signed
-              //       and we do NOT want to remove the signature!
-              if ( child && curNode->encryptionState() != KMMsgNotEncrypted )
-                dataNode = child;
-            }
-            break;
-          }
-        }
-        break;
-    }
-
-
-    DwHeaders& rootHeaders( theMessage.headers() );
-    DwBodyPart * part = dataNode->dwPart() ? dataNode->dwPart() : 0;
-    DwHeaders * headers(
-        (part && part->hasHeaders())
-        ? &part->Headers()
-        : (  (weAreReplacingTheRootNode || !dataNode->parentNode())
-            ? &rootHeaders
-            : 0 ) );
-    if( dataNode == curNode ) {
-      kDebug() << "dataNode == curNode:  Save curNode without replacing it.";
-
-      // A) Store the headers of this part IF curNode is not the root node
-      //    AND we are not replacing a node that already *has* replaced
-      //    the root node in previous recursion steps of this function...
-      if( headers ) {
-        if( dataNode->parentNode() && !weAreReplacingTheRootNode ) {
-          kDebug() << "dataNode is NOT replacing the root node:  Store the headers.";
-          resultingData += headers->AsString().c_str();
-        } else if( weAreReplacingTheRootNode && part && part->hasHeaders() ){
-          kDebug() << "dataNode replace the root node:  Do NOT store the headers but change";
-          kDebug() << "                                the Message's headers accordingly.";
-          kDebug() << "             old Content-Type =" << rootHeaders.ContentType().AsString().c_str();
-          kDebug() << "             new Content-Type =" << headers->ContentType(   ).AsString().c_str();
-          rootHeaders.ContentType()             = headers->ContentType();
-          theMessage.setContentTransferEncodingStr(
-              headers->HasContentTransferEncoding()
-            ? headers->ContentTransferEncoding().AsString().c_str()
-            : "" );
-          rootHeaders.ContentDescription() = headers->ContentDescription();
-          rootHeaders.ContentDisposition() = headers->ContentDisposition();
-          theMessage.setNeedsAssembly();
-        }
-      }
-
-      if ( bKeepPartAsIs ) {
-        resultingData += dataNode->encodedBody();
-      } else {
-
-        // B) Store the body of this part.
-        if( headers && bIsMultipart && dataNode->firstChild() )  {
-          kDebug() << "is valid Multipart, processing children:";
-          QByteArray boundary = headers->ContentType().Boundary().c_str();
-          curNode = dataNode->firstChild();
-          // store children of multipart
-          while( curNode ) {
-            kDebug() << "--boundary";
-            if( resultingData.size() &&
-                ( '\n' != resultingData.at( resultingData.size()-1 ) ) )
-              resultingData += '\n';
-            resultingData += '\n';
-            resultingData += "--";
-            resultingData += boundary;
-            resultingData += '\n';
-            // note: We are processing a harmless multipart that is *not*
-            //       to be replaced by one of it's children, therefor
-            //       we set their doStoreHeaders to true.
-            objectTreeToDecryptedMsg( curNode,
-                                      resultingData,
-                                      theMessage,
-                                      false,
-                                      recCount + 1 );
-            curNode = curNode->nextSibling();
-          }
-          kDebug() << "--boundary--";
-          resultingData += "\n--";
-          resultingData += boundary;
-          resultingData += "--\n\n";
-          kDebug() << "Multipart processing children - DONE";
-        } else if( part ){
-          // store simple part
-          kDebug() << "is Simple part or invalid Multipart, storing body data .. DONE";
-          resultingData += part->Body().AsString().c_str();
-        }
-      }
-    } else {
-      kDebug() << "dataNode != curNode:  Replace curNode by dataNode.";
-      bool rootNodeReplaceFlag = weAreReplacingTheRootNode || !curNode->parentNode();
-      if( rootNodeReplaceFlag ) {
-        kDebug() << "                     Root node will be replaced.";
-      } else {
-        kDebug() << "                     Root node will NOT be replaced.";
-      }
-      // store special data to replace the current part
-      // (e.g. decrypted data or embedded RfC 822 data)
-      objectTreeToDecryptedMsg( dataNode,
-                                resultingData,
-                                theMessage,
-                                rootNodeReplaceFlag,
-                                recCount + 1 );
-    }
-  }
-  kDebug() << "END" << "(" << recCount << ")";
-}
-
-
-/*
- ===========================================================================
-
-
-        E N D    O F     T E M P O R A R Y     M I M E     C O D E
-
-
- ===========================================================================
-*/
-
-
-
-
-
-
-
-
-
-
-
-void KMReaderWin::createWidgets() {
-  QVBoxLayout * vlay = new QVBoxLayout( this );
-  vlay->setMargin( 0 );
-  mSplitter = new QSplitter( Qt::Vertical, this );
-  mSplitter->setObjectName( "mSplitter" );
-  mSplitter->setChildrenCollapsible( false );
-  vlay->addWidget( mSplitter );
-  mMimePartTree = new KMMimePartTree( this, mSplitter );
-  mMimePartTree->setObjectName( "mMimePartTree" );
-  mBox = new KHBox( mSplitter );
-  setStyleDependantFrameWidth();
-  mBox->setFrameStyle( mMimePartTree->frameStyle() );
-  mColorBar = new HtmlStatusBar( mBox );
-  mColorBar->setObjectName( "mColorBar" );
-  connect( mColorBar, SIGNAL( clicked() ),
-           this, SLOT( slotToggleHtmlMode() ) );
-  mViewer = new KHTMLPart( mBox );
-  mViewer->setObjectName( "mViewer" );
-  // Remove the shortcut for the selectAll action from khtml part. It's redefined to
-  // CTRL-SHIFT-A in kmail and clashes with kmails CTRL-A action.
-  KAction *selectAll = qobject_cast<KAction*>(
-          mViewer->actionCollection()->action( "selectAll" ) );
-  if ( selectAll ) {
-    selectAll->setShortcut( KShortcut() );
-  } else {
-    kDebug() << "Failed to find khtml's selectAll action to remove it's shortcut";
-  }
-  // Remove the shortcut for the find action from khtml part. It's redefined to
-  // CTRL-F in kmail and clashes with khtml CTRL-F action.
-  KAction *afind = qobject_cast<KAction*>(
-          mViewer->actionCollection()->action( "find" ) );
-  if ( afind ) {
-    afind->setShortcut( KShortcut() );
-  } else {
-    kDebug() << "Failed to find khtml's find action to remove it's shortcut";
-  }
-
-  mSplitter->setStretchFactor( mSplitter->indexOf(mMimePartTree), 0 );
-  mSplitter->setOpaqueResize( KGlobalSettings::opaqueResize() );
-}
-
-const int KMReaderWin::delay = 150;
 
 //-----------------------------------------------------------------------------
 KMReaderWin::KMReaderWin(QWidget *aParent,
@@ -411,17 +118,6 @@
                          KActionCollection* actionCollection,
                          Qt::WindowFlags aFlags )
   : QWidget(aParent, aFlags ),
-    mSerNumOfOriginalMessage( 0 ),
-    mNodeIdOffset( -1 ),
-    mAttachmentStrategy( 0 ),
-    mHeaderStrategy( 0 ),
-    mHeaderStyle( 0 ),
-    mUpdateReaderWinTimer( 0 ),
-    mResizeTimer( 0 ),
-    mDelayedMarkTimer( 0 ),
-    mOldGlobalOverrideEncoding( "---" ), // init with dummy value
-    mCSSHelper( 0 ),
-    mRootNode( 0 ),
     mMainWindow( mainWindow ),
     mActionCollection( actionCollection ),
     mMailToComposeAction( 0 ),
@@ -429,66 +125,23 @@
     mMailToForwardAction( 0 ),
     mAddAddrBookAction( 0 ),
     mOpenAddrBookAction( 0 ),
-    mCopyAction( 0 ),
-    mCopyURLAction( 0 ),
-    mUrlOpenAction( 0 ),
     mUrlSaveAsAction( 0 ),
-    mAddBookmarksAction( 0 ),
-    mSelectAllAction( 0 ),
-    mScrollUpAction( 0 ),
-    mScrollDownAction( 0 ),
-    mScrollUpMoreAction( 0 ),
-    mScrollDownMoreAction( 0 ),
-    mToggleMimePartTreeAction( 0 ),
-    mSelectEncodingAction( 0 ),
-    mToggleFixFontAction( 0 ),
-    mToggleDisplayModeAction( 0 ),
-    mCanStartDrag( false ),
-    mHtmlWriter( 0 ),
-    mSavedRelativePosition( 0 ),
-    mDecrytMessageOverwrite( false ),
-    mShowSignatureDetails( false ),
-    mShowAttachmentQuicklist( true ),
-    mShowFullToAddressList( false ),
-    mShowFullCcAddressList( false )
-{
-  mUpdateReaderWinTimer.setObjectName( "mUpdateReaderWinTimer" );
-  mDelayedMarkTimer.setObjectName( "mDelayedMarkTimer" );
-  mResizeTimer.setObjectName( "mResizeTimer" );
-
-  mExternalWindow  = ( aParent == mainWindow );
-  mSplitterSizes << 180 << 100;
-  mAutoDelete = false;
-  mLastSerNum = 0;
-  mWaitingForSerNum = 0;
-  mMessage = 0;
-  mMsgDisplay = true;
-  mPrinting = false;
-  mAtmUpdate = false;
-
-  createWidgets();
+    mAddBookmarksAction( 0 )
+{
   createActions();
-  initHtmlWidget();
+  QVBoxLayout * vlay = new QVBoxLayout( this );
+  vlay->setMargin( 0 );
+  mViewer = new Viewer( this,KGlobal::config(),mainWindow,mActionCollection );
+  connect( mViewer, SIGNAL(urlClicked( const Akonadi::Item &, const KUrl & ) ), this, SLOT( slotUrlClicked( const Akonadi::Item &, const KUrl& ) ) );
+  connect( mViewer, SIGNAL( requestConfigSync() ), this, SLOT( slotRequestConfigSync() ) );
+  connect( mViewer, SIGNAL( showReader( KMime::Content* , bool, const QString&, const QString&, const QString &) ), this, SLOT( slotShowReader( KMime::Content* , bool, const QString&, const QString&, const QString &) ) );
+  vlay->addWidget( mViewer );
   readConfig();
-
-  mHtmlOverride = false;
-  mHtmlLoadExtOverride = false;
-
-  mLevelQuote = GlobalSettings::self()->collapseQuoteLevelSpin() - 1;
-
-  mResizeTimer.setSingleShot( true );
-  connect( &mResizeTimer, SIGNAL(timeout()),
-           this, SLOT(slotDelayedResize()) );
 
   mDelayedMarkTimer.setSingleShot( true );
   connect( &mDelayedMarkTimer, SIGNAL(timeout()),
            this, SLOT(slotTouchMessage()) );
-
-  mUpdateReaderWinTimer.setSingleShot( true );
-  connect( &mUpdateReaderWinTimer, SIGNAL(timeout()),
-           this, SLOT(updateReaderWin()) );
-
-  setMsg( 0, false );
+  setMessage( Akonadi::Item(), MessageViewer::Viewer::Delayed );
 }
 
 void KMReaderWin::createActions()
@@ -497,111 +150,9 @@
   if ( !ac ) {
     return;
   }
-
-  KToggleAction *raction = 0;
-
-  // header style
-  KActionMenu *headerMenu  = new KActionMenu(i18nc("View->", "&Headers"), this);
-  ac->addAction("view_headers", headerMenu );
-  headerMenu->setHelpText( i18n("Choose display style of message headers") );
-
-  connect( headerMenu, SIGNAL(triggered(bool)),
-           this, SLOT(slotCycleHeaderStyles()) );
-
-  QActionGroup *group = new QActionGroup( this );
-  raction = new KToggleAction( i18nc("View->headers->", "&Enterprise Headers"), this);
-  ac->addAction( "view_headers_enterprise", raction );
-  connect( raction, SIGNAL(triggered(bool)), SLOT(slotEnterpriseHeaders()) );
-  raction->setHelpText( i18n("Show the list of headers in Enterprise style") );
-  group->addAction( raction );
-  headerMenu->addAction( raction );
-
-  raction  = new KToggleAction(i18nc("View->headers->", "&Fancy Headers"), this);
-  ac->addAction("view_headers_fancy", raction );
-  connect(raction, SIGNAL(triggered(bool) ), SLOT(slotFancyHeaders()));
-  raction->setHelpText( i18n("Show the list of headers in a fancy format") );
-  group->addAction( raction );
-  headerMenu->addAction( raction );
-
-  raction  = new KToggleAction(i18nc("View->headers->", "&Brief Headers"), this);
-  ac->addAction("view_headers_brief", raction );
-  connect(raction, SIGNAL(triggered(bool) ), SLOT(slotBriefHeaders()));
-  raction->setHelpText( i18n("Show brief list of message headers") );
-  group->addAction( raction );
-  headerMenu->addAction( raction );
-
-  raction  = new KToggleAction(i18nc("View->headers->", "&Standard Headers"), this);
-  ac->addAction("view_headers_standard", raction );
-  connect(raction, SIGNAL(triggered(bool) ), SLOT(slotStandardHeaders()));
-  raction->setHelpText( i18n("Show standard list of message headers") );
-  group->addAction( raction );
-  headerMenu->addAction( raction );
-
-  raction  = new KToggleAction(i18nc("View->headers->", "&Long Headers"), this);
-  ac->addAction("view_headers_long", raction );
-  connect(raction, SIGNAL(triggered(bool) ), SLOT(slotLongHeaders()));
-  raction->setHelpText( i18n("Show long list of message headers") );
-  group->addAction( raction );
-  headerMenu->addAction( raction );
-
-  raction  = new KToggleAction(i18nc("View->headers->", "&All Headers"), this);
-  ac->addAction("view_headers_all", raction );
-  connect(raction, SIGNAL(triggered(bool) ), SLOT(slotAllHeaders()));
-  raction->setHelpText( i18n("Show all message headers") );
-  group->addAction( raction );
-  headerMenu->addAction( raction );
-
-  // attachment style
-  KActionMenu *attachmentMenu  = new KActionMenu(i18nc("View->", "&Attachments"), this);
-  ac->addAction("view_attachments", attachmentMenu );
-  attachmentMenu->setHelpText( i18n("Choose display style of attachments") );
-  connect( attachmentMenu, SIGNAL(triggered(bool)),
-           this, SLOT(slotCycleAttachmentStrategy()) );
-
-  group = new QActionGroup( this );
-  raction  = new KToggleAction(i18nc("View->attachments->", "&As Icons"), this);
-  ac->addAction("view_attachments_as_icons", raction );
-  connect(raction, SIGNAL(triggered(bool) ), SLOT(slotIconicAttachments()));
-  raction->setHelpText( i18n("Show all attachments as icons. Click to see them.") );
-  group->addAction( raction );
-  attachmentMenu->addAction( raction );
-
-  raction  = new KToggleAction(i18nc("View->attachments->", "&Smart"), this);
-  ac->addAction("view_attachments_smart", raction );
-  connect(raction, SIGNAL(triggered(bool) ), SLOT(slotSmartAttachments()));
-  raction->setHelpText( i18n("Show attachments as suggested by sender.") );
-  group->addAction( raction );
-  attachmentMenu->addAction( raction );
-
-  raction  = new KToggleAction(i18nc("View->attachments->", "&Inline"), this);
-  ac->addAction("view_attachments_inline", raction );
-  connect(raction, SIGNAL(triggered(bool) ), SLOT(slotInlineAttachments()));
-  raction->setHelpText( i18n("Show all attachments inline (if possible)") );
-  group->addAction( raction );
-  attachmentMenu->addAction( raction );
-
-  raction  = new KToggleAction(i18nc("View->attachments->", "&Hide"), this);
-  ac->addAction("view_attachments_hide", raction );
-  connect(raction, SIGNAL(triggered(bool) ), SLOT(slotHideAttachments()));
-  raction->setHelpText( i18n("Do not show attachments in the message viewer") );
-  group->addAction( raction );
-  attachmentMenu->addAction( raction );
-
-  // Set Encoding submenu
-  mSelectEncodingAction  = new KSelectAction(KIcon("character-set"), i18n("&Set Encoding"), this);
-  mSelectEncodingAction->setToolBarMode( KSelectAction::MenuMode );
-  ac->addAction("encoding", mSelectEncodingAction );
-  connect(mSelectEncodingAction,SIGNAL( triggered(int)),
-          SLOT( slotSetEncoding() ));
-  QStringList encodings = KMMsgBase::supportedEncodings( false );
-  encodings.prepend( i18n( "Auto" ) );
-  mSelectEncodingAction->setItems( encodings );
-  mSelectEncodingAction->setCurrentItem( 0 );
-
   //
   // Message Menu
   //
-
   // new message to
   mMailToComposeAction = new KAction( KIcon( "mail-message-new" ),
                                       i18n( "New Message To..." ), this );
@@ -636,33 +187,6 @@
   ac->addAction( "openin_addr_book", mOpenAddrBookAction );
   connect( mOpenAddrBookAction, SIGNAL(triggered(bool)),
            SLOT(slotMailtoOpenAddrBook()) );
-
-  // copy selected text to clipboard
-  mCopyAction = ac->addAction( KStandardAction::Copy, "kmail_copy", this,
-                               SLOT(slotCopySelectedText()) );
-
-  // copy all text to clipboard
-  mSelectAllAction  = new KAction(i18n("Select All Text"), this);
-  ac->addAction("mark_all_text", mSelectAllAction );
-  connect(mSelectAllAction, SIGNAL(triggered(bool) ), SLOT(selectAll()));
-  mSelectAllAction->setShortcut( QKeySequence( Qt::CTRL + Qt::Key_T ) );
-
-  // copy Email address to clipboard
-  mCopyURLAction = new KAction( KIcon( "edit-copy" ),
-                                i18n( "Copy Link Address" ), this );
-  ac->addAction( "copy_url", mCopyURLAction );
-  connect( mCopyURLAction, SIGNAL(triggered(bool)), SLOT(slotUrlCopy()) );
-
-  // find text
-  KAction *action = new KAction(KIcon("edit-find"), i18n("&Find in Message..."), this);
-  ac->addAction("find_in_messages", action );
-  connect(action, SIGNAL(triggered(bool)), SLOT(slotFind()));
-
-  // open URL
-  mUrlOpenAction = new KAction( KIcon( "document-open" ), i18n( "Open URL" ), this );
-  ac->addAction( "open_url", mUrlOpenAction );
-  connect( mUrlOpenAction, SIGNAL(triggered(bool)), SLOT(slotUrlOpen()) );
-
   // bookmark message
   mAddBookmarksAction = new KAction( KIcon( "bookmark-new" ), i18n( "Bookmark This Link" ), this );
   ac->addAction( "add_bookmarks", mAddBookmarksAction );
@@ -673,650 +197,50 @@
   mUrlSaveAsAction = new KAction( i18n( "Save Link As..." ), this );
   ac->addAction( "saveas_url", mUrlSaveAsAction );
   connect( mUrlSaveAsAction, SIGNAL(triggered(bool)), SLOT(slotUrlSave()) );
-
-  // use fixed font
-  mToggleFixFontAction = new KToggleAction( i18n( "Use Fi&xed Font" ), this );
-  ac->addAction( "toggle_fixedfont", mToggleFixFontAction );
-  connect( mToggleFixFontAction, SIGNAL(triggered(bool)), SLOT(slotToggleFixedFont()) );
-  mToggleFixFontAction->setShortcut( QKeySequence( Qt::Key_X ) );
-
-  // Show message structure viewer
-  mToggleMimePartTreeAction = new KToggleAction( i18n( "Show Message Structure" ), this );
-  ac->addAction( "toggle_mimeparttree", mToggleMimePartTreeAction );
-  connect( mToggleMimePartTreeAction, SIGNAL(toggled(bool)),
-           SLOT(slotToggleMimePartTree()));
-
-  //
-  // Scroll actions
-  //
-  mScrollUpAction = new KAction( i18n("Scroll Message Up"), this );
-  mScrollUpAction->setShortcut( QKeySequence( Qt::Key_Up ) );
-  ac->addAction( "scroll_up", mScrollUpAction );
-  connect( mScrollUpAction, SIGNAL( triggered( bool ) ),
-           this, SLOT( slotScrollUp() ) );
-
-  mScrollDownAction = new KAction( i18n("Scroll Message Down"), this );
-  mScrollDownAction->setShortcut( QKeySequence( Qt::Key_Down ) );
-  ac->addAction( "scroll_down", mScrollDownAction );
-  connect( mScrollDownAction, SIGNAL( triggered( bool ) ),
-           this, SLOT( slotScrollDown() ) );
-
-  mScrollUpMoreAction = new KAction( i18n("Scroll Message Up (More)"), this );
-  mScrollUpMoreAction->setShortcut( QKeySequence( Qt::Key_PageUp ) );
-  ac->addAction( "scroll_up_more", mScrollUpMoreAction );
-  connect( mScrollUpMoreAction, SIGNAL( triggered( bool ) ),
-           this, SLOT( slotScrollPrior() ) );
-
-  mScrollDownMoreAction = new KAction( i18n("Scroll Message Down (More)"), this );
-  mScrollDownMoreAction->setShortcut( QKeySequence( Qt::Key_PageDown ) );
-  ac->addAction( "scroll_down_more", mScrollDownMoreAction );
-  connect( mScrollDownMoreAction, SIGNAL( triggered( bool ) ),
-           this, SLOT( slotScrollNext() ) );
-
-  //
-  // Actions not in menu
-  //
-
-  // Toggle HTML display mode.
-  mToggleDisplayModeAction = new KToggleAction( i18n( "Toggle HTML Display Mode" ), this );
-  ac->addAction( "toggle_html_display_mode", mToggleDisplayModeAction );
-  connect( mToggleDisplayModeAction, SIGNAL( triggered( bool ) ), SLOT( slotToggleHtmlMode() ) );
-  mToggleDisplayModeAction->setHelpText( i18n( "Toggle display mode between HTML and plain text" ) );
 }
 
 void KMReaderWin::setUseFixedFont( bool useFixedFont )
 {
-  mUseFixedFont = useFixedFont;
-  if ( mToggleFixFontAction )
-  {
-    mToggleFixFontAction->setChecked( mUseFixedFont );
-  }
-}
-
-// little helper function
-KToggleAction *KMReaderWin::actionForHeaderStyle( const HeaderStyle * style, const HeaderStrategy * strategy ) {
-  if ( !mActionCollection )
-    return 0;
-  const char * actionName = 0;
-  if ( style == HeaderStyle::enterprise() )
-    actionName = "view_headers_enterprise";
-  if ( style == HeaderStyle::fancy() )
-    actionName = "view_headers_fancy";
-  else if ( style == HeaderStyle::brief() )
-    actionName = "view_headers_brief";
-  else if ( style == HeaderStyle::plain() ) {
-    if ( strategy == HeaderStrategy::standard() )
-      actionName = "view_headers_standard";
-    else if ( strategy == HeaderStrategy::rich() )
-      actionName = "view_headers_long";
-    else if ( strategy == HeaderStrategy::all() )
-      actionName = "view_headers_all";
-  }
-  if ( actionName )
-    return static_cast<KToggleAction*>(mActionCollection->action(actionName));
-  else
-    return 0;
-}
-
-KToggleAction *KMReaderWin::actionForAttachmentStrategy( const AttachmentStrategy * as ) {
-  if ( !mActionCollection )
-    return 0;
-  const char * actionName = 0;
-  if ( as == AttachmentStrategy::iconic() )
-    actionName = "view_attachments_as_icons";
-  else if ( as == AttachmentStrategy::smart() )
-    actionName = "view_attachments_smart";
-  else if ( as == AttachmentStrategy::inlined() )
-    actionName = "view_attachments_inline";
-  else if ( as == AttachmentStrategy::hidden() )
-    actionName = "view_attachments_hide";
-
-  if ( actionName )
-    return static_cast<KToggleAction*>(mActionCollection->action(actionName));
-  else
-    return 0;
-}
-
-void KMReaderWin::slotEnterpriseHeaders() {
-  setHeaderStyleAndStrategy( HeaderStyle::enterprise(),
-                             HeaderStrategy::rich() );
-  if( !mExternalWindow )
-    writeConfig();
-}
-
-void KMReaderWin::slotFancyHeaders() {
-  setHeaderStyleAndStrategy( HeaderStyle::fancy(),
-                             HeaderStrategy::rich() );
-  if( !mExternalWindow )
-    writeConfig();
-}
-
-void KMReaderWin::slotBriefHeaders() {
-  setHeaderStyleAndStrategy( HeaderStyle::brief(),
-                             HeaderStrategy::brief() );
-  if( !mExternalWindow )
-    writeConfig();
-}
-
-void KMReaderWin::slotStandardHeaders() {
-  setHeaderStyleAndStrategy( HeaderStyle::plain(),
-                             HeaderStrategy::standard());
-  writeConfig();
-}
-
-void KMReaderWin::slotLongHeaders() {
-  setHeaderStyleAndStrategy( HeaderStyle::plain(),
-                             HeaderStrategy::rich() );
-  if( !mExternalWindow )
-    writeConfig();
-}
-
-void KMReaderWin::slotAllHeaders() {
-  setHeaderStyleAndStrategy( HeaderStyle::plain(),
-                             HeaderStrategy::all() );
-  if( !mExternalWindow )
-    writeConfig();
-}
-
-void KMReaderWin::slotLevelQuote( int l )
-{
-  mLevelQuote = l;
-  update( true );
-}
-
-void KMReaderWin::slotCycleHeaderStyles() {
-  const HeaderStrategy * strategy = headerStrategy();
-  const HeaderStyle * style = headerStyle();
-
-  const char * actionName = 0;
-  if ( style == HeaderStyle::enterprise() ) {
-    slotFancyHeaders();
-    actionName = "view_headers_fancy";
-  }
-  if ( style == HeaderStyle::fancy() ) {
-    slotBriefHeaders();
-    actionName = "view_headers_brief";
-  } else if ( style == HeaderStyle::brief() ) {
-    slotStandardHeaders();
-    actionName = "view_headers_standard";
-  } else if ( style == HeaderStyle::plain() ) {
-    if ( strategy == HeaderStrategy::standard() ) {
-      slotLongHeaders();
-      actionName = "view_headers_long";
-    } else if ( strategy == HeaderStrategy::rich() ) {
-      slotAllHeaders();
-      actionName = "view_headers_all";
-    } else if ( strategy == HeaderStrategy::all() ) {
-      slotEnterpriseHeaders();
-      actionName = "view_headers_enterprise";
-    }
-  }
-
-  if ( actionName )
-    static_cast<KToggleAction*>( mActionCollection->action( actionName ) )->setChecked( true );
-}
-
-
-void KMReaderWin::slotIconicAttachments() {
-  setAttachmentStrategy( AttachmentStrategy::iconic() );
-}
-
-void KMReaderWin::slotSmartAttachments() {
-  setAttachmentStrategy( AttachmentStrategy::smart() );
-}
-
-void KMReaderWin::slotInlineAttachments() {
-  setAttachmentStrategy( AttachmentStrategy::inlined() );
-}
-
-void KMReaderWin::slotHideAttachments() {
-  setAttachmentStrategy( AttachmentStrategy::hidden() );
-}
-
-void KMReaderWin::slotCycleAttachmentStrategy() {
-  setAttachmentStrategy( attachmentStrategy()->next() );
-  KToggleAction * action = actionForAttachmentStrategy( attachmentStrategy() );
-  assert( action );
-  action->setChecked( true );
-}
-
+  mViewer->setUseFixedFont( useFixedFont );
+}
+
+bool KMReaderWin::isFixedFont() const
+{
+  return mViewer->isFixedFont();
+}
 
 //-----------------------------------------------------------------------------
 KMReaderWin::~KMReaderWin()
 {
-  clearBodyPartMementos();
-  delete mHtmlWriter; mHtmlWriter = 0;
-  delete mCSSHelper;
-  if (mAutoDelete) delete message();
-  delete mRootNode; mRootNode = 0;
-  removeTempFiles();
-}
-
-
-//-----------------------------------------------------------------------------
-void KMReaderWin::slotMessageArrived( KMMessage *msg )
-{
-  if (msg && ((KMMsgBase*)msg)->isMessage()) {
-    if ( msg->getMsgSerNum() == mWaitingForSerNum ) {
-      setMsg( msg, true );
-    } else {
-      kDebug() << "Ignoring update";
-    }
-  }
-}
-
-//-----------------------------------------------------------------------------
-void KMReaderWin::update( KMail::Interface::Observable * observable )
-{
-  if ( !mAtmUpdate ) {
-    // reparse the msg
-    saveRelativePosition();
-    updateReaderWin();
-    return;
-  }
-
-  if ( !mRootNode )
-    return;
-
-  KMMessage* msg = static_cast<KMMessage*>( observable );
-  assert( msg != 0 );
-
-  // find our partNode and update it
-  if ( !msg->lastUpdatedPart() ) {
-    kDebug() << "No updated part";
-    return;
-  }
-  partNode* node = mRootNode->findNodeForDwPart( msg->lastUpdatedPart() );
-  if ( !node ) {
-    kDebug() << "Can't find node for part";
-    return;
-  }
-  node->setDwPart( msg->lastUpdatedPart() );
-
-  // update the tmp file
-  // we have to set it writeable temporarily
-  ::chmod( QFile::encodeName( mAtmCurrentName ), S_IRWXU );
-  QByteArray data = node->msgPart().bodyDecodedBinary();
-  if ( node->msgPart().type() == DwMime::kTypeText && data.size() > 0 ) {
-    // convert CRLF to LF before writing text attachments to disk
-    const size_t newsize = KMail::Util::crlf2lf( data.data(), data.size() );
-    data.truncate( newsize );
-  }
-  KPIMUtils::kByteArrayToFile( data, mAtmCurrentName, false, false, false );
-  ::chmod( QFile::encodeName( mAtmCurrentName ), S_IRUSR );
-
-  mAtmUpdate = false;
-}
-
-//-----------------------------------------------------------------------------
-void KMReaderWin::removeTempFiles()
-{
-  for (QStringList::Iterator it = mTempFiles.begin(); it != mTempFiles.end();
-    ++it)
-  {
-    QFile::remove(*it);
-  }
-  mTempFiles.clear();
-  for (QStringList::Iterator it = mTempDirs.begin(); it != mTempDirs.end();
-    it++)
-  {
-    QDir(*it).rmdir(*it);
-  }
-  mTempDirs.clear();
-}
-
-
-//-----------------------------------------------------------------------------
-bool KMReaderWin::event(QEvent *e)
-{
-  if (e->type() == QEvent::PaletteChange)
-  {
-    delete mCSSHelper;
-    mCSSHelper = new KMail::CSSHelper( mViewer->view() );
-    if (message())
-      message()->readConfig();
-    update( true ); // Force update
-    return true;
-  }
-  return QWidget::event(e);
 }
 
 
 //-----------------------------------------------------------------------------
 void KMReaderWin::readConfig(void)
 {
-  delete mCSSHelper;
-  mCSSHelper = new KMail::CSSHelper( mViewer->view() );
-
-  mNoMDNsWhenEncrypted = GlobalSettings::self()->notSendWhenEncrypted();
-
-  mUseFixedFont = GlobalSettings::self()->useFixedFont();
-  if ( mToggleFixFontAction )
-    mToggleFixFontAction->setChecked( mUseFixedFont );
-
-  mHtmlMail = GlobalSettings::self()->htmlMail();
-  mHtmlLoadExternal = GlobalSettings::self()->htmlLoadExternal();
-
-  KToggleAction *raction = actionForHeaderStyle( headerStyle(), headerStrategy() );
-  if ( raction )
-    raction->setChecked( true );
-
-  setAttachmentStrategy( AttachmentStrategy::create( GlobalSettings::self()->attachmentStrategy() ) );
-  raction = actionForAttachmentStrategy( attachmentStrategy() );
-  if ( raction )
-    raction->setChecked( true );
-
-  const int mimeH = GlobalSettings::self()->mimePaneHeight();
-  const int messageH = GlobalSettings::self()->messagePaneHeight();
-  mSplitterSizes.clear();
-  if ( GlobalSettings::self()->mimeTreeLocation() == GlobalSettings::EnumMimeTreeLocation::bottom )
-    mSplitterSizes << messageH << mimeH;
-  else
-    mSplitterSizes << mimeH << messageH;
-
-  adjustLayout();
-
-  readGlobalOverrideCodec();
-
-  // Note that this call triggers an update, see this call has to be at the
-  // bottom when all settings are already est.
-  setHeaderStyleAndStrategy( HeaderStyle::create( GlobalSettings::self()->headerStyle() ),
-                             HeaderStrategy::create( GlobalSettings::self()->headerSetDisplayed() ) );
-
-  if (message())
-    update();
-  mColorBar->update();
-  KMMessage::readConfig();
-}
-
-
-void KMReaderWin::adjustLayout() {
-  if ( GlobalSettings::self()->mimeTreeLocation() == GlobalSettings::EnumMimeTreeLocation::bottom )
-    mSplitter->addWidget( mMimePartTree );
-  else
-    mSplitter->insertWidget( 0, mMimePartTree );
-  mSplitter->setSizes( mSplitterSizes );
-
-  if ( GlobalSettings::self()->mimeTreeMode() == GlobalSettings::EnumMimeTreeMode::Always &&
-       mMsgDisplay )
-    mMimePartTree->show();
-  else
-    mMimePartTree->hide();
-
-  if ( GlobalSettings::self()->showColorbar() && mMsgDisplay )
-    mColorBar->show();
-  else
-    mColorBar->hide();
-}
-
-
-void KMReaderWin::saveSplitterSizes() const {
-  if ( !mSplitter || !mMimePartTree )
-    return;
-  if ( mMimePartTree->isHidden() )
-    return; // don't rely on QSplitter maintaining sizes for hidden widgets.
-
-  const bool mimeTreeAtBottom = GlobalSettings::self()->mimeTreeLocation() == GlobalSettings::EnumMimeTreeLocation::bottom;
-  GlobalSettings::self()->setMimePaneHeight( mSplitter->sizes()[ mimeTreeAtBottom ? 1 : 0 ] );
-  GlobalSettings::self()->setMessagePaneHeight( mSplitter->sizes()[ mimeTreeAtBottom ? 0 : 1 ] );
-}
-
-//-----------------------------------------------------------------------------
-void KMReaderWin::writeConfig( bool sync ) const {
-  GlobalSettings::self()->setUseFixedFont( mUseFixedFont );
-  if ( headerStyle() )
-    GlobalSettings::self()->setHeaderStyle( headerStyle()->name() );
-  if ( headerStrategy() )
-    GlobalSettings::self()->setHeaderSetDisplayed( headerStrategy()->name() );
-  if ( attachmentStrategy() )
-    GlobalSettings::self()->setAttachmentStrategy( attachmentStrategy()->name() );
-
-  saveSplitterSizes();
-
-  if ( sync )
-    kmkernel->slotRequestConfigSync();
-}
-
-//-----------------------------------------------------------------------------
-void KMReaderWin::initHtmlWidget(void)
-{
-  mViewer->widget()->setFocusPolicy(Qt::WheelFocus);
-  // Let's better be paranoid and disable plugins (it defaults to enabled):
-  mViewer->setPluginsEnabled(false);
-  mViewer->setJScriptEnabled(false); // just make this explicit
-  mViewer->setJavaEnabled(false);    // just make this explicit
-  mViewer->setMetaRefreshEnabled(false);
-  mViewer->setURLCursor( QCursor( Qt::PointingHandCursor ) );
-  // Espen 2000-05-14: Getting rid of thick ugly frames
-  mViewer->view()->setLineWidth(0);
-  // register our own event filter for shift-click
-  mViewer->view()->widget()->installEventFilter( this );
-
-  if ( !htmlWriter() ) {
-    mPartHtmlWriter = new KHtmlPartHtmlWriter( mViewer, 0 );
-#ifdef KMAIL_READER_HTML_DEBUG
-    mHtmlWriter = new TeeHtmlWriter( new FileHtmlWriter( QString() ),
-                                     mPartHtmlWriter );
-#else
-    mHtmlWriter = mPartHtmlWriter;
-#endif
-  }
-
-  // We do a queued connection below, and for that we need to register the meta types of the
-  // parameters.
-  //
-  // Why do we do a queued connection instead of a direct one? slotUrlOpen() handles those clicks,
-  // and can end up in the click handler for accepting invitations. That handler can pop up a dialog
-  // asking the user for a comment on the invitation reply. This dialog is started with exec(), i.e.
-  // executes a sub-eventloop. This sub-eventloop then eventually re-enters the KHTML event handler,
-  // which then thinks we started a drag, and therefore adds a silly drag object to the cursor, with
-  // urls like x-kmail-whatever/43/8/accept, and we don't want that drag object.
-  //
-  // Therefore, use queued connections to avoid the reentry of the KHTML event loop, so we don't
-  // get the drag object.
-  static bool metaTypesRegistered = false;
-  if ( !metaTypesRegistered ) {
-    qRegisterMetaType<KParts::OpenUrlArguments>( "KParts::OpenUrlArguments" );
-    qRegisterMetaType<KParts::BrowserArguments>( "KParts::BrowserArguments" );
-    qRegisterMetaType<KParts::WindowArgs>( "KParts::WindowArgs" );
-    metaTypesRegistered = true;
-  }
-
-  connect(mViewer->browserExtension(),
-          SIGNAL(openUrlRequest(const KUrl &, const KParts::OpenUrlArguments &, const KParts::BrowserArguments &)),this,
-          SLOT(slotUrlOpen(const KUrl &, const KParts::OpenUrlArguments &, const KParts::BrowserArguments &)),
-          Qt::QueuedConnection);
-  connect(mViewer->browserExtension(),
-          SIGNAL(createNewWindow(const KUrl &, const KParts::OpenUrlArguments &, const KParts::BrowserArguments &)),this,
-          SLOT(slotUrlOpen(const KUrl &, const KParts::OpenUrlArguments &, const KParts::BrowserArguments &)),
-          Qt::QueuedConnection);
-  connect(mViewer,SIGNAL(onURL(const QString &)),this,
-          SLOT(slotUrlOn(const QString &)));
-  connect(mViewer,SIGNAL(popupMenu(const QString &, const QPoint &)),
-          SLOT(slotUrlPopup(const QString &, const QPoint &)));
+  mViewer->readConfig();
+  mViewer->setDisregardUmask( GlobalSettings::self()->disregardUmask() );
 }
 
 void KMReaderWin::setAttachmentStrategy( const AttachmentStrategy * strategy ) {
-  mAttachmentStrategy = strategy ? strategy : AttachmentStrategy::smart();
-  update( true );
+  mViewer->setAttachmentStrategy( strategy );
 }
 
 void KMReaderWin::setHeaderStyleAndStrategy( const HeaderStyle * style,
                                              const HeaderStrategy * strategy ) {
-  mHeaderStyle = style ? style : HeaderStyle::fancy();
-  mHeaderStrategy = strategy ? strategy : HeaderStrategy::rich();
-  update( true );
-}
-
+  mViewer->setHeaderStyleAndStrategy( style, strategy );
+}
 //-----------------------------------------------------------------------------
 void KMReaderWin::setOverrideEncoding( const QString & encoding )
 {
-  if ( encoding == mOverrideEncoding )
-    return;
-
-  mOverrideEncoding = encoding;
-  if ( mSelectEncodingAction ) {
-    if ( encoding.isEmpty() ) {
-      mSelectEncodingAction->setCurrentItem( 0 );
-    }
-    else {
-      QStringList encodings = mSelectEncodingAction->items();
-      int i = 0;
-      for ( QStringList::const_iterator it = encodings.constBegin(), end = encodings.constEnd(); it != end; ++it, ++i ) {
-        if ( KMMsgBase::encodingForName( *it ) == encoding ) {
-          mSelectEncodingAction->setCurrentItem( i );
-          break;
-        }
-      }
-      if ( i == encodings.size() ) {
-        // the value of encoding is unknown => use Auto
-        kWarning() <<"Unknown override character encoding \"" << encoding
-                       << "\". Using Auto instead.";
-        mSelectEncodingAction->setCurrentItem( 0 );
-        mOverrideEncoding.clear();
-      }
-    }
-  }
-  update( true );
-}
-
-//-----------------------------------------------------------------------------
-const QTextCodec * KMReaderWin::overrideCodec() const
-{
-  if ( mOverrideEncoding.isEmpty() || mOverrideEncoding == "Auto" ) // Auto
-    return 0;
-  else
-    return KMMsgBase::codecForName( mOverrideEncoding.toLatin1() );
-}
-
-//-----------------------------------------------------------------------------
-void KMReaderWin::slotSetEncoding()
-{
-  if ( mSelectEncodingAction->currentItem() == 0 ) // Auto
-    mOverrideEncoding.clear();
-  else
-    mOverrideEncoding = KMMsgBase::encodingForName( mSelectEncodingAction->currentText() );
-  update( true );
-}
-
-//-----------------------------------------------------------------------------
-void KMReaderWin::readGlobalOverrideCodec()
-{
-  // if the global character encoding wasn't changed then there's nothing to do
-  if ( GlobalSettings::self()->overrideCharacterEncoding() == mOldGlobalOverrideEncoding )
-    return;
-
-  setOverrideEncoding( GlobalSettings::self()->overrideCharacterEncoding() );
-  mOldGlobalOverrideEncoding = GlobalSettings::self()->overrideCharacterEncoding();
-}
-
-//-----------------------------------------------------------------------------
-void KMReaderWin::setOriginalMsg( unsigned long serNumOfOriginalMessage, int nodeIdOffset )
-{
-  mSerNumOfOriginalMessage = serNumOfOriginalMessage;
-  mNodeIdOffset = nodeIdOffset;
-}
-
-//-----------------------------------------------------------------------------
-void KMReaderWin::setMsg( KMMessage* aMsg, bool force )
-{
-  if ( aMsg ) {
-    kDebug() << "(" << aMsg->getMsgSerNum() <<", last" << mLastSerNum <<")" << aMsg->subject()
-             << aMsg->fromStrip() << ", readyToShow" << (aMsg->readyToShow());
-  }
-
-  // Reset message-transient state
-  if (aMsg && aMsg->getMsgSerNum() != mLastSerNum ){
-    mLevelQuote = GlobalSettings::self()->collapseQuoteLevelSpin()-1;
-    clearBodyPartMementos();
-  }
-  if ( mPrinting )
-    mLevelQuote = -1;
-
-  bool complete = true;
-  if ( aMsg &&
-       !aMsg->readyToShow() &&
-       (aMsg->getMsgSerNum() != mLastSerNum) &&
-       !aMsg->isComplete() )
-    complete = false;
-
-  // If not forced and there is aMsg and aMsg is same as mMsg then return
-  if (!force && aMsg && mLastSerNum != 0 && aMsg->getMsgSerNum() == mLastSerNum)
-    return;
-
-  // (de)register as observer
-  if (aMsg && message())
-    message()->detach( this );
-  if (aMsg)
-    aMsg->attach( this );
-  mAtmUpdate = false;
-
-  // connect to the updates if we have hancy headers
-
-  mDelayedMarkTimer.stop();
-
-  mMessage = 0;
-  if ( !aMsg ) {
-    mWaitingForSerNum = 0; // otherwise it has been set
-    mLastSerNum = 0;
-  } else {
-    mLastSerNum = aMsg->getMsgSerNum();
-    // Check if the serial number can be used to find the assoc KMMessage
-    // If so, keep only the serial number (and not mMessage), to avoid a dangling mMessage
-    // when going to another message in the mainwindow.
-    // Otherwise, keep only mMessage, this is fine for standalone KMReaderMainWins since
-    // we're working on a copy of the KMMessage, which we own.
-    if (message() != aMsg) {
-      mMessage = aMsg;
-      mLastSerNum = 0;
-    }
-  }
-
-  if (aMsg) {
-    aMsg->setOverrideCodec( overrideCodec() );
-    aMsg->setDecodeHTML( htmlMail() );
-    // FIXME: workaround to disable DND for IMAP load-on-demand
-    if ( !aMsg->isComplete() )
-      mViewer->setDNDEnabled( false );
-    else
-      mViewer->setDNDEnabled( true );
-  }
-
-  // only display the msg if it is complete
-  // otherwise we'll get flickering with progressively loaded messages
-  if ( complete )
-  {
-    // Avoid flicker, somewhat of a cludge
-    if (force) {
-      // stop the timer to avoid calling updateReaderWin twice
-      mUpdateReaderWinTimer.stop();
-      updateReaderWin();
-    }
-    else if (mUpdateReaderWinTimer.isActive()) {
-      mUpdateReaderWinTimer.setInterval( delay );
-    } else {
-      mUpdateReaderWinTimer.start( 0 );
-    }
-  }
-
-  if ( aMsg && (aMsg->status().isUnread() || aMsg->status().isNew())
-       && GlobalSettings::self()->delayedMarkAsRead() ) {
-    if ( GlobalSettings::self()->delayedMarkTime() != 0 )
-      mDelayedMarkTimer.start( GlobalSettings::self()->delayedMarkTime() * 1000 );
-    else
-      slotTouchMessage();
-  }
+  mViewer->setOverrideEncoding( encoding );
 }
 
 //-----------------------------------------------------------------------------
 void KMReaderWin::clearCache()
 {
-  mUpdateReaderWinTimer.stop();
   clear();
   mDelayedMarkTimer.stop();
-  mLastSerNum = 0;
-  mWaitingForSerNum = 0;
-  mMessage = 0;
 }
 
 // enter items for the "Important changes" list here:
@@ -1353,26 +277,7 @@
 //-----------------------------------------------------------------------------
 void KMReaderWin::displaySplashPage( const QString &info )
 {
-  mMsgDisplay = false;
-  adjustLayout();
-
-  QString location = KStandardDirs::locate("data", "kmail/about/main.html");
-  QString content = KPIMUtils::kFileToByteArray( location );
-  content = content.arg( KStandardDirs::locate( "data", "kdeui/about/kde_infopage.css" ) );
-  if ( QApplication::isRightToLeft() )
-    content = content.arg( "@import \"" + KStandardDirs::locate( "data",
-                           "kdeui/about/kde_infopage_rtl.css" ) +  "\";");
-  else
-    content = content.arg( "" );
-
-  mViewer->begin(KUrl::fromPath( location ));
-
-  QString fontSize = QString::number( pointsToPixel( mCSSHelper->bodyFont().pointSize() ) );
-  QString appTitle = i18n("KMail");
-  QString catchPhrase = ""; //not enough space for a catch phrase at default window size i18n("Part of the Kontact Suite");
-  QString quickDescription = i18n("The email client for the K Desktop Environment.");
-  mViewer->write(content.arg(fontSize).arg(appTitle).arg(catchPhrase).arg(quickDescription).arg(info));
-  mViewer->end();
+  mViewer->displaySplashPage( info );
 }
 
 void KMReaderWin::displayBusyPage()
@@ -1462,738 +367,59 @@
   displaySplashPage( info.toString() );
 }
 
-void KMReaderWin::enableMsgDisplay() {
-  mMsgDisplay = true;
-  adjustLayout();
-}
-
-
-//-----------------------------------------------------------------------------
-
-void KMReaderWin::updateReaderWin()
-{
-  if ( !mMsgDisplay ) {
+
+
+//-----------------------------------------------------------------------------
+void KMReaderWin::slotTouchMessage()
+{
+  if ( !message().isValid() )
     return;
-  }
-
-  mViewer->setOnlyLocalReferences( !htmlLoadExternal() );
-
-  htmlWriter()->reset();
-
-  if ( message() ) {
-    if ( GlobalSettings::self()->showColorbar() ) {
-      mColorBar->show();
-    } else {
-      mColorBar->hide();
-    }
-    displayMessage();
-  } else {
-    mColorBar->hide();
-    mMimePartTree->hide();
-    mMimePartTree->clearAndResetSortOrder();
-    htmlWriter()->begin( mCSSHelper->cssDefinitions( isFixedFont() ) );
-    htmlWriter()->write( mCSSHelper->htmlHead( isFixedFont() ) + "</body></html>" );
-    htmlWriter()->end();
-  }
-
-  if ( mSavedRelativePosition ) {
-    QScrollBar *scrollBar = mViewer->view()->verticalScrollBar();
-    scrollBar->setValue( scrollBar->maximum() * mSavedRelativePosition );
-    mSavedRelativePosition = 0;
-  }
-}
-
-//-----------------------------------------------------------------------------
-int KMReaderWin::pointsToPixel(int pointSize) const
-{
-  return (pointSize * mViewer->view()->logicalDpiY() + 36) / 72;
-}
-
-//-----------------------------------------------------------------------------
-void KMReaderWin::showHideMimeTree() {
-  if ( GlobalSettings::self()->mimeTreeMode() == GlobalSettings::EnumMimeTreeMode::Always )
-    mMimePartTree->show();
-  else {
-    // don't rely on QSplitter maintaining sizes for hidden widgets:
-    saveSplitterSizes();
-    mMimePartTree->hide();
-  }
-  if ( mToggleMimePartTreeAction && ( mToggleMimePartTreeAction->isChecked() != mMimePartTree->isVisible() ) )
-    mToggleMimePartTreeAction->setChecked( mMimePartTree->isVisible() );
-}
-
-void KMReaderWin::displayMessage() {
-  KMMessage * msg = message();
-
-  mMimePartTree->clearAndResetSortOrder();
-  showHideMimeTree();
-
-  if ( !msg )
+  MessageStatus status;
+  status.setStatusFromFlags( message().flags() );
+
+  if ( !status.isNew() && !status.isUnread() )
     return;
 
-  msg->setOverrideCodec( overrideCodec() );
-
-  htmlWriter()->begin( mCSSHelper->cssDefinitions( isFixedFont() ) );
-  htmlWriter()->queue( mCSSHelper->htmlHead( isFixedFont() ) );
-
-  if (!parent())
-    setWindowTitle(msg->subject());
-
-  removeTempFiles();
-
-  mColorBar->setNormalMode();
-
-  parseMsg(msg);
-
-  htmlWriter()->queue("</body></html>");
-  htmlWriter()->flush();
-
-  // For some reason the DOM is not complete at this moment.
-  // But if the below functions are called using a singleShot timer
-  // everything just seems to work.
-  QTimer::singleShot( 1, this, SLOT( toggleFullAddressList() ) );
-  QTimer::singleShot( 1, this, SLOT(injectAttachments()) );
-}
-
-static bool message_was_saved_decrypted_before( const KMMessage * msg )
-{
-  if ( !msg )
-    return false;
-  kDebug() << "msgId =" << msg->msgId();
-  return msg->msgId().trimmed().startsWith( "<DecryptedMsg." );
-}
-
-//-----------------------------------------------------------------------------
-void KMReaderWin::parseMsg(KMMessage* aMsg)
-{
-  KMMessagePart msgPart;
-
-  assert(aMsg!=0);
-
-  aMsg->setIsBeingParsed( true );
-
-  if ( mRootNode && !mRootNode->processed() ) {
-    kWarning() << "The root node is not yet processed! Danger!";
-    return;
-  } else {
-    delete mRootNode;
-  }
-  mRootNode = partNode::fromMessage( aMsg, this );
-  const QByteArray mainCntTypeStr = mRootNode->typeString() + '/' + mRootNode->subTypeString();
-
-  QString cntDesc = aMsg->subject();
-  if( cntDesc.isEmpty() )
-    cntDesc = i18n("( body part )");
-  KIO::filesize_t cntSize = aMsg->msgSize();
-  QString cntEnc;
-  if( aMsg->contentTransferEncodingStr().isEmpty() )
-    cntEnc = "7bit";
-  else
-    cntEnc = aMsg->contentTransferEncodingStr();
-
-  // fill the MIME part tree viewer
-  mRootNode->fillMimePartTree( 0, mMimePartTree, cntDesc, mainCntTypeStr,
-                               cntEnc, cntSize );
-
-  // Check if any part of this message is a v-card
-  // v-cards can be either text/x-vcard or text/directory, so we need to check
-  // both.
-  partNode* vCardNode = mRootNode->findType( DwMime::kTypeText, DwMime::kSubtypeXVCard );
-  if ( !vCardNode )
-    vCardNode = mRootNode->findType( DwMime::kTypeText, DwMime::kSubtypeDirectory );
-
-  bool hasVCard = false;
-  if( vCardNode ) {
-    // ### FIXME: We should only do this if the vCard belongs to the sender,
-    // ### i.e. if the sender's email address is contained in the vCard.
-    const QByteArray vCard = vCardNode->msgPart().bodyDecodedBinary();
-    KABC::VCardConverter t;
-    if ( !t.parseVCards( vCard ).isEmpty() ) {
-      hasVCard = true;
-      kDebug() << "FOUND A VALID VCARD";
-      writeMessagePartToTempFile( &vCardNode->msgPart(), vCardNode->nodeId() );
-    }
-  }
-  htmlWriter()->queue( writeMsgHeader(aMsg, hasVCard ? vCardNode : 0, true ) );
-
-  // show message content
-  ObjectTreeParser otp( this );
-  otp.setAllowAsync( true );
-  otp.parseObjectTree( mRootNode );
-
-  // store encrypted/signed status information in the KMMessage
-  //  - this can only be done *after* calling parseObjectTree()
-  KMMsgEncryptionState encryptionState = mRootNode->overallEncryptionState();
-  KMMsgSignatureState  signatureState  = mRootNode->overallSignatureState();
-  // Don't crash when switching message while GPG passphrase entry dialog is shown #53185
-  if (aMsg != message()) {
-    displayMessage();
-    return;
-  }
-  aMsg->setEncryptionState( encryptionState );
-  // Don't reset the signature state to "not signed" (e.g. if one canceled the
-  // decryption of a signed messages which has already been decrypted before).
-  if ( signatureState != KMMsgNotSigned ||
-       aMsg->signatureState() == KMMsgSignatureStateUnknown ) {
-    aMsg->setSignatureState( signatureState );
-  }
-
-  bool emitReplaceMsgByUnencryptedVersion = false;
-  const KConfigGroup reader( KMKernel::config(), "Reader" );
-  if ( reader.readEntry( "store-displayed-messages-unencrypted", false ) ) {
-
-    // Hack to make sure the S/MIME CryptPlugs follows the strict requirement
-    // of german government:
-    // --> All received encrypted messages *must* be stored in unencrypted form
-    //     after they have been decrypted once the user has read them.
-    //     ( "Aufhebung der Verschluesselung nach dem Lesen" )
-    //
-    // note: Since there is no configuration option for this, we do that for
-    //       all kinds of encryption now - *not* just for S/MIME.
-    //       This could be changed in the objectTreeToDecryptedMsg() function
-    //       by deciding when (or when not, resp.) to set the 'dataNode' to
-    //       something different than 'curNode'.
-
-
-    kDebug() << "\n\n\nSpecial post-encryption handling:\n1.";
-    kDebug() << "(aMsg == msg) ="                      << (aMsg == message());
-    kDebug() << "aMsg->parent() && aMsg->parent() != kmkernel->outboxFolder() = " << (aMsg->parent() && aMsg->parent() != kmkernel->outboxFolder());
-    kDebug() << "message_was_saved_decrypted_before( aMsg ) = " << message_was_saved_decrypted_before( aMsg );
-    kDebug() << "this->decryptMessage() = " << decryptMessage();
-    kDebug() << "otp.hasPendingAsyncJobs() = " << otp.hasPendingAsyncJobs();
-    kDebug() << "   (KMMsgFullyEncrypted == encryptionState) = "     << (KMMsgFullyEncrypted == encryptionState);
-    kDebug() <<"|| (KMMsgPartiallyEncrypted == encryptionState) =" << (KMMsgPartiallyEncrypted == encryptionState);
-         // only proceed if we were called the normal way - not by
-         // double click on the message (==not running in a separate window)
-    if(    (aMsg == message())
-          // don't remove encryption in the outbox folder :)
-        && ( aMsg->parent() && aMsg->parent() != kmkernel->outboxFolder() )
-          // only proceed if this message was not saved encryptedly before
-        && !message_was_saved_decrypted_before( aMsg )
-          // only proceed if the message has actually been decrypted
-        && decryptMessage()
-          // only proceed if no pending async jobs are running:
-        && !otp.hasPendingAsyncJobs()
-          // only proceed if this message is (at least partially) encrypted
-        && (    (KMMsgFullyEncrypted == encryptionState)
-            || (KMMsgPartiallyEncrypted == encryptionState) ) ) {
-
-      kDebug() << "Calling objectTreeToDecryptedMsg()";
-
-      QByteArray decryptedData;
-      // note: The following call may change the message's headers.
-      objectTreeToDecryptedMsg( mRootNode, decryptedData, *aMsg );
-      kDebug() << "Resulting data:" << decryptedData;
-
-      if( !decryptedData.isEmpty() ) {
-        kDebug() << "Composing unencrypted message";
-        // try this:
-        aMsg->setBody( decryptedData );
-        KMMessage* unencryptedMessage = new KMMessage( *aMsg );
-        unencryptedMessage->setParent( 0 );
-        // because this did not work:
-        /*
-        DwMessage dwMsg( DwString( aMsg->asString() ) );
-        dwMsg.Body() = DwBody( DwString( resultString.data() ) );
-        dwMsg.Body().Parse();
-        KMMessage* unencryptedMessage = new KMMessage( &dwMsg );
-        */
-        kDebug() << "Resulting message:" << unencryptedMessage->asString();
-        kDebug() << "Attach unencrypted message to aMsg";
-        aMsg->setUnencryptedMsg( unencryptedMessage );
-        emitReplaceMsgByUnencryptedVersion = true;
-      }
-    }
-  }
-
-  // store message id to avoid endless recursions
-  setIdOfLastViewedMessage( aMsg->msgId() );
-
-  if( emitReplaceMsgByUnencryptedVersion ) {
-    kDebug() << "Invoce saving in decrypted form:";
-    emit replaceMsgByUnencryptedVersion();
-  } else {
-    showHideMimeTree();
-  }
-
-  aMsg->setIsBeingParsed( false );
-}
-
-
-//-----------------------------------------------------------------------------
-QString KMReaderWin::writeMsgHeader( KMMessage* aMsg, partNode *vCardNode, bool topLevel )
-{
-  if ( !headerStyle() ) {
-    kFatal() << "Trying to writeMsgHeader() without a header style set!";
-  }
-  if ( !headerStrategy() ) {
-    kFatal() << "trying to writeMsgHeader() without a header strategy set!";
-  }
-  QString href;
-  if ( vCardNode )
-    href = vCardNode->asHREF( "body" );
-
-  return headerStyle()->format( aMsg, headerStrategy(), href, mPrinting, topLevel );
-}
-
-//-----------------------------------------------------------------------------
-QString KMReaderWin::writeMessagePartToTempFile( KMMessagePart* aMsgPart,
-                                                 int aPartNum )
-{
-  // If the message part is already written to a file, no point in doing it again.
-  // This function is called twice actually, once from the rendering of the attachment
-  // in the body and once for the header.
-  const partNode * node = mRootNode->findId( aPartNum );
-  KUrl existingFileName = tempFileUrlFromPartNode( node );
-  if ( !existingFileName.isEmpty() ) {
-    return existingFileName.toLocalFile();
-  }
-
-  QString fileName = aMsgPart->fileName();
-  if( fileName.isEmpty() )
-    fileName = aMsgPart->name();
-
-  QString fname = createTempDir( QString::number( aPartNum ) );
-  if ( fname.isEmpty() )
-    return QString();
-
-  // strip off a leading path
-  int slashPos = fileName.lastIndexOf( '/' );
-  if( -1 != slashPos )
-    fileName = fileName.mid( slashPos + 1 );
-  if( fileName.isEmpty() )
-    fileName = "unnamed";
-  fname += '/' + fileName;
-
-  QByteArray data = aMsgPart->bodyDecodedBinary();
-  if ( aMsgPart->type() == DwMime::kTypeText && data.size() > 0 ) {
-    // convert CRLF to LF before writing text attachments to disk
-    const size_t newsize = KMail::Util::crlf2lf( data.data(), data.size() );
-    data.truncate( newsize );
-  }
-  if( !KPIMUtils::kByteArrayToFile( data, fname, false, false, false ) )
-    return QString();
-
-  mTempFiles.append( fname );
-  // make file read-only so that nobody gets the impression that he might
-  // edit attached files (cf. bug #52813)
-  ::chmod( QFile::encodeName( fname ), S_IRUSR );
-
-  return fname;
-}
-
-QString KMReaderWin::createTempDir( const QString &param )
-{
-  KTemporaryFile *tempFile = new KTemporaryFile();
-  tempFile->setSuffix( '.' + param );
-  tempFile->open();
-  QString fname = tempFile->fileName();
-  delete tempFile;
-
-  if ( ::access( QFile::encodeName( fname ), W_OK ) != 0 ) {
-    // Not there or not writable
-    if( KDE_mkdir( QFile::encodeName( fname ), 0 ) != 0 ||
-        ::chmod( QFile::encodeName( fname ), S_IRWXU ) != 0 ) {
-      return QString(); //failed create
-    }
-  }
-
-  assert( !fname.isNull() );
-
-  mTempDirs.append( fname );
-  return fname;
-}
-
-//-----------------------------------------------------------------------------
-void KMReaderWin::showVCard( KMMessagePart * msgPart ) {
-  const QByteArray vCard = msgPart->bodyDecodedBinary();
-
-  VCardViewer *vcv = new VCardViewer(this, vCard );
-  vcv->setObjectName( "vCardDialog" );
-  vcv->show();
-}
-
-//-----------------------------------------------------------------------------
-void KMReaderWin::printMsg( KMMessage* aMsg )
-{
-  disconnect( mPartHtmlWriter, SIGNAL( finished() ), this, SLOT( slotPrintMsg() ) );
-  connect( mPartHtmlWriter, SIGNAL( finished() ), this, SLOT( slotPrintMsg() ) );
-  setMsg( aMsg, true );
-}
-
-//-----------------------------------------------------------------------------
-void KMReaderWin::slotPrintMsg()
-{
-  disconnect( mPartHtmlWriter, SIGNAL( finished() ), this, SLOT( slotPrintMsg() ) );
-  if (!message()) return;
-  mViewer->view()->print();
-  deleteLater();
-}
-
-
-//-----------------------------------------------------------------------------
-int KMReaderWin::msgPartFromUrl( const KUrl &aUrl )
-{
-  if ( aUrl.isEmpty() ) return -1;
-  if ( !aUrl.isLocalFile() ) return -1;
-
-  QString path = aUrl.toLocalFile();
-  uint right = path.lastIndexOf( '/' );
-  uint left = path.lastIndexOf( '.', right );
-
-  bool ok;
-  int res = path.mid( left + 1, right - left - 1 ).toInt( &ok );
-  return ( ok ) ? res : -1;
-}
-
-
-//-----------------------------------------------------------------------------
-void KMReaderWin::resizeEvent( QResizeEvent * )
-{
-  if( !mResizeTimer.isActive() )
-  {
-    //
-    // Combine all resize operations that are requested as long a
-    // the timer runs.
-    //
-    mResizeTimer.start( 100 );
-  }
-}
-
-
-//-----------------------------------------------------------------------------
-void KMReaderWin::slotDelayedResize()
-{
-  mSplitter->setGeometry( 0, 0, width(), height() );
-}
-
-
-//-----------------------------------------------------------------------------
-void KMReaderWin::slotTouchMessage()
-{
-  if ( !message() )
-    return;
-
-  if ( !message()->status().isNew() && !message()->status().isUnread() )
-    return;
-
-  SerNumList serNums;
-  serNums.append( message()->getMsgSerNum() );
-  KMCommand *command = new KMSetStatusCommand( MessageStatus::statusRead(), serNums );
+  Akonadi::Item::List items;
+  items.append( message() );
+  KMCommand *command = new KMSetStatusCommand( MessageStatus::statusRead(), items );
   command->start();
-
+#if 0
   // should we send an MDN?
   if ( mNoMDNsWhenEncrypted &&
        message()->encryptionState() != KMMsgNotEncrypted &&
        message()->encryptionState() != KMMsgEncryptionStateUnknown )
     return;
-
-  KMFolder *folder = message()->parent();
-  if ( folder &&
-       ( folder->isOutbox() || folder->isSent() || folder->isTrash() ||
-         folder->isDrafts() || folder->isTemplates() ) )
+#else
+  kDebug() << "AKONADI PORT: Disabled code in  " << Q_FUNC_INFO;
+#endif
+  Akonadi::Collection col = message().parentCollection();
+  if ( col.isValid() &&
+       ( KMKernel::self()->folderIsSentMailFolder( col ) ||
+         KMKernel::self()->folderIsTrash( col ) ||
+         KMKernel::self()->folderIsDraftOrOutbox( col ) ||
+         KMKernel::self()->folderIsTemplates( col ) ) )
     return;
 
-  if ( KMMessage * receipt = message()->createMDN( MDN::ManualAction,
-                                                   MDN::Displayed,
-                                                   true /* allow GUI */ ) )
+  KMime::Message::Ptr msg = KMail::Util::message( message() );
+  if ( !msg )
+    return;
+
+  if ( KMime::Message::Ptr receipt = KMail::MessageHelper::createMDN( message(), msg, MDN::ManualAction,
+                                                        MDN::Displayed,
+                                                        true /* allow GUI */ ) ) {
     if ( !kmkernel->msgSender()->send( receipt ) ) // send or queue
       KMessageBox::error( this, i18n("Could not send MDN.") );
-}
-
-
-//-----------------------------------------------------------------------------
-void KMReaderWin::closeEvent( QCloseEvent *e )
-{
-  QWidget::closeEvent( e );
-  writeConfig();
-}
-
-
-bool foundSMIMEData( const QString aUrl,
-                     QString& displayName,
-                     QString& libName,
-                     QString& keyId )
-{
-  static QString showCertMan("showCertificate#");
-  displayName = "";
-  libName = "";
-  keyId = "";
-  int i1 = aUrl.indexOf( showCertMan );
-  if( -1 < i1 ) {
-    i1 += showCertMan.length();
-    int i2 = aUrl.indexOf(" ### ", i1);
-    if( i1 < i2 )
-    {
-      displayName = aUrl.mid( i1, i2-i1 );
-      i1 = i2+5;
-      i2 = aUrl.indexOf(" ### ", i1);
-      if( i1 < i2 )
-      {
-        libName = aUrl.mid( i1, i2-i1 );
-        i2 += 5;
-
-        keyId = aUrl.mid( i2 );
-        /*
-        int len = aUrl.length();
-        if( len > i2+1 ) {
-          keyId = aUrl.mid( i2, 2 );
-          i2 += 2;
-          while( len > i2+1 ) {
-            keyId += ':';
-            keyId += aUrl.mid( i2, 2 );
-            i2 += 2;
-          }
-        }
-        */
-      }
-    }
   }
-  return !keyId.isEmpty();
-}
-
-
-//-----------------------------------------------------------------------------
-void KMReaderWin::slotUrlOn(const QString &aUrl)
-{
-  const KUrl url(aUrl);
-
-  if ( url.protocol() == "kmail" || url.protocol() == "x-kmail" || url.protocol() == "attachment"
-       || (url.protocol().isEmpty() && url.path().isEmpty()) ) {
-    mViewer->setDNDEnabled( false );
-  } else {
-    mViewer->setDNDEnabled( true );
-  }
-
-  if ( aUrl.trimmed().isEmpty() ) {
-    KPIM::BroadcastStatus::instance()->reset();
-    mHoveredUrl = KUrl();
-    return;
-  }
-
-  mHoveredUrl = url;
-
-  const QString msg = URLHandlerManager::instance()->statusBarMessage( url, this );
-
-  if ( msg.isEmpty() ) {
-    kWarning() << "Unhandled URL hover!";
-  }
-  KPIM::BroadcastStatus::instance()->setTransientStatusMsg( msg );
-}
-
-
-//-----------------------------------------------------------------------------
-void KMReaderWin::slotUrlOpen(const KUrl &aUrl, const KParts::OpenUrlArguments &, const KParts::BrowserArguments &)
-{
-  mClickedUrl = aUrl;
-
-  if ( URLHandlerManager::instance()->handleClick( aUrl, this ) )
-    return;
-
-  kWarning() << "Unhandled URL click!";
-  emit urlClicked( aUrl, Qt::LeftButton );
-}
-
-//-----------------------------------------------------------------------------
-void KMReaderWin::slotUrlPopup(const QString &aUrl, const QPoint& aPos)
-{
-  const KUrl url( aUrl );
-  mClickedUrl = url;
-
-  if ( URLHandlerManager::instance()->handleContextMenuRequest( url, aPos, this ) )
-    return;
-
-  if ( message() ) {
-    kWarning() << "Unhandled URL right-click!";
-    emit popupMenu( *message(), url, aPos );
-  }
-}
-
-// Checks if the given node has a parent node that is a DIV which has an ID attribute
-// with the value specified here
-static bool hasParentDivWithId( const DOM::Node &start, const QString &id )
-{
-  if ( start.isNull() )
-    return false;
-
-  if ( start.nodeName().string() == "div" ) {
-    for ( unsigned int i = 0; i < start.attributes().length(); i++ ) {
-      if ( start.attributes().item( i ).nodeName().string() == "id" &&
-           start.attributes().item( i ).nodeValue().string() == id )
-        return true;
-    }
-  }
-
-  if ( !start.parentNode().isNull() )
-    return hasParentDivWithId( start.parentNode(), id );
-  else return false;
-}
-
-//-----------------------------------------------------------------------------
-void KMReaderWin::prepareHandleAttachment( int id, const QString& fileName )
-{
-  mAtmCurrent = id;
-  mAtmCurrentName = fileName;
-}
-
-//-----------------------------------------------------------------------------
-void KMReaderWin::showAttachmentPopup( int id, const QString & name, const QPoint &p )
-{
-  prepareHandleAttachment( id, name );
-  KMenu *menu = new KMenu();
-  QAction *action;
-
-  QSignalMapper *attachmentMapper = new QSignalMapper( menu );
-  connect( attachmentMapper, SIGNAL( mapped( int ) ),
-           this, SLOT( slotHandleAttachment( int ) ) );
-
-  action = menu->addAction(SmallIcon("document-open"),i18nc("to open", "Open"));
-  connect( action, SIGNAL( triggered(bool) ), attachmentMapper, SLOT( map() ) );
-  attachmentMapper->setMapping( action, KMHandleAttachmentCommand::Open );
-
-  action = menu->addAction(i18n("Open With..."));
-  connect( action, SIGNAL( triggered(bool) ), attachmentMapper, SLOT( map() ) );
-  attachmentMapper->setMapping( action, KMHandleAttachmentCommand::OpenWith );
-
-  action = menu->addAction(i18nc("to view something", "View") );
-  connect( action, SIGNAL( triggered(bool) ), attachmentMapper, SLOT( map() ) );
-  attachmentMapper->setMapping( action, KMHandleAttachmentCommand::View );
-
-  const bool attachmentInHeader = hasParentDivWithId( mViewer->nodeUnderMouse(), "attachmentInjectionPoint" );
-  const bool hasScrollbar = mViewer->view()->verticalScrollBar()->isVisible();
-  if ( attachmentInHeader && hasScrollbar ) {
-    action = menu->addAction( i18n( "Scroll To" ) );
-    connect( action, SIGNAL( triggered(bool) ), attachmentMapper, SLOT( map() ) );
-    attachmentMapper->setMapping( action, KMHandleAttachmentCommand::ScrollTo );
-  }
-
-  action = menu->addAction(SmallIcon("document-save-as"),i18n("Save As...") );
-  connect( action, SIGNAL( triggered(bool) ), attachmentMapper, SLOT( map() ) );
-  attachmentMapper->setMapping( action, KMHandleAttachmentCommand::Save );
-
-  action = menu->addAction(SmallIcon("edit-copy"), i18n("Copy") );
-  connect( action, SIGNAL( triggered(bool) ), attachmentMapper, SLOT( map() ) );
-  attachmentMapper->setMapping( action, KMHandleAttachmentCommand::Copy );
-
-  const bool canChange = message()->parent() ? !message()->parent()->isReadOnly() : false;
-
-  if ( GlobalSettings::self()->allowAttachmentEditing() ) {
-    action = menu->addAction(SmallIcon("document-properties"), i18n("Edit Attachment") );
-    connect( action, SIGNAL(triggered()), attachmentMapper, SLOT(map()) );
-    attachmentMapper->setMapping( action, KMHandleAttachmentCommand::Edit );
-    action->setEnabled( canChange );
-  }
-  if ( GlobalSettings::self()->allowAttachmentDeletion() ) {
-    action = menu->addAction(SmallIcon("edit-delete"), i18n("Delete Attachment") );
-    connect( action, SIGNAL(triggered()), attachmentMapper, SLOT(map()) );
-    attachmentMapper->setMapping( action, KMHandleAttachmentCommand::Delete );
-    action->setEnabled( canChange );
-  }
-  if ( name.endsWith( QLatin1String(".xia"), Qt::CaseInsensitive ) &&
-       Kleo::CryptoBackendFactory::instance()->protocol( "Chiasmus" ) ) {
-    action = menu->addAction( i18n( "Decrypt With Chiasmus..." ) );
-    connect( action, SIGNAL( triggered(bool) ), attachmentMapper, SLOT( map() ) );
-    attachmentMapper->setMapping( action, KMHandleAttachmentCommand::ChiasmusEncrypt );
-  }
-  action = menu->addAction(i18n("Properties") );
-  connect( action, SIGNAL( triggered(bool) ), attachmentMapper, SLOT( map() ) );
-  attachmentMapper->setMapping( action, KMHandleAttachmentCommand::Properties );
-  menu->exec( p );
-  delete menu;
-}
-
-//-----------------------------------------------------------------------------
-void KMReaderWin::setStyleDependantFrameWidth()
-{
-  if ( !mBox )
-    return;
-  // set the width of the frame to a reasonable value for the current GUI style
-  int frameWidth;
-#if 0 // is this hack still needed with kde4?
-  if( !qstrcmp( style()->metaObject()->className(), "KeramikStyle" ) )
-    frameWidth = style()->pixelMetric( QStyle::PM_DefaultFrameWidth ) - 1;
-  else
-#endif
-    frameWidth = style()->pixelMetric( QStyle::PM_DefaultFrameWidth );
-  if ( frameWidth < 0 )
-    frameWidth = 0;
-  if ( frameWidth != mBox->lineWidth() )
-    mBox->setLineWidth( frameWidth );
-}
-
-//-----------------------------------------------------------------------------
-void KMReaderWin::styleChange( QStyle& oldStyle )
-{
-  setStyleDependantFrameWidth();
-  QWidget::styleChange( oldStyle );
-}
-
-//-----------------------------------------------------------------------------
-void KMReaderWin::slotHandleAttachment( int choice )
-{
-  mAtmUpdate = true;
-  partNode* node = mRootNode ? mRootNode->findId( mAtmCurrent ) : 0;
-  if ( choice == KMHandleAttachmentCommand::Delete ) {
-    slotDeleteAttachment( node );
-  } else if ( choice == KMHandleAttachmentCommand::Edit ) {
-    slotEditAttachment( node );
-  } else if ( choice == KMHandleAttachmentCommand::Copy ) {
-    if ( !node )
-      return;
-    QList<QUrl> urls;
-    KUrl kUrl = tempFileUrlFromPartNode( node );
-    QUrl url = QUrl::fromPercentEncoding( kUrl.toEncoded() );
-
-    if ( !url.isValid() )
-      return;
-    urls.append( url );
-
-    QMimeData *mimeData = new QMimeData;
-    mimeData->setUrls( urls );
-    QApplication::clipboard()->setMimeData( mimeData, QClipboard::Clipboard );
-  } else if ( choice == KMHandleAttachmentCommand::ScrollTo ) {
-    scrollToAttachment( node );
-  }
-  else {
-    KMHandleAttachmentCommand* command = new KMHandleAttachmentCommand(
-        node, message(), mAtmCurrent, mAtmCurrentName,
-        KMHandleAttachmentCommand::AttachmentAction( choice ), KService::Ptr( 0 ), this );
-    connect( command, SIGNAL( showAttachment( int, const QString& ) ),
-        this, SLOT( slotAtmView( int, const QString& ) ) );
-    command->start();
-  }
-}
-
-//-----------------------------------------------------------------------------
-void KMReaderWin::slotToggleHtmlMode()
-{
-  setHtmlOverride( !htmlMail() );
-  update( true );
-}
+}
+
+
 
 //-----------------------------------------------------------------------------
 void KMReaderWin::slotFind()
 {
-  mViewer->findText();
-}
-
-//-----------------------------------------------------------------------------
-void KMReaderWin::slotToggleFixedFont()
-{
-  mUseFixedFont = !mUseFixedFont;
-  update( true );
-}
-
-//-----------------------------------------------------------------------------
-void KMReaderWin::slotToggleMimePartTree()
-{
-  if ( mToggleMimePartTreeAction->isChecked() )
-    GlobalSettings::self()->setMimeTreeMode( GlobalSettings::EnumMimeTreeMode::Always );
-  else
-    GlobalSettings::self()->setMimeTreeMode( GlobalSettings::EnumMimeTreeMode::Never );
-  showHideMimeTree();
-}
-
+  mViewer->slotFind();
+}
 //-----------------------------------------------------------------------------
 void KMReaderWin::slotCopySelectedText()
 {
@@ -2202,948 +428,308 @@
   QApplication::clipboard()->setText( selection );
 }
 
-
-//-----------------------------------------------------------------------------
-void KMReaderWin::atmViewMsg( KMMessagePart* aMsgPart, int nodeId )
-{
-  assert(aMsgPart!=0);
-  KMMessage* msg = new KMMessage;
-  msg->fromString(aMsgPart->bodyDecoded());
-  assert(msg != 0);
-  msg->setMsgSerNum( 0 ); // because lookups will fail
-  // some information that is needed for imap messages with LOD
-  msg->setParent( message()->parent() );
-  msg->setUID(message()->UID());
-  msg->setReadyToShow(true);
-  KMReaderMainWin *win = new KMReaderMainWin();
-  win->showMsg( overrideEncoding(), msg, message()->getMsgSerNum(), nodeId );
-  win->show();
-}
-
-
-void KMReaderWin::setMsgPart( partNode * node ) {
-  htmlWriter()->reset();
-  mColorBar->hide();
-  htmlWriter()->begin( mCSSHelper->cssDefinitions( isFixedFont() ) );
-  htmlWriter()->write( mCSSHelper->htmlHead( isFixedFont() ) );
-  // end ###
-  if ( node ) {
-    ObjectTreeParser otp( this, 0, true );
-    otp.parseObjectTree( node );
+//-----------------------------------------------------------------------------
+void KMReaderWin::setMsgPart( KMime::Content* aMsgPart, bool aHTML,
+                              const QString& aFileName, const QString& pname )
+{
+  mViewer->setMessagePart( aMsgPart, aHTML, aFileName, pname );
+}
+
+//-----------------------------------------------------------------------------
+QString KMReaderWin::copyText() const
+{
+  QString temp = mViewer->selectedText();
+  return temp;
+}
+
+//-----------------------------------------------------------------------------
+void KMReaderWin::setHtmlOverride( bool override )
+{
+  mViewer->setHtmlOverride( override );
+}
+
+bool KMReaderWin::htmlOverride() const
+{
+  return mViewer->htmlOverride();
+}
+
+//-----------------------------------------------------------------------------
+void KMReaderWin::setHtmlLoadExtOverride( bool override )
+{
+  mViewer->setHtmlLoadExtOverride( override );
+}
+
+//-----------------------------------------------------------------------------
+bool KMReaderWin::htmlMail()
+{
+  return mViewer->htmlMail();
+}
+
+//-----------------------------------------------------------------------------
+bool KMReaderWin::htmlLoadExternal()
+{
+  return mViewer->htmlLoadExternal();
+}
+
+//-----------------------------------------------------------------------------
+void KMReaderWin::saveRelativePosition()
+{
+  mViewer->saveRelativePosition();
+}
+
+
+//-----------------------------------------------------------------------------
+Akonadi::Item KMReaderWin::message() const
+{
+  if ( mMessage.isValid())
+    return mMessage;
+
+  if ( mLastSerNum ) {
+    Akonadi::Item item( mLastSerNum );
+    if ( !item.hasPayload<KMime::Message::Ptr>() ) {
+      kWarning() << "Payload is not a MessagePtr!";
+      return Akonadi::Item();
+    }
+    return item;
   }
-  // ### this, too
-  htmlWriter()->queue( "</body></html>" );
-  htmlWriter()->flush();
-}
-
-//-----------------------------------------------------------------------------
-void KMReaderWin::setMsgPart( KMMessagePart* aMsgPart, bool aHTML,
-                              const QString& aFileName, const QString& pname )
-{
-  // Cancel scheduled updates of the reader window, as that would stop the
-  // timer of the HTML writer, which would make viewing attachment not work
-  // anymore as not all HTML is written to the HTML part.
-  // We're updating the reader window here ourselves anyway.
-  mUpdateReaderWinTimer.stop();
-
-  KCursorSaver busy(KBusyPtr::busy());
-  if (kasciistricmp(aMsgPart->typeStr(), "message")==0) {
-      // if called from compose win
-      KMMessage* msg = new KMMessage;
-      assert(aMsgPart!=0);
-      msg->fromString(aMsgPart->bodyDecoded());
-      mMainWindow->setWindowTitle(msg->subject());
-      setMsg(msg, true);
-      setAutoDelete(true);
-  } else if (kasciistricmp(aMsgPart->typeStr(), "text")==0) {
-      if (kasciistricmp(aMsgPart->subtypeStr(), "x-vcard") == 0 ||
-          kasciistricmp(aMsgPart->subtypeStr(), "directory") == 0) {
-        showVCard( aMsgPart );
-        return;
-      }
-      htmlWriter()->begin( mCSSHelper->cssDefinitions( isFixedFont() ) );
-      htmlWriter()->queue( mCSSHelper->htmlHead( isFixedFont() ) );
-
-      if (aHTML && (kasciistricmp(aMsgPart->subtypeStr(), "html")==0)) { // HTML
-        // ### this is broken. It doesn't stip off the HTML header and footer!
-        htmlWriter()->queue( aMsgPart->bodyToUnicode( overrideCodec() ) );
-        mColorBar->setHtmlMode();
-      } else { // plain text
-        const QByteArray str = aMsgPart->bodyDecoded();
-        ObjectTreeParser otp( this );
-        otp.writeBodyStr( str,
-                          overrideCodec() ? overrideCodec() : aMsgPart->codec(),
-                          message() ? message()->from() : QString() );
-      }
-      htmlWriter()->queue("</body></html>");
-      htmlWriter()->flush();
-      mMainWindow->setWindowTitle(i18n("View Attachment: %1", pname));
-  } else if (kasciistricmp(aMsgPart->typeStr(), "image")==0 ||
-             (kasciistricmp(aMsgPart->typeStr(), "application")==0 &&
-              kasciistricmp(aMsgPart->subtypeStr(), "postscript")==0))
-  {
-      if (aFileName.isEmpty()) return;  // prevent crash
-      // Open the window with a size so the image fits in (if possible):
-      QImageReader *iio = new QImageReader();
-      iio->setFileName(aFileName);
-      if( iio->canRead() ) {
-          QImage img = iio->read();
-          QRect desk = KGlobalSettings::desktopGeometry(mMainWindow);
-          // determine a reasonable window size
-          int width, height;
-          if( img.width() < 50 )
-              width = 70;
-          else if( img.width()+20 < desk.width() )
-              width = img.width()+20;
-          else
-              width = desk.width();
-          if( img.height() < 50 )
-              height = 70;
-          else if( img.height()+20 < desk.height() )
-              height = img.height()+20;
-          else
-              height = desk.height();
-          mMainWindow->resize( width, height );
-      }
-      // Just write the img tag to HTML:
-      htmlWriter()->begin( mCSSHelper->cssDefinitions( isFixedFont() ) );
-      htmlWriter()->write( mCSSHelper->htmlHead( isFixedFont() ) );
-      htmlWriter()->write( "<img src=\"file:" +
-                           KUrl::toPercentEncoding( aFileName ) +
-                           "\" border=\"0\">\n"
-                           "</body></html>\n" );
-      htmlWriter()->end();
-      setWindowTitle( i18n("View Attachment: %1", pname ) );
-      show();
-      delete iio;
-  } else {
-    htmlWriter()->begin( mCSSHelper->cssDefinitions( isFixedFont() ) );
-    htmlWriter()->queue( mCSSHelper->htmlHead( isFixedFont() ) );
-    htmlWriter()->queue( "<pre>" );
-
-    QString str = aMsgPart->bodyDecoded();
-    // A QString cannot handle binary data. So if it's shorter than the
-    // attachment, we assume the attachment is binary:
-    if( str.length() < aMsgPart->decodedSize() ) {
-      str.prepend( i18np("[KMail: Attachment contains binary data. Trying to show first character.]",
-          "[KMail: Attachment contains binary data. Trying to show first %1 characters.]",
-                               str.length()) + QChar::fromLatin1('\n') );
-    }
-    htmlWriter()->queue( Qt::escape( str ) );
-    htmlWriter()->queue( "</pre>" );
-    htmlWriter()->queue("</body></html>");
-    htmlWriter()->flush();
-    mMainWindow->setWindowTitle(i18n("View Attachment: %1", pname));
-  }
-}
-
-
-//-----------------------------------------------------------------------------
-void KMReaderWin::slotAtmView( int id, const QString& name )
-{
-  partNode* node = mRootNode ? mRootNode->findId( id ) : 0;
-  if( node ) {
-    mAtmCurrent = id;
-    mAtmCurrentName = name;
-    if ( mAtmCurrentName.isEmpty() )
-      mAtmCurrentName = tempFileUrlFromPartNode( node ).toLocalFile();
-
-    KMMessagePart& msgPart = node->msgPart();
-    QString pname = msgPart.fileName();
-    if (pname.isEmpty()) pname=msgPart.name();
-    if (pname.isEmpty()) pname=msgPart.contentDescription();
-    if (pname.isEmpty()) pname="unnamed";
-    // image Attachment is saved already
-    if (kasciistricmp(msgPart.typeStr(), "message")==0) {
-      atmViewMsg( &msgPart,id );
-    } else if ((kasciistricmp(msgPart.typeStr(), "text")==0) &&
-               ( (kasciistricmp(msgPart.subtypeStr(), "x-vcard")==0) ||
-                 (kasciistricmp(msgPart.subtypeStr(), "directory")==0) )) {
-      setMsgPart( &msgPart, htmlMail(), name, pname );
-    } else {
-      KMReaderMainWin *win = new KMReaderMainWin(&msgPart, htmlMail(),
-          name, pname, overrideEncoding() );
-      win->show();
+  return Akonadi::Item();
+}
+
+//-----------------------------------------------------------------------------
+void KMReaderWin::slotMailtoCompose()
+{
+  KMCommand *command = new KMMailtoComposeCommand( urlClicked(), message() );
+  command->start();
+}
+
+//-----------------------------------------------------------------------------
+void KMReaderWin::slotMailtoForward()
+{
+  KMCommand *command = new KMMailtoForwardCommand( mMainWindow, urlClicked(),
+                                                   message() );
+  command->start();
+}
+
+//-----------------------------------------------------------------------------
+void KMReaderWin::slotMailtoAddAddrBook()
+{
+  KMCommand *command = new KMMailtoAddAddrBookCommand( urlClicked(),
+                                                       mMainWindow );
+  command->start();
+}
+
+//-----------------------------------------------------------------------------
+void KMReaderWin::slotMailtoOpenAddrBook()
+{
+  KMCommand *command = new KMMailtoOpenAddrBookCommand( urlClicked(),
+                                                        mMainWindow );
+  command->start();
+}
+
+//-----------------------------------------------------------------------------
+void KMReaderWin::slotAddBookmarks()
+{
+    KMCommand *command = new KMAddBookmarksCommand( urlClicked(), this );
+    command->start();
+}
+
+//-----------------------------------------------------------------------------
+void KMReaderWin::slotUrlSave()
+{
+  KMCommand *command = new KMUrlSaveCommand( urlClicked(), mMainWindow );
+  command->start();
+}
+
+//-----------------------------------------------------------------------------
+void KMReaderWin::slotMailtoReply()
+{
+  KMCommand *command = new KMMailtoReplyCommand( mMainWindow, urlClicked(),
+                                                 message(), copyText() );
+  command->start();
+}
+
+
+CSSHelper* KMReaderWin::cssHelper() const
+{
+  return mViewer->cssHelper();
+}
+
+bool KMReaderWin::decryptMessage() const
+{
+  return mViewer->decryptMessage();
+}
+
+bool KMReaderWin::showFullToAddressList() const
+{
+  return mShowFullToAddressList;
+}
+
+void KMReaderWin::setShowFullToAddressList( bool showFullToAddressList )
+{
+  mShowFullToAddressList = showFullToAddressList;
+}
+
+bool KMReaderWin::showFullCcAddressList() const
+{
+  return mShowFullCcAddressList;
+}
+
+void KMReaderWin::setShowFullCcAddressList( bool showFullCcAddressList )
+{
+  mShowFullCcAddressList = showFullCcAddressList;
+}
+
+bool KMReaderWin::showSignatureDetails() const
+{
+  return mViewer->showSignatureDetails();
+}
+
+void KMReaderWin::setShowSignatureDetails( bool showDetails )
+{
+  mViewer->setShowSignatureDetails( showDetails );
+}
+bool KMReaderWin::showAttachmentQuicklist() const
+{
+  return mViewer->showAttachmentQuicklist();
+}
+
+void KMReaderWin::setShowAttachmentQuicklist( bool showAttachmentQuicklist )
+{
+  mViewer->setShowAttachmentQuicklist( showAttachmentQuicklist );
+}
+
+bool KMReaderWin::htmlLoadExtOverride() const
+{
+  return mViewer->htmlLoadExtOverride();
+}
+void KMReaderWin::setDecryptMessageOverwrite( bool overwrite )
+{
+  mViewer->setDecryptMessageOverwrite( overwrite );
+}
+const AttachmentStrategy * KMReaderWin::attachmentStrategy() const
+{
+  return mViewer->attachmentStrategy();
+}
+
+QString KMReaderWin::overrideEncoding() const
+{
+  return mViewer->overrideEncoding();
+}
+
+KToggleAction *KMReaderWin::toggleFixFontAction()
+{
+  return mViewer->toggleFixFontAction();
+}
+
+KAction *KMReaderWin::toggleMimePartTreeAction()
+{
+  return mViewer->toggleMimePartTreeAction();
+}
+
+KAction *KMReaderWin::selectAllAction()
+{
+  return mViewer->selectAllAction();
+}
+
+const HeaderStrategy * KMReaderWin::headerStrategy() const
+{
+  return mViewer->headerStrategy();
+}
+
+const HeaderStyle * KMReaderWin::headerStyle() const
+{
+  return mViewer->headerStyle();
+}
+
+KWebView * KMReaderWin::htmlPart() const
+{
+  return mViewer->htmlPart();
+}
+
+KAction *KMReaderWin::copyURLAction()
+{
+  return mViewer->copyURLAction();
+}
+
+KAction *KMReaderWin::copyAction()
+{
+  return mViewer->copyAction();
+}
+KAction *KMReaderWin::urlOpenAction()
+{
+  return mViewer->urlOpenAction();
+}
+void KMReaderWin::setPrinting(bool enable)
+{
+  mViewer->setPrinting( enable );
+}
+
+void KMReaderWin::clear(bool force )
+{
+  mViewer->clear( force ? Viewer::Force : Viewer::Delayed );
+}
+
+void KMReaderWin::setMessage( const Akonadi::Item &item, Viewer::UpdateMode updateMode)
+{
+  mMessage = item;
+  mViewer->setMessageItem( item, updateMode );
+
+  mDelayedMarkTimer.stop();
+  if ( item.isValid() ) {
+    MessageStatus status;
+    status.setStatusFromFlags( item.flags() );
+    if ( ( status.isUnread() || status.isNew() ) && GlobalSettings::self()->delayedMarkAsRead() ) {
+      if (GlobalSettings::self()->delayedMarkTime() != 0 )
+        mDelayedMarkTimer.start( GlobalSettings::self()->delayedMarkTime() * 1000 );
+      else
+        slotTouchMessage();
     }
   }
 }
 
-//-----------------------------------------------------------------------------
-void KMReaderWin::openAttachment( int id, const QString & name )
-{
-  mAtmCurrentName = name;
-  mAtmCurrent = id;
-
-  QString str, pname, cmd, fileName;
-
-  partNode* node = mRootNode ? mRootNode->findId( id ) : 0;
-  if( !node ) {
-    kWarning() << "Could not find node" << id;
-    return;
-  }
-  if ( mAtmCurrentName.isEmpty() )
-    mAtmCurrentName = tempFileUrlFromPartNode( node ).toLocalFile();
-
-  KMMessagePart& msgPart = node->msgPart();
-  if (kasciistricmp(msgPart.typeStr(), "message")==0)
-  {
-    atmViewMsg( &msgPart, id );
-    return;
-  }
-
-  QByteArray contentTypeStr( msgPart.typeStr() + '/' + msgPart.subtypeStr() );
-  kAsciiToLower( contentTypeStr.data() );
-
-  // determine the MIME type of the attachment
-  KMimeType::Ptr mimetype;
-  // prefer the value of the Content-Type header
-  mimetype = KMimeType::mimeType( QString::fromLatin1( contentTypeStr ), KMimeType::ResolveAliases );
-  if ( !mimetype.isNull() && mimetype->is( KABC::Addressee::mimeType() ) ) {
-    showVCard( &msgPart );
-    return;
-  }
-
-  // special case treatment on mac
-  if ( KMail::Util::handleUrlOnMac( mAtmCurrentName ) )
-    return;
-
-  if ( mimetype.isNull() || mimetype->name() == "application/octet-stream" ) {
-    // consider the filename if mimetype can not be found by content-type
-    mimetype = KMimeType::findByPath( name, 0, true /* no disk access */ );
-  }
-  if ( ( mimetype->name() == "application/octet-stream" )
-       && msgPart.isComplete() ) {
-    // consider the attachment's contents if neither the Content-Type header
-    // nor the filename give us a clue
-    mimetype = KMimeType::findByFileContent( name );
-  }
-
-  KService::Ptr offer =
-      KMimeTypeTrader::self()->preferredService( mimetype->name(), "Application" );
-
-  QString filenameText = msgPart.fileName();
-  if ( filenameText.isEmpty() )
-    filenameText = msgPart.name();
-
-  KMail::AttachmentDialog dialog( this, filenameText, offer ? offer->name() : QString(),
-                                  QString::fromLatin1( "askSave_" ) + mimetype->name() );
-  const int choice = dialog.exec();
-
-  if ( choice == KMail::AttachmentDialog::Save ) {
-    mAtmUpdate = true;
-    KMHandleAttachmentCommand* command = new KMHandleAttachmentCommand( node,
-        message(), mAtmCurrent, mAtmCurrentName, KMHandleAttachmentCommand::Save,
-        offer, this );
-    connect( command, SIGNAL( showAttachment( int, const QString& ) ),
-        this, SLOT( slotAtmView( int, const QString& ) ) );
-    command->start();
-  }
-  else if ( ( choice == KMail::AttachmentDialog::Open ) ||
-            ( choice == KMail::AttachmentDialog::OpenWith ) ) {
-    KMHandleAttachmentCommand::AttachmentAction action;
-    if ( choice == KMail::AttachmentDialog::Open )
-      action = KMHandleAttachmentCommand::Open;
-    else
-      action = KMHandleAttachmentCommand::OpenWith;
-    mAtmUpdate = true;
-    KMHandleAttachmentCommand* command = new KMHandleAttachmentCommand( node,
-        message(), mAtmCurrent, mAtmCurrentName, action, offer, this );
-    connect( command, SIGNAL( showAttachment( int, const QString& ) ),
-        this, SLOT( slotAtmView( int, const QString& ) ) );
-    command->start();
-  } else { // Cancel
-    kDebug() << "Canceled opening attachment";
-  }
-}
-
-//-----------------------------------------------------------------------------
-void KMReaderWin::slotScrollUp()
-{
-  mViewer->view()->scrollBy( 0, -10 );
-}
-
-
-//-----------------------------------------------------------------------------
-void KMReaderWin::slotScrollDown()
-{
-  mViewer->view()->scrollBy( 0, 10 );
-}
-
-bool KMReaderWin::atBottom() const
-{
-  KHTMLView *view = mViewer->view();
-  return view->contentsY() + view->visibleHeight() >= view->contentsHeight();
-}
-
-//-----------------------------------------------------------------------------
-void KMReaderWin::slotJumpDown()
-{
-  mViewer->view()->scrollBy( 0, mViewer->view()->visibleHeight() );
-}
-
-//-----------------------------------------------------------------------------
-void KMReaderWin::slotScrollPrior()
-{
-  mViewer->view()->scrollBy( 0, -(int)(mViewer->widget()->height() * 0.8 ) );
-}
-
-//-----------------------------------------------------------------------------
-void KMReaderWin::slotScrollNext()
-{
-  mViewer->view()->scrollBy( 0, (int)(mViewer->widget()->height() * 0.8 ) );
-}
-
-//-----------------------------------------------------------------------------
-void KMReaderWin::slotDocumentChanged()
-{
-
-}
-
-//-----------------------------------------------------------------------------
-void KMReaderWin::slotTextSelected(bool)
-{
-  QString temp = mViewer->selectedText();
-  QApplication::clipboard()->setText(temp);
-}
-
-//-----------------------------------------------------------------------------
-void KMReaderWin::selectAll()
-{
-  mViewer->selectAll();
-}
-
-//-----------------------------------------------------------------------------
-QString KMReaderWin::copyText()
-{
-  QString temp = mViewer->selectedText();
-  return temp;
-}
-
-//-----------------------------------------------------------------------------
-void KMReaderWin::slotDocumentDone()
-{
-}
-
-//-----------------------------------------------------------------------------
-void KMReaderWin::setHtmlOverride( bool override )
-{
-  mHtmlOverride = override;
-  if ( message() ) {
-    message()->setDecodeHTML( htmlMail() );
-  }
-
-  // keep toggle display mode action state in sync.
-  if ( mToggleDisplayModeAction )
-    mToggleDisplayModeAction->setChecked( htmlMail() );
-}
-
-//-----------------------------------------------------------------------------
-void KMReaderWin::setHtmlLoadExtOverride( bool override )
-{
-  mHtmlLoadExtOverride = override;
-}
-
-//-----------------------------------------------------------------------------
-bool KMReaderWin::htmlMail()
-{
-  return ((mHtmlMail && !mHtmlOverride) || (!mHtmlMail && mHtmlOverride));
-}
-
-//-----------------------------------------------------------------------------
-bool KMReaderWin::htmlLoadExternal()
-{
-  return ((mHtmlLoadExternal && !mHtmlLoadExtOverride) ||
-          (!mHtmlLoadExternal && mHtmlLoadExtOverride));
-}
-
-//-----------------------------------------------------------------------------
-void KMReaderWin::saveRelativePosition()
-{
-  const QScrollBar *scrollBar = mViewer->view()->verticalScrollBar();
-  if ( scrollBar->maximum() )
-    mSavedRelativePosition = static_cast<float>( scrollBar->value() ) / scrollBar->maximum();
-  else
-    mSavedRelativePosition = 0;
-}
-
-
-//-----------------------------------------------------------------------------
+KUrl KMReaderWin::urlClicked() const
+{
+  return mViewer->urlClicked();
+}
+
+bool KMReaderWin::autoDelete(void) const
+{
+  return mViewer->autoDelete();
+}
+
+void KMReaderWin::setAutoDelete(bool f)
+{
+  mViewer->setAutoDelete( f );
+}
+
 void KMReaderWin::update( bool force )
 {
-  KMMessage *msg = message();
-  if ( msg ) {
-    saveRelativePosition();
-    setMsg( msg, force );
-  }
-}
-
-//-----------------------------------------------------------------------------
-KMMessage *KMReaderWin::message() const
-{
-  if ( mMessage ) {
-    return mMessage;
-  }
-
-  KMMessage *message = 0;
-  if ( mLastSerNum ) {
-    KMFolder *folder;
-    int index;
-    KMMsgDict::instance()->getLocation( mLastSerNum, &folder, &index );
-    if ( folder && index >= 0 ) {
-      message = folder->getMsg( index );
-    }
-    if ( !message ) {
-      kWarning() << "Attempt to reference invalid serial number" << mLastSerNum;
-    }
-  }
-  return message;
-}
-
-//-----------------------------------------------------------------------------
-void KMReaderWin::slotUrlClicked()
+  mViewer->update( force ? Viewer::Force : Viewer::Delayed );
+}
+
+void KMReaderWin::slotUrlClicked( const Akonadi::Item & item, const KUrl & url )
 {
   KMMainWidget *mainWidget = dynamic_cast<KMMainWidget*>(mMainWindow);
   uint identity = 0;
-  if ( message() && message()->parent() ) {
-    identity = message()->parent()->identity();
+  if ( item.isValid() && item.parentCollection().isValid() ) {
+    QSharedPointer<FolderCollection> fd = FolderCollection::forCollection( item.parentCollection() );
+    identity = fd->identity();
   }
 
-  KMCommand *command = new KMUrlClickedCommand( mClickedUrl, identity, this,
+  KMCommand *command = new KMUrlClickedCommand( url, identity, this,
                                                 false, mainWidget );
   command->start();
 }
 
-//-----------------------------------------------------------------------------
-void KMReaderWin::slotMailtoCompose()
-{
-  KMCommand *command = new KMMailtoComposeCommand( mClickedUrl, message() );
-  command->start();
-}
-
-//-----------------------------------------------------------------------------
-void KMReaderWin::slotMailtoForward()
-{
-  KMCommand *command = new KMMailtoForwardCommand( mMainWindow, mClickedUrl,
-                                                   message() );
-  command->start();
-}
-
-//-----------------------------------------------------------------------------
-void KMReaderWin::slotMailtoAddAddrBook()
-{
-  KMCommand *command = new KMMailtoAddAddrBookCommand( mClickedUrl,
-                                                       mMainWindow );
-  command->start();
-}
-
-//-----------------------------------------------------------------------------
-void KMReaderWin::slotMailtoOpenAddrBook()
-{
-  KMCommand *command = new KMMailtoOpenAddrBookCommand( mClickedUrl,
-                                                        mMainWindow );
-  command->start();
-}
-
-//-----------------------------------------------------------------------------
-void KMReaderWin::slotUrlCopy()
-{
-  // we don't necessarily need a mainWidget for KMUrlCopyCommand so
-  // it doesn't matter if the dynamic_cast fails.
-  KMCommand *command =
-    new KMUrlCopyCommand( mClickedUrl,
-                          dynamic_cast<KMMainWidget*>( mMainWindow ) );
-  command->start();
-}
-
-//-----------------------------------------------------------------------------
-void KMReaderWin::slotUrlOpen( const KUrl &url )
-{
-  if ( !url.isEmpty() )
-    mClickedUrl = url;
-  KMCommand *command = new KMUrlOpenCommand( mClickedUrl, this );
-  command->start();
-}
-
-//-----------------------------------------------------------------------------
-void KMReaderWin::slotAddBookmarks()
-{
-    KMCommand *command = new KMAddBookmarksCommand( mClickedUrl, this );
-    command->start();
-}
-
-//-----------------------------------------------------------------------------
-void KMReaderWin::slotUrlSave()
-{
-  KMCommand *command = new KMUrlSaveCommand( mClickedUrl, mMainWindow );
-  command->start();
-}
-
-//-----------------------------------------------------------------------------
-void KMReaderWin::slotMailtoReply()
-{
-  KMCommand *command = new KMMailtoReplyCommand( mMainWindow, mClickedUrl,
-                                                 message(), copyText() );
-  command->start();
-}
-
-//-----------------------------------------------------------------------------
-partNode * KMReaderWin::partNodeFromUrl( const KUrl & url ) {
-  return mRootNode ? mRootNode->findId( msgPartFromUrl( url ) ) : 0 ;
-}
-
-partNode * KMReaderWin::partNodeForId( int id ) {
-  return mRootNode ? mRootNode->findId( id ) : 0 ;
-}
-
-
-KUrl KMReaderWin::tempFileUrlFromPartNode( const partNode *node )
-{
-  if (!node)
-    return KUrl();
-
-  foreach ( const QString &path, mTempFiles ) {
-    int right = path.lastIndexOf( '/' );
-    int left = path.lastIndexOf( '.', right );
-
-    bool ok = false;
-    int res = path.mid( left + 1, right - left - 1 ).toInt( &ok );
-    if ( ok && res == node->nodeId() )
-      return KUrl( path );
-  }
-  return KUrl();
-}
-
-//-----------------------------------------------------------------------------
-void KMReaderWin::slotSaveAttachments()
-{
-  mAtmUpdate = true;
-  KMSaveAttachmentsCommand *saveCommand = new KMSaveAttachmentsCommand( mMainWindow,
-                                                                        message() );
-  saveCommand->start();
-}
-
-//-----------------------------------------------------------------------------
-void KMReaderWin::saveAttachment( const KUrl &tempFileName )
-{
-  mAtmCurrent = msgPartFromUrl( tempFileName );
-  mAtmCurrentName = mClickedUrl.toLocalFile();
-  slotHandleAttachment( KMHandleAttachmentCommand::Save ); // save
-}
-
-//-----------------------------------------------------------------------------
-void KMReaderWin::slotSaveMsg()
-{
-  KMSaveMsgCommand *saveCommand = new KMSaveMsgCommand( mMainWindow, message() );
-
-  if (saveCommand->url().isEmpty())
-    delete saveCommand;
-  else
-    saveCommand->start();
-}
-
-//-----------------------------------------------------------------------------
-bool KMReaderWin::eventFilter( QObject *, QEvent *e )
-{
-  if ( e->type() == QEvent::MouseButtonPress ) {
-    QMouseEvent* me = static_cast<QMouseEvent*>(e);
-    if ( me->button() == Qt::LeftButton && ( me->modifiers() & Qt::ShiftModifier ) ) {
-      // special processing for shift+click
-      URLHandlerManager::instance()->handleShiftClick( mHoveredUrl, this );
-      return true;
-    }
-
-    if ( me->button() == Qt::LeftButton ) {
-      mCanStartDrag = URLHandlerManager::instance()->willHandleDrag( mHoveredUrl, this );
-      mLastClickPosition = me->pos();
-    }
-  }
-
-  if ( e->type() ==  QEvent::MouseButtonRelease ) {
-    mCanStartDrag = false;
-  }
-
-  if ( e->type() == QEvent::MouseMove ) {
-    QMouseEvent* me = static_cast<QMouseEvent*>( e );
-
-    if ( ( mLastClickPosition - me->pos() ).manhattanLength() > KGlobalSettings::dndEventDelay() ) {
-      if ( mCanStartDrag && !mHoveredUrl.isEmpty() && mHoveredUrl.protocol() == "attachment" ) {
-        mCanStartDrag = false;
-        URLHandlerManager::instance()->handleDrag( mHoveredUrl, this );
-        slotUrlOn( QString() );
-        return true;
-      }
-    }
-  }
-
-  // standard event processing
-  return false;
-}
-
-void KMReaderWin::fillCommandInfo( partNode *node, KMMessage **msg, int *nodeId )
-{
-  Q_ASSERT( msg && nodeId );
-
-  if ( mSerNumOfOriginalMessage != 0 ) {
-    KMFolder *folder = 0;
-    int index = -1;
-    KMMsgDict::instance()->getLocation( mSerNumOfOriginalMessage, &folder, &index );
-    if ( folder && index != -1 )
-      *msg = folder->getMsg( index );
-
-    if ( !( *msg ) ) {
-      kWarning() << "Unable to find the original message, aborting attachment deletion!";
-      return;
-    }
-
-    *nodeId = node->nodeId() + mNodeIdOffset;
-  }
-  else {
-    *nodeId = node->nodeId();
-    *msg = message();
-  }
-}
-
-void KMReaderWin::slotDeleteAttachment(partNode * node)
-{
-  if ( KMessageBox::warningContinueCancel( this,
-       i18n("Deleting an attachment might invalidate any digital signature on this message."),
-       i18n("Delete Attachment"), KStandardGuiItem::del(), KStandardGuiItem::cancel(),
-       "DeleteAttachmentSignatureWarning" )
-     != KMessageBox::Continue ) {
-    return;
-  }
-
-  int nodeId = -1;
-  KMMessage *msg = 0;
-  fillCommandInfo( node, &msg, &nodeId );
-  if ( msg && nodeId != -1 ) {
-    KMDeleteAttachmentCommand* command = new KMDeleteAttachmentCommand( nodeId, msg, this );
-    command->start();
-    connect( command, SIGNAL(completed( KMCommand * ) ), this, SLOT( updateReaderWin()  ) );
-  }
-
-  // If we are operating on a copy of parts of the message, make sure to update the copy as well.
-  if ( mSerNumOfOriginalMessage != 0 && message() ) {
-    message()->deleteBodyPart( node->nodeId() );
-    update( true );
-  }
-}
-
-void KMReaderWin::slotEditAttachment(partNode * node)
-{
-  if ( KMessageBox::warningContinueCancel( this,
-        i18n("Modifying an attachment might invalidate any digital signature on this message."),
-        i18n("Edit Attachment"), KGuiItem( i18n("Edit"), "document-properties" ), KStandardGuiItem::cancel(),
-        "EditAttachmentSignatureWarning" )
-        != KMessageBox::Continue ) {
-    return;
-  }
-
-  int nodeId = -1;
-  KMMessage *msg = 0;
-  fillCommandInfo( node, &msg, &nodeId );
-  if ( msg && nodeId != -1 ) {
-    KMEditAttachmentCommand* command = new KMEditAttachmentCommand( nodeId, msg, this );
-    command->start();
-  }
-
-  // FIXME: If we are operating on a copy of parts of the message, make sure to update the copy as well.
-}
-
-KMail::CSSHelper* KMReaderWin::cssHelper() const
-{
-  return mCSSHelper;
-}
-
-bool KMReaderWin::decryptMessage() const
-{
-  if ( !GlobalSettings::self()->alwaysDecrypt() )
-    return mDecrytMessageOverwrite;
-  return true;
-}
-
-void KMReaderWin::scrollToAttachment( const partNode *node )
-{
-  DOM::Document doc = mViewer->htmlDocument();
-
-  // The anchors for this are created in ObjectTreeParser::parseObjectTree()
-  mViewer->gotoAnchor( QString::fromLatin1( "att%1" ).arg( node->nodeId() ) );
-
-  // Remove any old color markings which might be there
-  const partNode *root = node->topLevelParent();
-  for ( int i = 0; i <= root->totalChildCount() + 1; i++ ) {
-    DOM::Element attachmentDiv = doc.getElementById( QString( "attachmentDiv%1" ).arg( i + 1 ) );
-    if ( !attachmentDiv.isNull() )
-      attachmentDiv.removeAttribute( "style" );
-  }
-
-  // Now, color the div of the attachment in yellow, so that the user sees what happened.
-  // We created a special marked div for this in writeAttachmentMarkHeader() in ObjectTreeParser,
-  // find and modify that now.
-  DOM::Element attachmentDiv = doc.getElementById( QString( "attachmentDiv%1" ).arg( node->nodeId() ) );
-  if ( attachmentDiv.isNull() ) {
-    kWarning() << "Could not find attachment div for attachment" << node->nodeId();
-    return;
-  }
-  attachmentDiv.setAttribute( "style", QString( "border:2px solid %1" )
-      .arg( cssHelper()->pgpWarnColor().name() ) );
-
-  // Update rendering, otherwise the rendering is not updated when the user clicks on an attachment
-  // that causes scrolling and the open attachment dialog
-  doc.updateRendering();
-}
-
-void KMReaderWin::toggleFullAddressList()
-{
-  toggleFullAddressList( "To" );
-  toggleFullAddressList( "Cc" );
-}
-
-DOM::HTMLElement KMReaderWin::getHTMLElementById( const QString &id )
-{
-  Q_ASSERT( !id.isNull() );
-  Q_ASSERT( !id.isEmpty() );
-  DOM::Document doc = mViewer->htmlDocument();
-  return static_cast<DOM::HTMLElement>( doc.getElementById( id ) );
-}
-
-void KMReaderWin::toggleFullAddressList( const QString &field )
-{
-  // First inject the current icon
-  DOM::HTMLElement tag = getHTMLElementById( "iconFull" + field + "AddressList" );
-  if ( tag.isNull() )
-    return;
-  Q_ASSERT( tag.tagName() == "span" );
-
-  QString imgpath( KStandardDirs::locate( "data","kmail/pics/" ) );
-  QString urlHandle;
-  QString imgSrc;
-  bool doShow = ( field == "To" && showFullToAddressList() ) || ( field == "Cc" && showFullCcAddressList() );
-  if ( doShow ) {
-    urlHandle.append( "kmail:hideFull" + field + "AddressList" );
-    imgSrc.append( "quicklistOpened.png" );
-  } else {
-    urlHandle.append( "kmail:showFull" + field + "AddressList" );
-    imgSrc.append( "quicklistClosed.png" );
-  }
-
-  QString link = "<span style=\"text-align: right;\"><a href=\"" + urlHandle + "\"><img src=\"" + imgpath + imgSrc + "\"/></a></span>";
-  tag.setInnerHTML( link );
-
-  // Then show/hide the full address list
-  DOM::HTMLElement dotsTag = getHTMLElementById( "dotsFull" + field + "AddressList" );
-  Q_ASSERT( dotsTag.tagName() == "span" );
-
-  tag = getHTMLElementById( "hiddenFull" + field + "AddressList" );
-  Q_ASSERT( tag.tagName() == "span" );
-
-  if (doShow ) {
-    dotsTag.addCSSProperty( "display", "none" );
-    tag.removeCSSProperty( "display" );
-  } else {
-    tag.addCSSProperty( "display", "none" );
-    dotsTag.removeCSSProperty( "display" );
-  }
-}
-
-void KMReaderWin::injectAttachments()
-{
-  // inject attachments in header view
-  // we have to do that after the otp has run so we also see encrypted parts
-  DOM::Document doc = mViewer->htmlDocument();
-  DOM::Element injectionPoint = doc.getElementById( "attachmentInjectionPoint" );
-  if ( injectionPoint.isNull() )
-    return;
-
-  QString imgpath( KStandardDirs::locate("data","kmail/pics/") );
-  QString visibility;
-  QString urlHandle;
-  QString imgSrc;
-  if( !showAttachmentQuicklist() ) {
-    urlHandle.append( "kmail:showAttachmentQuicklist" );
-    imgSrc.append( "quicklistClosed.png" );
-  } else {
-    urlHandle.append( "kmail:hideAttachmentQuicklist" );
-    imgSrc.append( "quicklistOpened.png" );
-  }
-
-  QColor background = KColorScheme( QPalette::Active, KColorScheme::View ).background().color();
-  QString html = renderAttachments( mRootNode, background );
-  if ( html.isEmpty() )
-    return;
-
-  QString link;
-  if ( headerStyle() == HeaderStyle::fancy() ) {
-    link += "<div style=\"text-align: left;\"><a href=\""+urlHandle+"\"><img src=\""+imgpath+imgSrc+"\"/></a></div>";
-    html.prepend( link );
-    html.prepend( QString::fromLatin1("<div style=\"float:left;\">%1&nbsp;</div>" ).arg(i18n("Attachments:")) );
-  } else {
-    link += "<div style=\"text-align: right;\"><a href=\""+urlHandle+"\"><img src=\""+imgpath+imgSrc+"\"/></a></div>";
-    html.prepend( link );
-  }
-
-  assert( injectionPoint.tagName() == "div" );
-  static_cast<DOM::HTMLElement>( injectionPoint ).setInnerHTML( html );
-}
-
-static QColor nextColor( const QColor & c )
-{
-  int h, s, v;
-  c.getHsv( &h, &s, &v );
-  return QColor::fromHsv( (h + 50) % 360, qMax(s, 64), v );
-}
-
-QString KMReaderWin::renderAttachments(partNode * node, const QColor &bgColor )
-{
-  if ( !node )
-    return QString();
-
-  QString html;
-  if ( node->firstChild() ) {
-    QString subHtml = renderAttachments( node->firstChild(), nextColor( bgColor ) );
-    if ( !subHtml.isEmpty() ) {
-
-      QString visibility;
-      if( !showAttachmentQuicklist() ) {
-        visibility.append( "display:none;" );
-      }
-
-      QString margin;
-      if ( node != mRootNode || headerStyle() != HeaderStyle::enterprise() )
-        margin = "padding:2px; margin:2px; ";
-      QString align = "left";
-      if ( headerStyle() == HeaderStyle::enterprise() )
-        align = "right";
-      if ( node->msgPart().typeStr().toLower() == "message" || node == mRootNode )
-        html += QString::fromLatin1("<div style=\"background:%1; %2"
-                "vertical-align:middle; float:%3; %4\">").arg( bgColor.name() ).arg( margin )
-                                                         .arg( align ).arg( visibility );
-      html += subHtml;
-      if ( node->msgPart().typeStr().toLower() == "message" || node == mRootNode )
-        html += "</div>";
-    }
-  } else {
-    QString label, icon;
-    icon = node->msgPart().iconName( KIconLoader::Small );
-    label = node->msgPart().contentDescription();
-    if( label.isEmpty() )
-      label = node->msgPart().name().trimmed();
-    if( label.isEmpty() )
-      label = node->msgPart().fileName();
-    bool typeBlacklisted = node->msgPart().typeStr().toLower() == "multipart";
-    if ( !typeBlacklisted ) {
-      typeBlacklisted = StringUtil::isCryptoPart( node->msgPart().typeStr(), node->msgPart().subtypeStr(),
-                                                  node->msgPart().fileName() );
-    }
-    typeBlacklisted = typeBlacklisted || node == mRootNode;
-    bool firstTextChildOfEncapsulatedMsg = node->msgPart().typeStr().toLower() == "text" &&
-                                           node->msgPart().subtypeStr().toLower() == "plain" &&
-                                           node->parentNode() &&
-                                           node->parentNode()->msgPart().typeStr().toLower() == "message";
-    typeBlacklisted = typeBlacklisted || firstTextChildOfEncapsulatedMsg;
-    if ( !label.isEmpty() && !icon.isEmpty() && !typeBlacklisted ) {
-      html += "<div style=\"float:left;\">";
-      html += QString::fromLatin1( "<span style=\"white-space:nowrap; border-width: 0px; border-left-width: 5px; border-color: %1; 2px; border-left-style: solid;\">" ).arg( bgColor.name() );
-      QString fileName = writeMessagePartToTempFile( &node->msgPart(), node->nodeId() );
-      QString href = node->asHREF( "header" );
-      html += QString::fromLatin1( "<a href=\"" ) + href +
-              QString::fromLatin1( "\">" );
-      html += "<img style=\"vertical-align:middle;\" src=\"" + icon + "\"/>&nbsp;";
-      if ( headerStyle() == HeaderStyle::enterprise() ) {
-        QFont bodyFont = mCSSHelper->bodyFont( isFixedFont() );
-        QFontMetrics fm( bodyFont );
-        html += fm.elidedText( label, Qt::ElideRight, 180 );
-      } else if ( headerStyle() == HeaderStyle::fancy() ) {
-        QFont bodyFont = mCSSHelper->bodyFont( isFixedFont() );
-        QFontMetrics fm( bodyFont );
-        html += fm.elidedText( label, Qt::ElideRight, 1000 );
-      } else {
-        html += label;
-      }
-      html += "</a></span></div> ";
-    }
-  }
-
-  html += renderAttachments( node->nextSibling(), nextColor ( bgColor ) );
-  return html;
-}
-
-using namespace KMail::Interface;
-
-void KMReaderWin::setBodyPartMemento( const partNode *node,
-                                      const QByteArray &which,
-                                      BodyPartMemento *memento )
-{
-  const QByteArray index = node->path() + ':' + which.toLower();
-
-  const std::map<QByteArray,BodyPartMemento*>::iterator it =
-    mBodyPartMementoMap.lower_bound( index );
-
-  if ( it != mBodyPartMementoMap.end() && it->first == index ) {
-    if ( memento && memento == it->second ) {
-      return;
-    }
-
-    delete it->second;
-
-    if ( memento ) {
-      it->second = memento;
-    } else {
-      mBodyPartMementoMap.erase( it );
-    }
-  } else {
-    if ( memento ) {
-      mBodyPartMementoMap.insert( it, std::make_pair( index, memento ) );
-    }
-  }
-
-  if ( Observable * o = memento ? memento->asObservable() : 0 ) {
-    o->attach( this );
-  }
-}
-
-BodyPartMemento *KMReaderWin::bodyPartMemento( const partNode *node,
-                                               const QByteArray &which ) const
-{
-  const QByteArray index = node->path() + ':' + which.toLower();
-  const std::map<QByteArray,BodyPartMemento*>::const_iterator it =
-    mBodyPartMementoMap.find( index );
-
-  if ( it == mBodyPartMementoMap.end() ) {
-    return 0;
-  } else {
-    return it->second;
-  }
-}
-
-void KMReaderWin::clearBodyPartMementos()
-{
-  for ( std::map<QByteArray,BodyPartMemento*>::const_iterator
-          it = mBodyPartMementoMap.begin(), end = mBodyPartMementoMap.end();
-        it != end; ++it ) {
-    delete it->second;
-  }
-  mBodyPartMementoMap.clear();
-}
-
-bool KMReaderWin::showFullToAddressList() const
-{
-  return mShowFullToAddressList;
-}
-
-void KMReaderWin::setShowFullToAddressList( bool showFullToAddressList )
-{
-  mShowFullToAddressList = showFullToAddressList;
-}
-
-bool KMReaderWin::showFullCcAddressList() const
-{
-  return mShowFullCcAddressList;
-}
-
-void KMReaderWin::setShowFullCcAddressList( bool showFullCcAddressList )
-{
-  mShowFullCcAddressList = showFullCcAddressList;
+void KMReaderWin::slotRequestConfigSync()
+{
+  kmkernel->slotRequestConfigSync();
+}
+
+void KMReaderWin::slotShowReader( KMime::Content* msgPart, bool htmlMail, const QString&filename, const QString&pname, const QString &encoding)
+{
+  KMReaderMainWin *win = new KMReaderMainWin(msgPart, htmlMail,filename, pname, encoding );
+  win->show();
 }
 
 #include "kmreaderwin.moc"
