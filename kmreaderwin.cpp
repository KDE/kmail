--- conflicted
+++ resolved
@@ -477,9 +477,6 @@
     mSelectEncodingAction( 0 ),
     mToggleFixFontAction( 0 ),
     mHtmlWriter( 0 ),
-    updateReaderWinTimer( 0, "updateReaderWinTimer" ),
-    mResizeTimer( 0, "mResizeTimer" ),
-    mDelayedMarkTimer( 0, "mDelayedMarkTimer" ),
     mSavedRelativePosition( 0 )
 {
   mSplitterSizes << 180 << 100;
@@ -612,7 +609,6 @@
   mSelectEncodingAction->setItems( encodings );
   mSelectEncodingAction->setCurrentItem( 0 );
 
-<<<<<<< HEAD
   mMailToComposeAction  = new KAction(i18n("New Message To..."), this);
   ac->addAction("mail_new", mMailToComposeAction );
   connect(mMailToComposeAction, SIGNAL(triggered(bool) ), SLOT(slotMailtoCompose()));
@@ -654,43 +650,6 @@
   mStartIMChatAction  = new KAction(i18n("Chat &With..."), this);
   ac->addAction("start_im_chat", mStartIMChatAction );
   connect(mStartIMChatAction, SIGNAL(triggered(bool) ), SLOT(slotIMChat()));
-=======
-  mMailToComposeAction = new KAction( i18n("New Message To..."), "mail_new",
-                                      0, this, SLOT(slotMailtoCompose()), ac,
-                                      "mailto_compose" );
-  mMailToReplyAction = new KAction( i18n("Reply To..."), "mail_reply",
-                                    0, this, SLOT(slotMailtoReply()), ac,
-				    "mailto_reply" );
-  mMailToForwardAction = new KAction( i18n("Forward To..."), "mail_forward",
-                                      0, this, SLOT(slotMailtoForward()), ac,
-                                      "mailto_forward" );
-  mAddAddrBookAction = new KAction( i18n("Add to Address Book"),
-				    0, this, SLOT(slotMailtoAddAddrBook()),
-				    ac, "add_addr_book" );
-  mOpenAddrBookAction = new KAction( i18n("Open in Address Book"),
-                                     0, this, SLOT(slotMailtoOpenAddrBook()),
-                                     ac, "openin_addr_book" );
-  mCopyAction = KStdAction::copy( this, SLOT(slotCopySelectedText()), ac, "kmail_copy");
-  mSelectAllAction = new KAction( i18n("Select All Text"), CTRL+SHIFT+Key_A, this,
-                                  SLOT(selectAll()), ac, "mark_all_text" );
-  mCopyURLAction = new KAction( i18n("Copy Link Address"), 0, this,
-				SLOT(slotUrlCopy()), ac, "copy_url" );
-  mUrlOpenAction = new KAction( i18n("Open URL"), 0, this,
-                                SLOT(slotUrlOpen()), ac, "open_url" );
-  mAddBookmarksAction = new KAction( i18n("Bookmark This Link"),
-                                     "bookmark_add",
-                                     0, this, SLOT(slotAddBookmarks()),
-                                     ac, "add_bookmarks" );
-  mUrlSaveAsAction = new KAction( i18n("Save Link As..."), 0, this,
-                                  SLOT(slotUrlSave()), ac, "saveas_url" );
-
-  mToggleFixFontAction = new KToggleAction( i18n("Use Fi&xed Font"),
-                                            Key_X, this, SLOT(slotToggleFixedFont()),
-                                            ac, "toggle_fixedfont" );
-
-  mStartIMChatAction = new KAction( i18n("Chat &With..."), 0, this,
-				    SLOT(slotIMChat()), ac, "start_im_chat" );
->>>>>>> 75290dc2
 }
 
 // little helper function
@@ -1539,21 +1498,12 @@
 
   aMsg->setIsBeingParsed( true );
 
-<<<<<<< HEAD
   if ( mRootNode && !mRootNode->processed() ) {
     kWarning() << "The root node is not yet processed! Danger!\n";
     return;
   } else {
     delete mRootNode;
   }
-=======
-  if ( mRootNode && !mRootNode->processed() )
-  {
-    kdWarning() << "The root node is not yet processed! Danger!\n";
-    return;
-  } else
-    delete mRootNode;
->>>>>>> 75290dc2
   mRootNode = partNode::fromMessage( aMsg );
   const QByteArray mainCntTypeStr = mRootNode->typeString() + '/' + mRootNode->subTypeString();
 
@@ -1952,7 +1902,6 @@
 {
   mAtmCurrent = id;
   mAtmCurrentName = name;
-<<<<<<< HEAD
   KMenu *menu = new KMenu();
   QAction *action;
 
@@ -1972,6 +1921,12 @@
   action = menu->addAction(SmallIcon("document-save-as"),i18n("Save As...") );
   connect( action, SIGNAL( triggered(bool) ), attachmentMapper, SLOT( map() ) );
   attachmentMapper->setMapping( action, KMHandleAttachmentCommand::Save );
+  action = menu->addAction(SmallIcon("edit"), i18n("Edit Attachment") );
+  connect( action, SIGNAL(triggered()), attachmentMapper, SLOT(map()) );
+  attachmentMapper->setMapping( action, KMHandleAttachmentCommand::Edit );
+  action = menu->addAction(SmallIcon("edit-delete"), i18n("Delete Attachment") );
+  connect( action, SIGNAL(triggered()), attachmentMapper, SLOT(map()) );
+  attachmentMapper->setMapping( action, KMHandleAttachmentCommand::Delete );
   if ( name.endsWith( ".xia", Qt::CaseInsensitive ) &&
        Kleo::CryptoBackendFactory::instance()->protocol( "Chiasmus" ) ) {
     action = menu->addAction( i18n( "Decrypt With Chiasmus..." ) );
@@ -1981,26 +1936,6 @@
   action = menu->addAction(i18n("Properties") );
   connect( action, SIGNAL( triggered(bool) ), attachmentMapper, SLOT( map() ) );
   attachmentMapper->setMapping( action, KMHandleAttachmentCommand::Properties );
-
-=======
-  KPopupMenu *menu = new KPopupMenu();
-  menu->insertItem(SmallIcon("fileopen"),i18n("to open", "Open"), 1);
-  menu->insertItem(i18n("Open With..."), 2);
-  menu->insertItem(i18n("to view something", "View"), 3);
-  menu->insertItem(SmallIcon("filesaveas"),i18n("Save As..."), 4);
-// FIXME: make this a KIOSK option
-#if 0
-  menu->insertItem(SmallIcon("edit"), i18n("Edit Attachment"), 8 );
-#endif
-  menu->insertItem(SmallIcon("editdelete"), i18n("Delete Attachment"), 7 );
-  if ( name.endsWith( ".xia", false ) &&
-       Kleo::CryptoBackendFactory::instance()->protocol( "Chiasmus" ) )
-    menu->insertItem( i18n( "Decrypt With Chiasmus..." ), 6 );
-  menu->insertItem(i18n("Properties"), 5);
-  connect(menu, SIGNAL(activated(int)), this, SLOT(slotHandleAttachment(int)));
->>>>>>> 75290dc2
-  menu->exec( p ,0 );
-  delete menu;
 }
 
 //-----------------------------------------------------------------------------
@@ -2034,27 +1969,18 @@
 {
   mAtmUpdate = true;
   partNode* node = mRootNode ? mRootNode->findId( mAtmCurrent ) : 0;
-<<<<<<< HEAD
-  KMHandleAttachmentCommand* command = new KMHandleAttachmentCommand(
-      node, message(), mAtmCurrent, mAtmCurrentName,
-      KMHandleAttachmentCommand::AttachmentAction( choice ), KService::Ptr( 0 ), this );
-  connect( command, SIGNAL( showAttachment( int, const QString& ) ),
-      this, SLOT( slotAtmView( int, const QString& ) ) );
-  command->start();
-=======
-  if ( choice < 7 ) {
+  if ( choice != KMHandleAttachmentCommand::Delete && choice != KMHandleAttachmentCommand::Edit ) {
     KMHandleAttachmentCommand* command = new KMHandleAttachmentCommand(
         node, message(), mAtmCurrent, mAtmCurrentName,
-        KMHandleAttachmentCommand::AttachmentAction( choice ), 0, this );
+        KMHandleAttachmentCommand::AttachmentAction( choice ), KService::Ptr( 0 ), this );
     connect( command, SIGNAL( showAttachment( int, const QString& ) ),
         this, SLOT( slotAtmView( int, const QString& ) ) );
     command->start();
-  } else if ( choice == 7 ) {
+  } else if ( choice == KMHandleAttachmentCommand::Delete ) {
     slotDeleteAttachment( node );
-  } else if ( choice == 8 ) {
+  } else if ( choice == KMHandleAttachmentCommand::Edit ) {
     slotEditAttachment( node );
   }
->>>>>>> 75290dc2
 }
 
 //-----------------------------------------------------------------------------
@@ -2612,13 +2538,12 @@
   return false;
 }
 
-<<<<<<< HEAD
-=======
 void KMReaderWin::slotDeleteAttachment(partNode * node)
 {
   if ( KMessageBox::warningContinueCancel( this,
        i18n("Deleting an attachment might invalidate any digital signature on this message."),
-       i18n("Delete Attachment"), KStdGuiItem::del(), "DeleteAttachmentSignatureWarning" )
+       i18n("Delete Attachment"), KStandardGuiItem::del(), KStandardGuiItem::cancel(),
+       "DeleteAttachmentSignatureWarning" )
      != KMessageBox::Continue ) {
     return;
   }
@@ -2630,7 +2555,8 @@
 {
   if ( KMessageBox::warningContinueCancel( this,
         i18n("Modifying an attachment might invalidate any digital signature on this message."),
-        i18n("Edit Attachment"), KGuiItem( i18n("Edit"), "edit" ), "EditAttachmentSignatureWarning" )
+        i18n("Edit Attachment"), KGuiItem( i18n("Edit"), "edit" ), KStandardGuiItem::cancel(),
+        "EditAttachmentSignatureWarning" )
         != KMessageBox::Continue ) {
     return;
   }
@@ -2638,7 +2564,6 @@
   command->start();
 }
 
->>>>>>> 75290dc2
 KMail::CSSHelper* KMReaderWin::cssHelper()
 {
   return mCSSHelper;
