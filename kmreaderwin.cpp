--- conflicted
+++ resolved
@@ -486,13 +486,10 @@
     mShowSignatureDetails( false ),
     mShowAttachmentQuicklist( true )
 {
-<<<<<<< HEAD
   mUpdateReaderWinTimer.setObjectName( "mUpdateReaderWinTimer" );
   mDelayedMarkTimer.setObjectName( "mDelayedMarkTimer" );
   mResizeTimer.setObjectName( "mResizeTimer" );
 
-=======
->>>>>>> 5ba6c99f
   mExternalWindow  = (aParent == mainWindow );
   mSplitterSizes << 180 << 100;
   mMimeTreeMode = 1;
@@ -1573,14 +1570,9 @@
     return;
   } else {
     delete mRootNode;
-<<<<<<< HEAD
   }
   mRootNode = partNode::fromMessage( aMsg, this );
   const QByteArray mainCntTypeStr = mRootNode->typeString() + '/' + mRootNode->subTypeString();
-=======
-  mRootNode = partNode::fromMessage( aMsg, this );
-  const QCString mainCntTypeStr = mRootNode->typeString() + '/' + mRootNode->subTypeString();
->>>>>>> 5ba6c99f
 
   QString cntDesc = aMsg->subject();
   if( cntDesc.isEmpty() )
@@ -2010,7 +2002,6 @@
 void KMReaderWin::prepareHandleAttachment( int id, const QString& fileName )
 {
   mAtmCurrent = id;
-<<<<<<< HEAD
   mAtmCurrentName = fileName;
 }
 
@@ -2069,26 +2060,6 @@
   connect( action, SIGNAL( triggered(bool) ), attachmentMapper, SLOT( map() ) );
   attachmentMapper->setMapping( action, KMHandleAttachmentCommand::Properties );
   menu->exec( p );
-=======
-  mAtmCurrentName = name;
-  KPopupMenu *menu = new KPopupMenu();
-  menu->insertItem(SmallIcon("fileopen"),i18n("to open", "Open"), 1);
-  menu->insertItem(i18n("Open With..."), 2);
-  menu->insertItem(i18n("to view something", "View"), 3);
-  menu->insertItem(SmallIcon("filesaveas"),i18n("Save As..."), 4);
-  menu->insertItem(SmallIcon("editcopy"), i18n("Copy"), 9 );
-  const bool canChange = message()->parent() ? !message()->parent()->isReadOnly() : false;
-  if ( GlobalSettings::self()->allowAttachmentEditing() && canChange )
-    menu->insertItem(SmallIcon("edit"), i18n("Edit Attachment"), 8 );
-  if ( GlobalSettings::self()->allowAttachmentDeletion() && canChange )
-    menu->insertItem(SmallIcon("editdelete"), i18n("Delete Attachment"), 7 );
-  if ( name.endsWith( ".xia", false ) &&
-       Kleo::CryptoBackendFactory::instance()->protocol( "Chiasmus" ) )
-    menu->insertItem( i18n( "Decrypt With Chiasmus..." ), 6 );
-  menu->insertItem(i18n("Properties"), 5);
-  connect(menu, SIGNAL(activated(int)), this, SLOT(slotHandleAttachment(int)));
-  menu->exec( p ,0 );
->>>>>>> 5ba6c99f
   delete menu;
 }
 
@@ -2786,7 +2757,6 @@
   if ( html.isEmpty() )
     return;
 
-<<<<<<< HEAD
   QString link("");
   if ( headerStyle() == HeaderStyle::fancy() ) {
     link += "<div style=\"text-align: left;\"><a href=\""+urlHandle+"\"><img src=\""+imgpath+imgSrc+"\"/></a></div>";
@@ -2799,20 +2769,6 @@
 
   assert( injectionPoint.tagName() == "div" );
   static_cast<DOM::HTMLElement>( injectionPoint ).setInnerHTML( html );
-=======
-    QString link("");
-    if ( headerStyle() == HeaderStyle::fancy() ) {
-      link += "<div style=\"text-align: left;\"><a href=\""+urlHandle+"\"><img src=\""+imgpath+imgSrc+"\"/></a></div>";
-      html.prepend( link );
-      html.prepend( QString::fromLatin1("<div style=\"float:left;\">%1&nbsp;</div>" ).arg(i18n("Attachments:")) );
-    } else {
-      link += "<div style=\"text-align: right;\"><a href=\""+urlHandle+"\"><img src=\""+imgpath+imgSrc+"\"/></a></div>";
-      html.prepend( link );
-    }
-
-    assert( injectionPoint.tagName() == "div" );
-    static_cast<DOM::HTMLElement>( injectionPoint ).setInnerHTML( html );
->>>>>>> 5ba6c99f
 }
 
 static QColor nextColor( const QColor & c )
@@ -2833,11 +2789,7 @@
     if ( !subHtml.isEmpty() ) {
 
       QString visibility;
-<<<<<<< HEAD
       if( !showAttachmentQuicklist() ) {
-=======
-      if ( !showAttachmentQuicklist() ) {
->>>>>>> 5ba6c99f
         visibility.append( "display:none;" );
       }
 
@@ -2899,7 +2851,6 @@
 
 using namespace KMail::Interface;
 
-<<<<<<< HEAD
 void KMReaderWin::setBodyPartMemento( const partNode *node,
                                       const QByteArray &which,
                                       BodyPartMemento *memento )
@@ -2944,56 +2895,15 @@
   } else {
     return it->second;
   }
-=======
-void KMReaderWin::setBodyPartMemento( const partNode * node, const QCString & which, BodyPartMemento * memento )
-{
-  const QCString index = node->path() + ':' + which.lower();
-
-  const std::map<QCString,BodyPartMemento*>::iterator it = mBodyPartMementoMap.lower_bound( index );
-  if ( it != mBodyPartMementoMap.end() && it->first == index ) {
-
-    if ( memento && memento == it->second )
-      return;
-
-    delete it->second;
-
-    if ( memento )
-      it->second = memento;
-    else
-      mBodyPartMementoMap.erase( it );
-
-  } else {
-    if ( memento )
-      mBodyPartMementoMap.insert( it, std::make_pair( index, memento ) );
-  }
-
-  if ( Observable * o = memento ? memento->asObservable() : 0 )
-    o->attach( this );
-}
-
-BodyPartMemento * KMReaderWin::bodyPartMemento( const partNode * node, const QCString & which ) const
-{
-  const QCString index = node->path() + ':' + which.lower();
-  const std::map<QCString,BodyPartMemento*>::const_iterator it = mBodyPartMementoMap.find( index );
-  if ( it == mBodyPartMementoMap.end() )
-    return 0;
-  else
-    return it->second;
->>>>>>> 5ba6c99f
 }
 
 void KMReaderWin::clearBodyPartMementos()
 {
-<<<<<<< HEAD
   for ( std::map<QByteArray,BodyPartMemento*>::const_iterator
           it = mBodyPartMementoMap.begin(), end = mBodyPartMementoMap.end();
         it != end; ++it ) {
     delete it->second;
   }
-=======
-  for ( std::map<QCString,BodyPartMemento*>::const_iterator it = mBodyPartMementoMap.begin(), end = mBodyPartMementoMap.end() ; it != end ; ++it )
-    delete it->second;
->>>>>>> 5ba6c99f
   mBodyPartMementoMap.clear();
 }
 
