--- conflicted
+++ resolved
@@ -407,15 +407,9 @@
     if ( !mUi.mChkbxAllFolders->isChecked() ) {
         const Akonadi::Collection col = mUi.mCbxFolders->collection();
         if (!col.isValid()) {
-<<<<<<< HEAD
             KMessageBox::error(this, i18n("You did not selected a valid folder."), i18n("Search"));
             return;
         }
-=======
-            qDebug()<<"You did not selected a valid folder.";
-            return;
-        }        
->>>>>>> f277c3e6
         urls << col.url( Akonadi::Collection::UrlShort );
         if ( mUi.mChkSubFolders->isChecked() ) {
             childCollectionsFromSelectedCollection( col, urls );
@@ -431,30 +425,19 @@
     mQuery = searchPattern.asXesamQuery();
     const QString queryLanguage = QLatin1String("XESAM");
 #else
-<<<<<<< HEAD
-    mQuery = searchPattern.asSparqlQuery(urls);
+    bool allIsEmpty = false;
+    mQuery = searchPattern.asSparqlQuery(allIsEmpty, urls);
     const QString queryLanguage = QLatin1String("SPARQL");
 #endif
 
     qDebug() << queryLanguage;
     qDebug() << mQuery;
     if ( mQuery.isEmpty() ) {
-        KMessageBox::error(this, i18n("Search query is empty. Please report bug about it."), i18n("Search"));
-=======
-    bool allIsEmpty = false;
-    const QString query = searchPattern.asSparqlQuery(allIsEmpty, urls);
-    const QString queryLanguage = "SPARQL";
-#endif
-
-    qDebug() << queryLanguage;
-    qDebug() << query;
-    if ( query.isEmpty() ) {
-       if (allIsEmpty) {
-            qDebug()<<"All folders selected are empty or were not indexed.";
+        if (allIsEmpty) {
+            KMessageBox::information(this, i18n("All folders selected are empty or were not indexed."), i18n("Search"));
         } else {
-            qDebug()<<"Search query is empty. Please report bug about it.";
-        }
->>>>>>> f277c3e6
+            KMessageBox::error(this, i18n("Search query is empty. Please report bug about it."), i18n("Search"));
+        }
         return;
     }
     mUi.mSearchFolderOpenBtn->setEnabled( true );
