--- conflicted
+++ resolved
@@ -323,14 +323,6 @@
   return mStorage->isMessage( idx );
 }
 
-<<<<<<< HEAD
-QByteArray& KMFolder::getMsgString( int idx, QByteArray& mDest )
-{
-  return mStorage->getMsgString( idx,  mDest );
-}
-
-=======
->>>>>>> 792c675b
 DwString KMFolder::getDwString( int idx )
 {
   return mStorage->getDwString( idx );
@@ -380,11 +372,7 @@
   return mStorage->take( idx );
 }
 
-<<<<<<< HEAD
-void KMFolder::take( QList<KMMessage*> msgList )
-=======
-void KMFolder::take( QPtrList<KMMessage> msgList ) // TODO const ref
->>>>>>> 792c675b
+void KMFolder::take( const QList<KMMessage*>& msgList )
 {
   mStorage->take( msgList );
 }
@@ -414,11 +402,7 @@
   mStorage->removeMsg( i, imapQuiet );
 }
 
-<<<<<<< HEAD
-void KMFolder::removeMsg( QList<KMMessage*> msgList, bool imapQuiet )
-=======
-void KMFolder::removeMsg( QPtrList<KMMessage> msgList, bool imapQuiet ) // TODO const ref
->>>>>>> 792c675b
+void KMFolder::removeMsg( QList<KMMessage*> msgList, bool imapQuiet ) // TODO const ref
 {
   mStorage->removeMsg( msgList, imapQuiet );
 }
