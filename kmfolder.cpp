/* -*- mode: C++; c-file-style: "gnu" -*-
 * kmail: KDE mail client
 * Copyright (c) 1996-1998 Stefan Taferner <taferner@kde.org>
 *
 * This program is free software; you can redistribute it and/or modify
 * it under the terms of the GNU General Public License as published by
 * the Free Software Foundation; either version 2 of the License, or
 * (at your option) any later version.
 *
 * This program is distributed in the hope that it will be useful,
 * but WITHOUT ANY WARRANTY; without even the implied warranty of
 * MERCHANTABILITY or FITNESS FOR A PARTICULAR PURPOSE.  See the
 * GNU General Public License for more details.
 *
 * You should have received a copy of the GNU General Public License
 * along with this program; if not, write to the Free Software
 * Foundation, Inc., 51 Franklin Street, Fifth Floor, Boston, MA 02110-1301, USA.
 *
 */
#include <config.h>

#include "kmfolder.h"
#include "kmfolderdir.h"
#include "kmfoldermbox.h"
#include "folderstorage.h"
#include "kmfoldercachedimap.h"
#include "kmfoldersearch.h"
#include "kmfolderimap.h"
#include "kmfoldermgr.h"
#include <libkpimidentities/identitymanager.h>
#include <libkpimidentities/identity.h>
#include "expirejob.h"
#include "compactionjob.h"
#include "kmfoldertree.h"
#include "kmailicalifaceimpl.h"

#include <errno.h>

#include <kdebug.h>
#include <klocale.h>
#include <kshortcut.h>
#include <kmessagebox.h>
#include <qfile.h>
#include <qfileinfo.h>


KMFolder::KMFolder( KMFolderDir* aParent, const QString& aFolderName,
                             KMFolderType aFolderType, bool withIndex, bool exportedSernums )
  : KMFolderNode( aParent, aFolderName ), mStorage(0),
    mChild( 0 ),
    mIsSystemFolder( false ),
    mHasIndex( withIndex ),
    mExportsSernums( exportedSernums ),
    mMoveInProgress( false ),
    mExpireMessages( false ), mUnreadExpireAge( 28 ),
    mReadExpireAge( 14 ), mUnreadExpireUnits( expireNever ),
    mReadExpireUnits( expireNever ),
    mExpireAction( ExpireDelete ),
    mUseCustomIcons( false ), mMailingListEnabled( false ),
    mAcctList( 0 ),
    mIdentity( 0 ), // default identity
    mPutRepliesInSameFolder( false ),
    mIgnoreNewMail( false )
{
  if( aFolderType == KMFolderTypeCachedImap )
    mStorage = new KMFolderCachedImap( this, aFolderName.latin1() );
  else if( aFolderType == KMFolderTypeImap )
    mStorage = new KMFolderImap( this, aFolderName.latin1() );
  else if( aFolderType == KMFolderTypeMaildir )
    mStorage = new KMFolderMaildir( this, aFolderName.latin1() );
  else if( aFolderType == KMFolderTypeSearch )
    mStorage = new KMFolderSearch( this, aFolderName.latin1() );
  else
    mStorage = new KMFolderMbox( this, aFolderName.latin1() );

  assert( mStorage );

  QFileInfo dirinfo;
  dirinfo.setFile( mStorage->location() );
  if ( !dirinfo.exists() ) {
    int rc = mStorage->create();
    QString msg = i18n("<qt>Error while creating file <b>%1</b>:<br>%2</qt>").arg(aFolderName).arg(strerror(rc));
    if ( rc ) {
      KMessageBox::information(0, msg);
    }
  }

  if ( aParent ) {
    connect( mStorage, SIGNAL( msgAdded( KMFolder*, Q_UINT32 ) ),
             aParent->manager(), SIGNAL( msgAdded( KMFolder*, Q_UINT32 ) ) );
    connect( mStorage, SIGNAL( msgRemoved( KMFolder*, Q_UINT32 ) ),
             parent()->manager(), SIGNAL( msgRemoved( KMFolder*, Q_UINT32 ) ) );
    connect( this, SIGNAL( msgChanged( KMFolder*, Q_UINT32, int ) ),
             parent()->manager(), SIGNAL( msgChanged( KMFolder*, Q_UINT32, int ) ) );
    connect( this, SIGNAL( msgHeaderChanged( KMFolder*,  int ) ),
             parent()->manager(), SIGNAL( msgHeaderChanged( KMFolder*, int ) ) );
    connect( mStorage, SIGNAL( invalidated( KMFolder* ) ),
             parent()->manager(), SIGNAL( folderInvalidated( KMFolder* ) ) );
  }

  // Resend all mStorage signals
  connect( mStorage, SIGNAL( changed() ), SIGNAL( changed() ) );
  connect( mStorage, SIGNAL( cleared() ), SIGNAL( cleared() ) );
  connect( mStorage, SIGNAL( expunged( KMFolder* ) ),
           SIGNAL( expunged( KMFolder* ) ) );
  connect( mStorage, SIGNAL( nameChanged() ), SIGNAL( nameChanged() ) );
  connect( mStorage, SIGNAL( msgRemoved( KMFolder*, Q_UINT32 ) ),
           SIGNAL( msgRemoved( KMFolder*, Q_UINT32 ) ) );
  connect( mStorage, SIGNAL( msgRemoved( int, QString ) ),
           SIGNAL( msgRemoved( int, QString ) ) );
  connect( mStorage, SIGNAL( msgRemoved( KMFolder* ) ),
           SIGNAL( msgRemoved( KMFolder* ) ) );
  connect( mStorage, SIGNAL( msgAdded( int ) ), SIGNAL( msgAdded( int ) ) );
  connect( mStorage, SIGNAL( msgAdded( KMFolder*, Q_UINT32 ) ),
           SIGNAL( msgAdded( KMFolder*, Q_UINT32 ) ) );
  connect( mStorage, SIGNAL( msgChanged( KMFolder*, Q_UINT32 , int ) ),
           SIGNAL( msgChanged( KMFolder*, Q_UINT32 , int ) ) );
  connect( mStorage, SIGNAL( msgHeaderChanged( KMFolder*, int ) ),
           SIGNAL( msgHeaderChanged( KMFolder*, int ) ) );
  connect( mStorage, SIGNAL( statusMsg( const QString& ) ),
           SIGNAL( statusMsg( const QString& ) ) );
  connect( mStorage, SIGNAL( numUnreadMsgsChanged( KMFolder* ) ),
           SIGNAL( numUnreadMsgsChanged( KMFolder* ) ) );
  connect( mStorage, SIGNAL( removed( KMFolder*, bool ) ),
           SIGNAL( removed( KMFolder*, bool ) ) );

  connect( mStorage, SIGNAL( contentsTypeChanged( KMail::FolderContentsType ) ),
                this, SLOT( slotContentsTypeChanged( KMail::FolderContentsType ) ) );

  //FIXME: Centralize all the readConfig calls somehow - Zack
  // Meanwhile, readConfig must be done before registerWithMessageDict, since
  // that one can call writeConfig in some circumstances - David
  mStorage->readConfig();

   // trigger from here, since it needs a fully constructed FolderStorage
  if ( mExportsSernums )
    mStorage->registerWithMessageDict();
  if ( !mHasIndex )
    mStorage->setAutoCreateIndex( false );

  if ( mId == 0 && aParent )
    mId = aParent->manager()->createId();
}

KMFolder::~KMFolder()
{
  delete mAcctList;
  if ( mHasIndex ) mStorage->deregisterFromMessageDict();
  delete mStorage;
}

void KMFolder::readConfig( KConfig* config )
{
  if ( !config->readEntry("SystemLabel").isEmpty() )
    mSystemLabel = config->readEntry("SystemLabel");
  mExpireMessages = config->readBoolEntry("ExpireMessages", false);
  mReadExpireAge = config->readNumEntry("ReadExpireAge", 3);
  mReadExpireUnits = (ExpireUnits)config->readNumEntry("ReadExpireUnits", expireMonths);
  mUnreadExpireAge = config->readNumEntry("UnreadExpireAge", 12);
  mUnreadExpireUnits = (ExpireUnits)config->readNumEntry("UnreadExpireUnits", expireNever);
  mExpireAction = config->readEntry("ExpireAction", "Delete") == "Move" ? ExpireMove : ExpireDelete;
  mExpireToFolderId = config->readEntry("ExpireToFolder");

  mUseCustomIcons = config->readBoolEntry("UseCustomIcons", false );
  mNormalIconPath = config->readEntry("NormalIconPath" );
  mUnreadIconPath = config->readEntry("UnreadIconPath" );

  mMailingListEnabled = config->readBoolEntry("MailingListEnabled");
  mMailingList.readConfig( config );

  mIdentity = config->readUnsignedNumEntry("Identity",0);

  setUserWhoField( config->readEntry("WhoField"), false );
  uint savedId = config->readUnsignedNumEntry("Id", 0);
  // make sure that we don't overwrite a valid id
  if ( savedId != 0 && mId == 0 )
    mId = savedId;
  mPutRepliesInSameFolder = config->readBoolEntry( "PutRepliesInSameFolder", false );
  mIgnoreNewMail = config->readBoolEntry( "IgnoreNewMail", false );

  if ( mUseCustomIcons )
    emit iconsChanged();

  QString shortcut( config->readEntry( "Shortcut" ) );
  if ( !shortcut.isEmpty() ) {
    KShortcut sc( shortcut );
    setShortcut( sc );
  }
}

void KMFolder::writeConfig( KConfig* config ) const
{
  config->writeEntry("SystemLabel", mSystemLabel);
  config->writeEntry("ExpireMessages", mExpireMessages);
  config->writeEntry("ReadExpireAge", mReadExpireAge);
  config->writeEntry("ReadExpireUnits", mReadExpireUnits);
  config->writeEntry("UnreadExpireAge", mUnreadExpireAge);
  config->writeEntry("UnreadExpireUnits", mUnreadExpireUnits);
  config->writeEntry("ExpireAction", mExpireAction == ExpireDelete ? "Delete" : "Move");
  config->writeEntry("ExpireToFolder", mExpireToFolderId);

  config->writeEntry("UseCustomIcons", mUseCustomIcons);
  config->writeEntry("NormalIconPath", mNormalIconPath);
  config->writeEntry("UnreadIconPath", mUnreadIconPath);

  config->writeEntry("MailingListEnabled", mMailingListEnabled);
  mMailingList.writeConfig( config );

  config->writeEntry("Identity", mIdentity);

  config->writeEntry("WhoField", mUserWhoField);
  config->writeEntry("Id", mId);
  config->writeEntry( "PutRepliesInSameFolder", mPutRepliesInSameFolder );
  config->writeEntry( "IgnoreNewMail", mIgnoreNewMail );
  if ( !mShortcut.isNull() )
    config->writeEntry( "Shortcut", mShortcut.toString() );
  else
    config->deleteEntry( "Shortcut" );
}

KMFolderType KMFolder::folderType() const
{
  return mStorage ? mStorage->folderType() : KMFolderTypeUnknown;
}

QString KMFolder::fileName() const
{
  return mStorage ? mStorage->fileName() : QString::null;
}

QString KMFolder::location() const
{
  return mStorage ? mStorage->location() : QString::null;
}

QString KMFolder::indexLocation() const
{
  return mStorage ? mStorage->indexLocation() : QString::null;
}

QString KMFolder::subdirLocation() const
{
  QString sLocation( path() );

  if( !sLocation.isEmpty() )
    sLocation += '/';
  sLocation += '.' + FolderStorage::dotEscape( fileName() ) + ".directory";

  return sLocation;
}

KMFolderDir* KMFolder::createChildFolder()
{
  if( mChild )
    return mChild;

  QString childName = "." + fileName() + ".directory";
  QString childDir = path() + "/" + childName;
  if (access(QFile::encodeName(childDir), W_OK) != 0) // Not there or not writable
  {
    if (mkdir(QFile::encodeName(childDir), S_IRWXU) != 0
      && chmod(QFile::encodeName(childDir), S_IRWXU) != 0) {
      QString wmsg = QString(" '%1': %2").arg(childDir).arg(strerror(errno));
      KMessageBox::information(0,i18n("Failed to create folder") + wmsg);
      return 0;
    }
  }

  KMFolderDirType newType = KMStandardDir;
  if( folderType() == KMFolderTypeCachedImap )
    newType = KMDImapDir;
  else if( folderType() == KMFolderTypeImap )
    newType = KMImapDir;

  mChild = new KMFolderDir( this, parent(), childName, newType );
  if( !mChild )
    return 0;
  mChild->reload();
  parent()->append( mChild );
  return mChild;
}

void KMFolder::setChild( KMFolderDir* aChild )
{
  mChild = aChild;
  mStorage->updateChildrenState();
}

bool KMFolder::noContent() const
{
  return mStorage->noContent();
}

void KMFolder::setNoContent( bool aNoContent )
{
  mStorage->setNoContent( aNoContent );
}

bool KMFolder::noChildren() const
{
  return mStorage->noChildren();
}

void KMFolder::setNoChildren( bool aNoChildren )
{
  mStorage->setNoChildren( aNoChildren );
}

KMMessage* KMFolder::getMsg( int idx )
{
  return mStorage->getMsg( idx );
}

KMMsgInfo* KMFolder::unGetMsg( int idx )
{
  return mStorage->unGetMsg( idx );
}

bool KMFolder::isMessage( int idx )
{
  return mStorage->isMessage( idx );
}

DwString KMFolder::getDwString( int idx )
{
  return mStorage->getDwString( idx );
}

void KMFolder::ignoreJobsForMessage( KMMessage* m )
{
  mStorage->ignoreJobsForMessage( m );
}

FolderJob* KMFolder::createJob( KMMessage *msg, FolderJob::JobType jt,
                                KMFolder *folder, QString partSpecifier,
                                const AttachmentStrategy *as ) const
{
  return mStorage->createJob( msg, jt, folder, partSpecifier, as );
}

FolderJob* KMFolder::createJob( QPtrList<KMMessage>& msgList,
                                const QString& sets,
                                FolderJob::JobType jt, KMFolder *folder ) const
{
  return mStorage->createJob( msgList, sets, jt, folder );
}

const KMMsgBase* KMFolder::getMsgBase( int idx ) const
{
  return mStorage->getMsgBase( idx );
}

KMMsgBase* KMFolder::getMsgBase( int idx )
{
  return mStorage->getMsgBase( idx );
}

const KMMsgBase* KMFolder::operator[]( int idx ) const
{
  return mStorage->operator[]( idx );
}

KMMsgBase* KMFolder::operator[]( int idx )
{
  return mStorage->operator[]( idx );
}

KMMessage* KMFolder::take( int idx )
{
  return mStorage->take( idx );
}

void KMFolder::take( QPtrList<KMMessage> msgList ) // TODO const ref
{
  mStorage->take( msgList );
}

int KMFolder::addMsg( KMMessage* msg, int* index_return )
{
  return mStorage->addMsg( msg, index_return );
}

int KMFolder::addMsgKeepUID( KMMessage* msg, int* index_return )
{
  return mStorage->addMsgKeepUID( msg, index_return );
}

int KMFolder::addMsg( QPtrList<KMMessage>& list, QValueList<int>& index_return )
{
  return mStorage->addMsg( list, index_return );
}

void KMFolder::emitMsgAddedSignals( int idx )
{
  mStorage->emitMsgAddedSignals( idx );
}

void KMFolder::removeMsg( int i, bool imapQuiet )
{
  mStorage->removeMsg( i, imapQuiet );
}

void KMFolder::removeMsg( QPtrList<KMMessage> msgList, bool imapQuiet ) // TODO const ref
{
  mStorage->removeMsg( msgList, imapQuiet );
}

int KMFolder::expungeOldMsg( int days )
{
  return mStorage->expungeOldMsg( days );
}

int KMFolder::moveMsg( KMMessage* msg, int* index_return )
{
  return mStorage->moveMsg( msg, index_return );
}

int KMFolder::moveMsg(QPtrList<KMMessage> q, int* index_return )
{
  return mStorage->moveMsg( q, index_return );
}

int KMFolder::find( const KMMsgBase* msg ) const
{
  return mStorage->find( msg );
}

int KMFolder::find( const KMMessage* msg ) const
{
  return mStorage->find( msg );
}

int KMFolder::count( bool cache ) const
{
  return mStorage->count( cache );
}

int KMFolder::countUnread()
{
  return mStorage->countUnread();
}

int KMFolder::countUnreadRecursive()
{
  KMFolder *folder;
  int count = countUnread();
  KMFolderDir *dir = child();
  if (!dir)
    return count;

  QPtrListIterator<KMFolderNode> it(*dir);
  for ( ; it.current(); ++it )
    if (!it.current()->isDir()) {
      folder = static_cast<KMFolder*>(it.current());
      count += folder->countUnreadRecursive();
    }

  return count;
}

void KMFolder::msgStatusChanged( const KMMsgStatus oldStatus,
                                 const KMMsgStatus newStatus, int idx )
{
  mStorage->msgStatusChanged( oldStatus, newStatus, idx );
}

int KMFolder::open()
{
  return mStorage->open();
}

int KMFolder::canAccess()
{
  return mStorage->canAccess();
}

void KMFolder::close( bool force )
{
<<<<<<< HEAD
  // do not emit closed() in here - as this would regain too early
  mStorage->close( owner, force );
=======
  mStorage->close( force );
>>>>>>> 792c675b
}

void KMFolder::sync()
{
  mStorage->sync();
}

bool KMFolder::isOpened() const
{
  return mStorage->isOpened();
}

void KMFolder::markNewAsUnread()
{
  mStorage->markNewAsUnread();
}

void KMFolder::markUnreadAsRead()
{
  mStorage->markUnreadAsRead();
}

void KMFolder::remove()
{
  mStorage->remove();
}

int KMFolder::expunge()
{
  return mStorage->expunge();
}

int KMFolder::rename( const QString& newName, KMFolderDir *aParent )
{
  return mStorage->rename( newName, aParent );
}

bool KMFolder::dirty() const
{
  return mStorage->dirty();
}

void KMFolder::setDirty( bool f )
{
  mStorage->setDirty( f );
}

bool KMFolder::needsCompacting() const
{
  return mStorage->needsCompacting();
}

void KMFolder::setNeedsCompacting( bool f )
{
  mStorage->setNeedsCompacting( f );
}

void KMFolder::quiet( bool beQuiet )
{
  mStorage->quiet( beQuiet );
}

bool KMFolder::isReadOnly() const
{
  return mStorage->isReadOnly();
}

QString KMFolder::label() const
{
  if ( !mSystemLabel.isEmpty() )
     return mSystemLabel;
  if ( !mLabel.isEmpty() )
     return mLabel;
  if ( isSystemFolder() )
     return i18n( name().utf8() );
  return name();
}

//-----------------------------------------------------------------------------
QString KMFolder::prettyURL() const
{
  QString parentUrl;
  if ( parent() )
    parentUrl = parent()->prettyURL();
  if ( !parentUrl.isEmpty() )
    return parentUrl + '/' + label();
  else
    return label();
}

//--------------------------------------------------------------------------
QString KMFolder::mailingListPostAddress() const
{
  if ( mMailingList.features() & MailingList::Post ) {
    KURL::List::const_iterator it;
    KURL::List post = mMailingList.postURLS();
    for( it = post.begin(); it != post.end(); ++it ) {
      // We check for isEmpty because before 3.3 postAddress was just an
      // email@kde.org and that leaves protocol() field in the kurl class
      if ( (*it).protocol() == "mailto" || (*it).protocol().isEmpty() )
        return (*it).path();
    }
  }
  return QString::null;
}

void KMFolder::setMailingListEnabled( bool enabled )
{
  mMailingListEnabled = enabled;
  mStorage->writeConfig();
}

void KMFolder::setMailingList( const MailingList& mlist )
{
  mMailingList = mlist;
  mStorage->writeConfig();
}

void KMFolder::setIdentity( uint identity )
{
  mIdentity = identity;
  kmkernel->slotRequestConfigSync();
}

void KMFolder::setWhoField(const QString& aWhoField )
{
  mWhoField = aWhoField;
#if 0
  // This isn't saved in the config anyway
  mStorage->writeConfig();
#endif
}

void KMFolder::setUserWhoField( const QString& whoField, bool writeConfig )
{
  if ( mUserWhoField == whoField )
    return;
  if ( whoField.isEmpty() )
  {
    // default setting
    const KPIM::Identity & identity =
      kmkernel->identityManager()->identityForUoidOrDefault( mIdentity );

    if ( isSystemFolder() && folderType() != KMFolderTypeImap ) {
      // local system folders
      if ( this == kmkernel->inboxFolder() ||
           this == kmkernel->trashFolder() )
        mWhoField = "From";
      if ( this == kmkernel->outboxFolder() ||
           this == kmkernel->sentFolder() ||
           this == kmkernel->draftsFolder() )
        mWhoField = "To";
    } else if ( identity.drafts() == idString()
                || identity.fcc() == idString() )
      // drafts or sent of the identity
      mWhoField = "To";
    else
      mWhoField = "From";
  } else if ( whoField == "From" || whoField == "To" )
    // set the whoField according to the user-setting
    mWhoField = whoField;
  else {
    // this should not happen...
    kdDebug(5006) << "Illegal setting " << whoField << " for userWhoField!"
                  << endl;
    return; // don't use the value
  }
  mUserWhoField = whoField;

  if (writeConfig)
    mStorage->writeConfig();
  emit viewConfigChanged();
}

void KMFolder::correctUnreadMsgsCount()
{
  mStorage->correctUnreadMsgsCount();
}

QString KMFolder::idString() const
{
  KMFolderNode* folderNode = parent();
  if (!folderNode)
    return "";
  while ( folderNode->parent() )
    folderNode = folderNode->parent();
  QString myPath = path();
  int pathLen = myPath.length() - folderNode->path().length();
  QString relativePath = myPath.right( pathLen );
  if (!relativePath.isEmpty())
    relativePath = relativePath.right( relativePath.length() - 1 ) + "/";
  QString escapedName = name();
  /* Escape [ and ] as they are disallowed for kconfig sections and that is
     what the idString is primarily used for. */
  escapedName.replace( "[", "%(" );
  escapedName.replace( "]", "%)" );
  return relativePath + escapedName;
}

void KMFolder::setAutoExpire( bool enabled )
{
  if( enabled != mExpireMessages ) {
    mExpireMessages = enabled;
    mStorage->writeConfig();
  }
}

void KMFolder::setUnreadExpireAge( int age )
{
  if( age >= 0 && age != mUnreadExpireAge ) {
    mUnreadExpireAge = age;
    mStorage->writeConfig();
  }
}

void KMFolder::setUnreadExpireUnits( ExpireUnits units )
{
  if (units >= expireNever && units < expireMaxUnits)
    mUnreadExpireUnits = units;
    mStorage->writeConfig();
}

void KMFolder::setReadExpireAge( int age )
{
  if( age >= 0 && age != mReadExpireAge ) {
    mReadExpireAge = age;
    mStorage->writeConfig();
  }
}

void KMFolder::setReadExpireUnits( ExpireUnits units )
{
  if (units >= expireNever && units <= expireMaxUnits)
    mReadExpireUnits = units;
    mStorage->writeConfig();
}


void KMFolder::setExpireAction( ExpireAction a )
{
  if ( a != mExpireAction ) {
    mExpireAction = a;
    mStorage->writeConfig();
  }
}

void KMFolder::setExpireToFolderId( const QString& id )
{
  if ( id != mExpireToFolderId ) {
    mExpireToFolderId = id;
    mStorage->writeConfig();
  }
}


static int daysToExpire( int number, ExpireUnits units )
{
  switch (units) {
  case expireDays: // Days
    return number;
  case expireWeeks: // Weeks
    return number * 7;
  case expireMonths: // Months - this could be better rather than assuming 31day months.
    return number * 31;
  default: // this avoids a compiler warning (not handled enumeration values)
    ;
  }
  return -1;
}

void KMFolder::daysToExpire(int& unreadDays, int& readDays) {
  unreadDays = ::daysToExpire( getUnreadExpireAge(), getUnreadExpireUnits() );
  readDays = ::daysToExpire( getReadExpireAge(), getReadExpireUnits() );
}

void KMFolder::expireOldMessages( bool immediate )
{
  KMail::ScheduledExpireTask* task = new KMail::ScheduledExpireTask(this, immediate);
  kmkernel->jobScheduler()->registerTask( task );
  if ( immediate ) {
    // #82259: compact after expiring.
    compact( CompactLater );
  }
}

void KMFolder::compact( CompactOptions options )
{
  if ( options == CompactLater ) {
    KMail::ScheduledCompactionTask* task = new KMail::ScheduledCompactionTask(this, false);
    kmkernel->jobScheduler()->registerTask( task );
  } else {
    mStorage->compact( options == CompactSilentlyNow );
  }
}

KMFolder* KMFolder::trashFolder() const
{
  return mStorage ? mStorage->trashFolder() : 0;
}

int KMFolder::writeIndex( bool createEmptyIndex )
{
  return mStorage->writeIndex( createEmptyIndex );
}

void KMFolder::setStatus( int idx, KMMsgStatus status, bool toggle )
{
  mStorage->setStatus( idx, status, toggle );
}

void KMFolder::setStatus( QValueList<int>& ids, KMMsgStatus status,
                          bool toggle )
{
  mStorage->setStatus( ids, status, toggle);
}

void KMFolder::setIconPaths( const QString &normalPath,
                             const QString &unreadPath )
{
  mNormalIconPath = normalPath;
  mUnreadIconPath = unreadPath;
  mStorage->writeConfig();
  emit iconsChanged();
}

void KMFolder::removeJobs()
{
  mStorage->removeJobs();
}

int KMFolder::updateIndex()
{
  return mStorage->updateIndex();
}

void KMFolder::reallyAddMsg( KMMessage* aMsg )
{
  mStorage->reallyAddMsg( aMsg );
}

void KMFolder::reallyAddCopyOfMsg( KMMessage* aMsg )
{
  mStorage->reallyAddCopyOfMsg( aMsg );
}

void KMFolder::setShortcut( const KShortcut &sc )
{
  if ( mShortcut != sc ) {
    mShortcut = sc;
    emit shortcutChanged( this );
  }
}

bool KMFolder::isMoveable() const
{
  return !isSystemFolder();
}

void KMFolder::slotContentsTypeChanged( KMail::FolderContentsType type )
{
  kmkernel->iCalIface().folderContentsTypeChanged( this, type );
  emit iconsChanged();
}

#include "kmfolder.moc"<|MERGE_RESOLUTION|>--- conflicted
+++ resolved
@@ -422,12 +422,12 @@
 
 int KMFolder::find( const KMMsgBase* msg ) const
 {
-  return mStorage->find( msg );
+  return mStorage ? mStorage->find( msg ) : 0;
 }
 
 int KMFolder::find( const KMMessage* msg ) const
 {
-  return mStorage->find( msg );
+  return mStorage ? mStorage->find( msg ) : 0;
 }
 
 int KMFolder::count( bool cache ) const
@@ -464,9 +464,9 @@
   mStorage->msgStatusChanged( oldStatus, newStatus, idx );
 }
 
-int KMFolder::open()
-{
-  return mStorage->open();
+int KMFolder::open(const char *owner)
+{
+  return mStorage->open(owner);
 }
 
 int KMFolder::canAccess()
@@ -474,14 +474,10 @@
   return mStorage->canAccess();
 }
 
-void KMFolder::close( bool force )
-{
-<<<<<<< HEAD
+void KMFolder::close( const char *owner, bool force )
+{
   // do not emit closed() in here - as this would regain too early
   mStorage->close( owner, force );
-=======
-  mStorage->close( force );
->>>>>>> 792c675b
 }
 
 void KMFolder::sync()
@@ -632,11 +628,13 @@
         mWhoField = "From";
       if ( this == kmkernel->outboxFolder() ||
            this == kmkernel->sentFolder() ||
-           this == kmkernel->draftsFolder() )
+           this == kmkernel->draftsFolder() ||
+           this == kmkernel->templatesFolder() )
         mWhoField = "To";
-    } else if ( identity.drafts() == idString()
-                || identity.fcc() == idString() )
-      // drafts or sent of the identity
+    } else if ( identity.drafts() == idString() ||
+                identity.templates() == idString() ||
+                identity.fcc() == idString() )
+      // drafts, templates or sent of the identity
       mWhoField = "To";
     else
       mWhoField = "From";
